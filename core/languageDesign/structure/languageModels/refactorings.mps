<?xml version="1.0" encoding="UTF-8"?>
<model modelUID="r:de5b7214-45ee-4f6d-89bf-acde59cdb050(jetbrains.mps.lang.structure.refactorings)">
  <persistence version="7" />
  <language namespace="3ecd7c84-cde3-45de-886c-135ecc69b742(jetbrains.mps.lang.refactoring)" />
  <language namespace="28f9e497-3b42-4291-aeba-0a1039153ab1(jetbrains.mps.lang.plugin)" />
  <language namespace="64d34fcd-ad02-4e73-aff8-a581124c2e30(jetbrains.mps.lang.findUsages)" />
  <language namespace="774bf8a0-62e5-41e1-af63-f4812e60e48b(jetbrains.mps.baseLanguage.checkedDots)" />
  <language namespace="7a5dda62-9140-4668-ab76-d5ed1746f2b2(jetbrains.mps.lang.typesystem)" />
  <language namespace="af65afd8-f0dd-4942-87d9-63a55f2a9db1(jetbrains.mps.lang.behavior)" />
  <devkit namespace="fbc25dd2-5da4-483a-8b19-70928e1b62d7(jetbrains.mps.devkit.general-purpose)" />
  <import index="tpce" modelUID="r:00000000-0000-4000-0000-011c89590292(jetbrains.mps.lang.structure.structure)" version="0" />
  <import index="tpci" modelUID="r:00000000-0000-4000-0000-011c8959028e(jetbrains.mps.lang.structure.findUsages)" version="-1" />
  <import index="tpc2" modelUID="r:00000000-0000-4000-0000-011c8959029e(jetbrains.mps.lang.editor.structure)" version="32" />
  <import index="tp41" modelUID="r:00000000-0000-4000-0000-011c8959037d(jetbrains.mps.lang.dataFlow.structure)" version="0" />
  <import index="tpcd" modelUID="r:00000000-0000-4000-0000-011c89590291(jetbrains.mps.lang.structure.scripts)" version="-1" />
  <import index="1i04" modelUID="r:3270011d-8b2d-4938-8dff-d256a759e017(jetbrains.mps.lang.behavior.structure)" version="-1" />
  <import index="tp1t" modelUID="r:00000000-0000-4000-0000-011c8959030d(jetbrains.mps.lang.constraints.structure)" version="8" />
  <import index="2yc6" modelUID="r:d9efd362-28b8-4f70-9bcd-fb582528d11c(jetbrains.mps.lang.core.refactorings)" version="-1" />
  <import index="tpcn" modelUID="r:00000000-0000-4000-0000-011c8959028b(jetbrains.mps.lang.structure.behavior)" version="-1" />
  <import index="lkfb" modelUID="f:java_stub#37a3367b-1fb2-44d8-aa6b-18075e74e003#jetbrains.mps.smodel(jetbrains.mps.smodel@java_stub)" version="-1" />
  <import index="k7g3" modelUID="f:java_stub#6354ebe7-c22a-4a0f-ac54-50b52ab9b065#java.util(java.util@java_stub)" version="-1" />
  <import index="afxk" modelUID="f:java_stub#37a3367b-1fb2-44d8-aa6b-18075e74e003#jetbrains.mps.project(jetbrains.mps.project@java_stub)" version="-1" />
  <import index="1hff" modelUID="f:java_stub#37a3367b-1fb2-44d8-aa6b-18075e74e003#jetbrains.mps.ide.findusages.model(jetbrains.mps.ide.findusages.model@java_stub)" version="-1" />
  <import index="27v0" modelUID="f:java_stub#37a3367b-1fb2-44d8-aa6b-18075e74e003#com.intellij.openapi.project(com.intellij.openapi.project@java_stub)" version="-1" />
  <import index="z9a8" modelUID="f:java_stub#37a3367b-1fb2-44d8-aa6b-18075e74e003#jetbrains.mps.ide.hierarchy(jetbrains.mps.ide.hierarchy@java_stub)" version="-1" />
  <import index="e2lb" modelUID="f:java_stub#6354ebe7-c22a-4a0f-ac54-50b52ab9b065#java.lang(java.lang@java_stub)" version="-1" />
  <import index="dbrf" modelUID="f:java_stub#6354ebe7-c22a-4a0f-ac54-50b52ab9b065#javax.swing(javax.swing@java_stub)" version="-1" />
  <import index="lnp5" modelUID="f:java_stub#37a3367b-1fb2-44d8-aa6b-18075e74e003#jetbrains.mps.ide(jetbrains.mps.ide@java_stub)" version="-1" />
  <import index="zpm1" modelUID="f:java_stub#37a3367b-1fb2-44d8-aa6b-18075e74e003#jetbrains.mps.ide.ui(jetbrains.mps.ide.ui@java_stub)" version="-1" />
  <import index="osf5" modelUID="f:java_stub#6354ebe7-c22a-4a0f-ac54-50b52ab9b065#javax.swing.tree(javax.swing.tree@java_stub)" version="-1" />
  <import index="udof" modelUID="f:java_stub#37a3367b-1fb2-44d8-aa6b-18075e74e003#jetbrains.mps.refactoring.framework(MPS.Classpath/jetbrains.mps.refactoring.framework@java_stub)" version="-1" />
  <import index="9e9t" modelUID="f:java_stub#37a3367b-1fb2-44d8-aa6b-18075e74e003#com.intellij.ui.components(MPS.Classpath/com.intellij.ui.components@java_stub)" version="-1" />
  <import index="ge2m" modelUID="r:bd8551c6-e2e3-4499-a261-45b0c886d1d1(jetbrains.mps.refactoring.framework)" version="-1" />
  <import index="tp3j" modelUID="r:00000000-0000-4000-0000-011c89590353(jetbrains.mps.lang.intentions.structure)" version="8" />
  <import index="q0zl" modelUID="f:java_stub#37a3367b-1fb2-44d8-aa6b-18075e74e003#com.intellij.openapi.ui(MPS.Classpath/com.intellij.openapi.ui@java_stub)" version="-1" />
  <import index="tp2c" modelUID="r:00000000-0000-4000-0000-011c89590338(jetbrains.mps.baseLanguage.closures.structure)" version="3" implicit="yes" />
  <import index="tp1h" modelUID="r:00000000-0000-4000-0000-011c89590319(jetbrains.mps.lang.refactoring.structure)" version="1" implicit="yes" />
  <import index="tpck" modelUID="r:00000000-0000-4000-0000-011c89590288(jetbrains.mps.lang.core.structure)" version="0" implicit="yes" />
  <import index="tp2q" modelUID="r:00000000-0000-4000-0000-011c8959032e(jetbrains.mps.baseLanguage.collections.structure)" version="7" implicit="yes" />
  <import index="tp25" modelUID="r:00000000-0000-4000-0000-011c89590301(jetbrains.mps.lang.smodel.structure)" version="16" implicit="yes" />
  <import index="tpee" modelUID="r:00000000-0000-4000-0000-011c895902ca(jetbrains.mps.baseLanguage.structure)" version="3" implicit="yes" />
  <import index="tp4k" modelUID="r:00000000-0000-4000-0000-011c89590368(jetbrains.mps.lang.plugin.structure)" version="23" implicit="yes" />
  <import index="tp3b" modelUID="r:00000000-0000-4000-0000-011c8959035b(jetbrains.mps.lang.findUsages.structure)" version="2" implicit="yes" />
  <import index="pxpg" modelUID="r:5a550369-d6d9-4c89-a89b-1bb748dc20b3(jetbrains.mps.baseLanguage.checkedDots.structure)" version="-1" implicit="yes" />
  <roots>
    <node type="tp1h.Refactoring" typeId="tp1h.6895093993902236229" id="1347577327951781517">
      <property name="name" nameId="tpck.1169194664001" value="RenameConcept" />
      <property name="userFriendlyName" nameId="tp1h.6895093993902236371" value="Rename Concept" />
      <link role="overrides" roleId="tp1h.6895093993902236387" targetNodeId="2yc6.1347577327951770664" resolveInfo="Rename" />
    </node>
    <node type="tp1h.Refactoring" typeId="tp1h.6895093993902236229" id="1347577327951781638">
      <property name="name" nameId="tpck.1169194664001" value="RenameLink" />
      <property name="userFriendlyName" nameId="tp1h.6895093993902236371" value="Rename Link" />
      <link role="overrides" roleId="tp1h.6895093993902236387" targetNodeId="2yc6.1347577327951770664" resolveInfo="Rename" />
    </node>
    <node type="tp1h.Refactoring" typeId="tp1h.6895093993902236229" id="1347577327951781764">
      <property name="name" nameId="tpck.1169194664001" value="RenameProperty" />
      <property name="userFriendlyName" nameId="tp1h.6895093993902236371" value="Rename Property" />
      <link role="overrides" roleId="tp1h.6895093993902236387" targetNodeId="2yc6.1347577327951770664" resolveInfo="Rename" />
    </node>
    <node type="tp1h.Refactoring" typeId="tp1h.6895093993902236229" id="3068114543317961454">
      <property name="name" nameId="tpck.1169194664001" value="MoveConcepts" />
      <property name="userFriendlyName" nameId="tp1h.6895093993902236371" value="Move Concepts" />
      <link role="overrides" roleId="tp1h.6895093993902236387" targetNodeId="2yc6.7012097027058633272" resolveInfo="MoveNodes" />
    </node>
    <node type="tp1h.Refactoring" typeId="tp1h.6895093993902236229" id="3068114543317979887">
      <property name="name" nameId="tpck.1169194664001" value="MoveLinkUp" />
      <property name="userFriendlyName" nameId="tp1h.6895093993902236371" value="Move Link Up" />
      <link role="overrides" roleId="tp1h.6895093993902236387" targetNodeId="2yc6.7012097027058633272" resolveInfo="MoveNodes" />
    </node>
    <node type="tp1h.Refactoring" typeId="tp1h.6895093993902236229" id="3068114543317980424">
      <property name="name" nameId="tpck.1169194664001" value="MovePropertyUp" />
      <property name="userFriendlyName" nameId="tp1h.6895093993902236371" value="Move Property Up" />
      <link role="overrides" roleId="tp1h.6895093993902236387" targetNodeId="2yc6.7012097027058633272" resolveInfo="MoveNodes" />
    </node>
    <node type="tpee.ClassConcept" typeId="tpee.1068390468198" id="6188135140808769438">
      <property name="name" nameId="tpck.1169194664001" value="NodeHierarchyChooser" />
    </node>
    <node type="tpee.ClassConcept" typeId="tpee.1068390468198" id="3883347270486219802">
      <property name="name" nameId="tpck.1169194664001" value="ConceptMoveUtil" />
    </node>
  </roots>
  <root id="1347577327951781517">
    <node role="field" roleId="tp1h.6895093993902236377" type="tp1h.RefactoringField" typeId="tp1h.6895093993902311010" id="8292108433549550603">
      <property name="name" nameId="tpck.1169194664001" value="myNewName" />
      <node role="type" roleId="tpee.5680397130376446158" type="tpee.StringType" typeId="tpee.1225271177708" id="8292108433549550605" />
    </node>
    <node role="parameter" roleId="tp1h.6895093993902236376" type="tp1h.RefactoringParameter" typeId="tp1h.6895093993902311012" id="1347577327951781522">
      <property name="name" nameId="tpck.1169194664001" value="newName" />
      <node role="chooser" roleId="tp1h.5497648299878741978" type="tp1h.MPSParameterChooser" typeId="tp1h.5497648299878742011" id="1347577327951781523">
        <property name="title" nameId="tp1h.6647259624309067737" value="New name:" />
        <node role="paramType" roleId="tp1h.4413749148913695157" type="tp1h.StringMPSParameterType" typeId="tp1h.4413749148913695143" id="1347577327951781524" />
        <node role="initialValueBlock" roleId="tp1h.3060724424231928628" type="tp1h.InitialPropertyValueClause" typeId="tp1h.7573235936722759511" id="1347577327951781525">
          <node role="body" roleId="tpee.1137022507850" type="tpee.StatementList" typeId="tpee.1068580123136" id="1347577327951781526">
            <node role="statement" roleId="tpee.1068581517665" type="tpee.ExpressionStatement" typeId="tpee.1068580123155" id="1347577327951781527">
              <node role="expression" roleId="tpee.1068580123156" type="tpee.DotExpression" typeId="tpee.1197027756228" id="1347577327951781528">
                <node role="operand" roleId="tpee.1197027771414" type="tpee.DotExpression" typeId="tpee.1197027756228" id="1347577327951781529">
                  <node role="operand" roleId="tpee.1197027771414" type="tp1h.SettingsRefactoringContext_ConceptFunctionParameter" typeId="tp1h.3644668945279694356" id="1347577327951781530" />
                  <node role="operation" roleId="tpee.1197027833540" type="tp1h.NodeOperation" typeId="tp1h.7953996722066252915" id="1347577327951781531" />
                </node>
                <node role="operation" roleId="tpee.1197027833540" type="tp25.SPropertyAccess" typeId="tp25.1138056022639" id="1347577327951781532">
                  <link role="property" roleId="tp25.1138056395725" targetNodeId="tpck.1169194664001" resolveInfo="name" />
                </node>
              </node>
            </node>
          </node>
        </node>
      </node>
    </node>
    <node role="target" roleId="tp1h.6895093993902310998" type="tp1h.NodeTarget" typeId="tp1h.6895093993902310764" id="1347577327951781521">
      <link role="concept" roleId="tp1h.6895093993902310806" targetNodeId="tpce.1169125787135" resolveInfo="AbstractConceptDeclaration" />
    </node>
    <node role="doRefactorBlock" roleId="tp1h.6895093993902236381" type="tp1h.DoRefactorClause" typeId="tp1h.1189694053795" id="1347577327951781519">
      <node role="body" roleId="tpee.1137022507850" type="tpee.StatementList" typeId="tpee.1068580123136" id="1347577327951781520">
        <node role="statement" roleId="tpee.1068581517665" type="tpee.LocalVariableDeclarationStatement" typeId="tpee.1068581242864" id="1347577327951781539">
          <node role="localVariableDeclaration" roleId="tpee.1068581242865" type="tpee.LocalVariableDeclaration" typeId="tpee.1068581242863" id="1347577327951781540">
            <property name="name" nameId="tpck.1169194664001" value="newConceptName" />
            <node role="type" roleId="tpee.5680397130376446158" type="tpee.StringType" typeId="tpee.1225271177708" id="1347577327951781541" />
            <node role="initializer" roleId="tpee.1068431790190" type="tpee.PlusExpression" typeId="tpee.1068581242875" id="1347577327951781542">
              <node role="rightExpression" roleId="tpee.1081773367579" type="tp1h.RefactoringFieldReference" typeId="tp1h.5497648299878398634" id="8292108433549550634">
                <link role="baseVariableDeclaration" roleId="tpee.5497648299878491909" targetNodeId="8292108433549550603" resolveInfo="myNewName" />
              </node>
              <node role="leftExpression" roleId="tpee.1081773367580" type="tpee.PlusExpression" typeId="tpee.1068581242875" id="1347577327951781544">
                <node role="leftExpression" roleId="tpee.1081773367580" type="tpee.DotExpression" typeId="tpee.1197027756228" id="1347577327951781545">
                  <node role="operand" roleId="tpee.1197027771414" type="tp25.SemanticDowncastExpression" typeId="tp25.1145404486709" id="1347577327951781546">
                    <node role="leftExpression" roleId="tp25.1145404616321" type="tpee.DotExpression" typeId="tpee.1197027756228" id="1347577327951781547">
                      <node role="operand" roleId="tpee.1197027771414" type="tpee.DotExpression" typeId="tpee.1197027756228" id="1347577327951781548">
                        <node role="operand" roleId="tpee.1197027771414" type="tp1h.RefactoringContext_ConceptFunctionParameter" typeId="tp1h.7953996722066256458" id="1347577327951781549" />
                        <node role="operation" roleId="tpee.1197027833540" type="tp1h.NodeOperation" typeId="tp1h.7953996722066252915" id="1347577327951781550" />
                      </node>
                      <node role="operation" roleId="tpee.1197027833540" type="tp25.Node_GetModelOperation" typeId="tp25.1143234257716" id="1347577327951781551" />
                    </node>
                  </node>
                  <node role="operation" roleId="tpee.1197027833540" type="tpee.InstanceMethodCallOperation" typeId="tpee.1202948039474" id="1347577327951781552">
                    <link role="baseMethodDeclaration" roleId="tpee.1068499141037" targetNodeId="lkfb.~SModel%dgetSModelFqName()%cjetbrains%dmps%dsmodel%dSModelFqName" resolveInfo="getSModelFqName" />
                  </node>
                </node>
                <node role="rightExpression" roleId="tpee.1081773367579" type="tpee.StringLiteral" typeId="tpee.1070475926800" id="1347577327951781553">
                  <property name="value" nameId="tpee.1070475926801" value="." />
                </node>
              </node>
            </node>
          </node>
        </node>
        <node role="statement" roleId="tpee.1068581517665" type="tpee.ExpressionStatement" typeId="tpee.1068580123155" id="1347577327951781554">
          <node role="expression" roleId="tpee.1068580123156" type="tp1h.ChangeFeatureNameExpression" typeId="tp1h.3302086321379400330" id="1347577327951781555">
            <node role="feature" roleId="tp1h.3302086321379400331" type="tpee.DotExpression" typeId="tpee.1197027756228" id="1347577327951781556">
              <node role="operand" roleId="tpee.1197027771414" type="tp1h.RefactoringContext_ConceptFunctionParameter" typeId="tp1h.7953996722066256458" id="1347577327951781557" />
              <node role="operation" roleId="tpee.1197027833540" type="tp1h.NodeOperation" typeId="tp1h.7953996722066252915" id="1347577327951781558" />
            </node>
            <node role="newFeatureName" roleId="tp1h.3302086321379400333" type="tp1h.RefactoringFieldReference" typeId="tp1h.5497648299878398634" id="8292108433549550635">
              <link role="baseVariableDeclaration" roleId="tpee.5497648299878491909" targetNodeId="8292108433549550603" resolveInfo="myNewName" />
            </node>
            <node role="newConceptFQName" roleId="tp1h.3302086321379400332" type="tpee.LocalVariableReference" typeId="tpee.1068581242866" id="1347577327951781560">
              <link role="variableDeclaration" roleId="tpee.1068581517664" targetNodeId="1347577327951781540" resolveInfo="newConceptName" />
            </node>
          </node>
        </node>
      </node>
    </node>
    <node role="initBlock" roleId="tp1h.5497648299878741976" type="tp1h.InitClause" typeId="tp1h.5497648299878741970" id="1347577327951781533">
      <node role="body" roleId="tpee.1137022507850" type="tpee.StatementList" typeId="tpee.1068580123136" id="1347577327951781534">
        <node role="statement" roleId="tpee.1068581517665" type="tpee.SingleLineComment" typeId="tpee.6329021646629104954" id="8292108433549550607">
          <node role="commentPart" roleId="tpee.6329021646629175155" type="tpee.TextCommentPart" typeId="tpee.6329021646629104957" id="8292108433549550608">
            <property name="text" nameId="tpee.6329021646629104958" value="myNewName can be pre-set in context to skip chooser dialog - temporary solution" />
          </node>
        </node>
        <node role="statement" roleId="tpee.1068581517665" type="tpee.IfStatement" typeId="tpee.1068580123159" id="8292108433549550609">
          <node role="ifTrue" roleId="tpee.1068580123161" type="tpee.StatementList" typeId="tpee.1068580123136" id="8292108433549550610">
            <node role="statement" roleId="tpee.1068581517665" type="tpee.IfStatement" typeId="tpee.1068580123159" id="8292108433549550611">
              <node role="ifTrue" roleId="tpee.1068580123161" type="tpee.StatementList" typeId="tpee.1068580123136" id="8292108433549550612">
                <node role="statement" roleId="tpee.1068581517665" type="tpee.ReturnStatement" typeId="tpee.1068581242878" id="8292108433549550613">
                  <node role="expression" roleId="tpee.1068581517676" type="tpee.BooleanConstant" typeId="tpee.1068580123137" id="8292108433549550614">
                    <property name="value" nameId="tpee.1068580123138" value="false" />
                  </node>
                </node>
              </node>
              <node role="condition" roleId="tpee.1068580123160" type="tpee.NotExpression" typeId="tpee.1081516740877" id="8292108433549550615">
                <node role="expression" roleId="tpee.1081516765348" type="tp1h.AskExpression" typeId="tp1h.6895093993902311015" id="8292108433549550616">
                  <node role="parameter" roleId="tp1h.6895093993902311020" type="tp1h.RefactoringParameterReference" typeId="tp1h.6895093993902496262" id="8292108433549550617">
                    <link role="refactoringParameter" roleId="tp1h.6895093993902496263" targetNodeId="1347577327951781522" resolveInfo="newName" />
                  </node>
                </node>
              </node>
            </node>
            <node role="statement" roleId="tpee.1068581517665" type="tpee.ExpressionStatement" typeId="tpee.1068580123155" id="8292108433549550618">
              <node role="expression" roleId="tpee.1068580123156" type="tpee.AssignmentExpression" typeId="tpee.1068498886294" id="8292108433549550619">
                <node role="rValue" roleId="tpee.1068498886297" type="tp1h.RefactoringParameterReference" typeId="tp1h.6895093993902496262" id="8292108433549550620">
                  <link role="refactoringParameter" roleId="tp1h.6895093993902496263" targetNodeId="1347577327951781522" resolveInfo="newName" />
                </node>
                <node role="lValue" roleId="tpee.1068498886295" type="tp1h.RefactoringFieldReference" typeId="tp1h.5497648299878398634" id="8292108433549550621">
                  <link role="baseVariableDeclaration" roleId="tpee.5497648299878491909" targetNodeId="8292108433549550603" resolveInfo="myNewName" />
                </node>
              </node>
            </node>
          </node>
          <node role="condition" roleId="tpee.1068580123160" type="tpee.EqualsExpression" typeId="tpee.1068580123152" id="8292108433549550622">
            <node role="rightExpression" roleId="tpee.1081773367579" type="tpee.NullLiteral" typeId="tpee.1070534058343" id="8292108433549550623" />
            <node role="leftExpression" roleId="tpee.1081773367580" type="tp1h.RefactoringFieldReference" typeId="tp1h.5497648299878398634" id="8292108433549550624">
              <link role="baseVariableDeclaration" roleId="tpee.5497648299878491909" targetNodeId="8292108433549550603" resolveInfo="myNewName" />
            </node>
          </node>
        </node>
        <node role="statement" roleId="tpee.1068581517665" type="tpee.ReturnStatement" typeId="tpee.1068581242878" id="8292108433549550625">
          <node role="expression" roleId="tpee.1068581517676" type="tpee.BooleanConstant" typeId="tpee.1068580123137" id="8292108433549550626">
            <property name="value" nameId="tpee.1068580123138" value="true" />
          </node>
        </node>
      </node>
    </node>
    <node role="modelsToGenerateBlock" roleId="tp1h.616550569928923871" type="tp1h.ModelsToGenerateClause" typeId="tp1h.1682834381185132063" id="1347577327951781564">
      <node role="body" roleId="tpee.1137022507850" type="tpee.StatementList" typeId="tpee.1068580123136" id="1347577327951781565">
        <node role="statement" roleId="tpee.1068581517665" type="tpee.LocalVariableDeclarationStatement" typeId="tpee.1068581242864" id="1347577327951781566">
          <node role="localVariableDeclaration" roleId="tpee.1068581242865" type="tpee.LocalVariableDeclaration" typeId="tpee.1068581242863" id="1347577327951781567">
            <property name="name" nameId="tpck.1169194664001" value="result" />
            <node role="type" roleId="tpee.5680397130376446158" type="tp2q.ListType" typeId="tp2q.1151688443754" id="1347577327951781568">
              <node role="elementType" roleId="tp2q.1151688676805" type="tp25.SModelType" typeId="tp25.1143226024141" id="1347577327951781569" />
            </node>
            <node role="initializer" roleId="tpee.1068431790190" type="tpee.GenericNewExpression" typeId="tpee.1145552977093" id="1347577327951781570">
              <node role="creator" roleId="tpee.1145553007750" type="tp2q.LinkedListCreator" typeId="tp2q.1227008614712" id="1347577327951781571">
                <node role="elementType" roleId="tp2q.1237721435807" type="tp25.SModelType" typeId="tp25.1143226024141" id="1347577327951781572" />
              </node>
            </node>
          </node>
        </node>
        <node role="statement" roleId="tpee.1068581517665" type="tpee.LocalVariableDeclarationStatement" typeId="tpee.1068581242864" id="1347577327951781573">
          <node role="localVariableDeclaration" roleId="tpee.1068581242865" type="tpee.LocalVariableDeclaration" typeId="tpee.1068581242863" id="1347577327951781574">
            <property name="name" nameId="tpck.1169194664001" value="sourceLanguage" />
            <node role="type" roleId="tpee.5680397130376446158" type="tpee.ClassifierType" typeId="tpee.1107535904670" id="1347577327951781575">
              <link role="classifier" roleId="tpee.1107535924139" targetNodeId="lkfb.~Language" resolveInfo="Language" />
            </node>
            <node role="initializer" roleId="tpee.1068431790190" type="tpee.StaticMethodCall" typeId="tpee.1081236700937" id="1347577327951781576">
              <link role="classConcept" roleId="tpee.1144433194310" targetNodeId="lkfb.~Language" resolveInfo="Language" />
              <link role="baseMethodDeclaration" roleId="tpee.1068499141037" targetNodeId="lkfb.~Language%dgetLanguageFor(jetbrains%dmps%dsmodel%dSModelDescriptor)%cjetbrains%dmps%dsmodel%dLanguage" resolveInfo="getLanguageFor" />
              <node role="actualArgument" roleId="tpee.1068499141038" type="tpee.DotExpression" typeId="tpee.1197027756228" id="1347577327951781577">
                <node role="operand" roleId="tpee.1197027771414" type="tp25.SemanticDowncastExpression" typeId="tp25.1145404486709" id="1347577327951781578">
                  <node role="leftExpression" roleId="tp25.1145404616321" type="tpee.DotExpression" typeId="tpee.1197027756228" id="1347577327951781579">
                    <node role="operand" roleId="tpee.1197027771414" type="tpee.DotExpression" typeId="tpee.1197027756228" id="1347577327951781580">
                      <node role="operand" roleId="tpee.1197027771414" type="tp1h.RefactoringContext_ConceptFunctionParameter" typeId="tp1h.7953996722066256458" id="1347577327951781581" />
                      <node role="operation" roleId="tpee.1197027833540" type="tp1h.NodeOperation" typeId="tp1h.7953996722066252915" id="1347577327951781582" />
                    </node>
                    <node role="operation" roleId="tpee.1197027833540" type="tp25.Node_GetModelOperation" typeId="tp25.1143234257716" id="1347577327951781583" />
                  </node>
                </node>
                <node role="operation" roleId="tpee.1197027833540" type="tpee.InstanceMethodCallOperation" typeId="tpee.1202948039474" id="1347577327951781584">
                  <link role="baseMethodDeclaration" roleId="tpee.1068499141037" targetNodeId="lkfb.~SModel%dgetModelDescriptor()%cjetbrains%dmps%dsmodel%dSModelDescriptor" resolveInfo="getModelDescriptor" />
                </node>
              </node>
            </node>
          </node>
        </node>
        <node role="statement" roleId="tpee.1068581517665" type="tpee.IfStatement" typeId="tpee.1068580123159" id="1347577327951781585">
          <node role="ifTrue" roleId="tpee.1068580123161" type="tpee.StatementList" typeId="tpee.1068580123136" id="1347577327951781586">
            <node role="statement" roleId="tpee.1068581517665" type="tp2q.ForEachStatement" typeId="tp2q.1153943597977" id="1347577327951781587">
              <node role="variable" roleId="tp2q.1153944400369" type="tp2q.ForEachVariable" typeId="tp2q.1153944193378" id="1347577327951781588">
                <property name="name" nameId="tpck.1169194664001" value="value" />
              </node>
              <node role="body" roleId="tpee.1154032183016" type="tpee.StatementList" typeId="tpee.1068580123136" id="1347577327951781589">
                <node role="statement" roleId="tpee.1068581517665" type="tpee.ExpressionStatement" typeId="tpee.1068580123155" id="1347577327951781590">
                  <node role="expression" roleId="tpee.1068580123156" type="tpee.DotExpression" typeId="tpee.1197027756228" id="1347577327951781591">
                    <node role="operand" roleId="tpee.1197027771414" type="tpee.LocalVariableReference" typeId="tpee.1068581242866" id="1347577327951781592">
                      <link role="variableDeclaration" roleId="tpee.1068581517664" targetNodeId="1347577327951781567" resolveInfo="result" />
                    </node>
                    <node role="operation" roleId="tpee.1197027833540" type="tp2q.AddAllElementsOperation" typeId="tp2q.1160666733551" id="1347577327951781593">
                      <node role="argument" roleId="tp2q.1160666822012" type="tp2q.ForEachVariableReference" typeId="tp2q.1153944233411" id="1347577327951781594">
                        <link role="variable" roleId="tp2q.1153944258490" targetNodeId="1347577327951781588" resolveInfo="value" />
                      </node>
                    </node>
                  </node>
                </node>
              </node>
              <node role="inputSequence" roleId="tp2q.1153944424730" type="tpee.DotExpression" typeId="tpee.1197027756228" id="1347577327951781595">
                <node role="operand" roleId="tpee.1197027771414" type="tpee.StaticMethodCall" typeId="tpee.1081236700937" id="1347577327951781596">
                  <link role="classConcept" roleId="tpee.1144433194310" targetNodeId="udof.~RefactoringUtil" resolveInfo="RefactoringUtil" />
                  <link role="baseMethodDeclaration" roleId="tpee.1068499141037" targetNodeId="udof.~RefactoringUtil%dgetLanguageAndItsExtendingLanguageModels(com%dintellij%dopenapi%dproject%dProject,jetbrains%dmps%dsmodel%dLanguage)%cjava%dutil%dMap" resolveInfo="getLanguageAndItsExtendingLanguageModels" />
                  <node role="actualArgument" roleId="tpee.1068499141038" type="tpee.DotExpression" typeId="tpee.1197027756228" id="1347577327951781597">
                    <node role="operand" roleId="tpee.1197027771414" type="tp1h.RefactoringContext_ConceptFunctionParameter" typeId="tp1h.7953996722066256458" id="1347577327951781598" />
                    <node role="operation" roleId="tpee.1197027833540" type="tp1h.MainProjectOperation" typeId="tp1h.8113680833395644310" id="8113680833395857487" />
                  </node>
                  <node role="actualArgument" roleId="tpee.1068499141038" type="tpee.LocalVariableReference" typeId="tpee.1068581242866" id="1347577327951781600">
                    <link role="variableDeclaration" roleId="tpee.1068581517664" targetNodeId="1347577327951781574" resolveInfo="sourceLanguage" />
                  </node>
                </node>
                <node role="operation" roleId="tpee.1197027833540" type="tpee.InstanceMethodCallOperation" typeId="tpee.1202948039474" id="1347577327951781601">
                  <link role="baseMethodDeclaration" roleId="tpee.1068499141037" targetNodeId="k7g3.~Map%dvalues()%cjava%dutil%dCollection" resolveInfo="values" />
                </node>
              </node>
            </node>
          </node>
          <node role="condition" roleId="tpee.1068580123160" type="tpee.NotEqualsExpression" typeId="tpee.1073239437375" id="1347577327951781602">
            <node role="rightExpression" roleId="tpee.1081773367579" type="tpee.NullLiteral" typeId="tpee.1070534058343" id="1347577327951781603" />
            <node role="leftExpression" roleId="tpee.1081773367580" type="tpee.LocalVariableReference" typeId="tpee.1068581242866" id="1347577327951781604">
              <link role="variableDeclaration" roleId="tpee.1068581517664" targetNodeId="1347577327951781574" resolveInfo="sourceLanguage" />
            </node>
          </node>
        </node>
        <node role="statement" roleId="tpee.1068581517665" type="tpee.ReturnStatement" typeId="tpee.1068581242878" id="1347577327951781605">
          <node role="expression" roleId="tpee.1068581517676" type="tpee.LocalVariableReference" typeId="tpee.1068581242866" id="1347577327951781606">
            <link role="variableDeclaration" roleId="tpee.1068581517664" targetNodeId="1347577327951781567" resolveInfo="result" />
          </node>
        </node>
      </node>
    </node>
    <node role="affectedNodesBlock" roleId="tp1h.1347577327951503399" type="tp1h.AffectedNodesClause" typeId="tp1h.1200932465350" id="1347577327951781617">
      <node role="body" roleId="tpee.1137022507850" type="tpee.StatementList" typeId="tpee.1068580123136" id="1347577327951781618">
        <node role="statement" roleId="tpee.1068581517665" type="tpee.ExpressionStatement" typeId="tpee.1068580123155" id="1347577327951781619">
          <node role="expression" roleId="tpee.1068580123156" type="tp3b.ExecuteFindersGetSearchResults" typeId="tp3b.2005690715325995353" id="4567781422731401715">
            <node role="finder" roleId="tp3b.8150507060913099385" type="tp3b.FinderReference" typeId="tp3b.2005690715325995359" id="4567781422731401716">
              <link role="finder" roleId="tp3b.7222148688691763792" targetNodeId="tpci.1197632773078" resolveInfo="ConceptInstances" />
            </node>
            <node role="finder" roleId="tp3b.8150507060913099385" type="tp3b.FinderReference" typeId="tp3b.2005690715325995359" id="4567781422731401717">
              <link role="finder" roleId="tp3b.7222148688691763792" targetNodeId="tpci.1198430852441" resolveInfo="NodeAndDescendantsUsages" />
            </node>
            <node role="queryNode" roleId="tp3b.6366407517031970110" type="tpee.DotExpression" typeId="tpee.1197027756228" id="1347577327951781623">
              <node role="operand" roleId="tpee.1197027771414" type="tp1h.RefactoringContext_ConceptFunctionParameter" typeId="tp1h.7953996722066256458" id="1347577327951781624" />
              <node role="operation" roleId="tpee.1197027833540" type="tp1h.NodeOperation" typeId="tp1h.7953996722066252915" id="1347577327951781625" />
            </node>
          </node>
        </node>
      </node>
    </node>
    <node role="updateModelBlock" roleId="tp1h.1347577327951503400" type="tp1h.UpdateModelClause" typeId="tp1h.1189694434958" id="1347577327951781626">
      <node role="body" roleId="tpee.1137022507850" type="tpee.StatementList" typeId="tpee.1068580123136" id="1347577327951781627">
        <node role="statement" roleId="tpee.1068581517665" type="tp1h.UpdateModelByDefaultOperation" typeId="tp1h.1197382578687" id="1347577327951781628" />
      </node>
    </node>
  </root>
  <root id="1347577327951781638">
    <node role="field" roleId="tp1h.6895093993902236377" type="tp1h.RefactoringField" typeId="tp1h.6895093993902311010" id="8292108433549524282">
      <property name="name" nameId="tpck.1169194664001" value="myNewName" />
      <node role="type" roleId="tpee.5680397130376446158" type="tpee.StringType" typeId="tpee.1225271177708" id="8292108433549524284" />
    </node>
    <node role="parameter" roleId="tp1h.6895093993902236376" type="tp1h.RefactoringParameter" typeId="tp1h.6895093993902311012" id="1347577327951781642">
      <property name="name" nameId="tpck.1169194664001" value="newName" />
      <node role="chooser" roleId="tp1h.5497648299878741978" type="tp1h.MPSParameterChooser" typeId="tp1h.5497648299878742011" id="1347577327951781643">
        <property name="title" nameId="tp1h.6647259624309067737" value="New name:" />
        <node role="paramType" roleId="tp1h.4413749148913695157" type="tp1h.StringMPSParameterType" typeId="tp1h.4413749148913695143" id="1347577327951781644" />
        <node role="initialValueBlock" roleId="tp1h.3060724424231928628" type="tp1h.InitialPropertyValueClause" typeId="tp1h.7573235936722759511" id="1347577327951781645">
          <node role="body" roleId="tpee.1137022507850" type="tpee.StatementList" typeId="tpee.1068580123136" id="1347577327951781646">
            <node role="statement" roleId="tpee.1068581517665" type="tpee.ExpressionStatement" typeId="tpee.1068580123155" id="1347577327951781647">
              <node role="expression" roleId="tpee.1068580123156" type="tpee.DotExpression" typeId="tpee.1197027756228" id="1347577327951781648">
                <node role="operand" roleId="tpee.1197027771414" type="tpee.DotExpression" typeId="tpee.1197027756228" id="1347577327951781649">
                  <node role="operand" roleId="tpee.1197027771414" type="tp1h.SettingsRefactoringContext_ConceptFunctionParameter" typeId="tp1h.3644668945279694356" id="1347577327951781650" />
                  <node role="operation" roleId="tpee.1197027833540" type="tp1h.NodeOperation" typeId="tp1h.7953996722066252915" id="1347577327951781651" />
                </node>
                <node role="operation" roleId="tpee.1197027833540" type="tp25.SPropertyAccess" typeId="tp25.1138056022639" id="1347577327951781652">
                  <link role="property" roleId="tp25.1138056395725" targetNodeId="tpce.1071599776563" resolveInfo="role" />
                </node>
              </node>
            </node>
          </node>
        </node>
      </node>
    </node>
    <node role="target" roleId="tp1h.6895093993902310998" type="tp1h.NodeTarget" typeId="tp1h.6895093993902310764" id="1347577327951781653">
      <link role="concept" roleId="tp1h.6895093993902310806" targetNodeId="tpce.1071489288298" resolveInfo="LinkDeclaration" />
    </node>
    <node role="doRefactorBlock" roleId="tp1h.6895093993902236381" type="tp1h.DoRefactorClause" typeId="tp1h.1189694053795" id="1347577327951781640">
      <node role="body" roleId="tpee.1137022507850" type="tpee.StatementList" typeId="tpee.1068580123136" id="1347577327951781641">
        <node role="statement" roleId="tpee.1068581517665" type="tpee.LocalVariableDeclarationStatement" typeId="tpee.1068581242864" id="1347577327951781661">
          <node role="localVariableDeclaration" roleId="tpee.1068581242865" type="tpee.LocalVariableDeclaration" typeId="tpee.1068581242863" id="1347577327951781662">
            <property name="name" nameId="tpck.1169194664001" value="concept" />
            <node role="type" roleId="tpee.5680397130376446158" type="tp25.SNodeType" typeId="tp25.1138055754698" id="1347577327951781663">
              <link role="concept" roleId="tp25.1138405853777" targetNodeId="tpce.1169125787135" resolveInfo="AbstractConceptDeclaration" />
            </node>
            <node role="initializer" roleId="tpee.1068431790190" type="tpee.DotExpression" typeId="tpee.1197027756228" id="1347577327951781664">
              <node role="operation" roleId="tpee.1197027833540" type="tp25.Node_GetAncestorOperation" typeId="tp25.1171407110247" id="1347577327951781665">
                <node role="parameter" roleId="tp25.1144104376918" type="tp25.OperationParm_Concept" typeId="tp25.1144101972840" id="1347577327951781666">
                  <node role="conceptArgument" roleId="tp25.1207343664468" type="tp25.RefConcept_Reference" typeId="tp25.1177026924588" id="1347577327951781667">
                    <link role="conceptDeclaration" roleId="tp25.1177026940964" targetNodeId="tpce.1169125787135" resolveInfo="AbstractConceptDeclaration" />
                  </node>
                </node>
              </node>
              <node role="operand" roleId="tpee.1197027771414" type="tpee.DotExpression" typeId="tpee.1197027756228" id="1347577327951781668">
                <node role="operand" roleId="tpee.1197027771414" type="tp1h.RefactoringContext_ConceptFunctionParameter" typeId="tp1h.7953996722066256458" id="1347577327951781669" />
                <node role="operation" roleId="tpee.1197027833540" type="tp1h.NodeOperation" typeId="tp1h.7953996722066252915" id="1347577327951781670" />
              </node>
            </node>
          </node>
        </node>
        <node role="statement" roleId="tpee.1068581517665" type="tpee.LocalVariableDeclarationStatement" typeId="tpee.1068581242864" id="1347577327951781671">
          <node role="localVariableDeclaration" roleId="tpee.1068581242865" type="tpee.LocalVariableDeclaration" typeId="tpee.1068581242863" id="1347577327951781672">
            <property name="name" nameId="tpck.1169194664001" value="newLinkName" />
            <node role="type" roleId="tpee.5680397130376446158" type="tpee.StringType" typeId="tpee.1225271177708" id="1347577327951781673" />
            <node role="initializer" roleId="tpee.1068431790190" type="tpee.PlusExpression" typeId="tpee.1068581242875" id="1347577327951781674">
              <node role="rightExpression" roleId="tpee.1081773367579" type="tpee.DotExpression" typeId="tpee.1197027756228" id="1347577327951781675">
                <node role="operand" roleId="tpee.1197027771414" type="tpee.LocalVariableReference" typeId="tpee.1068581242866" id="1347577327951781676">
                  <link role="variableDeclaration" roleId="tpee.1068581517664" targetNodeId="1347577327951781662" resolveInfo="concept" />
                </node>
                <node role="operation" roleId="tpee.1197027833540" type="tp25.SPropertyAccess" typeId="tp25.1138056022639" id="1347577327951781677">
                  <link role="property" roleId="tp25.1138056395725" targetNodeId="tpck.1169194664001" resolveInfo="name" />
                </node>
              </node>
              <node role="leftExpression" roleId="tpee.1081773367580" type="tpee.PlusExpression" typeId="tpee.1068581242875" id="1347577327951781678">
                <node role="leftExpression" roleId="tpee.1081773367580" type="tpee.DotExpression" typeId="tpee.1197027756228" id="1347577327951781679">
                  <node role="operand" roleId="tpee.1197027771414" type="tp25.SemanticDowncastExpression" typeId="tp25.1145404486709" id="1347577327951781680">
                    <node role="leftExpression" roleId="tp25.1145404616321" type="tpee.DotExpression" typeId="tpee.1197027756228" id="1347577327951781681">
                      <node role="operand" roleId="tpee.1197027771414" type="tpee.LocalVariableReference" typeId="tpee.1068581242866" id="1347577327951781682">
                        <link role="variableDeclaration" roleId="tpee.1068581517664" targetNodeId="1347577327951781662" resolveInfo="concept" />
                      </node>
                      <node role="operation" roleId="tpee.1197027833540" type="tp25.Node_GetModelOperation" typeId="tp25.1143234257716" id="1347577327951781683" />
                    </node>
                  </node>
                  <node role="operation" roleId="tpee.1197027833540" type="tpee.InstanceMethodCallOperation" typeId="tpee.1202948039474" id="1347577327951781684">
                    <link role="baseMethodDeclaration" roleId="tpee.1068499141037" targetNodeId="lkfb.~SModel%dgetSModelFqName()%cjetbrains%dmps%dsmodel%dSModelFqName" resolveInfo="getSModelFqName" />
                  </node>
                </node>
                <node role="rightExpression" roleId="tpee.1081773367579" type="tpee.StringLiteral" typeId="tpee.1070475926800" id="1347577327951781685">
                  <property name="value" nameId="tpee.1070475926801" value="." />
                </node>
              </node>
            </node>
          </node>
        </node>
        <node role="statement" roleId="tpee.1068581517665" type="tpee.ExpressionStatement" typeId="tpee.1068580123155" id="1347577327951781686">
          <node role="expression" roleId="tpee.1068580123156" type="tp1h.ChangeFeatureNameExpression" typeId="tp1h.3302086321379400330" id="1347577327951781687">
            <node role="feature" roleId="tp1h.3302086321379400331" type="tpee.DotExpression" typeId="tpee.1197027756228" id="1347577327951781688">
              <node role="operand" roleId="tpee.1197027771414" type="tp1h.RefactoringContext_ConceptFunctionParameter" typeId="tp1h.7953996722066256458" id="1347577327951781689" />
              <node role="operation" roleId="tpee.1197027833540" type="tp1h.NodeOperation" typeId="tp1h.7953996722066252915" id="1347577327951781690" />
            </node>
            <node role="newConceptFQName" roleId="tp1h.3302086321379400332" type="tpee.LocalVariableReference" typeId="tpee.1068581242866" id="1347577327951781691">
              <link role="variableDeclaration" roleId="tpee.1068581517664" targetNodeId="1347577327951781672" resolveInfo="newLinkName" />
            </node>
            <node role="newFeatureName" roleId="tp1h.3302086321379400333" type="tp1h.RefactoringFieldReference" typeId="tp1h.5497648299878398634" id="8292108433549550602">
              <link role="baseVariableDeclaration" roleId="tpee.5497648299878491909" targetNodeId="8292108433549524282" resolveInfo="myNewName" />
            </node>
          </node>
        </node>
      </node>
    </node>
    <node role="initBlock" roleId="tp1h.5497648299878741976" type="tp1h.InitClause" typeId="tp1h.5497648299878741970" id="1347577327951781654">
      <node role="body" roleId="tpee.1137022507850" type="tpee.StatementList" typeId="tpee.1068580123136" id="1347577327951781655">
        <node role="statement" roleId="tpee.1068581517665" type="tpee.SingleLineComment" typeId="tpee.6329021646629104954" id="8292108433549528138">
          <node role="commentPart" roleId="tpee.6329021646629175155" type="tpee.TextCommentPart" typeId="tpee.6329021646629104957" id="8292108433549528139">
            <property name="text" nameId="tpee.6329021646629104958" value="myNewName can be pre-set in context to skip chooser dialog - temporary solution" />
          </node>
        </node>
        <node role="statement" roleId="tpee.1068581517665" type="tpee.IfStatement" typeId="tpee.1068580123159" id="8292108433549528140">
          <node role="ifTrue" roleId="tpee.1068580123161" type="tpee.StatementList" typeId="tpee.1068580123136" id="8292108433549528141">
            <node role="statement" roleId="tpee.1068581517665" type="tpee.IfStatement" typeId="tpee.1068580123159" id="8292108433549528142">
              <node role="ifTrue" roleId="tpee.1068580123161" type="tpee.StatementList" typeId="tpee.1068580123136" id="8292108433549528143">
                <node role="statement" roleId="tpee.1068581517665" type="tpee.ReturnStatement" typeId="tpee.1068581242878" id="8292108433549528144">
                  <node role="expression" roleId="tpee.1068581517676" type="tpee.BooleanConstant" typeId="tpee.1068580123137" id="8292108433549528145">
                    <property name="value" nameId="tpee.1068580123138" value="false" />
                  </node>
                </node>
              </node>
              <node role="condition" roleId="tpee.1068580123160" type="tpee.NotExpression" typeId="tpee.1081516740877" id="8292108433549528146">
                <node role="expression" roleId="tpee.1081516765348" type="tp1h.AskExpression" typeId="tp1h.6895093993902311015" id="8292108433549528147">
                  <node role="parameter" roleId="tp1h.6895093993902311020" type="tp1h.RefactoringParameterReference" typeId="tp1h.6895093993902496262" id="8292108433549528148">
                    <link role="refactoringParameter" roleId="tp1h.6895093993902496263" targetNodeId="1347577327951781642" resolveInfo="newName" />
                  </node>
                </node>
              </node>
            </node>
            <node role="statement" roleId="tpee.1068581517665" type="tpee.ExpressionStatement" typeId="tpee.1068580123155" id="8292108433549528149">
              <node role="expression" roleId="tpee.1068580123156" type="tpee.AssignmentExpression" typeId="tpee.1068498886294" id="8292108433549528150">
                <node role="rValue" roleId="tpee.1068498886297" type="tp1h.RefactoringParameterReference" typeId="tp1h.6895093993902496262" id="8292108433549528159">
                  <link role="refactoringParameter" roleId="tp1h.6895093993902496263" targetNodeId="1347577327951781642" resolveInfo="newName" />
                </node>
                <node role="lValue" roleId="tpee.1068498886295" type="tp1h.RefactoringFieldReference" typeId="tp1h.5497648299878398634" id="8292108433549528158">
                  <link role="baseVariableDeclaration" roleId="tpee.5497648299878491909" targetNodeId="8292108433549524282" resolveInfo="myNewName" />
                </node>
              </node>
            </node>
          </node>
          <node role="condition" roleId="tpee.1068580123160" type="tpee.EqualsExpression" typeId="tpee.1068580123152" id="8292108433549528153">
            <node role="rightExpression" roleId="tpee.1081773367579" type="tpee.NullLiteral" typeId="tpee.1070534058343" id="8292108433549528154" />
            <node role="leftExpression" roleId="tpee.1081773367580" type="tp1h.RefactoringFieldReference" typeId="tp1h.5497648299878398634" id="8292108433549528155">
              <link role="baseVariableDeclaration" roleId="tpee.5497648299878491909" targetNodeId="8292108433549524282" resolveInfo="myNewName" />
            </node>
          </node>
        </node>
        <node role="statement" roleId="tpee.1068581517665" type="tpee.ReturnStatement" typeId="tpee.1068581242878" id="8292108433549528156">
          <node role="expression" roleId="tpee.1068581517676" type="tpee.BooleanConstant" typeId="tpee.1068580123137" id="8292108433549528157">
            <property name="value" nameId="tpee.1068580123138" value="true" />
          </node>
        </node>
      </node>
    </node>
    <node role="modelsToGenerateBlock" roleId="tp1h.616550569928923871" type="tp1h.ModelsToGenerateClause" typeId="tp1h.1682834381185132063" id="1347577327951781698">
      <node role="body" roleId="tpee.1137022507850" type="tpee.StatementList" typeId="tpee.1068580123136" id="1347577327951781699">
        <node role="statement" roleId="tpee.1068581517665" type="tpee.LocalVariableDeclarationStatement" typeId="tpee.1068581242864" id="1347577327951781700">
          <node role="localVariableDeclaration" roleId="tpee.1068581242865" type="tpee.LocalVariableDeclaration" typeId="tpee.1068581242863" id="1347577327951781701">
            <property name="name" nameId="tpck.1169194664001" value="result" />
            <node role="type" roleId="tpee.5680397130376446158" type="tp2q.ListType" typeId="tp2q.1151688443754" id="1347577327951781702">
              <node role="elementType" roleId="tp2q.1151688676805" type="tp25.SModelType" typeId="tp25.1143226024141" id="1347577327951781703" />
            </node>
            <node role="initializer" roleId="tpee.1068431790190" type="tpee.GenericNewExpression" typeId="tpee.1145552977093" id="1347577327951781704">
              <node role="creator" roleId="tpee.1145553007750" type="tp2q.ListCreatorWithInit" typeId="tp2q.1160600644654" id="1347577327951781705">
                <node role="elementType" roleId="tp2q.1237721435807" type="tp25.SModelType" typeId="tp25.1143226024141" id="1347577327951781706" />
              </node>
            </node>
          </node>
        </node>
        <node role="statement" roleId="tpee.1068581517665" type="tpee.LocalVariableDeclarationStatement" typeId="tpee.1068581242864" id="1347577327951781707">
          <node role="localVariableDeclaration" roleId="tpee.1068581242865" type="tpee.LocalVariableDeclaration" typeId="tpee.1068581242863" id="1347577327951781708">
            <property name="name" nameId="tpck.1169194664001" value="sourceLanguage" />
            <node role="type" roleId="tpee.5680397130376446158" type="tpee.ClassifierType" typeId="tpee.1107535904670" id="1347577327951781709">
              <link role="classifier" roleId="tpee.1107535924139" targetNodeId="lkfb.~Language" resolveInfo="Language" />
            </node>
            <node role="initializer" roleId="tpee.1068431790190" type="tpee.StaticMethodCall" typeId="tpee.1081236700937" id="1347577327951781710">
              <link role="baseMethodDeclaration" roleId="tpee.1068499141037" targetNodeId="lkfb.~Language%dgetLanguageFor(jetbrains%dmps%dsmodel%dSModelDescriptor)%cjetbrains%dmps%dsmodel%dLanguage" resolveInfo="getLanguageFor" />
              <link role="classConcept" roleId="tpee.1144433194310" targetNodeId="lkfb.~Language" resolveInfo="Language" />
              <node role="actualArgument" roleId="tpee.1068499141038" type="tpee.DotExpression" typeId="tpee.1197027756228" id="1347577327951781711">
                <node role="operation" roleId="tpee.1197027833540" type="tp1h.ModelDescriptorOperation" typeId="tp1h.7953996722066252911" id="1347577327951781712" />
                <node role="operand" roleId="tpee.1197027771414" type="tp1h.RefactoringContext_ConceptFunctionParameter" typeId="tp1h.7953996722066256458" id="1347577327951781713" />
              </node>
            </node>
          </node>
        </node>
        <node role="statement" roleId="tpee.1068581517665" type="tpee.IfStatement" typeId="tpee.1068580123159" id="1347577327951781714">
          <node role="ifTrue" roleId="tpee.1068580123161" type="tpee.StatementList" typeId="tpee.1068580123136" id="1347577327951781715">
            <node role="statement" roleId="tpee.1068581517665" type="tpee.ReturnStatement" typeId="tpee.1068581242878" id="1347577327951781716">
              <node role="expression" roleId="tpee.1068581517676" type="tpee.LocalVariableReference" typeId="tpee.1068581242866" id="1347577327951781717">
                <link role="variableDeclaration" roleId="tpee.1068581517664" targetNodeId="1347577327951781701" resolveInfo="result" />
              </node>
            </node>
          </node>
          <node role="condition" roleId="tpee.1068580123160" type="tpee.EqualsExpression" typeId="tpee.1068580123152" id="1347577327951781718">
            <node role="rightExpression" roleId="tpee.1081773367579" type="tpee.NullLiteral" typeId="tpee.1070534058343" id="1347577327951781719" />
            <node role="leftExpression" roleId="tpee.1081773367580" type="tpee.LocalVariableReference" typeId="tpee.1068581242866" id="1347577327951781720">
              <link role="variableDeclaration" roleId="tpee.1068581517664" targetNodeId="1347577327951781708" resolveInfo="sourceLanguage" />
            </node>
          </node>
        </node>
        <node role="statement" roleId="tpee.1068581517665" type="tpee.LocalVariableDeclarationStatement" typeId="tpee.1068581242864" id="1347577327951781721">
          <node role="localVariableDeclaration" roleId="tpee.1068581242865" type="tpee.LocalVariableDeclaration" typeId="tpee.1068581242863" id="1347577327951781722">
            <property name="name" nameId="tpck.1169194664001" value="modelMap" />
            <node role="type" roleId="tpee.5680397130376446158" type="tpee.ClassifierType" typeId="tpee.1107535904670" id="1347577327951781723">
              <link role="classifier" roleId="tpee.1107535924139" targetNodeId="k7g3.~Map" resolveInfo="Map" />
              <node role="parameter" roleId="tpee.1109201940907" type="tpee.ClassifierType" typeId="tpee.1107535904670" id="1347577327951781724">
                <link role="classifier" roleId="tpee.1107535924139" targetNodeId="afxk.~IModule" resolveInfo="IModule" />
              </node>
              <node role="parameter" roleId="tpee.1109201940907" type="tpee.ClassifierType" typeId="tpee.1107535904670" id="1347577327951781725">
                <link role="classifier" roleId="tpee.1107535924139" targetNodeId="k7g3.~List" resolveInfo="List" />
                <node role="parameter" roleId="tpee.1109201940907" type="tpee.ClassifierType" typeId="tpee.1107535904670" id="1347577327951781726">
                  <link role="classifier" roleId="tpee.1107535924139" targetNodeId="lkfb.~SModel" resolveInfo="SModel" />
                </node>
              </node>
            </node>
            <node role="initializer" roleId="tpee.1068431790190" type="tpee.StaticMethodCall" typeId="tpee.1081236700937" id="1347577327951781727">
              <link role="classConcept" roleId="tpee.1144433194310" targetNodeId="udof.~RefactoringUtil" resolveInfo="RefactoringUtil" />
              <link role="baseMethodDeclaration" roleId="tpee.1068499141037" targetNodeId="udof.~RefactoringUtil%dgetLanguageAndItsExtendingLanguageModels(com%dintellij%dopenapi%dproject%dProject,jetbrains%dmps%dsmodel%dLanguage)%cjava%dutil%dMap" resolveInfo="getLanguageAndItsExtendingLanguageModels" />
              <node role="actualArgument" roleId="tpee.1068499141038" type="tpee.DotExpression" typeId="tpee.1197027756228" id="1347577327951781728">
                <node role="operand" roleId="tpee.1197027771414" type="tp1h.RefactoringContext_ConceptFunctionParameter" typeId="tp1h.7953996722066256458" id="1347577327951781729" />
                <node role="operation" roleId="tpee.1197027833540" type="tp1h.MainProjectOperation" typeId="tp1h.8113680833395644310" id="8113680833395857488" />
              </node>
              <node role="actualArgument" roleId="tpee.1068499141038" type="tpee.LocalVariableReference" typeId="tpee.1068581242866" id="1347577327951781731">
                <link role="variableDeclaration" roleId="tpee.1068581517664" targetNodeId="1347577327951781708" resolveInfo="sourceLanguage" />
              </node>
            </node>
          </node>
        </node>
        <node role="statement" roleId="tpee.1068581517665" type="tp2q.ForEachStatement" typeId="tp2q.1153943597977" id="1347577327951781732">
          <node role="variable" roleId="tp2q.1153944400369" type="tp2q.ForEachVariable" typeId="tp2q.1153944193378" id="1347577327951781733">
            <property name="name" nameId="tpck.1169194664001" value="modelList" />
          </node>
          <node role="body" roleId="tpee.1154032183016" type="tpee.StatementList" typeId="tpee.1068580123136" id="1347577327951781734">
            <node role="statement" roleId="tpee.1068581517665" type="tpee.ExpressionStatement" typeId="tpee.1068580123155" id="1347577327951781735">
              <node role="expression" roleId="tpee.1068580123156" type="tpee.DotExpression" typeId="tpee.1197027756228" id="1347577327951781736">
                <node role="operand" roleId="tpee.1197027771414" type="tpee.LocalVariableReference" typeId="tpee.1068581242866" id="1347577327951781737">
                  <link role="variableDeclaration" roleId="tpee.1068581517664" targetNodeId="1347577327951781701" resolveInfo="result" />
                </node>
                <node role="operation" roleId="tpee.1197027833540" type="tp2q.AddAllElementsOperation" typeId="tp2q.1160666733551" id="1347577327951781738">
                  <node role="argument" roleId="tp2q.1160666822012" type="tp2q.ForEachVariableReference" typeId="tp2q.1153944233411" id="1347577327951781739">
                    <link role="variable" roleId="tp2q.1153944258490" targetNodeId="1347577327951781733" resolveInfo="modelList" />
                  </node>
                </node>
              </node>
            </node>
          </node>
          <node role="inputSequence" roleId="tp2q.1153944424730" type="tpee.DotExpression" typeId="tpee.1197027756228" id="1347577327951781740">
            <node role="operand" roleId="tpee.1197027771414" type="tpee.LocalVariableReference" typeId="tpee.1068581242866" id="1347577327951781741">
              <link role="variableDeclaration" roleId="tpee.1068581517664" targetNodeId="1347577327951781722" resolveInfo="modelMap" />
            </node>
            <node role="operation" roleId="tpee.1197027833540" type="tpee.InstanceMethodCallOperation" typeId="tpee.1202948039474" id="1347577327951781742">
              <link role="baseMethodDeclaration" roleId="tpee.1068499141037" targetNodeId="k7g3.~Map%dvalues()%cjava%dutil%dCollection" resolveInfo="values" />
            </node>
          </node>
        </node>
        <node role="statement" roleId="tpee.1068581517665" type="tpee.ReturnStatement" typeId="tpee.1068581242878" id="1347577327951781743">
          <node role="expression" roleId="tpee.1068581517676" type="tpee.LocalVariableReference" typeId="tpee.1068581242866" id="1347577327951781744">
            <link role="variableDeclaration" roleId="tpee.1068581517664" targetNodeId="1347577327951781701" resolveInfo="result" />
          </node>
        </node>
      </node>
    </node>
    <node role="affectedNodesBlock" roleId="tp1h.1347577327951503399" type="tp1h.AffectedNodesClause" typeId="tp1h.1200932465350" id="1347577327951781755">
      <node role="body" roleId="tpee.1137022507850" type="tpee.StatementList" typeId="tpee.1068580123136" id="1347577327951781756">
        <node role="statement" roleId="tpee.1068581517665" type="tpee.ExpressionStatement" typeId="tpee.1068580123155" id="1347577327951781757">
          <node role="expression" roleId="tpee.1068580123156" type="tp3b.ExecuteFindersGetSearchResults" typeId="tp3b.2005690715325995353" id="4567781422731401718">
            <node role="finder" roleId="tp3b.8150507060913099385" type="tp3b.FinderReference" typeId="tp3b.2005690715325995359" id="4567781422731401719">
              <link role="finder" roleId="tp3b.7222148688691763792" targetNodeId="tpci.1201275992898" resolveInfo="LinkInstances" />
            </node>
            <node role="finder" roleId="tp3b.8150507060913099385" type="tp3b.FinderReference" typeId="tp3b.2005690715325995359" id="4567781422731401720">
              <link role="finder" roleId="tp3b.7222148688691763792" targetNodeId="tpci.1198430852441" resolveInfo="NodeAndDescendantsUsages" />
            </node>
            <node role="queryNode" roleId="tp3b.6366407517031970110" type="tpee.DotExpression" typeId="tpee.1197027756228" id="4567781422731401721">
              <node role="operand" roleId="tpee.1197027771414" type="tp1h.RefactoringContext_ConceptFunctionParameter" typeId="tp1h.7953996722066256458" id="4567781422731401722" />
              <node role="operation" roleId="tpee.1197027833540" type="tp1h.NodeOperation" typeId="tp1h.7953996722066252915" id="4567781422731401723" />
            </node>
          </node>
        </node>
      </node>
    </node>
    <node role="updateModelBlock" roleId="tp1h.1347577327951503400" type="tp1h.UpdateModelClause" typeId="tp1h.1189694434958" id="1347577327951781761">
      <node role="body" roleId="tpee.1137022507850" type="tpee.StatementList" typeId="tpee.1068580123136" id="1347577327951781762">
        <node role="statement" roleId="tpee.1068581517665" type="tp1h.UpdateModelByDefaultOperation" typeId="tp1h.1197382578687" id="1347577327951781763" />
      </node>
    </node>
  </root>
  <root id="1347577327951781764">
    <node role="affectedNodesBlock" roleId="tp1h.1347577327951503399" type="tp1h.AffectedNodesClause" typeId="tp1h.1200932465350" id="5275310110559530573">
      <node role="body" roleId="tpee.1137022507850" type="tpee.StatementList" typeId="tpee.1068580123136" id="5275310110559530574">
        <node role="statement" roleId="tpee.1068581517665" type="tpee.ExpressionStatement" typeId="tpee.1068580123155" id="5275310110559532468">
          <node role="expression" roleId="tpee.1068580123156" type="tp3b.ExecuteFindersGetSearchResults" typeId="tp3b.2005690715325995353" id="5275310110559532469">
            <node role="queryNode" roleId="tp3b.6366407517031970110" type="tpee.DotExpression" typeId="tpee.1197027756228" id="5275310110559532474">
              <node role="operand" roleId="tpee.1197027771414" type="tp1h.RefactoringContext_ConceptFunctionParameter" typeId="tp1h.7953996722066256458" id="5275310110559532473" />
              <node role="operation" roleId="tpee.1197027833540" type="tp1h.NodeOperation" typeId="tp1h.7953996722066252915" id="5275310110559532478" />
            </node>
            <node role="finder" roleId="tp3b.8150507060913099385" type="tp3b.FinderReference" typeId="tp3b.2005690715325995359" id="5275310110559532472">
              <link role="finder" roleId="tp3b.7222148688691763792" targetNodeId="tpci.1225128146050" resolveInfo="PropertyInstances" />
            </node>
            <node role="finder" roleId="tp3b.8150507060913099385" type="tp3b.FinderReference" typeId="tp3b.2005690715325995359" id="5275310110559532480">
              <link role="finder" roleId="tp3b.7222148688691763792" targetNodeId="tpci.1198430852441" resolveInfo="NodeAndDescendantsUsages" />
            </node>
          </node>
        </node>
      </node>
    </node>
    <node role="field" roleId="tp1h.6895093993902236377" type="tp1h.RefactoringField" typeId="tp1h.6895093993902311010" id="2165772098013756965">
      <property name="name" nameId="tpck.1169194664001" value="myNewName" />
      <node role="type" roleId="tpee.5680397130376446158" type="tpee.StringType" typeId="tpee.1225271177708" id="2165772098013777084" />
    </node>
    <node role="parameter" roleId="tp1h.6895093993902236376" type="tp1h.RefactoringParameter" typeId="tp1h.6895093993902311012" id="1347577327951781778">
      <property name="name" nameId="tpck.1169194664001" value="newName" />
      <node role="chooser" roleId="tp1h.5497648299878741978" type="tp1h.MPSParameterChooser" typeId="tp1h.5497648299878742011" id="1347577327951781779">
        <property name="title" nameId="tp1h.6647259624309067737" value="New name:" />
        <node role="paramType" roleId="tp1h.4413749148913695157" type="tp1h.StringMPSParameterType" typeId="tp1h.4413749148913695143" id="1347577327951781780" />
        <node role="initialValueBlock" roleId="tp1h.3060724424231928628" type="tp1h.InitialPropertyValueClause" typeId="tp1h.7573235936722759511" id="1347577327951781781">
          <node role="body" roleId="tpee.1137022507850" type="tpee.StatementList" typeId="tpee.1068580123136" id="1347577327951781782">
            <node role="statement" roleId="tpee.1068581517665" type="tpee.ExpressionStatement" typeId="tpee.1068580123155" id="7845864677499788638">
              <node role="expression" roleId="tpee.1068580123156" type="tpee.DotExpression" typeId="tpee.1197027756228" id="7845864677499788639">
                <node role="operand" roleId="tpee.1197027771414" type="tpee.DotExpression" typeId="tpee.1197027756228" id="7845864677499788640">
                  <node role="operand" roleId="tpee.1197027771414" type="tp1h.SettingsRefactoringContext_ConceptFunctionParameter" typeId="tp1h.3644668945279694356" id="7845864677499788641" />
                  <node role="operation" roleId="tpee.1197027833540" type="tp1h.NodeOperation" typeId="tp1h.7953996722066252915" id="7845864677499788642" />
                </node>
                <node role="operation" roleId="tpee.1197027833540" type="tp25.SPropertyAccess" typeId="tp25.1138056022639" id="7845864677499788643">
                  <link role="property" roleId="tp25.1138056395725" targetNodeId="tpck.1169194664001" resolveInfo="name" />
                </node>
              </node>
            </node>
          </node>
        </node>
      </node>
    </node>
    <node role="target" roleId="tp1h.6895093993902310998" type="tp1h.NodeTarget" typeId="tp1h.6895093993902310764" id="1347577327951781789">
      <link role="concept" roleId="tp1h.6895093993902310806" targetNodeId="tpce.1071489288299" resolveInfo="PropertyDeclaration" />
    </node>
    <node role="doRefactorBlock" roleId="tp1h.6895093993902236381" type="tp1h.DoRefactorClause" typeId="tp1h.1189694053795" id="1347577327951781766">
      <node role="body" roleId="tpee.1137022507850" type="tpee.StatementList" typeId="tpee.1068580123136" id="1347577327951781767">
        <node role="statement" roleId="tpee.1068581517665" type="tpee.LocalVariableDeclarationStatement" typeId="tpee.1068581242864" id="1347577327951781797">
          <node role="localVariableDeclaration" roleId="tpee.1068581242865" type="tpee.LocalVariableDeclaration" typeId="tpee.1068581242863" id="1347577327951781798">
            <property name="name" nameId="tpck.1169194664001" value="concept" />
            <node role="type" roleId="tpee.5680397130376446158" type="tp25.SNodeType" typeId="tp25.1138055754698" id="1347577327951781799">
              <link role="concept" roleId="tp25.1138405853777" targetNodeId="tpce.1169125787135" resolveInfo="AbstractConceptDeclaration" />
            </node>
            <node role="initializer" roleId="tpee.1068431790190" type="tpee.DotExpression" typeId="tpee.1197027756228" id="1347577327951781800">
              <node role="operation" roleId="tpee.1197027833540" type="tp25.Node_GetAncestorOperation" typeId="tp25.1171407110247" id="1347577327951781801">
                <node role="parameter" roleId="tp25.1144104376918" type="tp25.OperationParm_Concept" typeId="tp25.1144101972840" id="1347577327951781802">
                  <node role="conceptArgument" roleId="tp25.1207343664468" type="tp25.RefConcept_Reference" typeId="tp25.1177026924588" id="1347577327951781803">
                    <link role="conceptDeclaration" roleId="tp25.1177026940964" targetNodeId="tpce.1169125787135" resolveInfo="AbstractConceptDeclaration" />
                  </node>
                </node>
              </node>
              <node role="operand" roleId="tpee.1197027771414" type="tpee.DotExpression" typeId="tpee.1197027756228" id="1347577327951781804">
                <node role="operand" roleId="tpee.1197027771414" type="tp1h.RefactoringContext_ConceptFunctionParameter" typeId="tp1h.7953996722066256458" id="1347577327951781805" />
                <node role="operation" roleId="tpee.1197027833540" type="tp1h.NodeOperation" typeId="tp1h.7953996722066252915" id="1347577327951781806" />
              </node>
            </node>
          </node>
        </node>
        <node role="statement" roleId="tpee.1068581517665" type="tpee.LocalVariableDeclarationStatement" typeId="tpee.1068581242864" id="1347577327951781807">
          <node role="localVariableDeclaration" roleId="tpee.1068581242865" type="tpee.LocalVariableDeclaration" typeId="tpee.1068581242863" id="1347577327951781808">
            <property name="name" nameId="tpck.1169194664001" value="newPropName" />
            <node role="type" roleId="tpee.5680397130376446158" type="tpee.StringType" typeId="tpee.1225271177708" id="1347577327951781809" />
            <node role="initializer" roleId="tpee.1068431790190" type="tpee.PlusExpression" typeId="tpee.1068581242875" id="1347577327951781810">
              <node role="rightExpression" roleId="tpee.1081773367579" type="tpee.DotExpression" typeId="tpee.1197027756228" id="1347577327951781811">
                <node role="operand" roleId="tpee.1197027771414" type="tpee.LocalVariableReference" typeId="tpee.1068581242866" id="1347577327951781812">
                  <link role="variableDeclaration" roleId="tpee.1068581517664" targetNodeId="1347577327951781798" resolveInfo="concept" />
                </node>
                <node role="operation" roleId="tpee.1197027833540" type="tp25.SPropertyAccess" typeId="tp25.1138056022639" id="1347577327951781813">
                  <link role="property" roleId="tp25.1138056395725" targetNodeId="tpck.1169194664001" resolveInfo="name" />
                </node>
              </node>
              <node role="leftExpression" roleId="tpee.1081773367580" type="tpee.PlusExpression" typeId="tpee.1068581242875" id="1347577327951781814">
                <node role="leftExpression" roleId="tpee.1081773367580" type="tpee.DotExpression" typeId="tpee.1197027756228" id="1347577327951781815">
                  <node role="operand" roleId="tpee.1197027771414" type="tp25.SemanticDowncastExpression" typeId="tp25.1145404486709" id="1347577327951781816">
                    <node role="leftExpression" roleId="tp25.1145404616321" type="tpee.DotExpression" typeId="tpee.1197027756228" id="1347577327951781817">
                      <node role="operand" roleId="tpee.1197027771414" type="tpee.LocalVariableReference" typeId="tpee.1068581242866" id="1347577327951781818">
                        <link role="variableDeclaration" roleId="tpee.1068581517664" targetNodeId="1347577327951781798" resolveInfo="concept" />
                      </node>
                      <node role="operation" roleId="tpee.1197027833540" type="tp25.Node_GetModelOperation" typeId="tp25.1143234257716" id="1347577327951781819" />
                    </node>
                  </node>
                  <node role="operation" roleId="tpee.1197027833540" type="tpee.InstanceMethodCallOperation" typeId="tpee.1202948039474" id="1347577327951781820">
                    <link role="baseMethodDeclaration" roleId="tpee.1068499141037" targetNodeId="lkfb.~SModel%dgetSModelFqName()%cjetbrains%dmps%dsmodel%dSModelFqName" resolveInfo="getSModelFqName" />
                  </node>
                </node>
                <node role="rightExpression" roleId="tpee.1081773367579" type="tpee.StringLiteral" typeId="tpee.1070475926800" id="1347577327951781821">
                  <property name="value" nameId="tpee.1070475926801" value="." />
                </node>
              </node>
            </node>
          </node>
        </node>
        <node role="statement" roleId="tpee.1068581517665" type="tpee.ExpressionStatement" typeId="tpee.1068580123155" id="7845864677499819233">
          <node role="expression" roleId="tpee.1068580123156" type="tp1h.ChangeFeatureNameExpression" typeId="tp1h.3302086321379400330" id="7845864677499819234">
            <node role="feature" roleId="tp1h.3302086321379400331" type="tpee.DotExpression" typeId="tpee.1197027756228" id="7845864677499819235">
              <node role="operand" roleId="tpee.1197027771414" type="tp1h.RefactoringContext_ConceptFunctionParameter" typeId="tp1h.7953996722066256458" id="7845864677499819236" />
              <node role="operation" roleId="tpee.1197027833540" type="tp1h.NodeOperation" typeId="tp1h.7953996722066252915" id="7845864677499819237" />
            </node>
            <node role="newConceptFQName" roleId="tp1h.3302086321379400332" type="tpee.LocalVariableReference" typeId="tpee.1068581242866" id="7845864677499819238">
              <link role="variableDeclaration" roleId="tpee.1068581517664" targetNodeId="1347577327951781808" resolveInfo="newPropName" />
            </node>
            <node role="newFeatureName" roleId="tp1h.3302086321379400333" type="tp1h.RefactoringFieldReference" typeId="tp1h.5497648299878398634" id="7845864677499844396">
              <link role="baseVariableDeclaration" roleId="tpee.5497648299878491909" targetNodeId="2165772098013756965" resolveInfo="myNewName" />
            </node>
          </node>
        </node>
      </node>
    </node>
    <node role="initBlock" roleId="tp1h.5497648299878741976" type="tp1h.InitClause" typeId="tp1h.5497648299878741970" id="1347577327951781790">
      <node role="body" roleId="tpee.1137022507850" type="tpee.StatementList" typeId="tpee.1068580123136" id="1347577327951781791">
        <node role="statement" roleId="tpee.1068581517665" type="tpee.SingleLineComment" typeId="tpee.6329021646629104954" id="8292108433549521602">
          <node role="commentPart" roleId="tpee.6329021646629175155" type="tpee.TextCommentPart" typeId="tpee.6329021646629104957" id="8292108433549521603">
            <property name="text" nameId="tpee.6329021646629104958" value="myNewName can be pre-set in context to skip chooser dialog - temporary solution" />
          </node>
        </node>
        <node role="statement" roleId="tpee.1068581517665" type="tpee.IfStatement" typeId="tpee.1068580123159" id="7845864677499819173">
          <node role="ifTrue" roleId="tpee.1068580123161" type="tpee.StatementList" typeId="tpee.1068580123136" id="7845864677499819174">
            <node role="statement" roleId="tpee.1068581517665" type="tpee.IfStatement" typeId="tpee.1068580123159" id="7845864677499819201">
              <node role="ifTrue" roleId="tpee.1068580123161" type="tpee.StatementList" typeId="tpee.1068580123136" id="7845864677499819202">
                <node role="statement" roleId="tpee.1068581517665" type="tpee.ReturnStatement" typeId="tpee.1068581242878" id="7845864677499819214">
                  <node role="expression" roleId="tpee.1068581517676" type="tpee.BooleanConstant" typeId="tpee.1068580123137" id="7845864677499819216">
                    <property name="value" nameId="tpee.1068580123138" value="false" />
                  </node>
                </node>
              </node>
              <node role="condition" roleId="tpee.1068580123160" type="tpee.NotExpression" typeId="tpee.1081516740877" id="7845864677499819212">
                <node role="expression" roleId="tpee.1081516765348" type="tp1h.AskExpression" typeId="tp1h.6895093993902311015" id="7845864677499819205">
                  <node role="parameter" roleId="tp1h.6895093993902311020" type="tp1h.RefactoringParameterReference" typeId="tp1h.6895093993902496262" id="7845864677499819207">
                    <link role="refactoringParameter" roleId="tp1h.6895093993902496263" targetNodeId="1347577327951781778" resolveInfo="newName" />
                  </node>
                </node>
              </node>
            </node>
            <node role="statement" roleId="tpee.1068581517665" type="tpee.ExpressionStatement" typeId="tpee.1068580123155" id="7845864677499819222">
              <node role="expression" roleId="tpee.1068580123156" type="tpee.AssignmentExpression" typeId="tpee.1068498886294" id="7845864677499819224">
                <node role="rValue" roleId="tpee.1068498886297" type="tp1h.RefactoringParameterReference" typeId="tp1h.6895093993902496262" id="7845864677499819227">
                  <link role="refactoringParameter" roleId="tp1h.6895093993902496263" targetNodeId="1347577327951781778" resolveInfo="newName" />
                </node>
                <node role="lValue" roleId="tpee.1068498886295" type="tp1h.RefactoringFieldReference" typeId="tp1h.5497648299878398634" id="7845864677499819223">
                  <link role="baseVariableDeclaration" roleId="tpee.5497648299878491909" targetNodeId="2165772098013756965" resolveInfo="myNewName" />
                </node>
              </node>
            </node>
          </node>
          <node role="condition" roleId="tpee.1068580123160" type="tpee.EqualsExpression" typeId="tpee.1068580123152" id="7845864677499819178">
            <node role="rightExpression" roleId="tpee.1081773367579" type="tpee.NullLiteral" typeId="tpee.1070534058343" id="7845864677499819181" />
            <node role="leftExpression" roleId="tpee.1081773367580" type="tp1h.RefactoringFieldReference" typeId="tp1h.5497648299878398634" id="7845864677499819177">
              <link role="baseVariableDeclaration" roleId="tpee.5497648299878491909" targetNodeId="2165772098013756965" resolveInfo="myNewName" />
            </node>
          </node>
        </node>
        <node role="statement" roleId="tpee.1068581517665" type="tpee.ReturnStatement" typeId="tpee.1068581242878" id="7845864677499819229">
          <node role="expression" roleId="tpee.1068581517676" type="tpee.BooleanConstant" typeId="tpee.1068580123137" id="7845864677499819231">
            <property name="value" nameId="tpee.1068580123138" value="true" />
          </node>
        </node>
      </node>
    </node>
    <node role="modelsToGenerateBlock" roleId="tp1h.616550569928923871" type="tp1h.ModelsToGenerateClause" typeId="tp1h.1682834381185132063" id="1347577327951781834">
      <node role="body" roleId="tpee.1137022507850" type="tpee.StatementList" typeId="tpee.1068580123136" id="1347577327951781835">
        <node role="statement" roleId="tpee.1068581517665" type="tpee.LocalVariableDeclarationStatement" typeId="tpee.1068581242864" id="1347577327951781836">
          <node role="localVariableDeclaration" roleId="tpee.1068581242865" type="tpee.LocalVariableDeclaration" typeId="tpee.1068581242863" id="1347577327951781837">
            <property name="name" nameId="tpck.1169194664001" value="result" />
            <node role="type" roleId="tpee.5680397130376446158" type="tp2q.ListType" typeId="tp2q.1151688443754" id="1347577327951781838">
              <node role="elementType" roleId="tp2q.1151688676805" type="tp25.SModelType" typeId="tp25.1143226024141" id="1347577327951781839" />
            </node>
            <node role="initializer" roleId="tpee.1068431790190" type="tpee.GenericNewExpression" typeId="tpee.1145552977093" id="1347577327951781840">
              <node role="creator" roleId="tpee.1145553007750" type="tp2q.ListCreatorWithInit" typeId="tp2q.1160600644654" id="1347577327951781841">
                <node role="elementType" roleId="tp2q.1237721435807" type="tp25.SModelType" typeId="tp25.1143226024141" id="1347577327951781842" />
              </node>
            </node>
          </node>
        </node>
        <node role="statement" roleId="tpee.1068581517665" type="tpee.LocalVariableDeclarationStatement" typeId="tpee.1068581242864" id="1347577327951781843">
          <node role="localVariableDeclaration" roleId="tpee.1068581242865" type="tpee.LocalVariableDeclaration" typeId="tpee.1068581242863" id="1347577327951781844">
            <property name="name" nameId="tpck.1169194664001" value="sourceLanguage" />
            <node role="type" roleId="tpee.5680397130376446158" type="tpee.ClassifierType" typeId="tpee.1107535904670" id="1347577327951781845">
              <link role="classifier" roleId="tpee.1107535924139" targetNodeId="lkfb.~Language" resolveInfo="Language" />
            </node>
            <node role="initializer" roleId="tpee.1068431790190" type="tpee.StaticMethodCall" typeId="tpee.1081236700937" id="1347577327951781846">
              <link role="baseMethodDeclaration" roleId="tpee.1068499141037" targetNodeId="lkfb.~Language%dgetLanguageFor(jetbrains%dmps%dsmodel%dSModelDescriptor)%cjetbrains%dmps%dsmodel%dLanguage" resolveInfo="getLanguageFor" />
              <link role="classConcept" roleId="tpee.1144433194310" targetNodeId="lkfb.~Language" resolveInfo="Language" />
              <node role="actualArgument" roleId="tpee.1068499141038" type="tpee.DotExpression" typeId="tpee.1197027756228" id="1347577327951781847">
                <node role="operand" roleId="tpee.1197027771414" type="tp25.SemanticDowncastExpression" typeId="tp25.1145404486709" id="1347577327951781848">
                  <node role="leftExpression" roleId="tp25.1145404616321" type="tpee.DotExpression" typeId="tpee.1197027756228" id="1347577327951781849">
                    <node role="operation" roleId="tpee.1197027833540" type="tp25.Node_GetModelOperation" typeId="tp25.1143234257716" id="1347577327951781850" />
                    <node role="operand" roleId="tpee.1197027771414" type="tpee.DotExpression" typeId="tpee.1197027756228" id="1347577327951781851">
                      <node role="operand" roleId="tpee.1197027771414" type="tp1h.RefactoringContext_ConceptFunctionParameter" typeId="tp1h.7953996722066256458" id="1347577327951781852" />
                      <node role="operation" roleId="tpee.1197027833540" type="tp1h.NodeOperation" typeId="tp1h.7953996722066252915" id="1347577327951781853" />
                    </node>
                  </node>
                </node>
                <node role="operation" roleId="tpee.1197027833540" type="tpee.InstanceMethodCallOperation" typeId="tpee.1202948039474" id="1347577327951781854">
                  <link role="baseMethodDeclaration" roleId="tpee.1068499141037" targetNodeId="lkfb.~SModel%dgetModelDescriptor()%cjetbrains%dmps%dsmodel%dSModelDescriptor" resolveInfo="getModelDescriptor" />
                </node>
              </node>
            </node>
          </node>
        </node>
        <node role="statement" roleId="tpee.1068581517665" type="tpee.IfStatement" typeId="tpee.1068580123159" id="1347577327951781855">
          <node role="ifTrue" roleId="tpee.1068580123161" type="tpee.StatementList" typeId="tpee.1068580123136" id="1347577327951781856">
            <node role="statement" roleId="tpee.1068581517665" type="tpee.ReturnStatement" typeId="tpee.1068581242878" id="1347577327951781857">
              <node role="expression" roleId="tpee.1068581517676" type="tpee.LocalVariableReference" typeId="tpee.1068581242866" id="1347577327951781858">
                <link role="variableDeclaration" roleId="tpee.1068581517664" targetNodeId="1347577327951781837" resolveInfo="result" />
              </node>
            </node>
          </node>
          <node role="condition" roleId="tpee.1068580123160" type="tpee.EqualsExpression" typeId="tpee.1068580123152" id="1347577327951781859">
            <node role="rightExpression" roleId="tpee.1081773367579" type="tpee.NullLiteral" typeId="tpee.1070534058343" id="1347577327951781860" />
            <node role="leftExpression" roleId="tpee.1081773367580" type="tpee.LocalVariableReference" typeId="tpee.1068581242866" id="1347577327951781861">
              <link role="variableDeclaration" roleId="tpee.1068581517664" targetNodeId="1347577327951781844" resolveInfo="sourceLanguage" />
            </node>
          </node>
        </node>
        <node role="statement" roleId="tpee.1068581517665" type="tpee.Statement" typeId="tpee.1068580123157" id="1347577327951781862" />
        <node role="statement" roleId="tpee.1068581517665" type="tpee.LocalVariableDeclarationStatement" typeId="tpee.1068581242864" id="1347577327951781863">
          <node role="localVariableDeclaration" roleId="tpee.1068581242865" type="tpee.LocalVariableDeclaration" typeId="tpee.1068581242863" id="1347577327951781864">
            <property name="name" nameId="tpck.1169194664001" value="modelsMap" />
            <node role="type" roleId="tpee.5680397130376446158" type="tpee.ClassifierType" typeId="tpee.1107535904670" id="1347577327951781865">
              <link role="classifier" roleId="tpee.1107535924139" targetNodeId="k7g3.~Map" resolveInfo="Map" />
              <node role="parameter" roleId="tpee.1109201940907" type="tpee.ClassifierType" typeId="tpee.1107535904670" id="1347577327951781866">
                <link role="classifier" roleId="tpee.1107535924139" targetNodeId="afxk.~IModule" resolveInfo="IModule" />
              </node>
              <node role="parameter" roleId="tpee.1109201940907" type="tpee.ClassifierType" typeId="tpee.1107535904670" id="1347577327951781867">
                <link role="classifier" roleId="tpee.1107535924139" targetNodeId="k7g3.~List" resolveInfo="List" />
                <node role="parameter" roleId="tpee.1109201940907" type="tpee.ClassifierType" typeId="tpee.1107535904670" id="1347577327951781868">
                  <link role="classifier" roleId="tpee.1107535924139" targetNodeId="lkfb.~SModel" resolveInfo="SModel" />
                </node>
              </node>
            </node>
            <node role="initializer" roleId="tpee.1068431790190" type="tpee.StaticMethodCall" typeId="tpee.1081236700937" id="1347577327951781869">
              <link role="classConcept" roleId="tpee.1144433194310" targetNodeId="udof.~RefactoringUtil" resolveInfo="RefactoringUtil" />
              <link role="baseMethodDeclaration" roleId="tpee.1068499141037" targetNodeId="udof.~RefactoringUtil%dgetLanguageAndItsExtendingLanguageModels(com%dintellij%dopenapi%dproject%dProject,jetbrains%dmps%dsmodel%dLanguage)%cjava%dutil%dMap" resolveInfo="getLanguageAndItsExtendingLanguageModels" />
              <node role="actualArgument" roleId="tpee.1068499141038" type="tpee.DotExpression" typeId="tpee.1197027756228" id="1347577327951781870">
                <node role="operand" roleId="tpee.1197027771414" type="tp1h.RefactoringContext_ConceptFunctionParameter" typeId="tp1h.7953996722066256458" id="1347577327951781871" />
                <node role="operation" roleId="tpee.1197027833540" type="tp1h.MainProjectOperation" typeId="tp1h.8113680833395644310" id="8113680833395857489" />
              </node>
              <node role="actualArgument" roleId="tpee.1068499141038" type="tpee.LocalVariableReference" typeId="tpee.1068581242866" id="1347577327951781873">
                <link role="variableDeclaration" roleId="tpee.1068581517664" targetNodeId="1347577327951781844" resolveInfo="sourceLanguage" />
              </node>
            </node>
          </node>
        </node>
        <node role="statement" roleId="tpee.1068581517665" type="tpee.ForeachStatement" typeId="tpee.1144226303539" id="1347577327951781874">
          <node role="body" roleId="tpee.1154032183016" type="tpee.StatementList" typeId="tpee.1068580123136" id="1347577327951781875">
            <node role="statement" roleId="tpee.1068581517665" type="tpee.ExpressionStatement" typeId="tpee.1068580123155" id="1347577327951781876">
              <node role="expression" roleId="tpee.1068580123156" type="tpee.DotExpression" typeId="tpee.1197027756228" id="1347577327951781877">
                <node role="operand" roleId="tpee.1197027771414" type="tpee.LocalVariableReference" typeId="tpee.1068581242866" id="1347577327951781878">
                  <link role="variableDeclaration" roleId="tpee.1068581517664" targetNodeId="1347577327951781837" resolveInfo="result" />
                </node>
                <node role="operation" roleId="tpee.1197027833540" type="tp2q.AddAllElementsOperation" typeId="tp2q.1160666733551" id="1347577327951781879">
                  <node role="argument" roleId="tp2q.1160666822012" type="tpee.LocalVariableReference" typeId="tpee.1068581242866" id="1347577327951781880">
                    <link role="variableDeclaration" roleId="tpee.1068581517664" targetNodeId="1347577327951781884" resolveInfo="modelList" />
                  </node>
                </node>
              </node>
            </node>
          </node>
          <node role="iterable" roleId="tpee.1144226360166" type="tpee.DotExpression" typeId="tpee.1197027756228" id="1347577327951781881">
            <node role="operand" roleId="tpee.1197027771414" type="tpee.LocalVariableReference" typeId="tpee.1068581242866" id="1347577327951781882">
              <link role="variableDeclaration" roleId="tpee.1068581517664" targetNodeId="1347577327951781864" resolveInfo="modelsMap" />
            </node>
            <node role="operation" roleId="tpee.1197027833540" type="tpee.InstanceMethodCallOperation" typeId="tpee.1202948039474" id="1347577327951781883">
              <link role="baseMethodDeclaration" roleId="tpee.1068499141037" targetNodeId="k7g3.~Map%dvalues()%cjava%dutil%dCollection" resolveInfo="values" />
            </node>
          </node>
          <node role="variable" roleId="tpee.1144230900587" type="tpee.LocalVariableDeclaration" typeId="tpee.1068581242863" id="1347577327951781884">
            <property name="name" nameId="tpck.1169194664001" value="modelList" />
            <node role="type" roleId="tpee.5680397130376446158" type="tpee.ClassifierType" typeId="tpee.1107535904670" id="1347577327951781885">
              <link role="classifier" roleId="tpee.1107535924139" targetNodeId="k7g3.~List" resolveInfo="List" />
              <node role="parameter" roleId="tpee.1109201940907" type="tpee.ClassifierType" typeId="tpee.1107535904670" id="1347577327951781886">
                <link role="classifier" roleId="tpee.1107535924139" targetNodeId="lkfb.~SModel" resolveInfo="SModel" />
              </node>
            </node>
          </node>
        </node>
        <node role="statement" roleId="tpee.1068581517665" type="tpee.ReturnStatement" typeId="tpee.1068581242878" id="1347577327951781887">
          <node role="expression" roleId="tpee.1068581517676" type="tpee.LocalVariableReference" typeId="tpee.1068581242866" id="1347577327951781888">
            <link role="variableDeclaration" roleId="tpee.1068581517664" targetNodeId="1347577327951781837" resolveInfo="result" />
          </node>
        </node>
      </node>
    </node>
    <node role="updateModelBlock" roleId="tp1h.1347577327951503400" type="tp1h.UpdateModelClause" typeId="tp1h.1189694434958" id="1347577327951781900">
      <node role="body" roleId="tpee.1137022507850" type="tpee.StatementList" typeId="tpee.1068580123136" id="1347577327951781901">
        <node role="statement" roleId="tpee.1068581517665" type="tp1h.UpdateModelByDefaultOperation" typeId="tp1h.1197382578687" id="1347577327951781902" />
      </node>
    </node>
  </root>
  <root id="3068114543317961454">
    <node role="field" roleId="tp1h.6895093993902236377" type="tp1h.RefactoringField" typeId="tp1h.6895093993902311010" id="3068114543317978751">
      <property name="name" nameId="tpck.1169194664001" value="sourceModel" />
      <node role="type" roleId="tpee.5680397130376446158" type="tpee.ClassifierType" typeId="tpee.1107535904670" id="3068114543317978753">
        <link role="classifier" roleId="tpee.1107535924139" targetNodeId="lkfb.~SModelDescriptor" resolveInfo="SModelDescriptor" />
      </node>
    </node>
    <node role="field" roleId="tp1h.6895093993902236377" type="tp1h.RefactoringField" typeId="tp1h.6895093993902311010" id="3883347270486227154">
      <property name="name" nameId="tpck.1169194664001" value="sourceLanguage" />
      <node role="type" roleId="tpee.5680397130376446158" type="tpee.ClassifierType" typeId="tpee.1107535904670" id="3883347270486227156">
        <link role="classifier" roleId="tpee.1107535924139" targetNodeId="lkfb.~Language" resolveInfo="Language" />
      </node>
    </node>
    <node role="parameter" roleId="tp1h.6895093993902236376" type="tp1h.RefactoringParameter" typeId="tp1h.6895093993902311012" id="3068114543317961952">
      <property name="name" nameId="tpck.1169194664001" value="targetModel" />
      <node role="chooser" roleId="tp1h.5497648299878741978" type="tp1h.MPSParameterChooser" typeId="tp1h.5497648299878742011" id="3068114543317961954">
        <property name="title" nameId="tp1h.6647259624309067737" value="choose target model" />
        <node role="paramType" roleId="tp1h.4413749148913695157" type="tp1h.ModelMPSParameterType" typeId="tp1h.4413749148913695137" id="3068114543317974102" />
        <node role="filterBlock" roleId="tp1h.5497648299878742028" type="tp1h.FilterParameterClause" typeId="tp1h.5497648299878742016" id="3068114543317961957">
          <node role="body" roleId="tpee.1137022507850" type="tpee.StatementList" typeId="tpee.1068580123136" id="3068114543317961958">
            <node role="statement" roleId="tpee.1068581517665" type="tpee.ExpressionStatement" typeId="tpee.1068580123155" id="3068114543317961959">
              <node role="expression" roleId="tpee.1068580123156" type="tpee.EqualsExpression" typeId="tpee.1068580123152" id="3068114543317961960">
                <node role="rightExpression" roleId="tpee.1081773367579" type="tpee.EnumConstantReference" typeId="tpee.1083260308424" id="3068114543317961961">
                  <link role="enumClass" roleId="tpee.1144432896254" targetNodeId="lkfb.~LanguageAspect" resolveInfo="LanguageAspect" />
                  <link role="enumConstantDeclaration" roleId="tpee.1083260308426" targetNodeId="lkfb.~LanguageAspect%dSTRUCTURE" resolveInfo="STRUCTURE" />
                </node>
                <node role="leftExpression" roleId="tpee.1081773367580" type="tpee.StaticMethodCall" typeId="tpee.1081236700937" id="3068114543317961962">
                  <link role="baseMethodDeclaration" roleId="tpee.1068499141037" targetNodeId="lkfb.~Language%dgetModelAspect(jetbrains%dmps%dsmodel%dSModelDescriptor)%cjetbrains%dmps%dsmodel%dLanguageAspect" resolveInfo="getModelAspect" />
                  <link role="classConcept" roleId="tpee.1144433194310" targetNodeId="lkfb.~Language" resolveInfo="Language" />
                  <node role="actualArgument" roleId="tpee.1068499141038" type="tpee.DotExpression" typeId="tpee.1197027756228" id="961079310149315257">
                    <node role="operand" roleId="tpee.1197027771414" type="tpee.StaticMethodCall" typeId="tpee.1081236700937" id="961079310149315256">
                      <link role="baseMethodDeclaration" roleId="tpee.1068499141037" targetNodeId="lkfb.~SModelRepository%dgetInstance()%cjetbrains%dmps%dsmodel%dSModelRepository" resolveInfo="getInstance" />
                      <link role="classConcept" roleId="tpee.1144433194310" targetNodeId="lkfb.~SModelRepository" resolveInfo="SModelRepository" />
                    </node>
                    <node role="operation" roleId="tpee.1197027833540" type="tpee.InstanceMethodCallOperation" typeId="tpee.1202948039474" id="961079310149315261">
                      <link role="baseMethodDeclaration" roleId="tpee.1068499141037" targetNodeId="lkfb.~SModelRepository%dgetModelDescriptor(jetbrains%dmps%dsmodel%dSModelReference)%cjetbrains%dmps%dsmodel%dSModelDescriptor" resolveInfo="getModelDescriptor" />
                      <node role="actualArgument" roleId="tpee.1068499141038" type="tp1h.ConceptFunctionParameter_RefactoringParameter" typeId="tp1h.5497648299878742024" id="961079310149315262" />
                    </node>
                  </node>
                </node>
              </node>
            </node>
          </node>
        </node>
      </node>
    </node>
    <node role="target" roleId="tp1h.6895093993902310998" type="tp1h.NodeTarget" typeId="tp1h.6895093993902310764" id="3068114543317961951">
      <property name="allowMultiple" nameId="tp1h.6895093993902310999" value="true" />
      <link role="concept" roleId="tp1h.6895093993902310806" targetNodeId="tpce.1169125787135" resolveInfo="AbstractConceptDeclaration" />
    </node>
    <node role="doRefactorBlock" roleId="tp1h.6895093993902236381" type="tp1h.DoRefactorClause" typeId="tp1h.1189694053795" id="3068114543317961456">
      <node role="body" roleId="tpee.1137022507850" type="tpee.StatementList" typeId="tpee.1068580123136" id="3068114543317961457">
        <node role="statement" roleId="tpee.1068581517665" type="tpee.LocalVariableDeclarationStatement" typeId="tpee.1068581242864" id="3068114543317978962">
          <node role="localVariableDeclaration" roleId="tpee.1068581242865" type="tpee.LocalVariableDeclaration" typeId="tpee.1068581242863" id="3068114543317978963">
            <property name="name" nameId="tpck.1169194664001" value="targetLanguage" />
            <node role="type" roleId="tpee.5680397130376446158" type="tpee.ClassifierType" typeId="tpee.1107535904670" id="3068114543317978964">
              <link role="classifier" roleId="tpee.1107535924139" targetNodeId="lkfb.~Language" resolveInfo="Language" />
            </node>
            <node role="initializer" roleId="tpee.1068431790190" type="tpee.StaticMethodCall" typeId="tpee.1081236700937" id="3068114543317978965">
              <link role="classConcept" roleId="tpee.1144433194310" targetNodeId="lkfb.~Language" resolveInfo="Language" />
              <link role="baseMethodDeclaration" roleId="tpee.1068499141037" targetNodeId="lkfb.~Language%dgetLanguageFor(jetbrains%dmps%dsmodel%dSModelDescriptor)%cjetbrains%dmps%dsmodel%dLanguage" resolveInfo="getLanguageFor" />
              <node role="actualArgument" roleId="tpee.1068499141038" type="tpee.DotExpression" typeId="tpee.1197027756228" id="961079310149315269">
                <node role="operand" roleId="tpee.1197027771414" type="tpee.StaticMethodCall" typeId="tpee.1081236700937" id="961079310149315270">
                  <link role="baseMethodDeclaration" roleId="tpee.1068499141037" targetNodeId="lkfb.~SModelRepository%dgetInstance()%cjetbrains%dmps%dsmodel%dSModelRepository" resolveInfo="getInstance" />
                  <link role="classConcept" roleId="tpee.1144433194310" targetNodeId="lkfb.~SModelRepository" resolveInfo="SModelRepository" />
                </node>
                <node role="operation" roleId="tpee.1197027833540" type="tpee.InstanceMethodCallOperation" typeId="tpee.1202948039474" id="961079310149315271">
                  <link role="baseMethodDeclaration" roleId="tpee.1068499141037" targetNodeId="lkfb.~SModelRepository%dgetModelDescriptor(jetbrains%dmps%dsmodel%dSModelReference)%cjetbrains%dmps%dsmodel%dSModelDescriptor" resolveInfo="getModelDescriptor" />
                  <node role="actualArgument" roleId="tpee.1068499141038" type="tp1h.RefactoringParameterReference" typeId="tp1h.6895093993902496262" id="961079310149315273">
                    <link role="refactoringParameter" roleId="tp1h.6895093993902496263" targetNodeId="3068114543317961952" resolveInfo="targetModel" />
                  </node>
                </node>
              </node>
            </node>
          </node>
        </node>
        <node role="statement" roleId="tpee.1068581517665" type="tpee.Statement" typeId="tpee.1068580123157" id="6934781091951606355" />
        <node role="statement" roleId="tpee.1068581517665" type="tpee.SingleLineComment" typeId="tpee.6329021646629104954" id="6934781091951606353">
          <node role="commentPart" roleId="tpee.6329021646629175155" type="tpee.TextCommentPart" typeId="tpee.6329021646629104957" id="6934781091951606354">
            <property name="text" nameId="tpee.6329021646629104958" value="collect aspects:" />
          </node>
        </node>
        <node role="statement" roleId="tpee.1068581517665" type="tpee.LocalVariableDeclarationStatement" typeId="tpee.1068581242864" id="3883347270486229674">
          <node role="localVariableDeclaration" roleId="tpee.1068581242865" type="tpee.LocalVariableDeclaration" typeId="tpee.1068581242863" id="3883347270486229675">
            <property name="name" nameId="tpck.1169194664001" value="aspectNodes" />
            <node role="type" roleId="tpee.5680397130376446158" type="tp2q.MapType" typeId="tp2q.1197683403723" id="3883347270486229676">
              <node role="keyType" roleId="tp2q.1197683466920" type="tpee.ClassifierType" typeId="tpee.1107535904670" id="3883347270486229679">
                <link role="classifier" roleId="tpee.1107535924139" targetNodeId="lkfb.~LanguageAspect" resolveInfo="LanguageAspect" />
              </node>
<<<<<<< HEAD
              <node role="operation" roleId="tpee.1197027833540" type="tpee.InstanceMethodCallOperation" typeId="tpee.1202948039474" id="3068114543317978998">
                <link role="baseMethodDeclaration" roleId="tpee.1068499141037" targetNodeId="lkfb.~Language%dgetEditorModelDescriptor()%cjetbrains%dmps%dsmodel%dDefaultSModelDescriptor" resolveInfo="getEditorModelDescriptor" />
=======
              <node role="valueType" roleId="tp2q.1197683475734" type="tp25.SNodeListType" typeId="tp25.1145383075378" id="3883347270486229680">
                <link role="elementConcept" roleId="tp25.1145383142433" targetNodeId="tpce.2621449412040133764" resolveInfo="IConceptAspect" />
>>>>>>> f456634c
              </node>
            </node>
            <node role="initializer" roleId="tpee.1068431790190" type="tpee.StaticMethodCall" typeId="tpee.1081236700937" id="3883347270486229683">
              <link role="baseMethodDeclaration" roleId="tpee.1068499141037" targetNodeId="3883347270486229598" resolveInfo="getAspectNodes" />
              <link role="classConcept" roleId="tpee.1144433194310" targetNodeId="3883347270486219802" resolveInfo="ConceptMoveUtil" />
              <node role="actualArgument" roleId="tpee.1068499141038" type="tp1h.RefactoringFieldReference" typeId="tp1h.5497648299878398634" id="3883347270486229684">
                <link role="baseVariableDeclaration" roleId="tpee.5497648299878491909" targetNodeId="3883347270486227154" resolveInfo="sourceLanguage" />
              </node>
<<<<<<< HEAD
              <node role="operation" roleId="tpee.1197027833540" type="tpee.InstanceMethodCallOperation" typeId="tpee.1202948039474" id="3068114543317979035">
                <link role="baseMethodDeclaration" roleId="tpee.1068499141037" targetNodeId="lkfb.~Language%dgetBehaviorModelDescriptor()%cjetbrains%dmps%dsmodel%dDefaultSModelDescriptor" resolveInfo="getBehaviorModelDescriptor" />
=======
              <node role="actualArgument" roleId="tpee.1068499141038" type="tpee.DotExpression" typeId="tpee.1197027756228" id="3883347270486229689">
                <node role="operand" roleId="tpee.1197027771414" type="tp1h.RefactoringContext_ConceptFunctionParameter" typeId="tp1h.7953996722066256458" id="3883347270486229688" />
                <node role="operation" roleId="tpee.1197027833540" type="tp1h.NodesOperation" typeId="tp1h.7953996722066252917" id="3883347270486229693" />
>>>>>>> f456634c
              </node>
            </node>
          </node>
        </node>
<<<<<<< HEAD
        <node role="statement" roleId="tpee.1068581517665" type="tpee.IfStatement" typeId="tpee.1068580123159" id="3068114543317979036">
          <node role="ifTrue" roleId="tpee.1068580123161" type="tpee.StatementList" typeId="tpee.1068580123136" id="3068114543317979037">
            <node role="statement" roleId="tpee.1068581517665" type="tpee.ForeachStatement" typeId="tpee.1144226303539" id="3068114543317979038">
              <node role="body" roleId="tpee.1154032183016" type="tpee.StatementList" typeId="tpee.1068580123136" id="3068114543317979039">
                <node role="statement" roleId="tpee.1068581517665" type="tpee.LocalVariableDeclarationStatement" typeId="tpee.1068581242864" id="3068114543317979040">
                  <node role="localVariableDeclaration" roleId="tpee.1068581242865" type="tpee.LocalVariableDeclaration" typeId="tpee.1068581242863" id="3068114543317979041">
                    <property name="name" nameId="tpck.1169194664001" value="behavior" />
                    <node role="type" roleId="tpee.5680397130376446158" type="tp25.SNodeType" typeId="tp25.1138055754698" id="3068114543317979042">
                      <link role="concept" roleId="tp25.1138405853777" targetNodeId="1i04.1225194240794" resolveInfo="ConceptBehavior" />
                    </node>
                    <node role="initializer" roleId="tpee.1068431790190" type="tpee.ParenthesizedExpression" typeId="tpee.1079359253375" id="3068114543317979476">
                      <node role="expression" roleId="tpee.1079359253376" type="tpee.CastExpression" typeId="tpee.1070534934090" id="3068114543317979477">
                        <node role="expression" roleId="tpee.1070534934092" type="tpee.DotExpression" typeId="tpee.1197027756228" id="3068114543317979478">
                          <node role="operand" roleId="tpee.1197027771414" type="tpee.LocalVariableReference" typeId="tpee.1068581242866" id="3068114543317979479">
                            <link role="variableDeclaration" roleId="tpee.1068581517664" targetNodeId="3068114543317979060" resolveInfo="node" />
                          </node>
                          <node role="operation" roleId="tpee.1197027833540" type="tp25.Node_ConceptMethodCall" typeId="tp25.1179409122411" id="3068114543317979480">
                            <link role="baseMethodDeclaration" roleId="tpee.1068499141037" targetNodeId="tpcn.8360039740498069412" resolveInfo="findConceptAspect" />
                            <node role="actualArgument" roleId="tpee.1068499141038" type="tpee.DotExpression" typeId="tpee.1197027756228" id="3068114543317979481">
                              <node role="operand" roleId="tpee.1197027771414" type="tpee.LocalVariableReference" typeId="tpee.1068581242866" id="3068114543317979482">
                                <link role="variableDeclaration" roleId="tpee.1068581517664" targetNodeId="3068114543317979031" resolveInfo="behaviorModelDescriptor" />
                              </node>
                              <node role="operation" roleId="tpee.1197027833540" type="tpee.InstanceMethodCallOperation" typeId="tpee.1202948039474" id="3068114543317979483">
                                <link role="baseMethodDeclaration" roleId="tpee.1068499141037" targetNodeId="lkfb.~SModelDescriptor%dgetSModel()%cjetbrains%dmps%dsmodel%dSModel" resolveInfo="getSModel" />
                              </node>
                            </node>
                          </node>
                        </node>
                        <node role="type" roleId="tpee.1070534934091" type="tp25.SNodeType" typeId="tp25.1138055754698" id="3068114543317979484">
                          <link role="concept" roleId="tp25.1138405853777" targetNodeId="1i04.1225194240794" resolveInfo="ConceptBehavior" />
                        </node>
                      </node>
                    </node>
                  </node>
                </node>
                <node role="statement" roleId="tpee.1068581517665" type="tpee.IfStatement" typeId="tpee.1068580123159" id="3068114543317979049">
                  <node role="ifTrue" roleId="tpee.1068580123161" type="tpee.StatementList" typeId="tpee.1068580123136" id="3068114543317979050">
                    <node role="statement" roleId="tpee.1068581517665" type="tpee.ExpressionStatement" typeId="tpee.1068580123155" id="3068114543317979051">
                      <node role="expression" roleId="tpee.1068580123156" type="tpee.DotExpression" typeId="tpee.1197027756228" id="3068114543317979052">
                        <node role="operand" roleId="tpee.1197027771414" type="tpee.LocalVariableReference" typeId="tpee.1068581242866" id="3068114543317979053">
                          <link role="variableDeclaration" roleId="tpee.1068581517664" targetNodeId="3068114543317978974" resolveInfo="behaviors" />
                        </node>
                        <node role="operation" roleId="tpee.1197027833540" type="tp2q.AddElementOperation" typeId="tp2q.1160612413312" id="3068114543317979054">
                          <node role="argument" roleId="tp2q.1160612519549" type="tpee.LocalVariableReference" typeId="tpee.1068581242866" id="3068114543317979055">
                            <link role="variableDeclaration" roleId="tpee.1068581517664" targetNodeId="3068114543317979041" resolveInfo="behavior" />
                          </node>
                        </node>
                      </node>
                    </node>
                  </node>
                  <node role="condition" roleId="tpee.1068580123160" type="tpee.NotEqualsExpression" typeId="tpee.1073239437375" id="3068114543317979056">
                    <node role="rightExpression" roleId="tpee.1081773367579" type="tpee.NullLiteral" typeId="tpee.1070534058343" id="3068114543317979057" />
                    <node role="leftExpression" roleId="tpee.1081773367580" type="tpee.LocalVariableReference" typeId="tpee.1068581242866" id="3068114543317979058">
                      <link role="variableDeclaration" roleId="tpee.1068581517664" targetNodeId="3068114543317979041" resolveInfo="behavior" />
                    </node>
                  </node>
                </node>
              </node>
              <node role="variable" roleId="tpee.1144230900587" type="tpee.LocalVariableDeclaration" typeId="tpee.1068581242863" id="3068114543317979060">
                <property name="name" nameId="tpck.1169194664001" value="node" />
                <node role="type" roleId="tpee.5680397130376446158" type="tp25.SNodeType" typeId="tp25.1138055754698" id="3068114543317979061">
                  <link role="concept" roleId="tp25.1138405853777" targetNodeId="tpce.1169125787135" resolveInfo="AbstractConceptDeclaration" />
                </node>
              </node>
              <node role="iterable" roleId="tpee.1144226360166" type="tpee.DotExpression" typeId="tpee.1197027756228" id="3068114543317979394">
                <node role="operand" roleId="tpee.1197027771414" type="tp1h.RefactoringContext_ConceptFunctionParameter" typeId="tp1h.7953996722066256458" id="3068114543317979395" />
                <node role="operation" roleId="tpee.1197027833540" type="tp1h.NodesOperation" typeId="tp1h.7953996722066252917" id="3068114543317979396" />
              </node>
            </node>
          </node>
          <node role="condition" roleId="tpee.1068580123160" type="tpee.NotEqualsExpression" typeId="tpee.1073239437375" id="3068114543317979062">
            <node role="rightExpression" roleId="tpee.1081773367579" type="tpee.NullLiteral" typeId="tpee.1070534058343" id="3068114543317979063" />
            <node role="leftExpression" roleId="tpee.1081773367580" type="tpee.LocalVariableReference" typeId="tpee.1068581242866" id="3068114543317979064">
              <link role="variableDeclaration" roleId="tpee.1068581517664" targetNodeId="3068114543317979031" resolveInfo="behaviorModelDescriptor" />
            </node>
          </node>
        </node>
        <node role="statement" roleId="tpee.1068581517665" type="tpee.SingleLineComment" typeId="tpee.6329021646629104954" id="3068114543317979065">
          <node role="commentPart" roleId="tpee.6329021646629175155" type="tpee.TextCommentPart" typeId="tpee.6329021646629104957" id="3068114543317979066">
            <property name="text" nameId="tpee.6329021646629104958" value="collecting constraints:" />
          </node>
        </node>
        <node role="statement" roleId="tpee.1068581517665" type="tpee.LocalVariableDeclarationStatement" typeId="tpee.1068581242864" id="3068114543317979067">
          <node role="localVariableDeclaration" roleId="tpee.1068581242865" type="tpee.LocalVariableDeclaration" typeId="tpee.1068581242863" id="3068114543317979068">
            <property name="name" nameId="tpck.1169194664001" value="constraintsModelDescriptor" />
            <node role="type" roleId="tpee.5680397130376446158" type="tpee.ClassifierType" typeId="tpee.1107535904670" id="3068114543317979069">
              <link role="classifier" roleId="tpee.1107535924139" targetNodeId="lkfb.~SModelDescriptor" resolveInfo="SModelDescriptor" />
            </node>
            <node role="initializer" roleId="tpee.1068431790190" type="tpee.DotExpression" typeId="tpee.1197027756228" id="3068114543317979070">
              <node role="operand" roleId="tpee.1197027771414" type="tpee.LocalVariableReference" typeId="tpee.1068581242866" id="3068114543317979071">
                <link role="variableDeclaration" roleId="tpee.1068581517664" targetNodeId="3068114543317978958" resolveInfo="sourceLanguage" />
              </node>
              <node role="operation" roleId="tpee.1197027833540" type="tpee.InstanceMethodCallOperation" typeId="tpee.1202948039474" id="3068114543317979072">
                <link role="baseMethodDeclaration" roleId="tpee.1068499141037" targetNodeId="lkfb.~Language%dgetConstraintsModelDescriptor()%cjetbrains%dmps%dsmodel%dDefaultSModelDescriptor" resolveInfo="getConstraintsModelDescriptor" />
              </node>
            </node>
          </node>
        </node>
        <node role="statement" roleId="tpee.1068581517665" type="tpee.IfStatement" typeId="tpee.1068580123159" id="3068114543317979073">
          <node role="ifTrue" roleId="tpee.1068580123161" type="tpee.StatementList" typeId="tpee.1068580123136" id="3068114543317979074">
            <node role="statement" roleId="tpee.1068581517665" type="tpee.ForeachStatement" typeId="tpee.1144226303539" id="3068114543317979075">
              <node role="body" roleId="tpee.1154032183016" type="tpee.StatementList" typeId="tpee.1068580123136" id="3068114543317979076">
                <node role="statement" roleId="tpee.1068581517665" type="tpee.LocalVariableDeclarationStatement" typeId="tpee.1068581242864" id="3068114543317979077">
                  <node role="localVariableDeclaration" roleId="tpee.1068581242865" type="tpee.LocalVariableDeclaration" typeId="tpee.1068581242863" id="3068114543317979078">
                    <property name="name" nameId="tpck.1169194664001" value="constraint" />
                    <node role="type" roleId="tpee.5680397130376446158" type="tp25.SNodeType" typeId="tp25.1138055754698" id="3068114543317979079">
                      <link role="concept" roleId="tp25.1138405853777" targetNodeId="tp1t.1213093968558" resolveInfo="ConceptConstraints" />
                    </node>
                    <node role="initializer" roleId="tpee.1068431790190" type="tp25.SNodeTypeCastExpression" typeId="tp25.1140137987495" id="3068114543317979080">
                      <link role="concept" roleId="tp25.1140138128738" targetNodeId="tp1t.1213093968558" resolveInfo="ConceptConstraints" />
                      <node role="leftExpression" roleId="tp25.1140138123956" type="tpee.DotExpression" typeId="tpee.1197027756228" id="3068114543317979081">
                        <node role="operand" roleId="tpee.1197027771414" type="tpee.LocalVariableReference" typeId="tpee.1068581242866" id="3068114543317979082">
                          <link role="variableDeclaration" roleId="tpee.1068581517664" targetNodeId="3068114543317979098" resolveInfo="node" />
                        </node>
                        <node role="operation" roleId="tpee.1197027833540" type="tp25.Node_ConceptMethodCall" typeId="tp25.1179409122411" id="3068114543317979083">
                          <link role="baseMethodDeclaration" roleId="tpee.1068499141037" targetNodeId="tpcn.8360039740498069412" resolveInfo="findConceptAspect" />
                          <node role="actualArgument" roleId="tpee.1068499141038" type="tpee.DotExpression" typeId="tpee.1197027756228" id="3068114543317979084">
                            <node role="operand" roleId="tpee.1197027771414" type="tpee.LocalVariableReference" typeId="tpee.1068581242866" id="3068114543317979085">
                              <link role="variableDeclaration" roleId="tpee.1068581517664" targetNodeId="3068114543317979068" resolveInfo="constraintsModelDescriptor" />
                            </node>
                            <node role="operation" roleId="tpee.1197027833540" type="tpee.InstanceMethodCallOperation" typeId="tpee.1202948039474" id="3068114543317979086">
                              <link role="baseMethodDeclaration" roleId="tpee.1068499141037" targetNodeId="lkfb.~SModelDescriptor%dgetSModel()%cjetbrains%dmps%dsmodel%dSModel" resolveInfo="getSModel" />
                            </node>
                          </node>
                        </node>
                      </node>
                    </node>
                  </node>
                </node>
                <node role="statement" roleId="tpee.1068581517665" type="tpee.IfStatement" typeId="tpee.1068580123159" id="3068114543317979087">
                  <node role="ifTrue" roleId="tpee.1068580123161" type="tpee.StatementList" typeId="tpee.1068580123136" id="3068114543317979088">
                    <node role="statement" roleId="tpee.1068581517665" type="tpee.ExpressionStatement" typeId="tpee.1068580123155" id="3068114543317979089">
                      <node role="expression" roleId="tpee.1068580123156" type="tpee.DotExpression" typeId="tpee.1197027756228" id="3068114543317979090">
                        <node role="operand" roleId="tpee.1197027771414" type="tpee.LocalVariableReference" typeId="tpee.1068581242866" id="3068114543317979091">
                          <link role="variableDeclaration" roleId="tpee.1068581517664" targetNodeId="3068114543317978980" resolveInfo="constraints" />
                        </node>
                        <node role="operation" roleId="tpee.1197027833540" type="tp2q.AddElementOperation" typeId="tp2q.1160612413312" id="3068114543317979092">
                          <node role="argument" roleId="tp2q.1160612519549" type="tpee.LocalVariableReference" typeId="tpee.1068581242866" id="3068114543317979093">
                            <link role="variableDeclaration" roleId="tpee.1068581517664" targetNodeId="3068114543317979078" resolveInfo="constraint" />
                          </node>
                        </node>
                      </node>
                    </node>
                  </node>
                  <node role="condition" roleId="tpee.1068580123160" type="tpee.NotEqualsExpression" typeId="tpee.1073239437375" id="3068114543317979094">
                    <node role="rightExpression" roleId="tpee.1081773367579" type="tpee.NullLiteral" typeId="tpee.1070534058343" id="3068114543317979095" />
                    <node role="leftExpression" roleId="tpee.1081773367580" type="tpee.LocalVariableReference" typeId="tpee.1068581242866" id="3068114543317979096">
                      <link role="variableDeclaration" roleId="tpee.1068581517664" targetNodeId="3068114543317979078" resolveInfo="constraint" />
                    </node>
                  </node>
                </node>
              </node>
              <node role="variable" roleId="tpee.1144230900587" type="tpee.LocalVariableDeclaration" typeId="tpee.1068581242863" id="3068114543317979098">
                <property name="name" nameId="tpck.1169194664001" value="node" />
                <node role="type" roleId="tpee.5680397130376446158" type="tp25.SNodeType" typeId="tp25.1138055754698" id="3068114543317979099">
                  <link role="concept" roleId="tp25.1138405853777" targetNodeId="tpce.1169125787135" resolveInfo="AbstractConceptDeclaration" />
                </node>
              </node>
              <node role="iterable" roleId="tpee.1144226360166" type="tpee.DotExpression" typeId="tpee.1197027756228" id="3068114543317979397">
                <node role="operand" roleId="tpee.1197027771414" type="tp1h.RefactoringContext_ConceptFunctionParameter" typeId="tp1h.7953996722066256458" id="3068114543317979398" />
                <node role="operation" roleId="tpee.1197027833540" type="tp1h.NodesOperation" typeId="tp1h.7953996722066252917" id="3068114543317979399" />
              </node>
            </node>
          </node>
          <node role="condition" roleId="tpee.1068580123160" type="tpee.NotEqualsExpression" typeId="tpee.1073239437375" id="3068114543317979100">
            <node role="rightExpression" roleId="tpee.1081773367579" type="tpee.NullLiteral" typeId="tpee.1070534058343" id="3068114543317979101" />
            <node role="leftExpression" roleId="tpee.1081773367580" type="tpee.LocalVariableReference" typeId="tpee.1068581242866" id="3068114543317979102">
              <link role="variableDeclaration" roleId="tpee.1068581517664" targetNodeId="3068114543317979068" resolveInfo="constraintsModelDescriptor" />
            </node>
          </node>
        </node>
        <node role="statement" roleId="tpee.1068581517665" type="tpee.SingleLineComment" typeId="tpee.6329021646629104954" id="3068114543317979103">
          <node role="commentPart" roleId="tpee.6329021646629175155" type="tpee.TextCommentPart" typeId="tpee.6329021646629104957" id="3068114543317979104">
            <property name="text" nameId="tpee.6329021646629104958" value="collecting data flow:" />
          </node>
        </node>
        <node role="statement" roleId="tpee.1068581517665" type="tpee.LocalVariableDeclarationStatement" typeId="tpee.1068581242864" id="3068114543317979105">
          <node role="localVariableDeclaration" roleId="tpee.1068581242865" type="tpee.LocalVariableDeclaration" typeId="tpee.1068581242863" id="3068114543317979106">
            <property name="name" nameId="tpck.1169194664001" value="dataflowModelDescriptor" />
            <node role="type" roleId="tpee.5680397130376446158" type="tpee.ClassifierType" typeId="tpee.1107535904670" id="3068114543317979107">
              <link role="classifier" roleId="tpee.1107535924139" targetNodeId="lkfb.~SModelDescriptor" resolveInfo="SModelDescriptor" />
            </node>
            <node role="initializer" roleId="tpee.1068431790190" type="tpee.DotExpression" typeId="tpee.1197027756228" id="3068114543317979108">
              <node role="operand" roleId="tpee.1197027771414" type="tpee.LocalVariableReference" typeId="tpee.1068581242866" id="3068114543317979109">
                <link role="variableDeclaration" roleId="tpee.1068581517664" targetNodeId="3068114543317978958" resolveInfo="sourceLanguage" />
              </node>
              <node role="operation" roleId="tpee.1197027833540" type="tpee.InstanceMethodCallOperation" typeId="tpee.1202948039474" id="3068114543317979110">
                <link role="baseMethodDeclaration" roleId="tpee.1068499141037" targetNodeId="lkfb.~Language%dgetDataFlowModelDescriptor()%cjetbrains%dmps%dsmodel%dDefaultSModelDescriptor" resolveInfo="getDataFlowModelDescriptor" />
              </node>
            </node>
          </node>
        </node>
        <node role="statement" roleId="tpee.1068581517665" type="tpee.IfStatement" typeId="tpee.1068580123159" id="3068114543317979111">
          <node role="ifTrue" roleId="tpee.1068580123161" type="tpee.StatementList" typeId="tpee.1068580123136" id="3068114543317979112">
            <node role="statement" roleId="tpee.1068581517665" type="tpee.ForeachStatement" typeId="tpee.1144226303539" id="3068114543317979113">
              <node role="body" roleId="tpee.1154032183016" type="tpee.StatementList" typeId="tpee.1068580123136" id="3068114543317979114">
                <node role="statement" roleId="tpee.1068581517665" type="tpee.LocalVariableDeclarationStatement" typeId="tpee.1068581242864" id="3068114543317979115">
                  <node role="localVariableDeclaration" roleId="tpee.1068581242865" type="tpee.LocalVariableDeclaration" typeId="tpee.1068581242863" id="3068114543317979116">
                    <property name="name" nameId="tpck.1169194664001" value="dataFlow" />
                    <node role="type" roleId="tpee.5680397130376446158" type="tp25.SNodeType" typeId="tp25.1138055754698" id="3068114543317979117">
                      <link role="concept" roleId="tp25.1138405853777" targetNodeId="tp41.1206442055221" resolveInfo="DataFlowBuilderDeclaration" />
                    </node>
                    <node role="initializer" roleId="tpee.1068431790190" type="tpee.ParenthesizedExpression" typeId="tpee.1079359253375" id="3068114543317979485">
                      <node role="expression" roleId="tpee.1079359253376" type="tpee.CastExpression" typeId="tpee.1070534934090" id="3068114543317979486">
                        <node role="expression" roleId="tpee.1070534934092" type="tpee.DotExpression" typeId="tpee.1197027756228" id="3068114543317979487">
                          <node role="operand" roleId="tpee.1197027771414" type="tpee.LocalVariableReference" typeId="tpee.1068581242866" id="3068114543317979488">
                            <link role="variableDeclaration" roleId="tpee.1068581517664" targetNodeId="3068114543317979135" resolveInfo="node" />
                          </node>
                          <node role="operation" roleId="tpee.1197027833540" type="tp25.Node_ConceptMethodCall" typeId="tp25.1179409122411" id="3068114543317979489">
                            <link role="baseMethodDeclaration" roleId="tpee.1068499141037" targetNodeId="tpcn.8360039740498069412" resolveInfo="findConceptAspect" />
                            <node role="actualArgument" roleId="tpee.1068499141038" type="tpee.DotExpression" typeId="tpee.1197027756228" id="3068114543317979490">
                              <node role="operand" roleId="tpee.1197027771414" type="tpee.LocalVariableReference" typeId="tpee.1068581242866" id="3068114543317979491">
                                <link role="variableDeclaration" roleId="tpee.1068581517664" targetNodeId="3068114543317979106" resolveInfo="dataflowModelDescriptor" />
                              </node>
                              <node role="operation" roleId="tpee.1197027833540" type="tpee.InstanceMethodCallOperation" typeId="tpee.1202948039474" id="3068114543317979492">
                                <link role="baseMethodDeclaration" roleId="tpee.1068499141037" targetNodeId="lkfb.~SModelDescriptor%dgetSModel()%cjetbrains%dmps%dsmodel%dSModel" resolveInfo="getSModel" />
                              </node>
                            </node>
                          </node>
                        </node>
                        <node role="type" roleId="tpee.1070534934091" type="tp25.SNodeType" typeId="tp25.1138055754698" id="3068114543317979493">
                          <link role="concept" roleId="tp25.1138405853777" targetNodeId="tp41.1206442055221" resolveInfo="DataFlowBuilderDeclaration" />
                        </node>
                      </node>
                    </node>
                  </node>
                </node>
                <node role="statement" roleId="tpee.1068581517665" type="tpee.IfStatement" typeId="tpee.1068580123159" id="3068114543317979124">
                  <node role="ifTrue" roleId="tpee.1068580123161" type="tpee.StatementList" typeId="tpee.1068580123136" id="3068114543317979125">
                    <node role="statement" roleId="tpee.1068581517665" type="tpee.ExpressionStatement" typeId="tpee.1068580123155" id="3068114543317979126">
                      <node role="expression" roleId="tpee.1068580123156" type="tpee.DotExpression" typeId="tpee.1197027756228" id="3068114543317979127">
                        <node role="operand" roleId="tpee.1197027771414" type="tpee.LocalVariableReference" typeId="tpee.1068581242866" id="3068114543317979128">
                          <link role="variableDeclaration" roleId="tpee.1068581517664" targetNodeId="3068114543317978986" resolveInfo="dataFlows" />
                        </node>
                        <node role="operation" roleId="tpee.1197027833540" type="tp2q.AddElementOperation" typeId="tp2q.1160612413312" id="3068114543317979129">
                          <node role="argument" roleId="tp2q.1160612519549" type="tpee.LocalVariableReference" typeId="tpee.1068581242866" id="3068114543317979130">
                            <link role="variableDeclaration" roleId="tpee.1068581517664" targetNodeId="3068114543317979116" resolveInfo="dataFlow" />
                          </node>
                        </node>
                      </node>
                    </node>
                  </node>
                  <node role="condition" roleId="tpee.1068580123160" type="tpee.NotEqualsExpression" typeId="tpee.1073239437375" id="3068114543317979131">
                    <node role="rightExpression" roleId="tpee.1081773367579" type="tpee.NullLiteral" typeId="tpee.1070534058343" id="3068114543317979132" />
                    <node role="leftExpression" roleId="tpee.1081773367580" type="tpee.LocalVariableReference" typeId="tpee.1068581242866" id="3068114543317979133">
                      <link role="variableDeclaration" roleId="tpee.1068581517664" targetNodeId="3068114543317979116" resolveInfo="dataFlow" />
                    </node>
                  </node>
                </node>
              </node>
              <node role="variable" roleId="tpee.1144230900587" type="tpee.LocalVariableDeclaration" typeId="tpee.1068581242863" id="3068114543317979135">
                <property name="name" nameId="tpck.1169194664001" value="node" />
                <node role="type" roleId="tpee.5680397130376446158" type="tp25.SNodeType" typeId="tp25.1138055754698" id="3068114543317979136">
                  <link role="concept" roleId="tp25.1138405853777" targetNodeId="tpce.1169125787135" resolveInfo="AbstractConceptDeclaration" />
                </node>
              </node>
              <node role="iterable" roleId="tpee.1144226360166" type="tpee.DotExpression" typeId="tpee.1197027756228" id="3068114543317979400">
                <node role="operand" roleId="tpee.1197027771414" type="tp1h.RefactoringContext_ConceptFunctionParameter" typeId="tp1h.7953996722066256458" id="3068114543317979401" />
                <node role="operation" roleId="tpee.1197027833540" type="tp1h.NodesOperation" typeId="tp1h.7953996722066252917" id="3068114543317979402" />
              </node>
            </node>
          </node>
          <node role="condition" roleId="tpee.1068580123160" type="tpee.NotEqualsExpression" typeId="tpee.1073239437375" id="3068114543317979137">
            <node role="rightExpression" roleId="tpee.1081773367579" type="tpee.NullLiteral" typeId="tpee.1070534058343" id="3068114543317979138" />
            <node role="leftExpression" roleId="tpee.1081773367580" type="tpee.LocalVariableReference" typeId="tpee.1068581242866" id="3068114543317979139">
              <link role="variableDeclaration" roleId="tpee.1068581517664" targetNodeId="3068114543317979106" resolveInfo="dataflowModelDescriptor" />
            </node>
          </node>
        </node>
        <node role="statement" roleId="tpee.1068581517665" type="tpee.SingleLineComment" typeId="tpee.6329021646629104954" id="1851794739794107225">
          <node role="commentPart" roleId="tpee.6329021646629175155" type="tpee.TextCommentPart" typeId="tpee.6329021646629104957" id="1851794739794107226">
            <property name="text" nameId="tpee.6329021646629104958" value="collecting intentions:" />
          </node>
        </node>
        <node role="statement" roleId="tpee.1068581517665" type="tpee.LocalVariableDeclarationStatement" typeId="tpee.1068581242864" id="1851794739794107227">
          <node role="localVariableDeclaration" roleId="tpee.1068581242865" type="tpee.LocalVariableDeclaration" typeId="tpee.1068581242863" id="1851794739794107228">
            <property name="name" nameId="tpck.1169194664001" value="intentionsModel" />
            <node role="type" roleId="tpee.5680397130376446158" type="tp25.SModelType" typeId="tp25.1143226024141" id="6849362431329314292" />
            <node role="initializer" roleId="tpee.1068431790190" type="pxpg.CheckedDotExpression" typeId="pxpg.4079382982702596667" id="6849362431329314288">
              <node role="operand" roleId="tpee.1197027771414" type="tpee.DotExpression" typeId="tpee.1197027756228" id="1851794739794117127">
                <node role="operand" roleId="tpee.1197027771414" type="tpee.EnumConstantReference" typeId="tpee.1083260308424" id="1851794739794117131">
                  <link role="enumConstantDeclaration" roleId="tpee.1083260308426" targetNodeId="lkfb.~LanguageAspect%dINTENTIONS" resolveInfo="INTENTIONS" />
                  <link role="enumClass" roleId="tpee.1144432896254" targetNodeId="lkfb.~LanguageAspect" resolveInfo="LanguageAspect" />
                </node>
                <node role="operation" roleId="tpee.1197027833540" type="tpee.InstanceMethodCallOperation" typeId="tpee.1202948039474" id="1851794739794117129">
                  <link role="baseMethodDeclaration" roleId="tpee.1068499141037" targetNodeId="lkfb.~LanguageAspect%dget(jetbrains%dmps%dsmodel%dLanguage)%cjetbrains%dmps%dsmodel%dDefaultSModelDescriptor" resolveInfo="get" />
                  <node role="actualArgument" roleId="tpee.1068499141038" type="tpee.LocalVariableReference" typeId="tpee.1068581242866" id="1851794739794117130">
                    <link role="variableDeclaration" roleId="tpee.1068581517664" targetNodeId="3068114543317978958" resolveInfo="sourceLanguage" />
                  </node>
                </node>
              </node>
              <node role="operation" roleId="tpee.1197027833540" type="tpee.InstanceMethodCallOperation" typeId="tpee.1202948039474" id="6849362431329314291">
                <link role="baseMethodDeclaration" roleId="tpee.1068499141037" targetNodeId="lkfb.~BaseSModelDescriptor%dgetSModel()%cjetbrains%dmps%dsmodel%dSModel" resolveInfo="getSModel" />
              </node>
            </node>
          </node>
        </node>
        <node role="statement" roleId="tpee.1068581517665" type="tpee.ExpressionStatement" typeId="tpee.1068580123155" id="6849362431329311826">
          <node role="expression" roleId="tpee.1068580123156" type="tpee.DotExpression" typeId="tpee.1197027756228" id="6849362431329311828">
            <node role="operand" roleId="tpee.1197027771414" type="tpee.LocalVariableReference" typeId="tpee.1068581242866" id="6849362431329311827">
              <link role="variableDeclaration" roleId="tpee.1068581517664" targetNodeId="1851794739794107218" resolveInfo="intentions" />
            </node>
            <node role="operation" roleId="tpee.1197027833540" type="tp2q.AddAllElementsOperation" typeId="tp2q.1160666733551" id="6849362431329311833">
              <node role="argument" roleId="tp2q.1160666822012" type="tpee.DotExpression" typeId="tpee.1197027756228" id="6849362431329311835">
                <node role="operand" roleId="tpee.1197027771414" type="tpee.DotExpression" typeId="tpee.1197027756228" id="6849362431329311836">
                  <node role="operand" roleId="tpee.1197027771414" type="tpee.LocalVariableReference" typeId="tpee.1068581242866" id="6849362431329314293">
                    <link role="variableDeclaration" roleId="tpee.1068581517664" targetNodeId="1851794739794107228" resolveInfo="intentionsModel" />
                  </node>
                  <node role="operation" roleId="tpee.1197027833540" type="tp25.Model_RootsOperation" typeId="tp25.1171315804604" id="6849362431329311838">
                    <link role="concept" roleId="tp25.1171315804605" targetNodeId="tp3j.2522969319638091381" resolveInfo="BaseIntentionDeclaration" />
                  </node>
                </node>
                <node role="operation" roleId="tpee.1197027833540" type="tp2q.WhereOperation" typeId="tp2q.1202120902084" id="6849362431329311839">
                  <node role="closure" roleId="tp2q.1204796294226" type="tp2c.ClosureLiteral" typeId="tp2c.1199569711397" id="6849362431329311840">
                    <node role="body" roleId="tp2c.1199569916463" type="tpee.StatementList" typeId="tpee.1068580123136" id="6849362431329311841">
                      <node role="statement" roleId="tpee.1068581517665" type="tpee.ExpressionStatement" typeId="tpee.1068580123155" id="6849362431329311842">
                        <node role="expression" roleId="tpee.1068580123156" type="tpee.DotExpression" typeId="tpee.1197027756228" id="6849362431329311843">
                          <node role="operand" roleId="tpee.1197027771414" type="tpee.DotExpression" typeId="tpee.1197027756228" id="6849362431329311844">
                            <node role="operand" roleId="tpee.1197027771414" type="tp1h.RefactoringContext_ConceptFunctionParameter" typeId="tp1h.7953996722066256458" id="6849362431329311845" />
                            <node role="operation" roleId="tpee.1197027833540" type="tp1h.NodesOperation" typeId="tp1h.7953996722066252917" id="6849362431329311846" />
                          </node>
                          <node role="operation" roleId="tpee.1197027833540" type="tp2q.ContainsOperation" typeId="tp2q.1172254888721" id="6849362431329311847">
                            <node role="argument" roleId="tp2q.1172256416782" type="tpee.DotExpression" typeId="tpee.1197027756228" id="6849362431329311848">
                              <node role="operand" roleId="tpee.1197027771414" type="tpee.ParameterReference" typeId="tpee.1068581242874" id="6849362431329311849">
                                <link role="variableDeclaration" roleId="tpee.1068581517664" targetNodeId="6849362431329311851" resolveInfo="it" />
                              </node>
                              <node role="operation" roleId="tpee.1197027833540" type="tp25.SLinkAccess" typeId="tp25.1138056143562" id="6849362431329311850">
                                <link role="link" roleId="tp25.1138056516764" targetNodeId="tp3j.2522969319638198290" />
                              </node>
                            </node>
                          </node>
                        </node>
                      </node>
                    </node>
                    <node role="parameter" roleId="tp2c.1199569906740" type="tp2q.SmartClosureParameterDeclaration" typeId="tp2q.1203518072036" id="6849362431329311851">
                      <property name="name" nameId="tpck.1169194664001" value="it" />
                      <node role="type" roleId="tpee.5680397130376446158" type="tpee.UndefinedType" typeId="tpee.4836112446988635817" id="6849362431329311852" />
                    </node>
                  </node>
                </node>
              </node>
            </node>
          </node>
        </node>
        <node role="statement" roleId="tpee.1068581517665" type="tpee.Statement" typeId="tpee.1068580123157" id="1851794739794107224" />
        <node role="statement" roleId="tpee.1068581517665" type="tpee.SingleLineComment" typeId="tpee.6329021646629104954" id="3068114543317979140">
          <node role="commentPart" roleId="tpee.6329021646629175155" type="tpee.TextCommentPart" typeId="tpee.6329021646629104957" id="3068114543317979141">
=======
        <node role="statement" roleId="tpee.1068581517665" type="tpee.Statement" typeId="tpee.1068580123157" id="6934781091951606398" />
        <node role="statement" roleId="tpee.1068581517665" type="tpee.SingleLineComment" typeId="tpee.6329021646629104954" id="6934781091951606361">
          <node role="commentPart" roleId="tpee.6329021646629175155" type="tpee.TextCommentPart" typeId="tpee.6329021646629104957" id="6934781091951606362">
>>>>>>> f456634c
            <property name="text" nameId="tpee.6329021646629104958" value="refactoring itself" />
          </node>
        </node>
        <node role="statement" roleId="tpee.1068581517665" type="tpee.ForeachStatement" typeId="tpee.1144226303539" id="6934781091951606363">
          <node role="body" roleId="tpee.1154032183016" type="tpee.StatementList" typeId="tpee.1068580123136" id="6934781091951606364">
            <node role="statement" roleId="tpee.1068581517665" type="tpee.ExpressionStatement" typeId="tpee.1068580123155" id="6934781091951606365">
              <node role="expression" roleId="tpee.1068580123156" type="tp1h.ChangeFeatureNameExpression" typeId="tp1h.3302086321379400330" id="6934781091951606366">
                <node role="feature" roleId="tp1h.3302086321379400331" type="tpee.LocalVariableReference" typeId="tpee.1068581242866" id="6934781091951606367">
                  <link role="variableDeclaration" roleId="tpee.1068581517664" targetNodeId="6934781091951606382" resolveInfo="node" />
                </node>
                <node role="newConceptFQName" roleId="tp1h.3302086321379400332" type="tpee.PlusExpression" typeId="tpee.1068581242875" id="6934781091951606368">
                  <node role="rightExpression" roleId="tpee.1081773367579" type="tpee.DotExpression" typeId="tpee.1197027756228" id="6934781091951606369">
                    <node role="operand" roleId="tpee.1197027771414" type="tpee.LocalVariableReference" typeId="tpee.1068581242866" id="6934781091951606370">
                      <link role="variableDeclaration" roleId="tpee.1068581517664" targetNodeId="6934781091951606382" resolveInfo="node" />
                    </node>
                    <node role="operation" roleId="tpee.1197027833540" type="tp25.SPropertyAccess" typeId="tp25.1138056022639" id="6934781091951606371">
                      <link role="property" roleId="tp25.1138056395725" targetNodeId="tpck.1169194664001" resolveInfo="name" />
                    </node>
                  </node>
<<<<<<< HEAD
                  <node role="leftExpression" roleId="tpee.1081773367580" type="tpee.PlusExpression" typeId="tpee.1068581242875" id="3068114543317979456">
                    <node role="leftExpression" roleId="tpee.1081773367580" type="tpee.DotExpression" typeId="tpee.1197027756228" id="3068114543317979457">
                      <node role="operand" roleId="tpee.1197027771414" type="tpee.DotExpression" typeId="tpee.1197027756228" id="3068114543317979458">
                        <node role="operand" roleId="tpee.1197027771414" type="tp1h.RefactoringParameterReference" typeId="tp1h.6895093993902496262" id="3068114543317979460">
                          <link role="refactoringParameter" roleId="tp1h.6895093993902496263" targetNodeId="3068114543317961952" resolveInfo="targetModel" />
                        </node>
                        <node role="operation" roleId="tpee.1197027833540" type="tpee.InstanceMethodCallOperation" typeId="tpee.1202948039474" id="3068114543317979461">
                          <link role="baseMethodDeclaration" roleId="tpee.1068499141037" targetNodeId="lkfb.~SModelReference%dgetSModelFqName()%cjetbrains%dmps%dsmodel%dSModelFqName" resolveInfo="getSModelFqName" />
                        </node>
                      </node>
                      <node role="operation" roleId="tpee.1197027833540" type="tpee.InstanceMethodCallOperation" typeId="tpee.1202948039474" id="3068114543317979462">
                        <link role="baseMethodDeclaration" roleId="tpee.1068499141037" targetNodeId="lkfb.~SModelFqName%dtoString()%cjava%dlang%dString" resolveInfo="toString" />
                      </node>
                    </node>
                    <node role="rightExpression" roleId="tpee.1081773367579" type="tpee.StringLiteral" typeId="tpee.1070475926800" id="3068114543317979463">
                      <property name="value" nameId="tpee.1070475926801" value="." />
                    </node>
                  </node>
                </node>
                <node role="newFeatureName" roleId="tp1h.3302086321379400333" type="tpee.DotExpression" typeId="tpee.1197027756228" id="3068114543317979464">
                  <node role="operand" roleId="tpee.1197027771414" type="tpee.LocalVariableReference" typeId="tpee.1068581242866" id="3068114543317979465">
                    <link role="variableDeclaration" roleId="tpee.1068581517664" targetNodeId="3068114543317979161" resolveInfo="node" />
                  </node>
                  <node role="operation" roleId="tpee.1197027833540" type="tp25.SPropertyAccess" typeId="tp25.1138056022639" id="3068114543317979466">
                    <link role="property" roleId="tp25.1138056395725" targetNodeId="tpck.1169194664001" resolveInfo="name" />
                  </node>
                </node>
              </node>
            </node>
          </node>
          <node role="variable" roleId="tpee.1144230900587" type="tpee.LocalVariableDeclaration" typeId="tpee.1068581242863" id="3068114543317979161">
            <property name="name" nameId="tpck.1169194664001" value="node" />
            <node role="type" roleId="tpee.5680397130376446158" type="tp25.SNodeType" typeId="tp25.1138055754698" id="3068114543317979162">
              <link role="concept" roleId="tp25.1138405853777" targetNodeId="tpce.1169125787135" resolveInfo="AbstractConceptDeclaration" />
            </node>
          </node>
          <node role="iterable" roleId="tpee.1144226360166" type="tpee.DotExpression" typeId="tpee.1197027756228" id="3068114543317979403">
            <node role="operand" roleId="tpee.1197027771414" type="tp1h.RefactoringContext_ConceptFunctionParameter" typeId="tp1h.7953996722066256458" id="3068114543317979404" />
            <node role="operation" roleId="tpee.1197027833540" type="tp1h.NodesOperation" typeId="tp1h.7953996722066252917" id="3068114543317979405" />
          </node>
        </node>
        <node role="statement" roleId="tpee.1068581517665" type="tpee.ExpressionStatement" typeId="tpee.1068580123155" id="3068114543317979163">
          <node role="expression" roleId="tpee.1068580123156" type="tp1h.MoveNodesToModelExpression" typeId="tp1h.1199620728600" id="3068114543317979164">
            <node role="whatToMove" roleId="tp1h.1199619459778" type="tpee.DotExpression" typeId="tpee.1197027756228" id="3068114543317979406">
              <node role="operand" roleId="tpee.1197027771414" type="tp1h.RefactoringContext_ConceptFunctionParameter" typeId="tp1h.7953996722066256458" id="3068114543317979407" />
              <node role="operation" roleId="tpee.1197027833540" type="tp1h.NodesOperation" typeId="tp1h.7953996722066252917" id="3068114543317979408" />
            </node>
            <node role="destination" roleId="tp1h.1199619459779" type="tpee.DotExpression" typeId="tpee.1197027756228" id="961079310149315296">
              <node role="operand" roleId="tpee.1197027771414" type="tpee.DotExpression" typeId="tpee.1197027756228" id="961079310149315291">
                <node role="operand" roleId="tpee.1197027771414" type="tpee.StaticMethodCall" typeId="tpee.1081236700937" id="961079310149315292">
                  <link role="baseMethodDeclaration" roleId="tpee.1068499141037" targetNodeId="lkfb.~SModelRepository%dgetInstance()%cjetbrains%dmps%dsmodel%dSModelRepository" resolveInfo="getInstance" />
                  <link role="classConcept" roleId="tpee.1144433194310" targetNodeId="lkfb.~SModelRepository" resolveInfo="SModelRepository" />
                </node>
                <node role="operation" roleId="tpee.1197027833540" type="tpee.InstanceMethodCallOperation" typeId="tpee.1202948039474" id="961079310149315293">
                  <link role="baseMethodDeclaration" roleId="tpee.1068499141037" targetNodeId="lkfb.~SModelRepository%dgetModelDescriptor(jetbrains%dmps%dsmodel%dSModelReference)%cjetbrains%dmps%dsmodel%dSModelDescriptor" resolveInfo="getModelDescriptor" />
                  <node role="actualArgument" roleId="tpee.1068499141038" type="tp1h.RefactoringParameterReference" typeId="tp1h.6895093993902496262" id="961079310149315295">
                    <link role="refactoringParameter" roleId="tp1h.6895093993902496263" targetNodeId="3068114543317961952" resolveInfo="targetModel" />
                  </node>
                </node>
              </node>
              <node role="operation" roleId="tpee.1197027833540" type="tpee.InstanceMethodCallOperation" typeId="tpee.1202948039474" id="961079310149315826">
                <link role="baseMethodDeclaration" roleId="tpee.1068499141037" targetNodeId="lkfb.~SModelDescriptor%dgetSModel()%cjetbrains%dmps%dsmodel%dSModel" resolveInfo="getSModel" />
              </node>
            </node>
          </node>
        </node>
        <node role="statement" roleId="tpee.1068581517665" type="tpee.IfStatement" typeId="tpee.1068580123159" id="3068114543317979169">
          <node role="ifTrue" roleId="tpee.1068580123161" type="tpee.StatementList" typeId="tpee.1068580123136" id="3068114543317979170">
            <node role="statement" roleId="tpee.1068581517665" type="tp1h.UpdateModelProcedure" typeId="tp1h.1198577376375" id="3068114543317979171">
              <node role="argument" roleId="tp1h.1198577431631" type="tpee.DotExpression" typeId="tpee.1197027756228" id="3068114543317979172">
                <node role="operand" roleId="tpee.1197027771414" type="tpee.LocalVariableReference" typeId="tpee.1068581242866" id="3068114543317979173">
                  <link role="variableDeclaration" roleId="tpee.1068581517664" targetNodeId="3068114543317978994" resolveInfo="editorModelDescriptor" />
                </node>
                <node role="operation" roleId="tpee.1197027833540" type="tpee.InstanceMethodCallOperation" typeId="tpee.1202948039474" id="3068114543317979174">
                  <link role="baseMethodDeclaration" roleId="tpee.1068499141037" targetNodeId="lkfb.~SModelDescriptor%dgetSModel()%cjetbrains%dmps%dsmodel%dSModel" resolveInfo="getSModel" />
                </node>
              </node>
            </node>
            <node role="statement" roleId="tpee.1068581517665" type="tpee.LocalVariableDeclarationStatement" typeId="tpee.1068581242864" id="3068114543317979175">
              <node role="localVariableDeclaration" roleId="tpee.1068581242865" type="tpee.LocalVariableDeclaration" typeId="tpee.1068581242863" id="3068114543317979176">
                <property name="name" nameId="tpck.1169194664001" value="targetEditorModelDescriptor" />
                <node role="type" roleId="tpee.5680397130376446158" type="tpee.ClassifierType" typeId="tpee.1107535904670" id="3068114543317979177">
                  <link role="classifier" roleId="tpee.1107535924139" targetNodeId="lkfb.~SModelDescriptor" resolveInfo="SModelDescriptor" />
                </node>
                <node role="initializer" roleId="tpee.1068431790190" type="tpee.DotExpression" typeId="tpee.1197027756228" id="3068114543317979178">
                  <node role="operand" roleId="tpee.1197027771414" type="tpee.LocalVariableReference" typeId="tpee.1068581242866" id="3068114543317979179">
                    <link role="variableDeclaration" roleId="tpee.1068581517664" targetNodeId="3068114543317978963" resolveInfo="targetLanguage" />
                  </node>
                  <node role="operation" roleId="tpee.1197027833540" type="tpee.InstanceMethodCallOperation" typeId="tpee.1202948039474" id="3068114543317979180">
                    <link role="baseMethodDeclaration" roleId="tpee.1068499141037" targetNodeId="lkfb.~Language%dgetEditorModelDescriptor()%cjetbrains%dmps%dsmodel%dDefaultSModelDescriptor" resolveInfo="getEditorModelDescriptor" />
                  </node>
                </node>
              </node>
            </node>
            <node role="statement" roleId="tpee.1068581517665" type="tpee.IfStatement" typeId="tpee.1068580123159" id="3068114543317979181">
              <node role="ifTrue" roleId="tpee.1068580123161" type="tpee.StatementList" typeId="tpee.1068580123136" id="3068114543317979182">
                <node role="statement" roleId="tpee.1068581517665" type="tpee.ExpressionStatement" typeId="tpee.1068580123155" id="3068114543317979183">
                  <node role="expression" roleId="tpee.1068580123156" type="tpee.AssignmentExpression" typeId="tpee.1068498886294" id="3068114543317979184">
                    <node role="rValue" roleId="tpee.1068498886297" type="tpee.DotExpression" typeId="tpee.1197027756228" id="3068114543317979185">
                      <node role="operand" roleId="tpee.1197027771414" type="tpee.EnumConstantReference" typeId="tpee.1083260308424" id="3068114543317979186">
                        <link role="enumClass" roleId="tpee.1144432896254" targetNodeId="lkfb.~LanguageAspect" resolveInfo="LanguageAspect" />
                        <link role="enumConstantDeclaration" roleId="tpee.1083260308426" targetNodeId="lkfb.~LanguageAspect%dEDITOR" resolveInfo="EDITOR" />
                      </node>
                      <node role="operation" roleId="tpee.1197027833540" type="tpee.InstanceMethodCallOperation" typeId="tpee.1202948039474" id="3068114543317979187">
                        <link role="baseMethodDeclaration" roleId="tpee.1068499141037" targetNodeId="lkfb.~LanguageAspect%dcreateNew(jetbrains%dmps%dsmodel%dLanguage)%cjetbrains%dmps%dsmodel%dSModelDescriptor" resolveInfo="createNew" />
                        <node role="actualArgument" roleId="tpee.1068499141038" type="tpee.LocalVariableReference" typeId="tpee.1068581242866" id="3068114543317979188">
                          <link role="variableDeclaration" roleId="tpee.1068581517664" targetNodeId="3068114543317978963" resolveInfo="targetLanguage" />
                        </node>
                      </node>
                    </node>
                    <node role="lValue" roleId="tpee.1068498886295" type="tpee.LocalVariableReference" typeId="tpee.1068581242866" id="3068114543317979189">
                      <link role="variableDeclaration" roleId="tpee.1068581517664" targetNodeId="3068114543317979176" resolveInfo="targetEditorModelDescriptor" />
                    </node>
                  </node>
                </node>
              </node>
              <node role="condition" roleId="tpee.1068580123160" type="tpee.EqualsExpression" typeId="tpee.1068580123152" id="3068114543317979190">
                <node role="rightExpression" roleId="tpee.1081773367579" type="tpee.NullLiteral" typeId="tpee.1070534058343" id="3068114543317979191" />
                <node role="leftExpression" roleId="tpee.1081773367580" type="tpee.LocalVariableReference" typeId="tpee.1068581242866" id="3068114543317979192">
                  <link role="variableDeclaration" roleId="tpee.1068581517664" targetNodeId="3068114543317979176" resolveInfo="targetEditorModelDescriptor" />
                </node>
              </node>
            </node>
            <node role="statement" roleId="tpee.1068581517665" type="tpee.LocalVariableDeclarationStatement" typeId="tpee.1068581242864" id="3068114543317979193">
              <node role="localVariableDeclaration" roleId="tpee.1068581242865" type="tpee.LocalVariableDeclaration" typeId="tpee.1068581242863" id="3068114543317979194">
                <property name="name" nameId="tpck.1169194664001" value="editorModel" />
                <node role="initializer" roleId="tpee.1068431790190" type="tpee.DotExpression" typeId="tpee.1197027756228" id="3068114543317979195">
                  <node role="operand" roleId="tpee.1197027771414" type="tpee.LocalVariableReference" typeId="tpee.1068581242866" id="3068114543317979196">
                    <link role="variableDeclaration" roleId="tpee.1068581517664" targetNodeId="3068114543317979176" resolveInfo="targetEditorModelDescriptor" />
                  </node>
                  <node role="operation" roleId="tpee.1197027833540" type="tpee.InstanceMethodCallOperation" typeId="tpee.1202948039474" id="3068114543317979197">
                    <link role="baseMethodDeclaration" roleId="tpee.1068499141037" targetNodeId="lkfb.~SModelDescriptor%dgetSModel()%cjetbrains%dmps%dsmodel%dSModel" resolveInfo="getSModel" />
                  </node>
                </node>
                <node role="type" roleId="tpee.5680397130376446158" type="tp25.SModelType" typeId="tp25.1143226024141" id="3068114543317979198" />
              </node>
            </node>
            <node role="statement" roleId="tpee.1068581517665" type="tpee.ExpressionStatement" typeId="tpee.1068580123155" id="3068114543317979199">
              <node role="expression" roleId="tpee.1068580123156" type="tp1h.MoveNodesToModelExpression" typeId="tp1h.1199620728600" id="3068114543317979200">
                <node role="whatToMove" roleId="tp1h.1199619459778" type="tpee.LocalVariableReference" typeId="tpee.1068581242866" id="3068114543317979201">
                  <link role="variableDeclaration" roleId="tpee.1068581517664" targetNodeId="3068114543317978968" resolveInfo="editors" />
                </node>
                <node role="destination" roleId="tp1h.1199619459779" type="tpee.LocalVariableReference" typeId="tpee.1068581242866" id="3068114543317979202">
                  <link role="variableDeclaration" roleId="tpee.1068581517664" targetNodeId="3068114543317979194" resolveInfo="editorModel" />
                </node>
              </node>
            </node>
            <node role="statement" roleId="tpee.1068581517665" type="tp1h.UpdateModelProcedure" typeId="tp1h.1198577376375" id="3068114543317979203">
              <node role="argument" roleId="tp1h.1198577431631" type="tpee.LocalVariableReference" typeId="tpee.1068581242866" id="3068114543317979204">
                <link role="variableDeclaration" roleId="tpee.1068581517664" targetNodeId="3068114543317979194" resolveInfo="editorModel" />
              </node>
            </node>
          </node>
          <node role="condition" roleId="tpee.1068580123160" type="tpee.DotExpression" typeId="tpee.1197027756228" id="3068114543317979205">
            <node role="operand" roleId="tpee.1197027771414" type="tpee.LocalVariableReference" typeId="tpee.1068581242866" id="3068114543317979206">
              <link role="variableDeclaration" roleId="tpee.1068581517664" targetNodeId="3068114543317978968" resolveInfo="editors" />
            </node>
            <node role="operation" roleId="tpee.1197027833540" type="tp2q.IsNotEmptyOperation" typeId="tp2q.1176501494711" id="3068114543317979207" />
          </node>
        </node>
        <node role="statement" roleId="tpee.1068581517665" type="tpee.IfStatement" typeId="tpee.1068580123159" id="3068114543317979208">
          <node role="ifTrue" roleId="tpee.1068580123161" type="tpee.StatementList" typeId="tpee.1068580123136" id="3068114543317979209">
            <node role="statement" roleId="tpee.1068581517665" type="tp1h.UpdateModelProcedure" typeId="tp1h.1198577376375" id="3068114543317979210">
              <node role="argument" roleId="tp1h.1198577431631" type="tpee.DotExpression" typeId="tpee.1197027756228" id="3068114543317979211">
                <node role="operand" roleId="tpee.1197027771414" type="tpee.LocalVariableReference" typeId="tpee.1068581242866" id="3068114543317979212">
                  <link role="variableDeclaration" roleId="tpee.1068581517664" targetNodeId="3068114543317979031" resolveInfo="behaviorModelDescriptor" />
                </node>
                <node role="operation" roleId="tpee.1197027833540" type="tpee.InstanceMethodCallOperation" typeId="tpee.1202948039474" id="3068114543317979213">
                  <link role="baseMethodDeclaration" roleId="tpee.1068499141037" targetNodeId="lkfb.~SModelDescriptor%dgetSModel()%cjetbrains%dmps%dsmodel%dSModel" resolveInfo="getSModel" />
                </node>
              </node>
            </node>
            <node role="statement" roleId="tpee.1068581517665" type="tpee.LocalVariableDeclarationStatement" typeId="tpee.1068581242864" id="3068114543317979214">
              <node role="localVariableDeclaration" roleId="tpee.1068581242865" type="tpee.LocalVariableDeclaration" typeId="tpee.1068581242863" id="3068114543317979215">
                <property name="name" nameId="tpck.1169194664001" value="targetBehaviorModelDescriptor" />
                <node role="type" roleId="tpee.5680397130376446158" type="tpee.ClassifierType" typeId="tpee.1107535904670" id="3068114543317979216">
                  <link role="classifier" roleId="tpee.1107535924139" targetNodeId="lkfb.~SModelDescriptor" resolveInfo="SModelDescriptor" />
                </node>
                <node role="initializer" roleId="tpee.1068431790190" type="tpee.DotExpression" typeId="tpee.1197027756228" id="3068114543317979217">
                  <node role="operand" roleId="tpee.1197027771414" type="tpee.LocalVariableReference" typeId="tpee.1068581242866" id="3068114543317979218">
                    <link role="variableDeclaration" roleId="tpee.1068581517664" targetNodeId="3068114543317978963" resolveInfo="targetLanguage" />
                  </node>
                  <node role="operation" roleId="tpee.1197027833540" type="tpee.InstanceMethodCallOperation" typeId="tpee.1202948039474" id="3068114543317979219">
                    <link role="baseMethodDeclaration" roleId="tpee.1068499141037" targetNodeId="lkfb.~Language%dgetBehaviorModelDescriptor()%cjetbrains%dmps%dsmodel%dDefaultSModelDescriptor" resolveInfo="getBehaviorModelDescriptor" />
                  </node>
                </node>
              </node>
            </node>
            <node role="statement" roleId="tpee.1068581517665" type="tpee.IfStatement" typeId="tpee.1068580123159" id="3068114543317979220">
              <node role="ifTrue" roleId="tpee.1068580123161" type="tpee.StatementList" typeId="tpee.1068580123136" id="3068114543317979221">
                <node role="statement" roleId="tpee.1068581517665" type="tpee.ExpressionStatement" typeId="tpee.1068580123155" id="3068114543317979222">
                  <node role="expression" roleId="tpee.1068580123156" type="tpee.AssignmentExpression" typeId="tpee.1068498886294" id="3068114543317979223">
                    <node role="rValue" roleId="tpee.1068498886297" type="tpee.DotExpression" typeId="tpee.1197027756228" id="3068114543317979224">
                      <node role="operand" roleId="tpee.1197027771414" type="tpee.EnumConstantReference" typeId="tpee.1083260308424" id="3068114543317979225">
                        <link role="enumClass" roleId="tpee.1144432896254" targetNodeId="lkfb.~LanguageAspect" resolveInfo="LanguageAspect" />
                        <link role="enumConstantDeclaration" roleId="tpee.1083260308426" targetNodeId="lkfb.~LanguageAspect%dBEHAVIOR" resolveInfo="BEHAVIOR" />
                      </node>
                      <node role="operation" roleId="tpee.1197027833540" type="tpee.InstanceMethodCallOperation" typeId="tpee.1202948039474" id="3068114543317979226">
                        <link role="baseMethodDeclaration" roleId="tpee.1068499141037" targetNodeId="lkfb.~LanguageAspect%dcreateNew(jetbrains%dmps%dsmodel%dLanguage)%cjetbrains%dmps%dsmodel%dSModelDescriptor" resolveInfo="createNew" />
                        <node role="actualArgument" roleId="tpee.1068499141038" type="tpee.LocalVariableReference" typeId="tpee.1068581242866" id="3068114543317979227">
                          <link role="variableDeclaration" roleId="tpee.1068581517664" targetNodeId="3068114543317978963" resolveInfo="targetLanguage" />
                        </node>
                      </node>
                    </node>
                    <node role="lValue" roleId="tpee.1068498886295" type="tpee.LocalVariableReference" typeId="tpee.1068581242866" id="3068114543317979228">
                      <link role="variableDeclaration" roleId="tpee.1068581517664" targetNodeId="3068114543317979215" resolveInfo="targetBehaviorModelDescriptor" />
                    </node>
                  </node>
                </node>
              </node>
              <node role="condition" roleId="tpee.1068580123160" type="tpee.EqualsExpression" typeId="tpee.1068580123152" id="3068114543317979229">
                <node role="rightExpression" roleId="tpee.1081773367579" type="tpee.NullLiteral" typeId="tpee.1070534058343" id="3068114543317979230" />
                <node role="leftExpression" roleId="tpee.1081773367580" type="tpee.LocalVariableReference" typeId="tpee.1068581242866" id="3068114543317979231">
                  <link role="variableDeclaration" roleId="tpee.1068581517664" targetNodeId="3068114543317979215" resolveInfo="targetBehaviorModelDescriptor" />
                </node>
              </node>
            </node>
            <node role="statement" roleId="tpee.1068581517665" type="tpee.LocalVariableDeclarationStatement" typeId="tpee.1068581242864" id="3068114543317979232">
              <node role="localVariableDeclaration" roleId="tpee.1068581242865" type="tpee.LocalVariableDeclaration" typeId="tpee.1068581242863" id="3068114543317979233">
                <property name="name" nameId="tpck.1169194664001" value="behaviorModel" />
                <node role="initializer" roleId="tpee.1068431790190" type="tpee.DotExpression" typeId="tpee.1197027756228" id="3068114543317979234">
                  <node role="operand" roleId="tpee.1197027771414" type="tpee.LocalVariableReference" typeId="tpee.1068581242866" id="3068114543317979235">
                    <link role="variableDeclaration" roleId="tpee.1068581517664" targetNodeId="3068114543317979215" resolveInfo="targetBehaviorModelDescriptor" />
                  </node>
                  <node role="operation" roleId="tpee.1197027833540" type="tpee.InstanceMethodCallOperation" typeId="tpee.1202948039474" id="3068114543317979236">
                    <link role="baseMethodDeclaration" roleId="tpee.1068499141037" targetNodeId="lkfb.~SModelDescriptor%dgetSModel()%cjetbrains%dmps%dsmodel%dSModel" resolveInfo="getSModel" />
                  </node>
                </node>
                <node role="type" roleId="tpee.5680397130376446158" type="tp25.SModelType" typeId="tp25.1143226024141" id="3068114543317979237" />
              </node>
            </node>
            <node role="statement" roleId="tpee.1068581517665" type="tpee.ExpressionStatement" typeId="tpee.1068580123155" id="3068114543317979238">
              <node role="expression" roleId="tpee.1068580123156" type="tp1h.MoveNodesToModelExpression" typeId="tp1h.1199620728600" id="3068114543317979239">
                <node role="whatToMove" roleId="tp1h.1199619459778" type="tpee.LocalVariableReference" typeId="tpee.1068581242866" id="3068114543317979240">
                  <link role="variableDeclaration" roleId="tpee.1068581517664" targetNodeId="3068114543317978974" resolveInfo="behaviors" />
                </node>
                <node role="destination" roleId="tp1h.1199619459779" type="tpee.LocalVariableReference" typeId="tpee.1068581242866" id="3068114543317979241">
                  <link role="variableDeclaration" roleId="tpee.1068581517664" targetNodeId="3068114543317979233" resolveInfo="behaviorModel" />
                </node>
              </node>
            </node>
            <node role="statement" roleId="tpee.1068581517665" type="tp1h.UpdateModelProcedure" typeId="tp1h.1198577376375" id="3068114543317979242">
              <node role="argument" roleId="tp1h.1198577431631" type="tpee.LocalVariableReference" typeId="tpee.1068581242866" id="3068114543317979243">
                <link role="variableDeclaration" roleId="tpee.1068581517664" targetNodeId="3068114543317979233" resolveInfo="behaviorModel" />
              </node>
            </node>
          </node>
          <node role="condition" roleId="tpee.1068580123160" type="tpee.DotExpression" typeId="tpee.1197027756228" id="3068114543317979244">
            <node role="operand" roleId="tpee.1197027771414" type="tpee.LocalVariableReference" typeId="tpee.1068581242866" id="3068114543317979245">
              <link role="variableDeclaration" roleId="tpee.1068581517664" targetNodeId="3068114543317978974" resolveInfo="behaviors" />
            </node>
            <node role="operation" roleId="tpee.1197027833540" type="tp2q.IsNotEmptyOperation" typeId="tp2q.1176501494711" id="3068114543317979246" />
          </node>
        </node>
        <node role="statement" roleId="tpee.1068581517665" type="tpee.IfStatement" typeId="tpee.1068580123159" id="3068114543317979247">
          <node role="ifTrue" roleId="tpee.1068580123161" type="tpee.StatementList" typeId="tpee.1068580123136" id="3068114543317979248">
            <node role="statement" roleId="tpee.1068581517665" type="tp1h.UpdateModelProcedure" typeId="tp1h.1198577376375" id="3068114543317979249">
              <node role="argument" roleId="tp1h.1198577431631" type="tpee.DotExpression" typeId="tpee.1197027756228" id="3068114543317979250">
                <node role="operand" roleId="tpee.1197027771414" type="tpee.LocalVariableReference" typeId="tpee.1068581242866" id="3068114543317979251">
                  <link role="variableDeclaration" roleId="tpee.1068581517664" targetNodeId="3068114543317979068" resolveInfo="constraintsModelDescriptor" />
                </node>
                <node role="operation" roleId="tpee.1197027833540" type="tpee.InstanceMethodCallOperation" typeId="tpee.1202948039474" id="3068114543317979252">
                  <link role="baseMethodDeclaration" roleId="tpee.1068499141037" targetNodeId="lkfb.~SModelDescriptor%dgetSModel()%cjetbrains%dmps%dsmodel%dSModel" resolveInfo="getSModel" />
                </node>
              </node>
            </node>
            <node role="statement" roleId="tpee.1068581517665" type="tpee.LocalVariableDeclarationStatement" typeId="tpee.1068581242864" id="3068114543317979253">
              <node role="localVariableDeclaration" roleId="tpee.1068581242865" type="tpee.LocalVariableDeclaration" typeId="tpee.1068581242863" id="3068114543317979254">
                <property name="name" nameId="tpck.1169194664001" value="targetConstraintsModelDescriptor" />
                <node role="type" roleId="tpee.5680397130376446158" type="tpee.ClassifierType" typeId="tpee.1107535904670" id="3068114543317979255">
                  <link role="classifier" roleId="tpee.1107535924139" targetNodeId="lkfb.~SModelDescriptor" resolveInfo="SModelDescriptor" />
                </node>
                <node role="initializer" roleId="tpee.1068431790190" type="tpee.DotExpression" typeId="tpee.1197027756228" id="3068114543317979256">
                  <node role="operand" roleId="tpee.1197027771414" type="tpee.LocalVariableReference" typeId="tpee.1068581242866" id="3068114543317979257">
                    <link role="variableDeclaration" roleId="tpee.1068581517664" targetNodeId="3068114543317978963" resolveInfo="targetLanguage" />
                  </node>
                  <node role="operation" roleId="tpee.1197027833540" type="tpee.InstanceMethodCallOperation" typeId="tpee.1202948039474" id="3068114543317979258">
                    <link role="baseMethodDeclaration" roleId="tpee.1068499141037" targetNodeId="lkfb.~Language%dgetConstraintsModelDescriptor()%cjetbrains%dmps%dsmodel%dDefaultSModelDescriptor" resolveInfo="getConstraintsModelDescriptor" />
                  </node>
                </node>
              </node>
            </node>
            <node role="statement" roleId="tpee.1068581517665" type="tpee.IfStatement" typeId="tpee.1068580123159" id="3068114543317979259">
              <node role="ifTrue" roleId="tpee.1068580123161" type="tpee.StatementList" typeId="tpee.1068580123136" id="3068114543317979260">
                <node role="statement" roleId="tpee.1068581517665" type="tpee.ExpressionStatement" typeId="tpee.1068580123155" id="3068114543317979261">
                  <node role="expression" roleId="tpee.1068580123156" type="tpee.AssignmentExpression" typeId="tpee.1068498886294" id="3068114543317979262">
                    <node role="rValue" roleId="tpee.1068498886297" type="tpee.DotExpression" typeId="tpee.1197027756228" id="3068114543317979263">
                      <node role="operand" roleId="tpee.1197027771414" type="tpee.EnumConstantReference" typeId="tpee.1083260308424" id="3068114543317979264">
                        <link role="enumClass" roleId="tpee.1144432896254" targetNodeId="lkfb.~LanguageAspect" resolveInfo="LanguageAspect" />
                        <link role="enumConstantDeclaration" roleId="tpee.1083260308426" targetNodeId="lkfb.~LanguageAspect%dCONSTRAINTS" resolveInfo="CONSTRAINTS" />
                      </node>
                      <node role="operation" roleId="tpee.1197027833540" type="tpee.InstanceMethodCallOperation" typeId="tpee.1202948039474" id="3068114543317979265">
                        <link role="baseMethodDeclaration" roleId="tpee.1068499141037" targetNodeId="lkfb.~LanguageAspect%dcreateNew(jetbrains%dmps%dsmodel%dLanguage)%cjetbrains%dmps%dsmodel%dSModelDescriptor" resolveInfo="createNew" />
                        <node role="actualArgument" roleId="tpee.1068499141038" type="tpee.LocalVariableReference" typeId="tpee.1068581242866" id="3068114543317979266">
                          <link role="variableDeclaration" roleId="tpee.1068581517664" targetNodeId="3068114543317978963" resolveInfo="targetLanguage" />
                        </node>
                      </node>
                    </node>
                    <node role="lValue" roleId="tpee.1068498886295" type="tpee.LocalVariableReference" typeId="tpee.1068581242866" id="3068114543317979267">
                      <link role="variableDeclaration" roleId="tpee.1068581517664" targetNodeId="3068114543317979254" resolveInfo="targetConstraintsModelDescriptor" />
                    </node>
                  </node>
                </node>
              </node>
              <node role="condition" roleId="tpee.1068580123160" type="tpee.EqualsExpression" typeId="tpee.1068580123152" id="3068114543317979268">
                <node role="rightExpression" roleId="tpee.1081773367579" type="tpee.NullLiteral" typeId="tpee.1070534058343" id="3068114543317979269" />
                <node role="leftExpression" roleId="tpee.1081773367580" type="tpee.LocalVariableReference" typeId="tpee.1068581242866" id="3068114543317979270">
                  <link role="variableDeclaration" roleId="tpee.1068581517664" targetNodeId="3068114543317979254" resolveInfo="targetConstraintsModelDescriptor" />
                </node>
              </node>
            </node>
            <node role="statement" roleId="tpee.1068581517665" type="tpee.LocalVariableDeclarationStatement" typeId="tpee.1068581242864" id="3068114543317979271">
              <node role="localVariableDeclaration" roleId="tpee.1068581242865" type="tpee.LocalVariableDeclaration" typeId="tpee.1068581242863" id="3068114543317979272">
                <property name="name" nameId="tpck.1169194664001" value="constraintsModel" />
                <node role="initializer" roleId="tpee.1068431790190" type="tpee.DotExpression" typeId="tpee.1197027756228" id="3068114543317979273">
                  <node role="operand" roleId="tpee.1197027771414" type="tpee.LocalVariableReference" typeId="tpee.1068581242866" id="3068114543317979274">
                    <link role="variableDeclaration" roleId="tpee.1068581517664" targetNodeId="3068114543317979254" resolveInfo="targetConstraintsModelDescriptor" />
                  </node>
                  <node role="operation" roleId="tpee.1197027833540" type="tpee.InstanceMethodCallOperation" typeId="tpee.1202948039474" id="3068114543317979275">
                    <link role="baseMethodDeclaration" roleId="tpee.1068499141037" targetNodeId="lkfb.~SModelDescriptor%dgetSModel()%cjetbrains%dmps%dsmodel%dSModel" resolveInfo="getSModel" />
                  </node>
                </node>
                <node role="type" roleId="tpee.5680397130376446158" type="tp25.SModelType" typeId="tp25.1143226024141" id="3068114543317979276" />
              </node>
            </node>
            <node role="statement" roleId="tpee.1068581517665" type="tpee.ExpressionStatement" typeId="tpee.1068580123155" id="3068114543317979277">
              <node role="expression" roleId="tpee.1068580123156" type="tp1h.MoveNodesToModelExpression" typeId="tp1h.1199620728600" id="3068114543317979278">
                <node role="whatToMove" roleId="tp1h.1199619459778" type="tpee.LocalVariableReference" typeId="tpee.1068581242866" id="3068114543317979279">
                  <link role="variableDeclaration" roleId="tpee.1068581517664" targetNodeId="3068114543317978980" resolveInfo="constraints" />
                </node>
                <node role="destination" roleId="tp1h.1199619459779" type="tpee.LocalVariableReference" typeId="tpee.1068581242866" id="3068114543317979280">
                  <link role="variableDeclaration" roleId="tpee.1068581517664" targetNodeId="3068114543317979272" resolveInfo="constraintsModel" />
                </node>
              </node>
            </node>
            <node role="statement" roleId="tpee.1068581517665" type="tp1h.UpdateModelProcedure" typeId="tp1h.1198577376375" id="3068114543317979281">
              <node role="argument" roleId="tp1h.1198577431631" type="tpee.LocalVariableReference" typeId="tpee.1068581242866" id="3068114543317979282">
                <link role="variableDeclaration" roleId="tpee.1068581517664" targetNodeId="3068114543317979272" resolveInfo="constraintsModel" />
              </node>
            </node>
          </node>
          <node role="condition" roleId="tpee.1068580123160" type="tpee.DotExpression" typeId="tpee.1197027756228" id="3068114543317979283">
            <node role="operand" roleId="tpee.1197027771414" type="tpee.LocalVariableReference" typeId="tpee.1068581242866" id="3068114543317979284">
              <link role="variableDeclaration" roleId="tpee.1068581517664" targetNodeId="3068114543317978980" resolveInfo="constraints" />
            </node>
            <node role="operation" roleId="tpee.1197027833540" type="tp2q.IsNotEmptyOperation" typeId="tp2q.1176501494711" id="3068114543317979285" />
          </node>
        </node>
        <node role="statement" roleId="tpee.1068581517665" type="tpee.IfStatement" typeId="tpee.1068580123159" id="3068114543317979286">
          <node role="ifTrue" roleId="tpee.1068580123161" type="tpee.StatementList" typeId="tpee.1068580123136" id="3068114543317979287">
            <node role="statement" roleId="tpee.1068581517665" type="tp1h.UpdateModelProcedure" typeId="tp1h.1198577376375" id="3068114543317979288">
              <node role="argument" roleId="tp1h.1198577431631" type="tpee.DotExpression" typeId="tpee.1197027756228" id="3068114543317979289">
                <node role="operand" roleId="tpee.1197027771414" type="tpee.LocalVariableReference" typeId="tpee.1068581242866" id="3068114543317979290">
                  <link role="variableDeclaration" roleId="tpee.1068581517664" targetNodeId="3068114543317979106" resolveInfo="dataflowModelDescriptor" />
                </node>
                <node role="operation" roleId="tpee.1197027833540" type="tpee.InstanceMethodCallOperation" typeId="tpee.1202948039474" id="3068114543317979291">
                  <link role="baseMethodDeclaration" roleId="tpee.1068499141037" targetNodeId="lkfb.~SModelDescriptor%dgetSModel()%cjetbrains%dmps%dsmodel%dSModel" resolveInfo="getSModel" />
                </node>
              </node>
            </node>
            <node role="statement" roleId="tpee.1068581517665" type="tpee.LocalVariableDeclarationStatement" typeId="tpee.1068581242864" id="3068114543317979292">
              <node role="localVariableDeclaration" roleId="tpee.1068581242865" type="tpee.LocalVariableDeclaration" typeId="tpee.1068581242863" id="3068114543317979293">
                <property name="name" nameId="tpck.1169194664001" value="targetDataFlowModelDescriptor" />
                <node role="type" roleId="tpee.5680397130376446158" type="tpee.ClassifierType" typeId="tpee.1107535904670" id="3068114543317979294">
                  <link role="classifier" roleId="tpee.1107535924139" targetNodeId="lkfb.~SModelDescriptor" resolveInfo="SModelDescriptor" />
                </node>
                <node role="initializer" roleId="tpee.1068431790190" type="tpee.DotExpression" typeId="tpee.1197027756228" id="3068114543317979295">
                  <node role="operand" roleId="tpee.1197027771414" type="tpee.LocalVariableReference" typeId="tpee.1068581242866" id="3068114543317979296">
                    <link role="variableDeclaration" roleId="tpee.1068581517664" targetNodeId="3068114543317978963" resolveInfo="targetLanguage" />
                  </node>
                  <node role="operation" roleId="tpee.1197027833540" type="tpee.InstanceMethodCallOperation" typeId="tpee.1202948039474" id="3068114543317979297">
                    <link role="baseMethodDeclaration" roleId="tpee.1068499141037" targetNodeId="lkfb.~Language%dgetDataFlowModelDescriptor()%cjetbrains%dmps%dsmodel%dDefaultSModelDescriptor" resolveInfo="getDataFlowModelDescriptor" />
                  </node>
                </node>
              </node>
            </node>
            <node role="statement" roleId="tpee.1068581517665" type="tpee.IfStatement" typeId="tpee.1068580123159" id="3068114543317979298">
              <node role="ifTrue" roleId="tpee.1068580123161" type="tpee.StatementList" typeId="tpee.1068580123136" id="3068114543317979299">
                <node role="statement" roleId="tpee.1068581517665" type="tpee.ExpressionStatement" typeId="tpee.1068580123155" id="3068114543317979300">
                  <node role="expression" roleId="tpee.1068580123156" type="tpee.AssignmentExpression" typeId="tpee.1068498886294" id="3068114543317979301">
                    <node role="rValue" roleId="tpee.1068498886297" type="tpee.DotExpression" typeId="tpee.1197027756228" id="3068114543317979302">
                      <node role="operand" roleId="tpee.1197027771414" type="tpee.EnumConstantReference" typeId="tpee.1083260308424" id="3068114543317979303">
                        <link role="enumClass" roleId="tpee.1144432896254" targetNodeId="lkfb.~LanguageAspect" resolveInfo="LanguageAspect" />
                        <link role="enumConstantDeclaration" roleId="tpee.1083260308426" targetNodeId="lkfb.~LanguageAspect%dDATA_FLOW" resolveInfo="DATA_FLOW" />
                      </node>
                      <node role="operation" roleId="tpee.1197027833540" type="tpee.InstanceMethodCallOperation" typeId="tpee.1202948039474" id="3068114543317979304">
                        <link role="baseMethodDeclaration" roleId="tpee.1068499141037" targetNodeId="lkfb.~LanguageAspect%dcreateNew(jetbrains%dmps%dsmodel%dLanguage)%cjetbrains%dmps%dsmodel%dSModelDescriptor" resolveInfo="createNew" />
                        <node role="actualArgument" roleId="tpee.1068499141038" type="tpee.LocalVariableReference" typeId="tpee.1068581242866" id="3068114543317979305">
                          <link role="variableDeclaration" roleId="tpee.1068581517664" targetNodeId="3068114543317978963" resolveInfo="targetLanguage" />
=======
                  <node role="leftExpression" roleId="tpee.1081773367580" type="tpee.PlusExpression" typeId="tpee.1068581242875" id="6934781091951606372">
                    <node role="leftExpression" roleId="tpee.1081773367580" type="tpee.DotExpression" typeId="tpee.1197027756228" id="6934781091951606373">
                      <node role="operand" roleId="tpee.1197027771414" type="tpee.DotExpression" typeId="tpee.1197027756228" id="6934781091951606374">
                        <node role="operand" roleId="tpee.1197027771414" type="tp1h.RefactoringParameterReference" typeId="tp1h.6895093993902496262" id="6934781091951606375">
                          <link role="refactoringParameter" roleId="tp1h.6895093993902496263" targetNodeId="3068114543317961952" resolveInfo="targetModel" />
                        </node>
                        <node role="operation" roleId="tpee.1197027833540" type="tpee.InstanceMethodCallOperation" typeId="tpee.1202948039474" id="6934781091951606376">
                          <link role="baseMethodDeclaration" roleId="tpee.1068499141037" targetNodeId="lkfb.~SModelReference%dgetSModelFqName()%cjetbrains%dmps%dsmodel%dSModelFqName" resolveInfo="getSModelFqName" />
>>>>>>> f456634c
                        </node>
                      </node>
                      <node role="operation" roleId="tpee.1197027833540" type="tpee.InstanceMethodCallOperation" typeId="tpee.1202948039474" id="6934781091951606377">
                        <link role="baseMethodDeclaration" roleId="tpee.1068499141037" targetNodeId="lkfb.~SModelFqName%dtoString()%cjava%dlang%dString" resolveInfo="toString" />
                      </node>
                    </node>
                    <node role="rightExpression" roleId="tpee.1081773367579" type="tpee.StringLiteral" typeId="tpee.1070475926800" id="6934781091951606378">
                      <property name="value" nameId="tpee.1070475926801" value="." />
                    </node>
                  </node>
                </node>
                <node role="newFeatureName" roleId="tp1h.3302086321379400333" type="tpee.DotExpression" typeId="tpee.1197027756228" id="6934781091951606379">
                  <node role="operand" roleId="tpee.1197027771414" type="tpee.LocalVariableReference" typeId="tpee.1068581242866" id="6934781091951606380">
                    <link role="variableDeclaration" roleId="tpee.1068581517664" targetNodeId="6934781091951606382" resolveInfo="node" />
                  </node>
                  <node role="operation" roleId="tpee.1197027833540" type="tp25.SPropertyAccess" typeId="tp25.1138056022639" id="6934781091951606381">
                    <link role="property" roleId="tp25.1138056395725" targetNodeId="tpck.1169194664001" resolveInfo="name" />
                  </node>
                </node>
              </node>
            </node>
          </node>
          <node role="variable" roleId="tpee.1144230900587" type="tpee.LocalVariableDeclaration" typeId="tpee.1068581242863" id="6934781091951606382">
            <property name="name" nameId="tpck.1169194664001" value="node" />
            <node role="type" roleId="tpee.5680397130376446158" type="tp25.SNodeType" typeId="tp25.1138055754698" id="6934781091951606383">
              <link role="concept" roleId="tp25.1138405853777" targetNodeId="tpce.1169125787135" resolveInfo="AbstractConceptDeclaration" />
            </node>
          </node>
          <node role="iterable" roleId="tpee.1144226360166" type="tpee.DotExpression" typeId="tpee.1197027756228" id="6934781091951606384">
            <node role="operand" roleId="tpee.1197027771414" type="tp1h.RefactoringContext_ConceptFunctionParameter" typeId="tp1h.7953996722066256458" id="6934781091951606385" />
            <node role="operation" roleId="tpee.1197027833540" type="tp1h.NodesOperation" typeId="tp1h.7953996722066252917" id="6934781091951606386" />
          </node>
        </node>
        <node role="statement" roleId="tpee.1068581517665" type="tpee.ExpressionStatement" typeId="tpee.1068580123155" id="6934781091951606387">
          <node role="expression" roleId="tpee.1068580123156" type="tp1h.MoveNodesToModelExpression" typeId="tp1h.1199620728600" id="6934781091951606388">
            <node role="whatToMove" roleId="tp1h.1199619459778" type="tpee.DotExpression" typeId="tpee.1197027756228" id="6934781091951606389">
              <node role="operand" roleId="tpee.1197027771414" type="tp1h.RefactoringContext_ConceptFunctionParameter" typeId="tp1h.7953996722066256458" id="6934781091951606390" />
              <node role="operation" roleId="tpee.1197027833540" type="tp1h.NodesOperation" typeId="tp1h.7953996722066252917" id="6934781091951606391" />
            </node>
            <node role="destination" roleId="tp1h.1199619459779" type="tpee.DotExpression" typeId="tpee.1197027756228" id="6934781091951606392">
              <node role="operand" roleId="tpee.1197027771414" type="tpee.DotExpression" typeId="tpee.1197027756228" id="6934781091951606393">
                <node role="operand" roleId="tpee.1197027771414" type="tpee.StaticMethodCall" typeId="tpee.1081236700937" id="6934781091951606394">
                  <link role="classConcept" roleId="tpee.1144433194310" targetNodeId="lkfb.~SModelRepository" resolveInfo="SModelRepository" />
                  <link role="baseMethodDeclaration" roleId="tpee.1068499141037" targetNodeId="lkfb.~SModelRepository%dgetInstance()%cjetbrains%dmps%dsmodel%dSModelRepository" resolveInfo="getInstance" />
                </node>
                <node role="operation" roleId="tpee.1197027833540" type="tpee.InstanceMethodCallOperation" typeId="tpee.1202948039474" id="6934781091951606395">
                  <link role="baseMethodDeclaration" roleId="tpee.1068499141037" targetNodeId="lkfb.~SModelRepository%dgetModelDescriptor(jetbrains%dmps%dsmodel%dSModelReference)%cjetbrains%dmps%dsmodel%dSModelDescriptor" resolveInfo="getModelDescriptor" />
                  <node role="actualArgument" roleId="tpee.1068499141038" type="tp1h.RefactoringParameterReference" typeId="tp1h.6895093993902496262" id="6934781091951606396">
                    <link role="refactoringParameter" roleId="tp1h.6895093993902496263" targetNodeId="3068114543317961952" resolveInfo="targetModel" />
                  </node>
                </node>
              </node>
              <node role="operation" roleId="tpee.1197027833540" type="tpee.InstanceMethodCallOperation" typeId="tpee.1202948039474" id="6934781091951606397">
                <link role="baseMethodDeclaration" roleId="tpee.1068499141037" targetNodeId="lkfb.~SModelDescriptor%dgetSModel()%cjetbrains%dmps%dsmodel%dSModel" resolveInfo="getSModel" />
              </node>
            </node>
          </node>
        </node>
        <node role="statement" roleId="tpee.1068581517665" type="tpee.SingleLineComment" typeId="tpee.6329021646629104954" id="6934781091951606357">
          <node role="commentPart" roleId="tpee.6329021646629175155" type="tpee.TextCommentPart" typeId="tpee.6329021646629104957" id="6934781091951606358">
            <property name="text" nameId="tpee.6329021646629104958" value="move aspects" />
          </node>
        </node>
        <node role="statement" roleId="tpee.1068581517665" type="tp2q.ForEachStatement" typeId="tp2q.1153943597977" id="4893885478268658550">
          <node role="variable" roleId="tp2q.1153944400369" type="tp2q.ForEachVariable" typeId="tp2q.1153944193378" id="4893885478268658551">
            <property name="name" nameId="tpck.1169194664001" value="aspect" />
          </node>
          <node role="inputSequence" roleId="tp2q.1153944424730" type="tpee.DotExpression" typeId="tpee.1197027756228" id="3883347270486221597">
            <node role="operand" roleId="tpee.1197027771414" type="tpee.LocalVariableReference" typeId="tpee.1068581242866" id="3883347270486229731">
              <link role="variableDeclaration" roleId="tpee.1068581517664" targetNodeId="3883347270486229675" resolveInfo="aspectNodes" />
            </node>
<<<<<<< HEAD
            <node role="statement" roleId="tpee.1068581517665" type="tpee.LocalVariableDeclarationStatement" typeId="tpee.1068581242864" id="1851794739794117140">
              <node role="localVariableDeclaration" roleId="tpee.1068581242865" type="tpee.LocalVariableDeclaration" typeId="tpee.1068581242863" id="1851794739794117141">
                <property name="name" nameId="tpck.1169194664001" value="targetIntentionsModelDescriptor" />
                <node role="type" roleId="tpee.5680397130376446158" type="tpee.ClassifierType" typeId="tpee.1107535904670" id="1851794739794117142">
                  <link role="classifier" roleId="tpee.1107535924139" targetNodeId="lkfb.~SModelDescriptor" resolveInfo="SModelDescriptor" />
                </node>
                <node role="initializer" roleId="tpee.1068431790190" type="tpee.DotExpression" typeId="tpee.1197027756228" id="1851794739794117179">
                  <node role="operand" roleId="tpee.1197027771414" type="tpee.EnumConstantReference" typeId="tpee.1083260308424" id="1851794739794117180">
                    <link role="enumClass" roleId="tpee.1144432896254" targetNodeId="lkfb.~LanguageAspect" resolveInfo="LanguageAspect" />
                    <link role="enumConstantDeclaration" roleId="tpee.1083260308426" targetNodeId="lkfb.~LanguageAspect%dINTENTIONS" resolveInfo="INTENTIONS" />
                  </node>
                  <node role="operation" roleId="tpee.1197027833540" type="tpee.InstanceMethodCallOperation" typeId="tpee.1202948039474" id="1851794739794117181">
                    <link role="baseMethodDeclaration" roleId="tpee.1068499141037" targetNodeId="lkfb.~LanguageAspect%dget(jetbrains%dmps%dsmodel%dLanguage)%cjetbrains%dmps%dsmodel%dDefaultSModelDescriptor" resolveInfo="get" />
                    <node role="actualArgument" roleId="tpee.1068499141038" type="tpee.LocalVariableReference" typeId="tpee.1068581242866" id="1851794739794117183">
                      <link role="variableDeclaration" roleId="tpee.1068581517664" targetNodeId="3068114543317978963" resolveInfo="targetLanguage" />
=======
            <node role="operation" roleId="tpee.1197027833540" type="tp2q.GetKeysOperation" typeId="tp2q.1201872418428" id="3883347270486221601" />
          </node>
          <node role="body" roleId="tpee.1154032183016" type="tpee.StatementList" typeId="tpee.1068580123136" id="4893885478268658553">
            <node role="statement" roleId="tpee.1068581517665" type="tpee.LocalVariableDeclarationStatement" typeId="tpee.1068581242864" id="3883347270486229102">
              <node role="localVariableDeclaration" roleId="tpee.1068581242865" type="tpee.LocalVariableDeclaration" typeId="tpee.1068581242863" id="3883347270486229103">
                <property name="name" nameId="tpck.1169194664001" value="fromModel" />
                <node role="type" roleId="tpee.5680397130376446158" type="tp25.SModelType" typeId="tp25.1143226024141" id="3883347270486229104" />
                <node role="initializer" roleId="tpee.1068431790190" type="tpee.DotExpression" typeId="tpee.1197027756228" id="3883347270486229113">
                  <node role="operand" roleId="tpee.1197027771414" type="tpee.DotExpression" typeId="tpee.1197027756228" id="3883347270486229107">
                    <node role="operand" roleId="tpee.1197027771414" type="tp2q.ForEachVariableReference" typeId="tp2q.1153944233411" id="3883347270486229106">
                      <link role="variable" roleId="tp2q.1153944258490" targetNodeId="4893885478268658551" resolveInfo="aspect" />
                    </node>
                    <node role="operation" roleId="tpee.1197027833540" type="tpee.InstanceMethodCallOperation" typeId="tpee.1202948039474" id="3883347270486229111">
                      <link role="baseMethodDeclaration" roleId="tpee.1068499141037" targetNodeId="lkfb.~LanguageAspect%dget(jetbrains%dmps%dsmodel%dLanguage)%cjetbrains%dmps%dsmodel%ddescriptor%dEditableSModelDescriptor" resolveInfo="get" />
                      <node role="actualArgument" roleId="tpee.1068499141038" type="tp1h.RefactoringFieldReference" typeId="tp1h.5497648299878398634" id="3883347270486229592">
                        <link role="baseVariableDeclaration" roleId="tpee.5497648299878491909" targetNodeId="3883347270486227154" resolveInfo="sourceLanguage" />
                      </node>
>>>>>>> f456634c
                    </node>
                  </node>
                  <node role="operation" roleId="tpee.1197027833540" type="tpee.InstanceMethodCallOperation" typeId="tpee.1202948039474" id="3883347270486229117">
                    <link role="baseMethodDeclaration" roleId="tpee.1068499141037" targetNodeId="lkfb.~SModelDescriptor%dgetSModel()%cjetbrains%dmps%dsmodel%dSModel" resolveInfo="getSModel" />
                  </node>
                </node>
              </node>
            </node>
            <node role="statement" roleId="tpee.1068581517665" type="tpee.LocalVariableDeclarationStatement" typeId="tpee.1068581242864" id="3883347270486211467">
              <node role="localVariableDeclaration" roleId="tpee.1068581242865" type="tpee.LocalVariableDeclaration" typeId="tpee.1068581242863" id="3883347270486211468">
                <property name="name" nameId="tpck.1169194664001" value="toModel" />
                <node role="type" roleId="tpee.5680397130376446158" type="tp25.SModelType" typeId="tp25.1143226024141" id="3883347270486211469" />
                <node role="initializer" roleId="tpee.1068431790190" type="tpee.DotExpression" typeId="tpee.1197027756228" id="3883347270486211476">
                  <node role="operand" roleId="tpee.1197027771414" type="tpee.DotExpression" typeId="tpee.1197027756228" id="3883347270486211471">
                    <node role="operand" roleId="tpee.1197027771414" type="tp2q.ForEachVariableReference" typeId="tp2q.1153944233411" id="3883347270486221602">
                      <link role="variable" roleId="tp2q.1153944258490" targetNodeId="4893885478268658551" resolveInfo="aspect" />
                    </node>
                    <node role="operation" roleId="tpee.1197027833540" type="tpee.InstanceMethodCallOperation" typeId="tpee.1202948039474" id="3883347270486211473">
                      <link role="baseMethodDeclaration" roleId="tpee.1068499141037" targetNodeId="lkfb.~LanguageAspect%dgetOrCreate(jetbrains%dmps%dsmodel%dLanguage)%cjetbrains%dmps%dsmodel%ddescriptor%dEditableSModelDescriptor" resolveInfo="getOrCreate" />
                      <node role="actualArgument" roleId="tpee.1068499141038" type="tpee.LocalVariableReference" typeId="tpee.1068581242866" id="3883347270486211474">
                        <link role="variableDeclaration" roleId="tpee.1068581517664" targetNodeId="3068114543317978963" resolveInfo="targetLanguage" />
                      </node>
                    </node>
                  </node>
                  <node role="operation" roleId="tpee.1197027833540" type="tpee.InstanceMethodCallOperation" typeId="tpee.1202948039474" id="3883347270486213309">
                    <link role="baseMethodDeclaration" roleId="tpee.1068499141037" targetNodeId="lkfb.~SModelDescriptor%dgetSModel()%cjetbrains%dmps%dsmodel%dSModel" resolveInfo="getSModel" />
                  </node>
                </node>
              </node>
            </node>
            <node role="statement" roleId="tpee.1068581517665" type="tp1h.UpdateModelProcedure" typeId="tp1h.1198577376375" id="3883347270486229119">
              <node role="argument" roleId="tp1h.1198577431631" type="tpee.LocalVariableReference" typeId="tpee.1068581242866" id="3883347270486229121">
                <link role="variableDeclaration" roleId="tpee.1068581517664" targetNodeId="3883347270486229103" resolveInfo="fromModel" />
              </node>
            </node>
            <node role="statement" roleId="tpee.1068581517665" type="tpee.ExpressionStatement" typeId="tpee.1068580123155" id="3883347270486221609">
              <node role="expression" roleId="tpee.1068580123156" type="tp1h.MoveNodesToModelExpression" typeId="tp1h.1199620728600" id="3883347270486221610">
                <node role="whatToMove" roleId="tp1h.1199619459778" type="tp2q.MapElement" typeId="tp2q.1197932370469" id="3883347270486221614">
                  <node role="key" roleId="tp2q.1197932525128" type="tp2q.ForEachVariableReference" typeId="tp2q.1153944233411" id="3883347270486221617">
                    <link role="variable" roleId="tp2q.1153944258490" targetNodeId="4893885478268658551" resolveInfo="aspect" />
                  </node>
                  <node role="map" roleId="tp2q.1197932505799" type="tpee.LocalVariableReference" typeId="tpee.1068581242866" id="3883347270486229732">
                    <link role="variableDeclaration" roleId="tpee.1068581517664" targetNodeId="3883347270486229675" resolveInfo="aspectNodes" />
                  </node>
                </node>
                <node role="destination" roleId="tp1h.1199619459779" type="tpee.LocalVariableReference" typeId="tpee.1068581242866" id="3883347270486221618">
                  <link role="variableDeclaration" roleId="tpee.1068581517664" targetNodeId="3883347270486211468" resolveInfo="toModel" />
                </node>
              </node>
            </node>
            <node role="statement" roleId="tpee.1068581517665" type="tp1h.UpdateModelProcedure" typeId="tp1h.1198577376375" id="3883347270486229123">
              <node role="argument" roleId="tp1h.1198577431631" type="tpee.LocalVariableReference" typeId="tpee.1068581242866" id="3883347270486229125">
                <link role="variableDeclaration" roleId="tpee.1068581517664" targetNodeId="3883347270486211468" resolveInfo="toModel" />
              </node>
            </node>
          </node>
        </node>
      </node>
    </node>
    <node role="initBlock" roleId="tp1h.5497648299878741976" type="tp1h.InitClause" typeId="tp1h.5497648299878741970" id="3068114543317978760">
      <node role="body" roleId="tpee.1137022507850" type="tpee.StatementList" typeId="tpee.1068580123136" id="3068114543317978761">
        <node role="statement" roleId="tpee.1068581517665" type="tpee.LocalVariableDeclarationStatement" typeId="tpee.1068581242864" id="3068114543317978824">
          <node role="localVariableDeclaration" roleId="tpee.1068581242865" type="tpee.LocalVariableDeclaration" typeId="tpee.1068581242863" id="3068114543317978825">
            <property name="name" nameId="tpck.1169194664001" value="canRefactor" />
            <node role="type" roleId="tpee.5680397130376446158" type="tpee.BooleanType" typeId="tpee.1070534644030" id="3068114543317978826" />
            <node role="initializer" roleId="tpee.1068431790190" type="tpee.BooleanConstant" typeId="tpee.1068580123137" id="3068114543317978828" />
          </node>
        </node>
        <node role="statement" roleId="tpee.1068581517665" type="tpee.LocalVariableDeclarationStatement" typeId="tpee.1068581242864" id="3801613833947572721">
          <node role="localVariableDeclaration" roleId="tpee.1068581242865" type="tpee.LocalVariableDeclaration" typeId="tpee.1068581242863" id="3801613833947572722">
            <property name="name" nameId="tpck.1169194664001" value="hasGenerator" />
            <node role="type" roleId="tpee.5680397130376446158" type="tpee.BooleanType" typeId="tpee.1070534644030" id="3801613833947572723" />
            <node role="initializer" roleId="tpee.1068431790190" type="tpee.BooleanConstant" typeId="tpee.1068580123137" id="3801613833947572725">
              <property name="value" nameId="tpee.1068580123138" value="false" />
            </node>
          </node>
        </node>
        <node role="statement" roleId="tpee.1068581517665" type="tp4k.ExecuteLightweightCommandStatement" typeId="tp4k.1225441341971" id="3068114543317978820">
          <node role="commandClosureLiteral" roleId="tp4k.1225441160167" type="tp4k.CommandClosureLiteral" typeId="tp4k.1225441216717" id="3068114543317978821">
            <node role="body" roleId="tp2c.1199569916463" type="tpee.StatementList" typeId="tpee.1068580123136" id="3068114543317978822">
              <node role="statement" roleId="tpee.1068581517665" type="tpee.LocalVariableDeclarationStatement" typeId="tpee.1068581242864" id="3068114543317978831">
                <node role="localVariableDeclaration" roleId="tpee.1068581242865" type="tpee.LocalVariableDeclaration" typeId="tpee.1068581242863" id="3068114543317978832">
                  <property name="name" nameId="tpck.1169194664001" value="model" />
                  <node role="type" roleId="tpee.5680397130376446158" type="tp25.SModelType" typeId="tp25.1143226024141" id="3068114543317978833" />
                  <node role="initializer" roleId="tpee.1068431790190" type="tpee.DotExpression" typeId="tpee.1197027756228" id="3068114543317978834">
                    <node role="operand" roleId="tpee.1197027771414" type="tpee.DotExpression" typeId="tpee.1197027756228" id="3068114543317978835">
                      <node role="operand" roleId="tpee.1197027771414" type="tpee.DotExpression" typeId="tpee.1197027756228" id="3068114543317978836">
                        <node role="operand" roleId="tpee.1197027771414" type="tp1h.RefactoringContext_ConceptFunctionParameter" typeId="tp1h.7953996722066256458" id="3068114543317978837" />
                        <node role="operation" roleId="tpee.1197027833540" type="tp1h.NodesOperation" typeId="tp1h.7953996722066252917" id="3068114543317978838" />
                      </node>
                      <node role="operation" roleId="tpee.1197027833540" type="tp2q.GetFirstOperation" typeId="tp2q.1165525191778" id="3068114543317978839" />
                    </node>
                    <node role="operation" roleId="tpee.1197027833540" type="tp25.Node_GetModelOperation" typeId="tp25.1143234257716" id="3068114543317978840" />
                  </node>
                </node>
              </node>
              <node role="statement" roleId="tpee.1068581517665" type="tpee.ExpressionStatement" typeId="tpee.1068580123155" id="5584053826601525455">
                <node role="expression" roleId="tpee.1068580123156" type="tpee.AssignmentExpression" typeId="tpee.1068498886294" id="5584053826601525457">
                  <node role="rValue" roleId="tpee.1068498886297" type="tpee.DotExpression" typeId="tpee.1197027756228" id="5584053826601525463">
                    <node role="operand" roleId="tpee.1197027771414" type="tp25.SemanticDowncastExpression" typeId="tp25.1145404486709" id="5584053826601525461">
                      <node role="leftExpression" roleId="tp25.1145404616321" type="tpee.LocalVariableReference" typeId="tpee.1068581242866" id="5584053826601525460">
                        <link role="variableDeclaration" roleId="tpee.1068581517664" targetNodeId="3068114543317978832" resolveInfo="model" />
                      </node>
                    </node>
                    <node role="operation" roleId="tpee.1197027833540" type="tpee.InstanceMethodCallOperation" typeId="tpee.1202948039474" id="5584053826601525602">
                      <link role="baseMethodDeclaration" roleId="tpee.1068499141037" targetNodeId="lkfb.~SModel%dgetModelDescriptor()%cjetbrains%dmps%dsmodel%dSModelDescriptor" resolveInfo="getModelDescriptor" />
                    </node>
                  </node>
                  <node role="lValue" roleId="tpee.1068498886295" type="tp1h.RefactoringFieldReference" typeId="tp1h.5497648299878398634" id="5584053826601525456">
                    <link role="baseVariableDeclaration" roleId="tpee.5497648299878491909" targetNodeId="3068114543317978751" resolveInfo="sourceModel" />
                  </node>
                </node>
              </node>
              <node role="statement" roleId="tpee.1068581517665" type="tpee.ExpressionStatement" typeId="tpee.1068580123155" id="3883347270486227158">
                <node role="expression" roleId="tpee.1068580123156" type="tpee.AssignmentExpression" typeId="tpee.1068498886294" id="3883347270486227160">
                  <node role="lValue" roleId="tpee.1068498886295" type="tp1h.RefactoringFieldReference" typeId="tp1h.5497648299878398634" id="3883347270486227159">
                    <link role="baseVariableDeclaration" roleId="tpee.5497648299878491909" targetNodeId="3883347270486227154" resolveInfo="sourceLanguage" />
                  </node>
                  <node role="rValue" roleId="tpee.1068498886297" type="tpee.StaticMethodCall" typeId="tpee.1081236700937" id="3883347270486227163">
                    <link role="baseMethodDeclaration" roleId="tpee.1068499141037" targetNodeId="lkfb.~Language%dgetLanguageFor(jetbrains%dmps%dsmodel%dSModelDescriptor)%cjetbrains%dmps%dsmodel%dLanguage" resolveInfo="getLanguageFor" />
                    <link role="classConcept" roleId="tpee.1144433194310" targetNodeId="lkfb.~Language" resolveInfo="Language" />
                    <node role="actualArgument" roleId="tpee.1068499141038" type="tp1h.RefactoringFieldReference" typeId="tp1h.5497648299878398634" id="3883347270486227164">
                      <link role="baseVariableDeclaration" roleId="tpee.5497648299878491909" targetNodeId="3068114543317978751" resolveInfo="sourceModel" />
                    </node>
                  </node>
                </node>
              </node>
              <node role="statement" roleId="tpee.1068581517665" type="tpee.ExpressionStatement" typeId="tpee.1068580123155" id="3068114543317978877">
                <node role="expression" roleId="tpee.1068580123156" type="tpee.AssignmentExpression" typeId="tpee.1068498886294" id="3068114543317978879">
                  <node role="lValue" roleId="tpee.1068498886295" type="tpee.LocalVariableReference" typeId="tpee.1068581242866" id="3068114543317978878">
                    <link role="variableDeclaration" roleId="tpee.1068581517664" targetNodeId="3068114543317978825" resolveInfo="canRefactor" />
                  </node>
                  <node role="rValue" roleId="tpee.1068498886297" type="tpee.DotExpression" typeId="tpee.1197027756228" id="3801613833947582226">
                    <node role="operand" roleId="tpee.1197027771414" type="tpee.DotExpression" typeId="tpee.1197027756228" id="3801613833947582227">
                      <node role="operand" roleId="tpee.1197027771414" type="tp1h.RefactoringContext_ConceptFunctionParameter" typeId="tp1h.7953996722066256458" id="3801613833947582228" />
                      <node role="operation" roleId="tpee.1197027833540" type="tp1h.NodesOperation" typeId="tp1h.7953996722066252917" id="3801613833947582229" />
                    </node>
                    <node role="operation" roleId="tpee.1197027833540" type="tp2q.AllOperation" typeId="tp2q.1235566831861" id="3801613833947582241">
                      <node role="closure" roleId="tp2q.1204796294226" type="tp2c.ClosureLiteral" typeId="tp2c.1199569711397" id="3801613833947582242">
                        <node role="body" roleId="tp2c.1199569916463" type="tpee.StatementList" typeId="tpee.1068580123136" id="3801613833947582243">
                          <node role="statement" roleId="tpee.1068581517665" type="tpee.ExpressionStatement" typeId="tpee.1068580123155" id="3801613833947582244">
                            <node role="expression" roleId="tpee.1068580123156" type="tpee.EqualsExpression" typeId="tpee.1068580123152" id="3801613833947582252">
                              <node role="leftExpression" roleId="tpee.1081773367580" type="tpee.DotExpression" typeId="tpee.1197027756228" id="3801613833947582253">
                                <node role="operand" roleId="tpee.1197027771414" type="tpee.ParameterReference" typeId="tpee.1068581242874" id="3801613833947582254">
                                  <link role="variableDeclaration" roleId="tpee.1068581517664" targetNodeId="3801613833947582250" resolveInfo="node" />
                                </node>
                                <node role="operation" roleId="tpee.1197027833540" type="tp25.Node_GetModelOperation" typeId="tp25.1143234257716" id="3801613833947582255" />
                              </node>
                              <node role="rightExpression" roleId="tpee.1081773367579" type="tpee.LocalVariableReference" typeId="tpee.1068581242866" id="3801613833947582256">
                                <link role="variableDeclaration" roleId="tpee.1068581517664" targetNodeId="3068114543317978832" resolveInfo="model" />
                              </node>
                            </node>
                          </node>
                        </node>
                        <node role="parameter" roleId="tp2c.1199569906740" type="tp2q.SmartClosureParameterDeclaration" typeId="tp2q.1203518072036" id="3801613833947582250">
                          <property name="name" nameId="tpck.1169194664001" value="node" />
                          <node role="type" roleId="tpee.5680397130376446158" type="tpee.UndefinedType" typeId="tpee.4836112446988635817" id="3801613833947582251" />
                        </node>
                      </node>
                    </node>
                  </node>
                </node>
              </node>
              <node role="statement" roleId="tpee.1068581517665" type="tpee.ExpressionStatement" typeId="tpee.1068580123155" id="3801613833947572726">
                <node role="expression" roleId="tpee.1068580123156" type="tpee.AssignmentExpression" typeId="tpee.1068498886294" id="3801613833947572732">
                  <node role="rValue" roleId="tpee.1068498886297" type="tpee.DotExpression" typeId="tpee.1197027756228" id="3801613833947572741">
                    <node role="operand" roleId="tpee.1197027771414" type="tpee.DotExpression" typeId="tpee.1197027756228" id="3801613833947572736">
                      <node role="operand" roleId="tpee.1197027771414" type="tp1h.RefactoringContext_ConceptFunctionParameter" typeId="tp1h.7953996722066256458" id="3801613833947572735" />
                      <node role="operation" roleId="tpee.1197027833540" type="tp1h.NodesOperation" typeId="tp1h.7953996722066252917" id="3801613833947572740" />
                    </node>
                    <node role="operation" roleId="tpee.1197027833540" type="tp2q.AnyOperation" typeId="tp2q.1235566554328" id="3801613833947572745">
                      <node role="closure" roleId="tp2q.1204796294226" type="tp2c.ClosureLiteral" typeId="tp2c.1199569711397" id="3801613833947572746">
                        <node role="body" roleId="tp2c.1199569916463" type="tpee.StatementList" typeId="tpee.1068580123136" id="3801613833947572747">
                          <node role="statement" roleId="tpee.1068581517665" type="tpee.ExpressionStatement" typeId="tpee.1068580123155" id="3801613833947572750">
                            <node role="expression" roleId="tpee.1068580123156" type="tpee.DotExpression" typeId="tpee.1197027756228" id="3801613833947572762">
                              <node role="operand" roleId="tpee.1197027771414" type="tpee.DotExpression" typeId="tpee.1197027756228" id="3801613833947572752">
                                <node role="operand" roleId="tpee.1197027771414" type="tpee.ParameterReference" typeId="tpee.1068581242874" id="3801613833947572751">
                                  <link role="variableDeclaration" roleId="tpee.1068581517664" targetNodeId="3801613833947572748" resolveInfo="node" />
                                </node>
                                <node role="operation" roleId="tpee.1197027833540" type="tp25.Node_ConceptMethodCall" typeId="tp25.1179409122411" id="3801613833947572761">
                                  <link role="baseMethodDeclaration" roleId="tpee.1068499141037" targetNodeId="tpcn.6409339300305625383" resolveInfo="findGeneratorFragments" />
                                </node>
                              </node>
                              <node role="operation" roleId="tpee.1197027833540" type="tp2q.IsNotEmptyOperation" typeId="tp2q.1176501494711" id="3801613833947572766" />
                            </node>
                          </node>
                        </node>
                        <node role="parameter" roleId="tp2c.1199569906740" type="tp2q.SmartClosureParameterDeclaration" typeId="tp2q.1203518072036" id="3801613833947572748">
                          <property name="name" nameId="tpck.1169194664001" value="node" />
                          <node role="type" roleId="tpee.5680397130376446158" type="tpee.UndefinedType" typeId="tpee.4836112446988635817" id="3801613833947572749" />
                        </node>
                      </node>
                    </node>
                  </node>
                  <node role="lValue" roleId="tpee.1068498886295" type="tpee.LocalVariableReference" typeId="tpee.1068581242866" id="3801613833947572727">
                    <link role="variableDeclaration" roleId="tpee.1068581517664" targetNodeId="3801613833947572722" resolveInfo="hasGenerator" />
                  </node>
                </node>
              </node>
            </node>
          </node>
        </node>
        <node role="statement" roleId="tpee.1068581517665" type="tpee.IfStatement" typeId="tpee.1068580123159" id="3801613833947572797">
          <node role="ifTrue" roleId="tpee.1068580123161" type="tpee.StatementList" typeId="tpee.1068580123136" id="3801613833947572798">
            <node role="statement" roleId="tpee.1068581517665" type="tpee.ExpressionStatement" typeId="tpee.1068580123155" id="2523052151946556503">
              <node role="expression" roleId="tpee.1068580123156" type="tpee.StaticMethodCall" typeId="tpee.1081236700937" id="2523052151946556507">
                <link role="baseMethodDeclaration" roleId="tpee.1068499141037" targetNodeId="q0zl.~Messages%dshowErrorDialog(java%dlang%dString,java%dlang%dString)%cvoid" resolveInfo="showErrorDialog" />
                <link role="classConcept" roleId="tpee.1144433194310" targetNodeId="q0zl.~Messages" resolveInfo="Messages" />
                <node role="actualArgument" roleId="tpee.1068499141038" type="tpee.StringLiteral" typeId="tpee.1070475926800" id="2523052151946556508">
                  <property name="value" nameId="tpee.1070475926801" value="All concept should be from the same language." />
                </node>
                <node role="actualArgument" roleId="tpee.1068499141038" type="tpee.StringLiteral" typeId="tpee.1070475926800" id="2523052151946556509">
                  <property name="value" nameId="tpee.1070475926801" value="Move concepts" />
                </node>
              </node>
            </node>
            <node role="statement" roleId="tpee.1068581517665" type="tpee.ReturnStatement" typeId="tpee.1068581242878" id="3801613833947572804">
              <node role="expression" roleId="tpee.1068581517676" type="tpee.BooleanConstant" typeId="tpee.1068580123137" id="3801613833947572806">
                <property name="value" nameId="tpee.1068580123138" value="false" />
              </node>
            </node>
          </node>
          <node role="condition" roleId="tpee.1068580123160" type="tpee.NotExpression" typeId="tpee.1081516740877" id="3801613833947572801">
            <node role="expression" roleId="tpee.1081516765348" type="tpee.LocalVariableReference" typeId="tpee.1068581242866" id="3801613833947572803">
              <link role="variableDeclaration" roleId="tpee.1068581517664" targetNodeId="3068114543317978825" resolveInfo="canRefactor" />
            </node>
          </node>
        </node>
        <node role="statement" roleId="tpee.1068581517665" type="tpee.IfStatement" typeId="tpee.1068580123159" id="3801613833947572812">
          <node role="ifTrue" roleId="tpee.1068580123161" type="tpee.StatementList" typeId="tpee.1068580123136" id="3801613833947572813">
            <node role="statement" roleId="tpee.1068581517665" type="tpee.ExpressionStatement" typeId="tpee.1068580123155" id="3801613833947577017">
              <node role="expression" roleId="tpee.1068580123156" type="tpee.StaticMethodCall" typeId="tpee.1081236700937" id="3801613833947577019">
                <link role="baseMethodDeclaration" roleId="tpee.1068499141037" targetNodeId="q0zl.~Messages%dshowWarningDialog(java%dlang%dString,java%dlang%dString)%cvoid" resolveInfo="showWarningDialog" />
                <link role="classConcept" roleId="tpee.1144433194310" targetNodeId="q0zl.~Messages" resolveInfo="Messages" />
                <node role="actualArgument" roleId="tpee.1068499141038" type="tpee.StringLiteral" typeId="tpee.1070475926800" id="3801613833947577021">
                  <property name="value" nameId="tpee.1070475926801" value="Generator fragments will not be moved." />
                </node>
                <node role="actualArgument" roleId="tpee.1068499141038" type="tpee.StringLiteral" typeId="tpee.1070475926800" id="3801613833947577023">
                  <property name="value" nameId="tpee.1070475926801" value="Move concepts" />
                </node>
              </node>
            </node>
          </node>
          <node role="condition" roleId="tpee.1068580123160" type="tpee.LocalVariableReference" typeId="tpee.1068581242866" id="3801613833947572816">
            <link role="variableDeclaration" roleId="tpee.1068581517664" targetNodeId="3801613833947572722" resolveInfo="hasGenerator" />
          </node>
        </node>
        <node role="statement" roleId="tpee.1068581517665" type="tpee.ExpressionStatement" typeId="tpee.1068580123155" id="3801613833947572809">
          <node role="expression" roleId="tpee.1068580123156" type="tp1h.AskExpression" typeId="tp1h.6895093993902311015" id="3801613833947572807">
            <node role="parameter" roleId="tp1h.6895093993902311020" type="tp1h.RefactoringParameterReference" typeId="tp1h.6895093993902496262" id="3801613833947572808">
              <link role="refactoringParameter" roleId="tp1h.6895093993902496263" targetNodeId="3068114543317961952" resolveInfo="targetModel" />
            </node>
          </node>
        </node>
      </node>
    </node>
    <node role="affectedNodesBlock" roleId="tp1h.1347577327951503399" type="tp1h.AffectedNodesClause" typeId="tp1h.1200932465350" id="3068114543317978885">
      <node role="body" roleId="tpee.1137022507850" type="tpee.StatementList" typeId="tpee.1068580123136" id="3068114543317978886">
        <node role="statement" roleId="tpee.1068581517665" type="tpee.LocalVariableDeclarationStatement" typeId="tpee.1068581242864" id="3068114543317978887">
          <node role="localVariableDeclaration" roleId="tpee.1068581242865" type="tpee.LocalVariableDeclaration" typeId="tpee.1068581242863" id="3068114543317978888">
            <property name="name" nameId="tpck.1169194664001" value="searchResults" />
            <node role="type" roleId="tpee.5680397130376446158" type="tpee.ClassifierType" typeId="tpee.1107535904670" id="3068114543317978889">
              <link role="classifier" roleId="tpee.1107535924139" targetNodeId="1hff.~SearchResults" resolveInfo="SearchResults" />
            </node>
            <node role="initializer" roleId="tpee.1068431790190" type="tpee.GenericNewExpression" typeId="tpee.1145552977093" id="3068114543317978890">
              <node role="creator" roleId="tpee.1145553007750" type="tpee.ClassCreator" typeId="tpee.1212685548494" id="3068114543317978891">
                <link role="baseMethodDeclaration" roleId="tpee.1068499141037" targetNodeId="1hff.~SearchResults%d&lt;init&gt;()" resolveInfo="SearchResults" />
              </node>
            </node>
          </node>
        </node>
        <node role="statement" roleId="tpee.1068581517665" type="tp2q.ForEachStatement" typeId="tp2q.1153943597977" id="3068114543317978892">
          <node role="variable" roleId="tp2q.1153944400369" type="tp2q.ForEachVariable" typeId="tp2q.1153944193378" id="3068114543317978893">
            <property name="name" nameId="tpck.1169194664001" value="selNode" />
          </node>
          <node role="body" roleId="tpee.1154032183016" type="tpee.StatementList" typeId="tpee.1068580123136" id="3068114543317978894">
            <node role="statement" roleId="tpee.1068581517665" type="tpee.ExpressionStatement" typeId="tpee.1068580123155" id="3068114543317978895">
              <node role="expression" roleId="tpee.1068580123156" type="tpee.DotExpression" typeId="tpee.1197027756228" id="3068114543317978896">
                <node role="operand" roleId="tpee.1197027771414" type="tpee.LocalVariableReference" typeId="tpee.1068581242866" id="3068114543317978897">
                  <link role="variableDeclaration" roleId="tpee.1068581517664" targetNodeId="3068114543317978888" resolveInfo="searchResults" />
                </node>
                <node role="operation" roleId="tpee.1197027833540" type="tpee.InstanceMethodCallOperation" typeId="tpee.1202948039474" id="3068114543317978898">
                  <link role="baseMethodDeclaration" roleId="tpee.1068499141037" targetNodeId="1hff.~SearchResults%daddAll(jetbrains%dmps%dide%dfindusages%dmodel%dSearchResults)%cvoid" resolveInfo="addAll" />
                  <node role="actualArgument" roleId="tpee.1068499141038" type="tp3b.ExecuteFindersGetSearchResults" typeId="tp3b.2005690715325995353" id="4567781422731401712">
                    <node role="finder" roleId="tp3b.8150507060913099385" type="tp3b.FinderReference" typeId="tp3b.2005690715325995359" id="4567781422731401713">
                      <link role="finder" roleId="tp3b.7222148688691763792" targetNodeId="tpci.1197632773078" resolveInfo="ConceptInstances" />
                    </node>
                    <node role="finder" roleId="tp3b.8150507060913099385" type="tp3b.FinderReference" typeId="tp3b.2005690715325995359" id="4567781422731401714">
                      <link role="finder" roleId="tp3b.7222148688691763792" targetNodeId="tpci.1198430852441" resolveInfo="NodeAndDescendantsUsages" />
                    </node>
                    <node role="queryNode" roleId="tp3b.6366407517031970110" type="tp2q.ForEachVariableReference" typeId="tp2q.1153944233411" id="3068114543317978902">
                      <link role="variable" roleId="tp2q.1153944258490" targetNodeId="3068114543317978893" resolveInfo="selNode" />
                    </node>
                  </node>
                </node>
              </node>
            </node>
          </node>
          <node role="inputSequence" roleId="tp2q.1153944424730" type="tpee.DotExpression" typeId="tpee.1197027756228" id="3068114543317978907">
            <node role="operand" roleId="tpee.1197027771414" type="tp1h.RefactoringContext_ConceptFunctionParameter" typeId="tp1h.7953996722066256458" id="3068114543317978906" />
            <node role="operation" roleId="tpee.1197027833540" type="tp1h.NodesOperation" typeId="tp1h.7953996722066252917" id="3068114543317978911" />
          </node>
        </node>
        <node role="statement" roleId="tpee.1068581517665" type="tpee.LocalVariableDeclarationStatement" typeId="tpee.1068581242864" id="3883347270486229695">
          <node role="localVariableDeclaration" roleId="tpee.1068581242865" type="tpee.LocalVariableDeclaration" typeId="tpee.1068581242863" id="3883347270486229696">
            <property name="name" nameId="tpck.1169194664001" value="aspectNodes" />
            <node role="type" roleId="tpee.5680397130376446158" type="tp2q.MapType" typeId="tp2q.1197683403723" id="3883347270486229697">
              <node role="keyType" roleId="tp2q.1197683466920" type="tpee.ClassifierType" typeId="tpee.1107535904670" id="3883347270486229698">
                <link role="classifier" roleId="tpee.1107535924139" targetNodeId="lkfb.~LanguageAspect" resolveInfo="LanguageAspect" />
              </node>
              <node role="valueType" roleId="tp2q.1197683475734" type="tp25.SNodeListType" typeId="tp25.1145383075378" id="3883347270486229699">
                <link role="elementConcept" roleId="tp25.1145383142433" targetNodeId="tpce.2621449412040133764" resolveInfo="IConceptAspect" />
              </node>
            </node>
            <node role="initializer" roleId="tpee.1068431790190" type="tpee.StaticMethodCall" typeId="tpee.1081236700937" id="3883347270486229700">
              <link role="classConcept" roleId="tpee.1144433194310" targetNodeId="3883347270486219802" resolveInfo="ConceptMoveUtil" />
              <link role="baseMethodDeclaration" roleId="tpee.1068499141037" targetNodeId="3883347270486229598" resolveInfo="getAspectNodes" />
              <node role="actualArgument" roleId="tpee.1068499141038" type="tp1h.RefactoringFieldReference" typeId="tp1h.5497648299878398634" id="3883347270486229701">
                <link role="baseVariableDeclaration" roleId="tpee.5497648299878491909" targetNodeId="3883347270486227154" resolveInfo="sourceLanguage" />
              </node>
              <node role="actualArgument" roleId="tpee.1068499141038" type="tpee.DotExpression" typeId="tpee.1197027756228" id="3883347270486229702">
                <node role="operand" roleId="tpee.1197027771414" type="tp1h.RefactoringContext_ConceptFunctionParameter" typeId="tp1h.7953996722066256458" id="3883347270486229703" />
                <node role="operation" roleId="tpee.1197027833540" type="tp1h.NodesOperation" typeId="tp1h.7953996722066252917" id="3883347270486229704" />
              </node>
            </node>
          </node>
        </node>
        <node role="statement" roleId="tpee.1068581517665" type="tp2q.ForEachStatement" typeId="tp2q.1153943597977" id="4893885478268658533">
          <node role="variable" roleId="tp2q.1153944400369" type="tp2q.ForEachVariable" typeId="tp2q.1153944193378" id="4893885478268658534">
            <property name="name" nameId="tpck.1169194664001" value="node" />
          </node>
          <node role="inputSequence" roleId="tp2q.1153944424730" type="tpee.DotExpression" typeId="tpee.1197027756228" id="3883347270486229132">
            <node role="operand" roleId="tpee.1197027771414" type="tpee.DotExpression" typeId="tpee.1197027756228" id="3883347270486229127">
              <node role="operand" roleId="tpee.1197027771414" type="tpee.LocalVariableReference" typeId="tpee.1068581242866" id="3883347270486229730">
                <link role="variableDeclaration" roleId="tpee.1068581517664" targetNodeId="3883347270486229696" resolveInfo="aspectNodes" />
              </node>
              <node role="operation" roleId="tpee.1197027833540" type="tp2q.GetValuesOperation" typeId="tp2q.1237909114519" id="3883347270486229131" />
            </node>
            <node role="operation" roleId="tpee.1197027833540" type="tp2q.TranslateOperation" typeId="tp2q.1201792049884" id="3883347270486229140">
              <node role="closure" roleId="tp2q.1204796294226" type="tp2c.ClosureLiteral" typeId="tp2c.1199569711397" id="3883347270486229141">
                <node role="body" roleId="tp2c.1199569916463" type="tpee.StatementList" typeId="tpee.1068580123136" id="3883347270486229142">
                  <node role="statement" roleId="tpee.1068581517665" type="tpee.ExpressionStatement" typeId="tpee.1068580123155" id="3883347270486229145">
                    <node role="expression" roleId="tpee.1068580123156" type="tpee.ParameterReference" typeId="tpee.1068581242874" id="3883347270486229146">
                      <link role="variableDeclaration" roleId="tpee.1068581517664" targetNodeId="3883347270486229143" resolveInfo="it" />
                    </node>
                  </node>
                </node>
                <node role="parameter" roleId="tp2c.1199569906740" type="tp2q.SmartClosureParameterDeclaration" typeId="tp2q.1203518072036" id="3883347270486229143">
                  <property name="name" nameId="tpck.1169194664001" value="it" />
                  <node role="type" roleId="tpee.5680397130376446158" type="tpee.UndefinedType" typeId="tpee.4836112446988635817" id="3883347270486229144" />
                </node>
              </node>
            </node>
          </node>
          <node role="body" roleId="tpee.1154032183016" type="tpee.StatementList" typeId="tpee.1068580123136" id="4893885478268658536">
            <node role="statement" roleId="tpee.1068581517665" type="tpee.ExpressionStatement" typeId="tpee.1068580123155" id="4893885478268658538">
              <node role="expression" roleId="tpee.1068580123156" type="tpee.DotExpression" typeId="tpee.1197027756228" id="4893885478268658540">
                <node role="operand" roleId="tpee.1197027771414" type="tpee.LocalVariableReference" typeId="tpee.1068581242866" id="4893885478268658539">
                  <link role="variableDeclaration" roleId="tpee.1068581517664" targetNodeId="3068114543317978888" resolveInfo="searchResults" />
                </node>
                <node role="operation" roleId="tpee.1197027833540" type="tpee.InstanceMethodCallOperation" typeId="tpee.1202948039474" id="4893885478268658544">
                  <link role="baseMethodDeclaration" roleId="tpee.1068499141037" targetNodeId="1hff.~SearchResults%daddAll(jetbrains%dmps%dide%dfindusages%dmodel%dSearchResults)%cvoid" resolveInfo="addAll" />
                  <node role="actualArgument" roleId="tpee.1068499141038" type="tp3b.ExecuteFindersGetSearchResults" typeId="tp3b.2005690715325995353" id="4893885478268658545">
                    <node role="queryNode" roleId="tp3b.6366407517031970110" type="tp2q.ForEachVariableReference" typeId="tp2q.1153944233411" id="4893885478268658549">
                      <link role="variable" roleId="tp2q.1153944258490" targetNodeId="4893885478268658534" resolveInfo="node" />
                    </node>
                    <node role="finder" roleId="tp3b.8150507060913099385" type="tp3b.FinderReference" typeId="tp3b.2005690715325995359" id="4893885478268658548">
                      <link role="finder" roleId="tp3b.7222148688691763792" targetNodeId="tpci.1198430852441" resolveInfo="NodeAndDescendantsUsages" />
                    </node>
                  </node>
                </node>
              </node>
            </node>
          </node>
        </node>
        <node role="statement" roleId="tpee.1068581517665" type="tpee.ReturnStatement" typeId="tpee.1068581242878" id="3068114543317978904">
          <node role="expression" roleId="tpee.1068581517676" type="tpee.LocalVariableReference" typeId="tpee.1068581242866" id="3068114543317978905">
            <link role="variableDeclaration" roleId="tpee.1068581517664" targetNodeId="3068114543317978888" resolveInfo="searchResults" />
          </node>
        </node>
      </node>
    </node>
    <node role="modelsToGenerateBlock" roleId="tp1h.616550569928923871" type="tp1h.ModelsToGenerateClause" typeId="tp1h.1682834381185132063" id="3068114543317979330">
      <node role="body" roleId="tpee.1137022507850" type="tpee.StatementList" typeId="tpee.1068580123136" id="3068114543317979331">
        <node role="statement" roleId="tpee.1068581517665" type="tpee.LocalVariableDeclarationStatement" typeId="tpee.1068581242864" id="3068114543317979332">
          <node role="localVariableDeclaration" roleId="tpee.1068581242865" type="tpee.LocalVariableDeclaration" typeId="tpee.1068581242863" id="3068114543317979333">
            <property name="name" nameId="tpck.1169194664001" value="result" />
            <node role="initializer" roleId="tpee.1068431790190" type="tpee.GenericNewExpression" typeId="tpee.1145552977093" id="3068114543317979497">
              <node role="creator" roleId="tpee.1145553007750" type="tp2q.ListCreatorWithInit" typeId="tp2q.1160600644654" id="3068114543317979498">
                <node role="elementType" roleId="tp2q.1237721435807" type="tp25.SModelType" typeId="tp25.1143226024141" id="3068114543317979499" />
              </node>
            </node>
            <node role="type" roleId="tpee.5680397130376446158" type="tp2q.ListType" typeId="tp2q.1151688443754" id="3068114543317979494">
              <node role="elementType" roleId="tp2q.1151688676805" type="tp25.SModelType" typeId="tp25.1143226024141" id="3068114543317979495" />
            </node>
          </node>
        </node>
        <node role="statement" roleId="tpee.1068581517665" type="tpee.Statement" typeId="tpee.1068580123157" id="3068114543317980421" />
        <node role="statement" roleId="tpee.1068581517665" type="tpee.LocalVariableDeclarationStatement" typeId="tpee.1068581242864" id="3068114543317980413">
          <node role="localVariableDeclaration" roleId="tpee.1068581242865" type="tpee.LocalVariableDeclaration" typeId="tpee.1068581242863" id="3068114543317980414">
            <property name="name" nameId="tpck.1169194664001" value="project" />
            <node role="type" roleId="tpee.5680397130376446158" type="tpee.ClassifierType" typeId="tpee.1107535904670" id="3068114543317980415">
              <link role="classifier" roleId="tpee.1107535924139" targetNodeId="27v0.~Project" resolveInfo="Project" />
            </node>
            <node role="initializer" roleId="tpee.1068431790190" type="tpee.DotExpression" typeId="tpee.1197027756228" id="3068114543317980417">
              <node role="operand" roleId="tpee.1197027771414" type="tp1h.RefactoringContext_ConceptFunctionParameter" typeId="tp1h.7953996722066256458" id="3068114543317980418" />
              <node role="operation" roleId="tpee.1197027833540" type="tp1h.MainProjectOperation" typeId="tp1h.8113680833395644310" id="8113680833395857484" />
            </node>
          </node>
        </node>
        <node role="statement" roleId="tpee.1068581517665" type="tpee.IfStatement" typeId="tpee.1068580123159" id="3068114543317979348">
          <node role="ifTrue" roleId="tpee.1068580123161" type="tpee.StatementList" typeId="tpee.1068580123136" id="3068114543317979349">
            <node role="statement" roleId="tpee.1068581517665" type="tpee.LocalVariableDeclarationStatement" typeId="tpee.1068581242864" id="3068114543317979772">
              <node role="localVariableDeclaration" roleId="tpee.1068581242865" type="tpee.LocalVariableDeclaration" typeId="tpee.1068581242863" id="3068114543317979773">
                <property name="name" nameId="tpck.1169194664001" value="models" />
                <node role="type" roleId="tpee.5680397130376446158" type="tpee.ClassifierType" typeId="tpee.1107535904670" id="3068114543317979774">
                  <link role="classifier" roleId="tpee.1107535924139" targetNodeId="k7g3.~Map" resolveInfo="Map" />
                  <node role="parameter" roleId="tpee.1109201940907" type="tpee.ClassifierType" typeId="tpee.1107535904670" id="3068114543317979775">
                    <link role="classifier" roleId="tpee.1107535924139" targetNodeId="afxk.~IModule" resolveInfo="IModule" />
                  </node>
                  <node role="parameter" roleId="tpee.1109201940907" type="tpee.ClassifierType" typeId="tpee.1107535904670" id="3068114543317979776">
                    <link role="classifier" roleId="tpee.1107535924139" targetNodeId="k7g3.~List" resolveInfo="List" />
                    <node role="parameter" roleId="tpee.1109201940907" type="tpee.ClassifierType" typeId="tpee.1107535904670" id="3068114543317979777">
                      <link role="classifier" roleId="tpee.1107535924139" targetNodeId="lkfb.~SModel" resolveInfo="SModel" />
                    </node>
                  </node>
                </node>
                <node role="initializer" roleId="tpee.1068431790190" type="tpee.StaticMethodCall" typeId="tpee.1081236700937" id="3068114543317979778">
                  <link role="classConcept" roleId="tpee.1144433194310" targetNodeId="ge2m.4792031542972804837" resolveInfo="RefactoringUtil" />
                  <link role="baseMethodDeclaration" roleId="tpee.1068499141037" targetNodeId="ge2m.4792031542972805432" resolveInfo="getLanguageAndItsExtendingLanguageModels" />
                  <node role="actualArgument" roleId="tpee.1068499141038" type="tpee.LocalVariableReference" typeId="tpee.1068581242866" id="3068114543317979831">
                    <link role="variableDeclaration" roleId="tpee.1068581517664" targetNodeId="3068114543317980414" resolveInfo="project" />
                  </node>
                  <node role="actualArgument" roleId="tpee.1068499141038" type="tp1h.RefactoringFieldReference" typeId="tp1h.5497648299878398634" id="3883347270486229591">
                    <link role="baseVariableDeclaration" roleId="tpee.5497648299878491909" targetNodeId="3883347270486227154" resolveInfo="sourceLanguage" />
                  </node>
                </node>
              </node>
            </node>
            <node role="statement" roleId="tpee.1068581517665" type="tp2q.ForEachStatement" typeId="tp2q.1153943597977" id="3068114543317979858">
              <node role="variable" roleId="tp2q.1153944400369" type="tp2q.ForEachVariable" typeId="tp2q.1153944193378" id="3068114543317979859">
                <property name="name" nameId="tpck.1169194664001" value="list" />
              </node>
              <node role="inputSequence" roleId="tp2q.1153944424730" type="tpee.DotExpression" typeId="tpee.1197027756228" id="3068114543317979860">
                <node role="operand" roleId="tpee.1197027771414" type="tpee.LocalVariableReference" typeId="tpee.1068581242866" id="3068114543317979861">
                  <link role="variableDeclaration" roleId="tpee.1068581517664" targetNodeId="3068114543317979773" resolveInfo="models" />
                </node>
                <node role="operation" roleId="tpee.1197027833540" type="tpee.InstanceMethodCallOperation" typeId="tpee.1202948039474" id="3068114543317979862">
                  <link role="baseMethodDeclaration" roleId="tpee.1068499141037" targetNodeId="k7g3.~Map%dvalues()%cjava%dutil%dCollection" resolveInfo="values" />
                </node>
              </node>
              <node role="body" roleId="tpee.1154032183016" type="tpee.StatementList" typeId="tpee.1068580123136" id="3068114543317979863">
                <node role="statement" roleId="tpee.1068581517665" type="tpee.ExpressionStatement" typeId="tpee.1068580123155" id="3068114543317979864">
                  <node role="expression" roleId="tpee.1068580123156" type="tpee.DotExpression" typeId="tpee.1197027756228" id="3068114543317979865">
                    <node role="operand" roleId="tpee.1197027771414" type="tpee.LocalVariableReference" typeId="tpee.1068581242866" id="3068114543317979866">
                      <link role="variableDeclaration" roleId="tpee.1068581517664" targetNodeId="3068114543317979333" resolveInfo="result" />
                    </node>
                    <node role="operation" roleId="tpee.1197027833540" type="tp2q.AddAllElementsOperation" typeId="tp2q.1160666733551" id="3068114543317979867">
                      <node role="argument" roleId="tp2q.1160666822012" type="tpee.CastExpression" typeId="tpee.1070534934090" id="3068114543317979868">
                        <node role="expression" roleId="tpee.1070534934092" type="tp2q.ForEachVariableReference" typeId="tp2q.1153944233411" id="3068114543317979869">
                          <link role="variable" roleId="tp2q.1153944258490" targetNodeId="3068114543317979859" resolveInfo="list" />
                        </node>
                        <node role="type" roleId="tpee.1070534934091" type="tp2q.ListType" typeId="tp2q.1151688443754" id="3068114543317979870">
                          <node role="elementType" roleId="tp2q.1151688676805" type="tp25.SModelType" typeId="tp25.1143226024141" id="3068114543317979871" />
                        </node>
                      </node>
                    </node>
                  </node>
                </node>
              </node>
            </node>
          </node>
          <node role="condition" roleId="tpee.1068580123160" type="tpee.NotEqualsExpression" typeId="tpee.1073239437375" id="3068114543317979357">
            <node role="rightExpression" roleId="tpee.1081773367579" type="tpee.NullLiteral" typeId="tpee.1070534058343" id="3068114543317979358" />
            <node role="leftExpression" roleId="tpee.1081773367580" type="tp1h.RefactoringFieldReference" typeId="tp1h.5497648299878398634" id="3883347270486229590">
              <link role="baseVariableDeclaration" roleId="tpee.5497648299878491909" targetNodeId="3883347270486227154" resolveInfo="sourceLanguage" />
            </node>
          </node>
        </node>
        <node role="statement" roleId="tpee.1068581517665" type="tpee.LocalVariableDeclarationStatement" typeId="tpee.1068581242864" id="3068114543317979360">
          <node role="localVariableDeclaration" roleId="tpee.1068581242865" type="tpee.LocalVariableDeclaration" typeId="tpee.1068581242863" id="3068114543317979361">
            <property name="name" nameId="tpck.1169194664001" value="targetLanguage" />
            <node role="type" roleId="tpee.5680397130376446158" type="tpee.ClassifierType" typeId="tpee.1107535904670" id="3068114543317979362">
              <link role="classifier" roleId="tpee.1107535924139" targetNodeId="lkfb.~Language" resolveInfo="Language" />
            </node>
            <node role="initializer" roleId="tpee.1068431790190" type="tpee.StaticMethodCall" typeId="tpee.1081236700937" id="3068114543317979363">
              <link role="classConcept" roleId="tpee.1144433194310" targetNodeId="lkfb.~Language" resolveInfo="Language" />
              <link role="baseMethodDeclaration" roleId="tpee.1068499141037" targetNodeId="lkfb.~Language%dgetLanguageFor(jetbrains%dmps%dsmodel%dSModelDescriptor)%cjetbrains%dmps%dsmodel%dLanguage" resolveInfo="getLanguageFor" />
              <node role="actualArgument" roleId="tpee.1068499141038" type="tpee.DotExpression" typeId="tpee.1197027756228" id="961079310149315284">
                <node role="operand" roleId="tpee.1197027771414" type="tpee.StaticMethodCall" typeId="tpee.1081236700937" id="961079310149315285">
                  <link role="baseMethodDeclaration" roleId="tpee.1068499141037" targetNodeId="lkfb.~SModelRepository%dgetInstance()%cjetbrains%dmps%dsmodel%dSModelRepository" resolveInfo="getInstance" />
                  <link role="classConcept" roleId="tpee.1144433194310" targetNodeId="lkfb.~SModelRepository" resolveInfo="SModelRepository" />
                </node>
                <node role="operation" roleId="tpee.1197027833540" type="tpee.InstanceMethodCallOperation" typeId="tpee.1202948039474" id="961079310149315286">
                  <link role="baseMethodDeclaration" roleId="tpee.1068499141037" targetNodeId="lkfb.~SModelRepository%dgetModelDescriptor(jetbrains%dmps%dsmodel%dSModelReference)%cjetbrains%dmps%dsmodel%dSModelDescriptor" resolveInfo="getModelDescriptor" />
                  <node role="actualArgument" roleId="tpee.1068499141038" type="tp1h.RefactoringParameterReference" typeId="tp1h.6895093993902496262" id="961079310149315288">
                    <link role="refactoringParameter" roleId="tp1h.6895093993902496263" targetNodeId="3068114543317961952" resolveInfo="targetModel" />
                  </node>
                </node>
              </node>
            </node>
          </node>
        </node>
        <node role="statement" roleId="tpee.1068581517665" type="tpee.IfStatement" typeId="tpee.1068580123159" id="3068114543317979365">
          <node role="ifTrue" roleId="tpee.1068580123161" type="tpee.StatementList" typeId="tpee.1068580123136" id="3068114543317979366">
            <node role="statement" roleId="tpee.1068581517665" type="tpee.LocalVariableDeclarationStatement" typeId="tpee.1068581242864" id="3068114543317979842">
              <node role="localVariableDeclaration" roleId="tpee.1068581242865" type="tpee.LocalVariableDeclaration" typeId="tpee.1068581242863" id="3068114543317979843">
                <property name="name" nameId="tpck.1169194664001" value="models" />
                <node role="type" roleId="tpee.5680397130376446158" type="tpee.ClassifierType" typeId="tpee.1107535904670" id="3068114543317979844">
                  <link role="classifier" roleId="tpee.1107535924139" targetNodeId="k7g3.~Map" resolveInfo="Map" />
                  <node role="parameter" roleId="tpee.1109201940907" type="tpee.ClassifierType" typeId="tpee.1107535904670" id="3068114543317979845">
                    <link role="classifier" roleId="tpee.1107535924139" targetNodeId="afxk.~IModule" resolveInfo="IModule" />
                  </node>
                  <node role="parameter" roleId="tpee.1109201940907" type="tpee.ClassifierType" typeId="tpee.1107535904670" id="3068114543317979846">
                    <link role="classifier" roleId="tpee.1107535924139" targetNodeId="k7g3.~List" resolveInfo="List" />
                    <node role="parameter" roleId="tpee.1109201940907" type="tpee.ClassifierType" typeId="tpee.1107535904670" id="3068114543317979847">
                      <link role="classifier" roleId="tpee.1107535924139" targetNodeId="lkfb.~SModel" resolveInfo="SModel" />
                    </node>
                  </node>
                </node>
                <node role="initializer" roleId="tpee.1068431790190" type="tpee.StaticMethodCall" typeId="tpee.1081236700937" id="3068114543317979848">
                  <link role="classConcept" roleId="tpee.1144433194310" targetNodeId="ge2m.4792031542972804837" resolveInfo="RefactoringUtil" />
                  <link role="baseMethodDeclaration" roleId="tpee.1068499141037" targetNodeId="ge2m.4792031542972805432" resolveInfo="getLanguageAndItsExtendingLanguageModels" />
                  <node role="actualArgument" roleId="tpee.1068499141038" type="tpee.LocalVariableReference" typeId="tpee.1068581242866" id="3068114543317979855">
                    <link role="variableDeclaration" roleId="tpee.1068581517664" targetNodeId="3068114543317980414" resolveInfo="project" />
                  </node>
                  <node role="actualArgument" roleId="tpee.1068499141038" type="tpee.LocalVariableReference" typeId="tpee.1068581242866" id="3068114543317979852">
                    <link role="variableDeclaration" roleId="tpee.1068581517664" targetNodeId="3068114543317979361" resolveInfo="targetLanguage" />
                  </node>
                </node>
              </node>
            </node>
            <node role="statement" roleId="tpee.1068581517665" type="tp2q.ForEachStatement" typeId="tp2q.1153943597977" id="3068114543317979873">
              <node role="variable" roleId="tp2q.1153944400369" type="tp2q.ForEachVariable" typeId="tp2q.1153944193378" id="3068114543317979874">
                <property name="name" nameId="tpck.1169194664001" value="list" />
              </node>
              <node role="inputSequence" roleId="tp2q.1153944424730" type="tpee.DotExpression" typeId="tpee.1197027756228" id="3068114543317979875">
                <node role="operand" roleId="tpee.1197027771414" type="tpee.LocalVariableReference" typeId="tpee.1068581242866" id="3068114543317979876">
                  <link role="variableDeclaration" roleId="tpee.1068581517664" targetNodeId="3068114543317979843" resolveInfo="models" />
                </node>
                <node role="operation" roleId="tpee.1197027833540" type="tpee.InstanceMethodCallOperation" typeId="tpee.1202948039474" id="3068114543317979877">
                  <link role="baseMethodDeclaration" roleId="tpee.1068499141037" targetNodeId="k7g3.~Map%dvalues()%cjava%dutil%dCollection" resolveInfo="values" />
                </node>
              </node>
              <node role="body" roleId="tpee.1154032183016" type="tpee.StatementList" typeId="tpee.1068580123136" id="3068114543317979878">
                <node role="statement" roleId="tpee.1068581517665" type="tpee.ExpressionStatement" typeId="tpee.1068580123155" id="3068114543317979879">
                  <node role="expression" roleId="tpee.1068580123156" type="tpee.DotExpression" typeId="tpee.1197027756228" id="3068114543317979880">
                    <node role="operand" roleId="tpee.1197027771414" type="tpee.LocalVariableReference" typeId="tpee.1068581242866" id="3068114543317979881">
                      <link role="variableDeclaration" roleId="tpee.1068581517664" targetNodeId="3068114543317979333" resolveInfo="result" />
                    </node>
                    <node role="operation" roleId="tpee.1197027833540" type="tp2q.AddAllElementsOperation" typeId="tp2q.1160666733551" id="3068114543317979882">
                      <node role="argument" roleId="tp2q.1160666822012" type="tpee.CastExpression" typeId="tpee.1070534934090" id="3068114543317979883">
                        <node role="expression" roleId="tpee.1070534934092" type="tp2q.ForEachVariableReference" typeId="tp2q.1153944233411" id="3068114543317979884">
                          <link role="variable" roleId="tp2q.1153944258490" targetNodeId="3068114543317979874" resolveInfo="list" />
                        </node>
                        <node role="type" roleId="tpee.1070534934091" type="tp2q.ListType" typeId="tp2q.1151688443754" id="3068114543317979885">
                          <node role="elementType" roleId="tp2q.1151688676805" type="tp25.SModelType" typeId="tp25.1143226024141" id="3068114543317979886" />
                        </node>
                      </node>
                    </node>
                  </node>
                </node>
              </node>
            </node>
          </node>
          <node role="condition" roleId="tpee.1068580123160" type="tpee.NotEqualsExpression" typeId="tpee.1073239437375" id="3068114543317979374">
            <node role="rightExpression" roleId="tpee.1081773367579" type="tpee.NullLiteral" typeId="tpee.1070534058343" id="3068114543317979375" />
            <node role="leftExpression" roleId="tpee.1081773367580" type="tpee.LocalVariableReference" typeId="tpee.1068581242866" id="3068114543317979376">
              <link role="variableDeclaration" roleId="tpee.1068581517664" targetNodeId="3068114543317979361" resolveInfo="targetLanguage" />
            </node>
          </node>
        </node>
        <node role="statement" roleId="tpee.1068581517665" type="tpee.Statement" typeId="tpee.1068580123157" id="3068114543317980423" />
        <node role="statement" roleId="tpee.1068581517665" type="tpee.ReturnStatement" typeId="tpee.1068581242878" id="3068114543317979377">
          <node role="expression" roleId="tpee.1068581517676" type="tpee.LocalVariableReference" typeId="tpee.1068581242866" id="3068114543317979378">
            <link role="variableDeclaration" roleId="tpee.1068581517664" targetNodeId="3068114543317979333" resolveInfo="result" />
          </node>
        </node>
      </node>
    </node>
    <node role="updateModelBlock" roleId="tp1h.1347577327951503400" type="tp1h.UpdateModelClause" typeId="tp1h.1189694434958" id="3068114543317979379">
      <node role="body" roleId="tpee.1137022507850" type="tpee.StatementList" typeId="tpee.1068580123136" id="3068114543317979380">
        <node role="statement" roleId="tpee.1068581517665" type="tp1h.UpdateModelByDefaultOperation" typeId="tp1h.1197382578687" id="3068114543317979381" />
      </node>
    </node>
  </root>
  <root id="3068114543317979887">
    <node role="field" roleId="tp1h.6895093993902236377" type="tp1h.RefactoringField" typeId="tp1h.6895093993902311010" id="2893383476258745405">
      <property name="name" nameId="tpck.1169194664001" value="linkToReplace" />
      <node role="type" roleId="tpee.5680397130376446158" type="tp25.SNodeType" typeId="tp25.1138055754698" id="2893383476258780598">
        <link role="concept" roleId="tp25.1138405853777" targetNodeId="tpce.1071489288298" resolveInfo="LinkDeclaration" />
      </node>
    </node>
    <node role="parameter" roleId="tp1h.6895093993902236376" type="tp1h.RefactoringParameter" typeId="tp1h.6895093993902311012" id="3068114543317980044">
      <property name="name" nameId="tpck.1169194664001" value="targetConcept" />
      <node role="chooser" roleId="tp1h.5497648299878741978" type="tp1h.CustomParameterChooser" typeId="tp1h.5497648299878742029" id="6188135140808771200">
        <property name="stretch" nameId="tp1h.5934994956485846035" value="true" />
        <node role="entityType" roleId="tp1h.5497648299878979017" type="tp25.SNodeType" typeId="tp25.1138055754698" id="6188135140808771205">
          <link role="concept" roleId="tp25.1138405853777" targetNodeId="tpce.1169125787135" resolveInfo="AbstractConceptDeclaration" />
        </node>
        <node role="mainComponent" roleId="tp1h.5934994956485838241" type="tpee.GenericNewExpression" typeId="tpee.1145552977093" id="6188135140808771228">
          <node role="creator" roleId="tpee.1145553007750" type="tpee.ClassCreator" typeId="tpee.1212685548494" id="6188135140808799609">
            <link role="baseMethodDeclaration" roleId="tpee.1068499141037" targetNodeId="6188135140808769440" resolveInfo="NodeHierarchyChooser" />
            <node role="actualArgument" roleId="tpee.1068499141038" type="tp1h.RefactoringContextExpression" typeId="tp1h.5934994956487113631" id="6188135140808799612" />
          </node>
        </node>
        <node role="commitBlock" roleId="tp1h.5934994956485846034" type="tp1h.CommitClause" typeId="tp1h.5497648299878742031" id="6188135140808771203">
          <node role="body" roleId="tpee.1137022507850" type="tpee.StatementList" typeId="tpee.1068580123136" id="6188135140808771204">
            <node role="statement" roleId="tpee.1068581517665" type="tpee.LocalVariableDeclarationStatement" typeId="tpee.1068581242864" id="6188135140808824102">
              <node role="localVariableDeclaration" roleId="tpee.1068581242865" type="tpee.LocalVariableDeclaration" typeId="tpee.1068581242863" id="6188135140808824103">
                <property name="name" nameId="tpck.1169194664001" value="selectedObject" />
                <node role="type" roleId="tpee.5680397130376446158" type="tp25.SNodeType" typeId="tp25.1138055754698" id="6188135140808824123">
                  <link role="concept" roleId="tp25.1138405853777" targetNodeId="tpce.1169125787135" resolveInfo="AbstractConceptDeclaration" />
                </node>
                <node role="initializer" roleId="tpee.1068431790190" type="tpee.DotExpression" typeId="tpee.1197027756228" id="6188135140808824105">
                  <node role="operand" roleId="tpee.1197027771414" type="tp1h.ComponentExpression" typeId="tp1h.5934994956486307251" id="6188135140808824106" />
                  <node role="operation" roleId="tpee.1197027833540" type="tpee.InstanceMethodCallOperation" typeId="tpee.1202948039474" id="6188135140808824107">
                    <link role="baseMethodDeclaration" roleId="tpee.1068499141037" targetNodeId="6188135140808769473" resolveInfo="getSelectedObject" />
                  </node>
                </node>
              </node>
            </node>
            <node role="statement" roleId="tpee.1068581517665" type="tpee.IfStatement" typeId="tpee.1068580123159" id="6188135140808824125">
              <node role="ifTrue" roleId="tpee.1068580123161" type="tpee.StatementList" typeId="tpee.1068580123136" id="6188135140808824126">
                <node role="statement" roleId="tpee.1068581517665" type="tp1h.ErrorStatement" typeId="tp1h.5934994956485965463" id="6188135140808824135">
                  <node role="error" roleId="tp1h.5934994956485965470" type="tpee.StringLiteral" typeId="tpee.1070475926800" id="6188135140808824137">
                    <property name="value" nameId="tpee.1070475926801" value="target node is not selected" />
                  </node>
                </node>
              </node>
              <node role="condition" roleId="tpee.1068580123160" type="tpee.DotExpression" typeId="tpee.1197027756228" id="6188135140808824130">
                <node role="operand" roleId="tpee.1197027771414" type="tpee.LocalVariableReference" typeId="tpee.1068581242866" id="6188135140808824129">
                  <link role="variableDeclaration" roleId="tpee.1068581517664" targetNodeId="6188135140808824103" resolveInfo="selectedObject" />
                </node>
                <node role="operation" roleId="tpee.1197027833540" type="tp25.Node_IsNullOperation" typeId="tp25.1171999116870" id="6188135140808824134" />
              </node>
            </node>
            <node role="statement" roleId="tpee.1068581517665" type="tp1h.SetValueStatement" typeId="tp1h.5934994956485884215" id="6188135140808824121">
              <node role="value" roleId="tp1h.5934994956485884218" type="tpee.LocalVariableReference" typeId="tpee.1068581242866" id="6188135140808824122">
                <link role="variableDeclaration" roleId="tpee.1068581517664" targetNodeId="6188135140808824103" resolveInfo="selectedObject" />
              </node>
            </node>
          </node>
        </node>
      </node>
    </node>
    <node role="parameter" roleId="tp1h.6895093993902236376" type="tp1h.RefactoringParameter" typeId="tp1h.6895093993902311012" id="2893383476258734862">
      <property name="name" nameId="tpck.1169194664001" value="mergeLinks" />
      <node role="chooser" roleId="tp1h.5497648299878741978" type="tp1h.MPSParameterChooser" typeId="tp1h.5497648299878742011" id="2893383476258734866">
        <property name="title" nameId="tp1h.6647259624309067737" value="Merge to link with the same name" />
        <node role="paramType" roleId="tp1h.4413749148913695157" type="tp1h.BooleanMPSParameterType" typeId="tp1h.4413749148913695144" id="2893383476258734868" />
        <node role="initialValueBlock" roleId="tp1h.3060724424231928628" type="tp1h.InitialPropertyValueClause" typeId="tp1h.7573235936722759511" id="2893383476258734869">
          <node role="body" roleId="tpee.1137022507850" type="tpee.StatementList" typeId="tpee.1068580123136" id="2893383476258734870">
            <node role="statement" roleId="tpee.1068581517665" type="tpee.ExpressionStatement" typeId="tpee.1068580123155" id="2893383476258745372">
              <node role="expression" roleId="tpee.1068580123156" type="tpee.BooleanConstant" typeId="tpee.1068580123137" id="2893383476258745373">
                <property name="value" nameId="tpee.1068580123138" value="true" />
              </node>
            </node>
          </node>
        </node>
      </node>
    </node>
    <node role="target" roleId="tp1h.6895093993902310998" type="tp1h.NodeTarget" typeId="tp1h.6895093993902310764" id="3068114543317979891">
      <link role="concept" roleId="tp1h.6895093993902310806" targetNodeId="tpce.1071489288298" resolveInfo="LinkDeclaration" />
    </node>
    <node role="doRefactorBlock" roleId="tp1h.6895093993902236381" type="tp1h.DoRefactorClause" typeId="tp1h.1189694053795" id="3068114543317979889">
      <node role="body" roleId="tpee.1137022507850" type="tpee.StatementList" typeId="tpee.1068580123136" id="3068114543317979890">
        <node role="statement" roleId="tpee.1068581517665" type="tpee.LocalVariableDeclarationStatement" typeId="tpee.1068581242864" id="3068114543317980696">
          <node role="localVariableDeclaration" roleId="tpee.1068581242865" type="tpee.LocalVariableDeclaration" typeId="tpee.1068581242863" id="3068114543317980697">
            <property name="name" nameId="tpck.1169194664001" value="node" />
            <node role="type" roleId="tpee.5680397130376446158" type="tp25.SNodeType" typeId="tp25.1138055754698" id="3068114543317980698">
              <link role="concept" roleId="tp25.1138405853777" targetNodeId="tpce.1071489288298" resolveInfo="LinkDeclaration" />
            </node>
            <node role="initializer" roleId="tpee.1068431790190" type="tpee.DotExpression" typeId="tpee.1197027756228" id="3068114543317980699">
              <node role="operand" roleId="tpee.1197027771414" type="tp1h.RefactoringContext_ConceptFunctionParameter" typeId="tp1h.7953996722066256458" id="3068114543317980700" />
              <node role="operation" roleId="tpee.1197027833540" type="tp1h.NodeOperation" typeId="tp1h.7953996722066252915" id="3068114543317980701" />
            </node>
          </node>
        </node>
        <node role="statement" roleId="tpee.1068581517665" type="tpee.ExpressionStatement" typeId="tpee.1068580123155" id="600920621286180440">
          <node role="expression" roleId="tpee.1068580123156" type="tp1h.ChangeFeatureNameExpression" typeId="tp1h.3302086321379400330" id="600920621286180441">
            <node role="newFeatureName" roleId="tp1h.3302086321379400333" type="tpee.DotExpression" typeId="tpee.1197027756228" id="600920621286180442">
              <node role="operand" roleId="tpee.1197027771414" type="tpee.LocalVariableReference" typeId="tpee.1068581242866" id="600920621286180443">
                <link role="variableDeclaration" roleId="tpee.1068581517664" targetNodeId="3068114543317980697" resolveInfo="node" />
              </node>
              <node role="operation" roleId="tpee.1197027833540" type="tp25.SPropertyAccess" typeId="tp25.1138056022639" id="600920621286180444">
                <link role="property" roleId="tp25.1138056395725" targetNodeId="tpce.1071599776563" resolveInfo="role" />
              </node>
            </node>
            <node role="feature" roleId="tp1h.3302086321379400331" type="tpee.LocalVariableReference" typeId="tpee.1068581242866" id="600920621286180445">
              <link role="variableDeclaration" roleId="tpee.1068581517664" targetNodeId="3068114543317980697" resolveInfo="node" />
            </node>
            <node role="newConceptFQName" roleId="tp1h.3302086321379400332" type="tpee.PlusExpression" typeId="tpee.1068581242875" id="600920621286180446">
              <node role="rightExpression" roleId="tpee.1081773367579" type="tpee.DotExpression" typeId="tpee.1197027756228" id="600920621286180447">
                <node role="operand" roleId="tpee.1197027771414" type="tp1h.RefactoringParameterReference" typeId="tp1h.6895093993902496262" id="600920621286180448">
                  <link role="refactoringParameter" roleId="tp1h.6895093993902496263" targetNodeId="3068114543317980044" resolveInfo="targetConcept" />
                </node>
                <node role="operation" roleId="tpee.1197027833540" type="tp25.SPropertyAccess" typeId="tp25.1138056022639" id="600920621286180449">
                  <link role="property" roleId="tp25.1138056395725" targetNodeId="tpck.1169194664001" resolveInfo="name" />
                </node>
              </node>
              <node role="leftExpression" roleId="tpee.1081773367580" type="tpee.PlusExpression" typeId="tpee.1068581242875" id="600920621286180450">
                <node role="leftExpression" roleId="tpee.1081773367580" type="tpee.DotExpression" typeId="tpee.1197027756228" id="600920621286180451">
                  <node role="operand" roleId="tpee.1197027771414" type="tp25.SemanticDowncastExpression" typeId="tp25.1145404486709" id="600920621286180452">
                    <node role="leftExpression" roleId="tp25.1145404616321" type="tpee.DotExpression" typeId="tpee.1197027756228" id="600920621286180453">
                      <node role="operand" roleId="tpee.1197027771414" type="tp1h.RefactoringParameterReference" typeId="tp1h.6895093993902496262" id="600920621286180454">
                        <link role="refactoringParameter" roleId="tp1h.6895093993902496263" targetNodeId="3068114543317980044" resolveInfo="targetConcept" />
                      </node>
                      <node role="operation" roleId="tpee.1197027833540" type="tp25.Node_GetModelOperation" typeId="tp25.1143234257716" id="600920621286180455" />
                    </node>
                  </node>
                  <node role="operation" roleId="tpee.1197027833540" type="tpee.InstanceMethodCallOperation" typeId="tpee.1202948039474" id="600920621286180456">
                    <link role="baseMethodDeclaration" roleId="tpee.1068499141037" targetNodeId="lkfb.~SModel%dgetSModelFqName()%cjetbrains%dmps%dsmodel%dSModelFqName" resolveInfo="getSModelFqName" />
                  </node>
                </node>
                <node role="rightExpression" roleId="tpee.1081773367579" type="tpee.StringLiteral" typeId="tpee.1070475926800" id="600920621286180457">
                  <property name="value" nameId="tpee.1070475926801" value="." />
                </node>
              </node>
            </node>
          </node>
        </node>
        <node role="statement" roleId="tpee.1068581517665" type="tpee.IfStatement" typeId="tpee.1068580123159" id="3068114543317979929">
          <node role="ifTrue" roleId="tpee.1068580123161" type="tpee.StatementList" typeId="tpee.1068580123136" id="3068114543317979930">
            <node role="statement" roleId="tpee.1068581517665" type="tpee.ExpressionStatement" typeId="tpee.1068580123155" id="3068114543317979931">
              <node role="expression" roleId="tpee.1068580123156" type="tp1h.MergeNodeWithAnotherNodeExpression" typeId="tp1h.3242588059496747656" id="3068114543317979932">
                <node role="destination" roleId="tp1h.1199619459779" type="tp1h.RefactoringFieldReference" typeId="tp1h.5497648299878398634" id="2893383476258780763">
                  <link role="baseVariableDeclaration" roleId="tpee.5497648299878491909" targetNodeId="2893383476258745405" resolveInfo="linkToReplace" />
                </node>
                <node role="whatToMove" roleId="tp1h.1199619459778" type="tpee.LocalVariableReference" typeId="tpee.1068581242866" id="3068114543317980703">
                  <link role="variableDeclaration" roleId="tpee.1068581517664" targetNodeId="3068114543317980697" resolveInfo="node" />
                </node>
              </node>
            </node>
          </node>
          <node role="condition" roleId="tpee.1068580123160" type="tpee.DotExpression" typeId="tpee.1197027756228" id="3068114543317979935">
            <node role="operand" roleId="tpee.1197027771414" type="tp1h.RefactoringFieldReference" typeId="tp1h.5497648299878398634" id="2893383476258780762">
              <link role="baseVariableDeclaration" roleId="tpee.5497648299878491909" targetNodeId="2893383476258745405" resolveInfo="linkToReplace" />
            </node>
            <node role="operation" roleId="tpee.1197027833540" type="tp25.Node_IsNotNullOperation" typeId="tp25.1172008320231" id="3068114543317979937" />
          </node>
          <node role="ifFalseStatement" roleId="tpee.1082485599094" type="tpee.BlockStatement" typeId="tpee.1082485599095" id="3068114543317979938">
            <node role="statements" roleId="tpee.1082485599096" type="tpee.StatementList" typeId="tpee.1068580123136" id="3068114543317979939">
              <node role="statement" roleId="tpee.1068581517665" type="tpee.ExpressionStatement" typeId="tpee.1068580123155" id="3068114543317979940">
                <node role="expression" roleId="tpee.1068580123156" type="tp1h.MoveNodeToNodeExpression" typeId="tp1h.1199620589385" id="3068114543317979941">
                  <node role="destination" roleId="tp1h.1199619459779" type="tp1h.RefactoringParameterReference" typeId="tp1h.6895093993902496262" id="3068114543317980208">
                    <link role="refactoringParameter" roleId="tp1h.6895093993902496263" targetNodeId="3068114543317980044" resolveInfo="targetConcept" />
                  </node>
                  <node role="roleInTarget" roleId="tp1h.1199620651934" type="tpee.DotExpression" typeId="tpee.1197027756228" id="3068114543317979944">
                    <node role="operation" roleId="tpee.1197027833540" type="tpee.InstanceMethodCallOperation" typeId="tpee.1202948039474" id="3068114543317979947">
                      <link role="baseMethodDeclaration" roleId="tpee.1068499141037" targetNodeId="lkfb.~SNode%dgetRole_()%cjava%dlang%dString" resolveInfo="getRole_" />
                    </node>
                    <node role="operand" roleId="tpee.1197027771414" type="tp25.SemanticDowncastExpression" typeId="tp25.1145404486709" id="3068114543317980219">
                      <node role="leftExpression" roleId="tp25.1145404616321" type="tpee.LocalVariableReference" typeId="tpee.1068581242866" id="3068114543317980704">
                        <link role="variableDeclaration" roleId="tpee.1068581517664" targetNodeId="3068114543317980697" resolveInfo="node" />
                      </node>
                    </node>
                  </node>
                  <node role="whatToMove" roleId="tp1h.1199619459778" type="tpee.LocalVariableReference" typeId="tpee.1068581242866" id="3068114543317980705">
                    <link role="variableDeclaration" roleId="tpee.1068581517664" targetNodeId="3068114543317980697" resolveInfo="node" />
                  </node>
                </node>
              </node>
            </node>
          </node>
        </node>
      </node>
    </node>
    <node role="initBlock" roleId="tp1h.5497648299878741976" type="tp1h.InitClause" typeId="tp1h.5497648299878741970" id="3068114543317979893">
      <node role="body" roleId="tpee.1137022507850" type="tpee.StatementList" typeId="tpee.1068580123136" id="3068114543317979894">
        <node role="statement" roleId="tpee.1068581517665" type="tpee.LocalVariableDeclarationStatement" typeId="tpee.1068581242864" id="3068114543317980111">
          <node role="localVariableDeclaration" roleId="tpee.1068581242865" type="tpee.LocalVariableDeclaration" typeId="tpee.1068581242863" id="3068114543317980112">
            <property name="name" nameId="tpck.1169194664001" value="concept" />
            <node role="type" roleId="tpee.5680397130376446158" type="tp25.SNodeType" typeId="tp25.1138055754698" id="3068114543317980113">
              <link role="concept" roleId="tp25.1138405853777" targetNodeId="tpce.1169125787135" resolveInfo="AbstractConceptDeclaration" />
            </node>
          </node>
        </node>
        <node role="statement" roleId="tpee.1068581517665" type="tp4k.ExecuteLightweightCommandStatement" typeId="tp4k.1225441341971" id="3068114543317980092">
          <node role="commandClosureLiteral" roleId="tp4k.1225441160167" type="tp4k.CommandClosureLiteral" typeId="tp4k.1225441216717" id="3068114543317980093">
            <node role="body" roleId="tp2c.1199569916463" type="tpee.StatementList" typeId="tpee.1068580123136" id="3068114543317980094">
              <node role="statement" roleId="tpee.1068581517665" type="tpee.ExpressionStatement" typeId="tpee.1068580123155" id="3068114543317980114">
                <node role="expression" roleId="tpee.1068580123156" type="tpee.AssignmentExpression" typeId="tpee.1068498886294" id="3068114543317980115">
                  <node role="rValue" roleId="tpee.1068498886297" type="tpee.DotExpression" typeId="tpee.1197027756228" id="3068114543317980116">
                    <node role="operand" roleId="tpee.1197027771414" type="tpee.DotExpression" typeId="tpee.1197027756228" id="3068114543317980117">
                      <node role="operand" roleId="tpee.1197027771414" type="tp1h.RefactoringContext_ConceptFunctionParameter" typeId="tp1h.7953996722066256458" id="3068114543317980118" />
                      <node role="operation" roleId="tpee.1197027833540" type="tp1h.NodeOperation" typeId="tp1h.7953996722066252915" id="3068114543317980119" />
                    </node>
                    <node role="operation" roleId="tpee.1197027833540" type="tp25.Node_GetAncestorOperation" typeId="tp25.1171407110247" id="3068114543317980120">
                      <node role="parameter" roleId="tp25.1144104376918" type="tp25.OperationParm_Concept" typeId="tp25.1144101972840" id="3068114543317980121">
                        <node role="conceptArgument" roleId="tp25.1207343664468" type="tp25.RefConcept_Reference" typeId="tp25.1177026924588" id="3068114543317980122">
                          <link role="conceptDeclaration" roleId="tp25.1177026940964" targetNodeId="tpce.1169125787135" resolveInfo="AbstractConceptDeclaration" />
                        </node>
                      </node>
                    </node>
                  </node>
                  <node role="lValue" roleId="tpee.1068498886295" type="tpee.LocalVariableReference" typeId="tpee.1068581242866" id="3068114543317980123">
                    <link role="variableDeclaration" roleId="tpee.1068581517664" targetNodeId="3068114543317980112" resolveInfo="concept" />
                  </node>
                </node>
              </node>
            </node>
          </node>
        </node>
        <node role="statement" roleId="tpee.1068581517665" type="tpee.IfStatement" typeId="tpee.1068580123159" id="3068114543317980126">
          <node role="ifTrue" roleId="tpee.1068580123161" type="tpee.StatementList" typeId="tpee.1068580123136" id="3068114543317980127">
            <node role="statement" roleId="tpee.1068581517665" type="tpee.ReturnStatement" typeId="tpee.1068581242878" id="3068114543317980136">
              <node role="expression" roleId="tpee.1068581517676" type="tpee.BooleanConstant" typeId="tpee.1068580123137" id="3068114543317980138">
                <property name="value" nameId="tpee.1068580123138" value="false" />
              </node>
            </node>
          </node>
          <node role="condition" roleId="tpee.1068580123160" type="tpee.DotExpression" typeId="tpee.1197027756228" id="3068114543317980131">
            <node role="operand" roleId="tpee.1197027771414" type="tpee.LocalVariableReference" typeId="tpee.1068581242866" id="3068114543317980130">
              <link role="variableDeclaration" roleId="tpee.1068581517664" targetNodeId="3068114543317980112" resolveInfo="concept" />
            </node>
            <node role="operation" roleId="tpee.1197027833540" type="tp25.Node_IsNullOperation" typeId="tp25.1171999116870" id="3068114543317980135" />
          </node>
        </node>
        <node role="statement" roleId="tpee.1068581517665" type="tpee.Statement" typeId="tpee.1068580123157" id="3068114543317980125" />
        <node role="statement" roleId="tpee.1068581517665" type="tpee.IfStatement" typeId="tpee.1068580123159" id="2893383476258780644">
          <node role="ifTrue" roleId="tpee.1068580123161" type="tpee.StatementList" typeId="tpee.1068580123136" id="2893383476258780645">
            <node role="statement" roleId="tpee.1068581517665" type="tpee.ReturnStatement" typeId="tpee.1068581242878" id="2893383476258780652">
              <node role="expression" roleId="tpee.1068581517676" type="tpee.BooleanConstant" typeId="tpee.1068580123137" id="2893383476258780654">
                <property name="value" nameId="tpee.1068580123138" value="false" />
              </node>
            </node>
          </node>
          <node role="condition" roleId="tpee.1068580123160" type="tpee.NotExpression" typeId="tpee.1081516740877" id="2893383476258780650">
            <node role="expression" roleId="tpee.1081516765348" type="tp1h.AskExpression" typeId="tp1h.6895093993902311015" id="2893383476258780648">
              <node role="parameter" roleId="tp1h.6895093993902311020" type="tp1h.RefactoringParameterReference" typeId="tp1h.6895093993902496262" id="2893383476258780649">
                <link role="refactoringParameter" roleId="tp1h.6895093993902496263" targetNodeId="3068114543317980044" resolveInfo="targetConcept" />
              </node>
            </node>
          </node>
        </node>
        <node role="statement" roleId="tpee.1068581517665" type="tpee.SingleLineComment" typeId="tpee.6329021646629104954" id="2893383476258780656">
          <node role="commentPart" roleId="tpee.6329021646629175155" type="tpee.TextCommentPart" typeId="tpee.6329021646629104957" id="2893383476258780657">
            <property name="text" nameId="tpee.6329021646629104958" value="check if merge possible" />
          </node>
        </node>
        <node role="statement" roleId="tpee.1068581517665" type="tp4k.ExecuteLightweightCommandStatement" typeId="tp4k.1225441341971" id="2893383476258745390">
          <node role="commandClosureLiteral" roleId="tp4k.1225441160167" type="tp4k.CommandClosureLiteral" typeId="tp4k.1225441216717" id="2893383476258745391">
            <node role="body" roleId="tp2c.1199569916463" type="tpee.StatementList" typeId="tpee.1068580123136" id="2893383476258745392">
              <node role="statement" roleId="tpee.1068581517665" type="tpee.ExpressionStatement" typeId="tpee.1068580123155" id="2893383476258780599">
                <node role="expression" roleId="tpee.1068580123156" type="tpee.AssignmentExpression" typeId="tpee.1068498886294" id="2893383476258780600">
                  <node role="rValue" roleId="tpee.1068498886297" type="tpee.StaticMethodCall" typeId="tpee.1081236700937" id="2893383476258745396">
                    <link role="baseMethodDeclaration" roleId="tpee.1068499141037" targetNodeId="tpcd.1709900160195124941" resolveInfo="findLinkToMerge" />
                    <link role="classConcept" roleId="tpee.1144433194310" targetNodeId="tpcd.5800912818421828062" resolveInfo="RefUtil" />
                    <node role="actualArgument" roleId="tpee.1068499141038" type="tp1h.RefactoringParameterReference" typeId="tp1h.6895093993902496262" id="2893383476258745397">
                      <link role="refactoringParameter" roleId="tp1h.6895093993902496263" targetNodeId="3068114543317980044" resolveInfo="targetConcept" />
                    </node>
                    <node role="actualArgument" roleId="tpee.1068499141038" type="tpee.DotExpression" typeId="tpee.1197027756228" id="2893383476258745398">
                      <node role="operand" roleId="tpee.1197027771414" type="tp1h.RefactoringContext_ConceptFunctionParameter" typeId="tp1h.7953996722066256458" id="2893383476258745399" />
                      <node role="operation" roleId="tpee.1197027833540" type="tp1h.NodeOperation" typeId="tp1h.7953996722066252915" id="2893383476258745400" />
                    </node>
                  </node>
                  <node role="lValue" roleId="tpee.1068498886295" type="tp1h.RefactoringFieldReference" typeId="tp1h.5497648299878398634" id="2893383476258780602">
                    <link role="baseVariableDeclaration" roleId="tpee.5497648299878491909" targetNodeId="2893383476258745405" resolveInfo="linkToReplace" />
                  </node>
                </node>
              </node>
            </node>
          </node>
        </node>
        <node role="statement" roleId="tpee.1068581517665" type="tpee.IfStatement" typeId="tpee.1068580123159" id="2893383476258780718">
          <node role="ifTrue" roleId="tpee.1068580123161" type="tpee.StatementList" typeId="tpee.1068580123136" id="2893383476258780719">
            <node role="statement" roleId="tpee.1068581517665" type="tpee.IfStatement" typeId="tpee.1068580123159" id="600920621286162081">
              <node role="ifTrue" roleId="tpee.1068580123161" type="tpee.StatementList" typeId="tpee.1068580123136" id="600920621286162082">
                <node role="statement" roleId="tpee.1068581517665" type="tpee.ReturnStatement" typeId="tpee.1068581242878" id="600920621286162083">
                  <node role="expression" roleId="tpee.1068581517676" type="tpee.BooleanConstant" typeId="tpee.1068580123137" id="600920621286162084">
                    <property name="value" nameId="tpee.1068580123138" value="false" />
                  </node>
                </node>
              </node>
              <node role="condition" roleId="tpee.1068580123160" type="tpee.NotExpression" typeId="tpee.1081516740877" id="600920621286162085">
                <node role="expression" roleId="tpee.1081516765348" type="tp1h.AskBooleanExpression" typeId="tp1h.4312073247720468747" id="600920621286162086">
                  <link role="parameter" roleId="tp1h.4312073247720715111" targetNodeId="2893383476258734862" resolveInfo="mergeLinks" />
                  <node role="text" roleId="tp1h.4312073247720567558" type="tpee.StringLiteral" typeId="tpee.1070475926800" id="600920621286162087">
                    <property name="value" nameId="tpee.1070475926801" value="Merge to link with the same name?" />
                  </node>
                </node>
              </node>
            </node>
            <node role="statement" roleId="tpee.1068581517665" type="tpee.IfStatement" typeId="tpee.1068580123159" id="2893383476258780749">
              <node role="ifTrue" roleId="tpee.1068580123161" type="tpee.StatementList" typeId="tpee.1068580123136" id="2893383476258780750">
                <node role="statement" roleId="tpee.1068581517665" type="tpee.ExpressionStatement" typeId="tpee.1068580123155" id="2893383476258780756">
                  <node role="expression" roleId="tpee.1068580123156" type="tpee.AssignmentExpression" typeId="tpee.1068498886294" id="2893383476258780758">
                    <node role="rValue" roleId="tpee.1068498886297" type="tpee.NullLiteral" typeId="tpee.1070534058343" id="2893383476258780761" />
                    <node role="lValue" roleId="tpee.1068498886295" type="tp1h.RefactoringFieldReference" typeId="tp1h.5497648299878398634" id="2893383476258780757">
                      <link role="baseVariableDeclaration" roleId="tpee.5497648299878491909" targetNodeId="2893383476258745405" resolveInfo="linkToReplace" />
                    </node>
                  </node>
                </node>
              </node>
              <node role="condition" roleId="tpee.1068580123160" type="tpee.NotExpression" typeId="tpee.1081516740877" id="2893383476258780753">
                <node role="expression" roleId="tpee.1081516765348" type="tp1h.RefactoringParameterReference" typeId="tp1h.6895093993902496262" id="2893383476258780755">
                  <link role="refactoringParameter" roleId="tp1h.6895093993902496263" targetNodeId="2893383476258734862" resolveInfo="mergeLinks" />
                </node>
              </node>
            </node>
          </node>
          <node role="condition" roleId="tpee.1068580123160" type="tpee.DotExpression" typeId="tpee.1197027756228" id="2893383476258780723">
            <node role="operand" roleId="tpee.1197027771414" type="tp1h.RefactoringFieldReference" typeId="tp1h.5497648299878398634" id="2893383476258780722">
              <link role="baseVariableDeclaration" roleId="tpee.5497648299878491909" targetNodeId="2893383476258745405" resolveInfo="linkToReplace" />
            </node>
            <node role="operation" roleId="tpee.1197027833540" type="tp25.Node_IsNotNullOperation" typeId="tp25.1172008320231" id="2893383476258780727" />
          </node>
        </node>
        <node role="statement" roleId="tpee.1068581517665" type="tpee.ReturnStatement" typeId="tpee.1068581242878" id="2893383476258780745">
          <node role="expression" roleId="tpee.1068581517676" type="tpee.BooleanConstant" typeId="tpee.1068580123137" id="2893383476258780747">
            <property name="value" nameId="tpee.1068580123138" value="true" />
          </node>
        </node>
      </node>
    </node>
    <node role="affectedNodesBlock" roleId="tp1h.1347577327951503399" type="tp1h.AffectedNodesClause" typeId="tp1h.1200932465350" id="3068114543317979973">
      <node role="body" roleId="tpee.1137022507850" type="tpee.StatementList" typeId="tpee.1068580123136" id="3068114543317979974">
        <node role="statement" roleId="tpee.1068581517665" type="tpee.ExpressionStatement" typeId="tpee.1068580123155" id="3068114543317979975">
          <node role="expression" roleId="tpee.1068580123156" type="tp3b.ExecuteFindersGetSearchResults" typeId="tp3b.2005690715325995353" id="4567781422731401695">
            <node role="finder" roleId="tp3b.8150507060913099385" type="tp3b.FinderReference" typeId="tp3b.2005690715325995359" id="4567781422731401696">
              <link role="finder" roleId="tp3b.7222148688691763792" targetNodeId="tpci.1198430852441" resolveInfo="NodeAndDescendantsUsages" />
            </node>
            <node role="queryNode" roleId="tp3b.6366407517031970110" type="tpee.DotExpression" typeId="tpee.1197027756228" id="4567781422731401697">
              <node role="operand" roleId="tpee.1197027771414" type="tp1h.RefactoringContext_ConceptFunctionParameter" typeId="tp1h.7953996722066256458" id="4567781422731401698" />
              <node role="operation" roleId="tpee.1197027833540" type="tp1h.NodeOperation" typeId="tp1h.7953996722066252915" id="4567781422731401699" />
            </node>
          </node>
        </node>
      </node>
    </node>
    <node role="updateModelBlock" roleId="tp1h.1347577327951503400" type="tp1h.UpdateModelClause" typeId="tp1h.1189694434958" id="3068114543317979978">
      <node role="body" roleId="tpee.1137022507850" type="tpee.StatementList" typeId="tpee.1068580123136" id="3068114543317979979">
        <node role="statement" roleId="tpee.1068581517665" type="tp1h.UpdateModelByDefaultOperation" typeId="tp1h.1197382578687" id="3068114543317979980" />
      </node>
    </node>
    <node role="modelsToGenerateBlock" roleId="tp1h.616550569928923871" type="tp1h.ModelsToGenerateClause" typeId="tp1h.1682834381185132063" id="3068114543317979981">
      <node role="body" roleId="tpee.1137022507850" type="tpee.StatementList" typeId="tpee.1068580123136" id="3068114543317979982">
        <node role="statement" roleId="tpee.1068581517665" type="tpee.LocalVariableDeclarationStatement" typeId="tpee.1068581242864" id="3068114543317980284">
          <node role="localVariableDeclaration" roleId="tpee.1068581242865" type="tpee.LocalVariableDeclaration" typeId="tpee.1068581242863" id="3068114543317980285">
            <property name="name" nameId="tpck.1169194664001" value="result" />
            <node role="initializer" roleId="tpee.1068431790190" type="tpee.GenericNewExpression" typeId="tpee.1145552977093" id="3068114543317980286">
              <node role="creator" roleId="tpee.1145553007750" type="tp2q.ListCreatorWithInit" typeId="tp2q.1160600644654" id="3068114543317980287">
                <node role="elementType" roleId="tp2q.1237721435807" type="tp25.SModelType" typeId="tp25.1143226024141" id="3068114543317980288" />
              </node>
            </node>
            <node role="type" roleId="tpee.5680397130376446158" type="tp2q.ListType" typeId="tp2q.1151688443754" id="3068114543317980289">
              <node role="elementType" roleId="tp2q.1151688676805" type="tp25.SModelType" typeId="tp25.1143226024141" id="3068114543317980290" />
            </node>
          </node>
        </node>
        <node role="statement" roleId="tpee.1068581517665" type="tpee.Statement" typeId="tpee.1068580123157" id="3068114543317980389" />
        <node role="statement" roleId="tpee.1068581517665" type="tpee.LocalVariableDeclarationStatement" typeId="tpee.1068581242864" id="3068114543317980391">
          <node role="localVariableDeclaration" roleId="tpee.1068581242865" type="tpee.LocalVariableDeclaration" typeId="tpee.1068581242863" id="3068114543317980392">
            <property name="name" nameId="tpck.1169194664001" value="project" />
            <node role="type" roleId="tpee.5680397130376446158" type="tpee.ClassifierType" typeId="tpee.1107535904670" id="3068114543317980393">
              <link role="classifier" roleId="tpee.1107535924139" targetNodeId="27v0.~Project" resolveInfo="Project" />
            </node>
            <node role="initializer" roleId="tpee.1068431790190" type="tpee.DotExpression" typeId="tpee.1197027756228" id="3068114543317980395">
              <node role="operand" roleId="tpee.1197027771414" type="tp1h.RefactoringContext_ConceptFunctionParameter" typeId="tp1h.7953996722066256458" id="3068114543317980396" />
              <node role="operation" roleId="tpee.1197027833540" type="tp1h.MainProjectOperation" typeId="tp1h.8113680833395644310" id="8113680833395857485" />
            </node>
          </node>
        </node>
        <node role="statement" roleId="tpee.1068581517665" type="tpee.LocalVariableDeclarationStatement" typeId="tpee.1068581242864" id="3068114543317980377">
          <node role="localVariableDeclaration" roleId="tpee.1068581242865" type="tpee.LocalVariableDeclaration" typeId="tpee.1068581242863" id="3068114543317980378">
            <property name="name" nameId="tpck.1169194664001" value="sourceLanguage" />
            <node role="type" roleId="tpee.5680397130376446158" type="tpee.ClassifierType" typeId="tpee.1107535904670" id="3068114543317980379">
              <link role="classifier" roleId="tpee.1107535924139" targetNodeId="lkfb.~Language" resolveInfo="Language" />
            </node>
            <node role="initializer" roleId="tpee.1068431790190" type="tpee.StaticMethodCall" typeId="tpee.1081236700937" id="3068114543317980380">
              <link role="classConcept" roleId="tpee.1144433194310" targetNodeId="lkfb.~Language" resolveInfo="Language" />
              <link role="baseMethodDeclaration" roleId="tpee.1068499141037" targetNodeId="lkfb.~Language%dgetLanguageFor(jetbrains%dmps%dsmodel%dSModelDescriptor)%cjetbrains%dmps%dsmodel%dLanguage" resolveInfo="getLanguageFor" />
              <node role="actualArgument" roleId="tpee.1068499141038" type="tpee.DotExpression" typeId="tpee.1197027756228" id="3068114543317980381">
                <node role="operand" roleId="tpee.1197027771414" type="tp25.SemanticDowncastExpression" typeId="tp25.1145404486709" id="3068114543317980382">
                  <node role="leftExpression" roleId="tp25.1145404616321" type="tpee.DotExpression" typeId="tpee.1197027756228" id="3068114543317980383">
                    <node role="operand" roleId="tpee.1197027771414" type="tpee.DotExpression" typeId="tpee.1197027756228" id="3068114543317980384">
                      <node role="operand" roleId="tpee.1197027771414" type="tp1h.RefactoringContext_ConceptFunctionParameter" typeId="tp1h.7953996722066256458" id="3068114543317980385" />
                      <node role="operation" roleId="tpee.1197027833540" type="tp1h.NodeOperation" typeId="tp1h.7953996722066252915" id="3068114543317980386" />
                    </node>
                    <node role="operation" roleId="tpee.1197027833540" type="tp25.Node_GetModelOperation" typeId="tp25.1143234257716" id="3068114543317980387" />
                  </node>
                </node>
                <node role="operation" roleId="tpee.1197027833540" type="tpee.InstanceMethodCallOperation" typeId="tpee.1202948039474" id="3068114543317980388">
                  <link role="baseMethodDeclaration" roleId="tpee.1068499141037" targetNodeId="lkfb.~SModel%dgetModelDescriptor()%cjetbrains%dmps%dsmodel%dSModelDescriptor" resolveInfo="getModelDescriptor" />
                </node>
              </node>
            </node>
          </node>
        </node>
        <node role="statement" roleId="tpee.1068581517665" type="tpee.IfStatement" typeId="tpee.1068580123159" id="3068114543317980304">
          <node role="ifTrue" roleId="tpee.1068580123161" type="tpee.StatementList" typeId="tpee.1068580123136" id="3068114543317980305">
            <node role="statement" roleId="tpee.1068581517665" type="tpee.LocalVariableDeclarationStatement" typeId="tpee.1068581242864" id="3068114543317980306">
              <node role="localVariableDeclaration" roleId="tpee.1068581242865" type="tpee.LocalVariableDeclaration" typeId="tpee.1068581242863" id="3068114543317980307">
                <property name="name" nameId="tpck.1169194664001" value="models" />
                <node role="type" roleId="tpee.5680397130376446158" type="tpee.ClassifierType" typeId="tpee.1107535904670" id="3068114543317980308">
                  <link role="classifier" roleId="tpee.1107535924139" targetNodeId="k7g3.~Map" resolveInfo="Map" />
                  <node role="parameter" roleId="tpee.1109201940907" type="tpee.ClassifierType" typeId="tpee.1107535904670" id="3068114543317980309">
                    <link role="classifier" roleId="tpee.1107535924139" targetNodeId="afxk.~IModule" resolveInfo="IModule" />
                  </node>
                  <node role="parameter" roleId="tpee.1109201940907" type="tpee.ClassifierType" typeId="tpee.1107535904670" id="3068114543317980310">
                    <link role="classifier" roleId="tpee.1107535924139" targetNodeId="k7g3.~List" resolveInfo="List" />
                    <node role="parameter" roleId="tpee.1109201940907" type="tpee.ClassifierType" typeId="tpee.1107535904670" id="3068114543317980311">
                      <link role="classifier" roleId="tpee.1107535924139" targetNodeId="lkfb.~SModel" resolveInfo="SModel" />
                    </node>
                  </node>
                </node>
                <node role="initializer" roleId="tpee.1068431790190" type="tpee.StaticMethodCall" typeId="tpee.1081236700937" id="3068114543317980312">
                  <link role="classConcept" roleId="tpee.1144433194310" targetNodeId="udof.~RefactoringUtil" resolveInfo="RefactoringUtil" />
                  <link role="baseMethodDeclaration" roleId="tpee.1068499141037" targetNodeId="udof.~RefactoringUtil%dgetLanguageAndItsExtendingLanguageModels(com%dintellij%dopenapi%dproject%dProject,jetbrains%dmps%dsmodel%dLanguage)%cjava%dutil%dMap" resolveInfo="getLanguageAndItsExtendingLanguageModels" />
                  <node role="actualArgument" roleId="tpee.1068499141038" type="tpee.LocalVariableReference" typeId="tpee.1068581242866" id="3068114543317980313">
                    <link role="variableDeclaration" roleId="tpee.1068581517664" targetNodeId="3068114543317980392" resolveInfo="project" />
                  </node>
                  <node role="actualArgument" roleId="tpee.1068499141038" type="tpee.LocalVariableReference" typeId="tpee.1068581242866" id="3068114543317980314">
                    <link role="variableDeclaration" roleId="tpee.1068581517664" targetNodeId="3068114543317980378" resolveInfo="sourceLanguage" />
                  </node>
                </node>
              </node>
            </node>
            <node role="statement" roleId="tpee.1068581517665" type="tp2q.ForEachStatement" typeId="tp2q.1153943597977" id="3068114543317980315">
              <node role="variable" roleId="tp2q.1153944400369" type="tp2q.ForEachVariable" typeId="tp2q.1153944193378" id="3068114543317980316">
                <property name="name" nameId="tpck.1169194664001" value="list" />
              </node>
              <node role="inputSequence" roleId="tp2q.1153944424730" type="tpee.DotExpression" typeId="tpee.1197027756228" id="3068114543317980317">
                <node role="operand" roleId="tpee.1197027771414" type="tpee.LocalVariableReference" typeId="tpee.1068581242866" id="3068114543317980318">
                  <link role="variableDeclaration" roleId="tpee.1068581517664" targetNodeId="3068114543317980307" resolveInfo="models" />
                </node>
                <node role="operation" roleId="tpee.1197027833540" type="tpee.InstanceMethodCallOperation" typeId="tpee.1202948039474" id="3068114543317980319">
                  <link role="baseMethodDeclaration" roleId="tpee.1068499141037" targetNodeId="k7g3.~Map%dvalues()%cjava%dutil%dCollection" resolveInfo="values" />
                </node>
              </node>
              <node role="body" roleId="tpee.1154032183016" type="tpee.StatementList" typeId="tpee.1068580123136" id="3068114543317980320">
                <node role="statement" roleId="tpee.1068581517665" type="tpee.ExpressionStatement" typeId="tpee.1068580123155" id="3068114543317980321">
                  <node role="expression" roleId="tpee.1068580123156" type="tpee.DotExpression" typeId="tpee.1197027756228" id="3068114543317980322">
                    <node role="operand" roleId="tpee.1197027771414" type="tpee.LocalVariableReference" typeId="tpee.1068581242866" id="3068114543317980323">
                      <link role="variableDeclaration" roleId="tpee.1068581517664" targetNodeId="3068114543317980285" resolveInfo="result" />
                    </node>
                    <node role="operation" roleId="tpee.1197027833540" type="tp2q.AddAllElementsOperation" typeId="tp2q.1160666733551" id="3068114543317980324">
                      <node role="argument" roleId="tp2q.1160666822012" type="tpee.CastExpression" typeId="tpee.1070534934090" id="3068114543317980325">
                        <node role="expression" roleId="tpee.1070534934092" type="tp2q.ForEachVariableReference" typeId="tp2q.1153944233411" id="3068114543317980326">
                          <link role="variable" roleId="tp2q.1153944258490" targetNodeId="3068114543317980316" resolveInfo="list" />
                        </node>
                        <node role="type" roleId="tpee.1070534934091" type="tp2q.ListType" typeId="tp2q.1151688443754" id="3068114543317980327">
                          <node role="elementType" roleId="tp2q.1151688676805" type="tp25.SModelType" typeId="tp25.1143226024141" id="3068114543317980328" />
                        </node>
                      </node>
                    </node>
                  </node>
                </node>
              </node>
            </node>
          </node>
          <node role="condition" roleId="tpee.1068580123160" type="tpee.NotEqualsExpression" typeId="tpee.1073239437375" id="3068114543317980329">
            <node role="rightExpression" roleId="tpee.1081773367579" type="tpee.NullLiteral" typeId="tpee.1070534058343" id="3068114543317980330" />
            <node role="leftExpression" roleId="tpee.1081773367580" type="tpee.LocalVariableReference" typeId="tpee.1068581242866" id="3068114543317980331">
              <link role="variableDeclaration" roleId="tpee.1068581517664" targetNodeId="3068114543317980378" resolveInfo="sourceLanguage" />
            </node>
          </node>
        </node>
        <node role="statement" roleId="tpee.1068581517665" type="tpee.LocalVariableDeclarationStatement" typeId="tpee.1068581242864" id="3068114543317980401">
          <node role="localVariableDeclaration" roleId="tpee.1068581242865" type="tpee.LocalVariableDeclaration" typeId="tpee.1068581242863" id="3068114543317980402">
            <property name="name" nameId="tpck.1169194664001" value="targetLanguage" />
            <node role="type" roleId="tpee.5680397130376446158" type="tpee.ClassifierType" typeId="tpee.1107535904670" id="3068114543317980403">
              <link role="classifier" roleId="tpee.1107535924139" targetNodeId="lkfb.~Language" resolveInfo="Language" />
            </node>
            <node role="initializer" roleId="tpee.1068431790190" type="tpee.StaticMethodCall" typeId="tpee.1081236700937" id="3068114543317980404">
              <link role="classConcept" roleId="tpee.1144433194310" targetNodeId="lkfb.~Language" resolveInfo="Language" />
              <link role="baseMethodDeclaration" roleId="tpee.1068499141037" targetNodeId="lkfb.~Language%dgetLanguageFor(jetbrains%dmps%dsmodel%dSModelDescriptor)%cjetbrains%dmps%dsmodel%dLanguage" resolveInfo="getLanguageFor" />
              <node role="actualArgument" roleId="tpee.1068499141038" type="tpee.DotExpression" typeId="tpee.1197027756228" id="3068114543317980405">
                <node role="operand" roleId="tpee.1197027771414" type="tp25.SemanticDowncastExpression" typeId="tp25.1145404486709" id="3068114543317980406">
                  <node role="leftExpression" roleId="tp25.1145404616321" type="tpee.DotExpression" typeId="tpee.1197027756228" id="3068114543317980407">
                    <node role="operand" roleId="tpee.1197027771414" type="tp1h.RefactoringParameterReference" typeId="tp1h.6895093993902496262" id="3068114543317980408">
                      <link role="refactoringParameter" roleId="tp1h.6895093993902496263" targetNodeId="3068114543317980044" resolveInfo="targetConcept" />
                    </node>
                    <node role="operation" roleId="tpee.1197027833540" type="tp25.Node_GetModelOperation" typeId="tp25.1143234257716" id="3068114543317980409" />
                  </node>
                </node>
                <node role="operation" roleId="tpee.1197027833540" type="tpee.InstanceMethodCallOperation" typeId="tpee.1202948039474" id="3068114543317980410">
                  <link role="baseMethodDeclaration" roleId="tpee.1068499141037" targetNodeId="lkfb.~SModel%dgetModelDescriptor()%cjetbrains%dmps%dsmodel%dSModelDescriptor" resolveInfo="getModelDescriptor" />
                </node>
              </node>
            </node>
          </node>
        </node>
        <node role="statement" roleId="tpee.1068581517665" type="tpee.IfStatement" typeId="tpee.1068580123159" id="3068114543317980340">
          <node role="ifTrue" roleId="tpee.1068580123161" type="tpee.StatementList" typeId="tpee.1068580123136" id="3068114543317980341">
            <node role="statement" roleId="tpee.1068581517665" type="tpee.LocalVariableDeclarationStatement" typeId="tpee.1068581242864" id="3068114543317980342">
              <node role="localVariableDeclaration" roleId="tpee.1068581242865" type="tpee.LocalVariableDeclaration" typeId="tpee.1068581242863" id="3068114543317980343">
                <property name="name" nameId="tpck.1169194664001" value="models" />
                <node role="type" roleId="tpee.5680397130376446158" type="tpee.ClassifierType" typeId="tpee.1107535904670" id="3068114543317980344">
                  <link role="classifier" roleId="tpee.1107535924139" targetNodeId="k7g3.~Map" resolveInfo="Map" />
                  <node role="parameter" roleId="tpee.1109201940907" type="tpee.ClassifierType" typeId="tpee.1107535904670" id="3068114543317980345">
                    <link role="classifier" roleId="tpee.1107535924139" targetNodeId="afxk.~IModule" resolveInfo="IModule" />
                  </node>
                  <node role="parameter" roleId="tpee.1109201940907" type="tpee.ClassifierType" typeId="tpee.1107535904670" id="3068114543317980346">
                    <link role="classifier" roleId="tpee.1107535924139" targetNodeId="k7g3.~List" resolveInfo="List" />
                    <node role="parameter" roleId="tpee.1109201940907" type="tpee.ClassifierType" typeId="tpee.1107535904670" id="3068114543317980347">
                      <link role="classifier" roleId="tpee.1107535924139" targetNodeId="lkfb.~SModel" resolveInfo="SModel" />
                    </node>
                  </node>
                </node>
                <node role="initializer" roleId="tpee.1068431790190" type="tpee.StaticMethodCall" typeId="tpee.1081236700937" id="3068114543317980348">
                  <link role="classConcept" roleId="tpee.1144433194310" targetNodeId="udof.~RefactoringUtil" resolveInfo="RefactoringUtil" />
                  <link role="baseMethodDeclaration" roleId="tpee.1068499141037" targetNodeId="udof.~RefactoringUtil%dgetLanguageAndItsExtendingLanguageModels(com%dintellij%dopenapi%dproject%dProject,jetbrains%dmps%dsmodel%dLanguage)%cjava%dutil%dMap" resolveInfo="getLanguageAndItsExtendingLanguageModels" />
                  <node role="actualArgument" roleId="tpee.1068499141038" type="tpee.LocalVariableReference" typeId="tpee.1068581242866" id="3068114543317980349">
                    <link role="variableDeclaration" roleId="tpee.1068581517664" targetNodeId="3068114543317980392" resolveInfo="project" />
                  </node>
                  <node role="actualArgument" roleId="tpee.1068499141038" type="tpee.LocalVariableReference" typeId="tpee.1068581242866" id="3068114543317980350">
                    <link role="variableDeclaration" roleId="tpee.1068581517664" targetNodeId="3068114543317980402" resolveInfo="targetLanguage" />
                  </node>
                </node>
              </node>
            </node>
            <node role="statement" roleId="tpee.1068581517665" type="tp2q.ForEachStatement" typeId="tp2q.1153943597977" id="3068114543317980351">
              <node role="variable" roleId="tp2q.1153944400369" type="tp2q.ForEachVariable" typeId="tp2q.1153944193378" id="3068114543317980352">
                <property name="name" nameId="tpck.1169194664001" value="list" />
              </node>
              <node role="inputSequence" roleId="tp2q.1153944424730" type="tpee.DotExpression" typeId="tpee.1197027756228" id="3068114543317980353">
                <node role="operand" roleId="tpee.1197027771414" type="tpee.LocalVariableReference" typeId="tpee.1068581242866" id="3068114543317980354">
                  <link role="variableDeclaration" roleId="tpee.1068581517664" targetNodeId="3068114543317980343" resolveInfo="models" />
                </node>
                <node role="operation" roleId="tpee.1197027833540" type="tpee.InstanceMethodCallOperation" typeId="tpee.1202948039474" id="3068114543317980355">
                  <link role="baseMethodDeclaration" roleId="tpee.1068499141037" targetNodeId="k7g3.~Map%dvalues()%cjava%dutil%dCollection" resolveInfo="values" />
                </node>
              </node>
              <node role="body" roleId="tpee.1154032183016" type="tpee.StatementList" typeId="tpee.1068580123136" id="3068114543317980356">
                <node role="statement" roleId="tpee.1068581517665" type="tpee.ExpressionStatement" typeId="tpee.1068580123155" id="3068114543317980357">
                  <node role="expression" roleId="tpee.1068580123156" type="tpee.DotExpression" typeId="tpee.1197027756228" id="3068114543317980358">
                    <node role="operand" roleId="tpee.1197027771414" type="tpee.LocalVariableReference" typeId="tpee.1068581242866" id="3068114543317980359">
                      <link role="variableDeclaration" roleId="tpee.1068581517664" targetNodeId="3068114543317980285" resolveInfo="result" />
                    </node>
                    <node role="operation" roleId="tpee.1197027833540" type="tp2q.AddAllElementsOperation" typeId="tp2q.1160666733551" id="3068114543317980360">
                      <node role="argument" roleId="tp2q.1160666822012" type="tpee.CastExpression" typeId="tpee.1070534934090" id="3068114543317980361">
                        <node role="expression" roleId="tpee.1070534934092" type="tp2q.ForEachVariableReference" typeId="tp2q.1153944233411" id="3068114543317980362">
                          <link role="variable" roleId="tp2q.1153944258490" targetNodeId="3068114543317980352" resolveInfo="list" />
                        </node>
                        <node role="type" roleId="tpee.1070534934091" type="tp2q.ListType" typeId="tp2q.1151688443754" id="3068114543317980363">
                          <node role="elementType" roleId="tp2q.1151688676805" type="tp25.SModelType" typeId="tp25.1143226024141" id="3068114543317980364" />
                        </node>
                      </node>
                    </node>
                  </node>
                </node>
              </node>
            </node>
          </node>
          <node role="condition" roleId="tpee.1068580123160" type="tpee.NotEqualsExpression" typeId="tpee.1073239437375" id="3068114543317980365">
            <node role="rightExpression" roleId="tpee.1081773367579" type="tpee.NullLiteral" typeId="tpee.1070534058343" id="3068114543317980366" />
            <node role="leftExpression" roleId="tpee.1081773367580" type="tpee.LocalVariableReference" typeId="tpee.1068581242866" id="3068114543317980367">
              <link role="variableDeclaration" roleId="tpee.1068581517664" targetNodeId="3068114543317980402" resolveInfo="targetLanguage" />
            </node>
          </node>
        </node>
        <node role="statement" roleId="tpee.1068581517665" type="tpee.Statement" typeId="tpee.1068580123157" id="3068114543317980411" />
        <node role="statement" roleId="tpee.1068581517665" type="tpee.ReturnStatement" typeId="tpee.1068581242878" id="3068114543317980368">
          <node role="expression" roleId="tpee.1068581517676" type="tpee.LocalVariableReference" typeId="tpee.1068581242866" id="3068114543317980369">
            <link role="variableDeclaration" roleId="tpee.1068581517664" targetNodeId="3068114543317980285" resolveInfo="result" />
          </node>
        </node>
      </node>
    </node>
  </root>
  <root id="3068114543317980424">
    <node role="parameter" roleId="tp1h.6895093993902236376" type="tp1h.RefactoringParameter" typeId="tp1h.6895093993902311012" id="3068114543317980425">
      <property name="name" nameId="tpck.1169194664001" value="targetConcept" />
      <node role="chooser" roleId="tp1h.5497648299878741978" type="tp1h.CustomParameterChooser" typeId="tp1h.5497648299878742029" id="6188135140808824140">
        <node role="entityType" roleId="tp1h.5497648299878979017" type="tp25.SNodeType" typeId="tp25.1138055754698" id="6188135140808824141">
          <link role="concept" roleId="tp25.1138405853777" targetNodeId="tpce.1169125787135" resolveInfo="AbstractConceptDeclaration" />
        </node>
        <node role="mainComponent" roleId="tp1h.5934994956485838241" type="tpee.GenericNewExpression" typeId="tpee.1145552977093" id="6188135140808824142">
          <node role="creator" roleId="tpee.1145553007750" type="tpee.ClassCreator" typeId="tpee.1212685548494" id="6188135140808824143">
            <link role="baseMethodDeclaration" roleId="tpee.1068499141037" targetNodeId="6188135140808769440" resolveInfo="NodeHierarchyChooser" />
            <node role="actualArgument" roleId="tpee.1068499141038" type="tp1h.RefactoringContextExpression" typeId="tp1h.5934994956487113631" id="6188135140808824144" />
          </node>
        </node>
        <node role="commitBlock" roleId="tp1h.5934994956485846034" type="tp1h.CommitClause" typeId="tp1h.5497648299878742031" id="6188135140808824145">
          <node role="body" roleId="tpee.1137022507850" type="tpee.StatementList" typeId="tpee.1068580123136" id="6188135140808824146">
            <node role="statement" roleId="tpee.1068581517665" type="tpee.LocalVariableDeclarationStatement" typeId="tpee.1068581242864" id="6188135140808824147">
              <node role="localVariableDeclaration" roleId="tpee.1068581242865" type="tpee.LocalVariableDeclaration" typeId="tpee.1068581242863" id="6188135140808824148">
                <property name="name" nameId="tpck.1169194664001" value="selectedObject" />
                <node role="type" roleId="tpee.5680397130376446158" type="tp25.SNodeType" typeId="tp25.1138055754698" id="6188135140808824149">
                  <link role="concept" roleId="tp25.1138405853777" targetNodeId="tpce.1169125787135" resolveInfo="AbstractConceptDeclaration" />
                </node>
                <node role="initializer" roleId="tpee.1068431790190" type="tpee.DotExpression" typeId="tpee.1197027756228" id="6188135140808824150">
                  <node role="operand" roleId="tpee.1197027771414" type="tp1h.ComponentExpression" typeId="tp1h.5934994956486307251" id="6188135140808824151" />
                  <node role="operation" roleId="tpee.1197027833540" type="tpee.InstanceMethodCallOperation" typeId="tpee.1202948039474" id="6188135140808824152">
                    <link role="baseMethodDeclaration" roleId="tpee.1068499141037" targetNodeId="6188135140808769473" resolveInfo="getSelectedObject" />
                  </node>
                </node>
              </node>
            </node>
            <node role="statement" roleId="tpee.1068581517665" type="tpee.IfStatement" typeId="tpee.1068580123159" id="6188135140808824153">
              <node role="ifTrue" roleId="tpee.1068580123161" type="tpee.StatementList" typeId="tpee.1068580123136" id="6188135140808824154">
                <node role="statement" roleId="tpee.1068581517665" type="tp1h.ErrorStatement" typeId="tp1h.5934994956485965463" id="6188135140808824155">
                  <node role="error" roleId="tp1h.5934994956485965470" type="tpee.StringLiteral" typeId="tpee.1070475926800" id="6188135140808824156">
                    <property name="value" nameId="tpee.1070475926801" value="target node is not selected" />
                  </node>
                </node>
              </node>
              <node role="condition" roleId="tpee.1068580123160" type="tpee.DotExpression" typeId="tpee.1197027756228" id="6188135140808824157">
                <node role="operand" roleId="tpee.1197027771414" type="tpee.LocalVariableReference" typeId="tpee.1068581242866" id="6188135140808824158">
                  <link role="variableDeclaration" roleId="tpee.1068581517664" targetNodeId="6188135140808824148" resolveInfo="selectedObject" />
                </node>
                <node role="operation" roleId="tpee.1197027833540" type="tp25.Node_IsNullOperation" typeId="tp25.1171999116870" id="6188135140808824159" />
              </node>
            </node>
            <node role="statement" roleId="tpee.1068581517665" type="tp1h.SetValueStatement" typeId="tp1h.5934994956485884215" id="6188135140808824160">
              <node role="value" roleId="tp1h.5934994956485884218" type="tpee.LocalVariableReference" typeId="tpee.1068581242866" id="6188135140808824161">
                <link role="variableDeclaration" roleId="tpee.1068581517664" targetNodeId="6188135140808824148" resolveInfo="selectedObject" />
              </node>
            </node>
          </node>
        </node>
      </node>
    </node>
    <node role="target" roleId="tp1h.6895093993902310998" type="tp1h.NodeTarget" typeId="tp1h.6895093993902310764" id="3068114543317980452">
      <link role="concept" roleId="tp1h.6895093993902310806" targetNodeId="tpce.1071489288299" resolveInfo="PropertyDeclaration" />
    </node>
    <node role="doRefactorBlock" roleId="tp1h.6895093993902236381" type="tp1h.DoRefactorClause" typeId="tp1h.1189694053795" id="3068114543317980453">
      <node role="body" roleId="tpee.1137022507850" type="tpee.StatementList" typeId="tpee.1068580123136" id="3068114543317980454">
        <node role="statement" roleId="tpee.1068581517665" type="tpee.LocalVariableDeclarationStatement" typeId="tpee.1068581242864" id="3068114543317980668">
          <node role="localVariableDeclaration" roleId="tpee.1068581242865" type="tpee.LocalVariableDeclaration" typeId="tpee.1068581242863" id="3068114543317980669">
            <property name="name" nameId="tpck.1169194664001" value="node" />
            <node role="type" roleId="tpee.5680397130376446158" type="tp25.SNodeType" typeId="tp25.1138055754698" id="3068114543317980670">
              <link role="concept" roleId="tp25.1138405853777" targetNodeId="tpce.1071489288299" resolveInfo="PropertyDeclaration" />
            </node>
            <node role="initializer" roleId="tpee.1068431790190" type="tpee.DotExpression" typeId="tpee.1197027756228" id="3068114543317980671">
              <node role="operand" roleId="tpee.1197027771414" type="tp1h.RefactoringContext_ConceptFunctionParameter" typeId="tp1h.7953996722066256458" id="3068114543317980672" />
              <node role="operation" roleId="tpee.1197027833540" type="tp1h.NodeOperation" typeId="tp1h.7953996722066252915" id="3068114543317980673" />
            </node>
          </node>
        </node>
        <node role="statement" roleId="tpee.1068581517665" type="tpee.CommentedStatementsBlock" typeId="tpee.1177326519037" id="3068114543317980455">
          <node role="statement" roleId="tpee.1177326540772" type="tpee.LocalVariableDeclarationStatement" typeId="tpee.1068581242864" id="3068114543317980456">
            <node role="localVariableDeclaration" roleId="tpee.1068581242865" type="tpee.LocalVariableDeclaration" typeId="tpee.1068581242863" id="3068114543317980457">
              <property name="name" nameId="tpck.1169194664001" value="linkToReplace" />
              <node role="type" roleId="tpee.5680397130376446158" type="tp25.SNodeType" typeId="tp25.1138055754698" id="3068114543317980458">
                <link role="concept" roleId="tp25.1138405853777" targetNodeId="tpce.1071489288299" resolveInfo="PropertyDeclaration" />
              </node>
              <node role="initializer" roleId="tpee.1068431790190" type="tpee.StaticMethodCall" typeId="tpee.1081236700937" id="3068114543317980659">
                <link role="baseMethodDeclaration" roleId="tpee.1068499141037" targetNodeId="tpcd.8941943470987180068" resolveInfo="findPropertyToMerge" />
                <link role="classConcept" roleId="tpee.1144433194310" targetNodeId="tpcd.5800912818421828062" resolveInfo="RefUtil" />
                <node role="actualArgument" roleId="tpee.1068499141038" type="tp1h.RefactoringParameterReference" typeId="tp1h.6895093993902496262" id="3068114543317980660">
                  <link role="refactoringParameter" roleId="tp1h.6895093993902496263" targetNodeId="3068114543317980425" resolveInfo="targetConcept" />
                </node>
                <node role="actualArgument" roleId="tpee.1068499141038" type="tpee.LocalVariableReference" typeId="tpee.1068581242866" id="3068114543317980674">
                  <link role="variableDeclaration" roleId="tpee.1068581517664" targetNodeId="3068114543317980669" resolveInfo="node" />
                </node>
              </node>
            </node>
          </node>
          <node role="statement" roleId="tpee.1177326540772" type="tpee.IfStatement" typeId="tpee.1068580123159" id="3068114543317980464">
            <node role="ifTrue" roleId="tpee.1068580123161" type="tpee.StatementList" typeId="tpee.1068580123136" id="3068114543317980465">
              <node role="statement" roleId="tpee.1068581517665" type="tpee.ExpressionStatement" typeId="tpee.1068580123155" id="3068114543317980466">
                <node role="expression" roleId="tpee.1068580123156" type="tp1h.MergeNodeWithAnotherNodeExpression" typeId="tp1h.3242588059496747656" id="3068114543317980467">
                  <node role="destination" roleId="tp1h.1199619459779" type="tpee.LocalVariableReference" typeId="tpee.1068581242866" id="3068114543317980468">
                    <link role="variableDeclaration" roleId="tpee.1068581517664" targetNodeId="3068114543317980457" resolveInfo="linkToReplace" />
                  </node>
                  <node role="whatToMove" roleId="tp1h.1199619459778" type="tpee.LocalVariableReference" typeId="tpee.1068581242866" id="3068114543317980676">
                    <link role="variableDeclaration" roleId="tpee.1068581517664" targetNodeId="3068114543317980669" resolveInfo="node" />
                  </node>
                </node>
              </node>
            </node>
            <node role="condition" roleId="tpee.1068580123160" type="tpee.DotExpression" typeId="tpee.1197027756228" id="3068114543317980472">
              <node role="operand" roleId="tpee.1197027771414" type="tpee.LocalVariableReference" typeId="tpee.1068581242866" id="3068114543317980473">
                <link role="variableDeclaration" roleId="tpee.1068581517664" targetNodeId="3068114543317980457" resolveInfo="linkToReplace" />
              </node>
              <node role="operation" roleId="tpee.1197027833540" type="tp25.Node_IsNotNullOperation" typeId="tp25.1172008320231" id="3068114543317980474" />
            </node>
            <node role="ifFalseStatement" roleId="tpee.1082485599094" type="tpee.BlockStatement" typeId="tpee.1082485599095" id="3068114543317980475">
              <node role="statements" roleId="tpee.1082485599096" type="tpee.StatementList" typeId="tpee.1068580123136" id="3068114543317980476">
                <node role="statement" roleId="tpee.1068581517665" type="tpee.ExpressionStatement" typeId="tpee.1068580123155" id="3068114543317980477">
                  <node role="expression" roleId="tpee.1068580123156" type="tp1h.MoveNodeToNodeExpression" typeId="tp1h.1199620589385" id="3068114543317980478">
                    <node role="destination" roleId="tp1h.1199619459779" type="tp1h.RefactoringParameterReference" typeId="tp1h.6895093993902496262" id="3068114543317980479">
                      <link role="refactoringParameter" roleId="tp1h.6895093993902496263" targetNodeId="3068114543317980425" resolveInfo="targetConcept" />
                    </node>
                    <node role="roleInTarget" roleId="tp1h.1199620651934" type="tpee.DotExpression" typeId="tpee.1197027756228" id="3068114543317980480">
                      <node role="operation" roleId="tpee.1197027833540" type="tpee.InstanceMethodCallOperation" typeId="tpee.1202948039474" id="3068114543317980481">
                        <link role="baseMethodDeclaration" roleId="tpee.1068499141037" targetNodeId="lkfb.~SNode%dgetRole_()%cjava%dlang%dString" resolveInfo="getRole_" />
                      </node>
                      <node role="operand" roleId="tpee.1197027771414" type="tp25.SemanticDowncastExpression" typeId="tp25.1145404486709" id="3068114543317980482">
                        <node role="leftExpression" roleId="tp25.1145404616321" type="tpee.LocalVariableReference" typeId="tpee.1068581242866" id="3068114543317980680">
                          <link role="variableDeclaration" roleId="tpee.1068581517664" targetNodeId="3068114543317980669" resolveInfo="node" />
                        </node>
                      </node>
                    </node>
                    <node role="whatToMove" roleId="tp1h.1199619459778" type="tpee.LocalVariableReference" typeId="tpee.1068581242866" id="3068114543317980678">
                      <link role="variableDeclaration" roleId="tpee.1068581517664" targetNodeId="3068114543317980669" resolveInfo="node" />
                    </node>
                  </node>
                </node>
              </node>
            </node>
          </node>
        </node>
        <node role="statement" roleId="tpee.1068581517665" type="tpee.ExpressionStatement" typeId="tpee.1068580123155" id="3068114543317980489">
          <node role="expression" roleId="tpee.1068580123156" type="tp1h.MoveNodeToNodeExpression" typeId="tp1h.1199620589385" id="3068114543317980490">
            <node role="destination" roleId="tp1h.1199619459779" type="tp1h.RefactoringParameterReference" typeId="tp1h.6895093993902496262" id="3068114543317980491">
              <link role="refactoringParameter" roleId="tp1h.6895093993902496263" targetNodeId="3068114543317980425" resolveInfo="targetConcept" />
            </node>
            <node role="roleInTarget" roleId="tp1h.1199620651934" type="tpee.DotExpression" typeId="tpee.1197027756228" id="3068114543317980492">
              <node role="operand" roleId="tpee.1197027771414" type="tp25.SemanticDowncastExpression" typeId="tp25.1145404486709" id="3068114543317980493">
                <node role="leftExpression" roleId="tp25.1145404616321" type="tpee.LocalVariableReference" typeId="tpee.1068581242866" id="3068114543317980686">
                  <link role="variableDeclaration" roleId="tpee.1068581517664" targetNodeId="3068114543317980669" resolveInfo="node" />
                </node>
              </node>
              <node role="operation" roleId="tpee.1197027833540" type="tpee.InstanceMethodCallOperation" typeId="tpee.1202948039474" id="3068114543317980497">
                <link role="baseMethodDeclaration" roleId="tpee.1068499141037" targetNodeId="lkfb.~SNode%dgetRole_()%cjava%dlang%dString" resolveInfo="getRole_" />
              </node>
            </node>
            <node role="whatToMove" roleId="tp1h.1199619459778" type="tpee.LocalVariableReference" typeId="tpee.1068581242866" id="3068114543317980684">
              <link role="variableDeclaration" roleId="tpee.1068581517664" targetNodeId="3068114543317980669" resolveInfo="node" />
            </node>
          </node>
        </node>
        <node role="statement" roleId="tpee.1068581517665" type="tpee.ExpressionStatement" typeId="tpee.1068580123155" id="3068114543317980501">
          <node role="expression" roleId="tpee.1068580123156" type="tp1h.ChangeFeatureNameExpression" typeId="tp1h.3302086321379400330" id="3068114543317980502">
            <node role="newFeatureName" roleId="tp1h.3302086321379400333" type="tpee.DotExpression" typeId="tpee.1197027756228" id="3068114543317980503">
              <node role="operand" roleId="tpee.1197027771414" type="tpee.LocalVariableReference" typeId="tpee.1068581242866" id="3068114543317980682">
                <link role="variableDeclaration" roleId="tpee.1068581517664" targetNodeId="3068114543317980669" resolveInfo="node" />
              </node>
              <node role="operation" roleId="tpee.1197027833540" type="tp25.SPropertyAccess" typeId="tp25.1138056022639" id="3068114543317980695">
                <link role="property" roleId="tp25.1138056395725" targetNodeId="tpck.1169194664001" resolveInfo="name" />
              </node>
            </node>
            <node role="feature" roleId="tp1h.3302086321379400331" type="tpee.LocalVariableReference" typeId="tpee.1068581242866" id="3068114543317980688">
              <link role="variableDeclaration" roleId="tpee.1068581517664" targetNodeId="3068114543317980669" resolveInfo="node" />
            </node>
            <node role="newConceptFQName" roleId="tp1h.3302086321379400332" type="tpee.PlusExpression" typeId="tpee.1068581242875" id="3068114543317980511">
              <node role="rightExpression" roleId="tpee.1081773367579" type="tpee.DotExpression" typeId="tpee.1197027756228" id="3068114543317980512">
                <node role="operand" roleId="tpee.1197027771414" type="tp1h.RefactoringParameterReference" typeId="tp1h.6895093993902496262" id="3068114543317980513">
                  <link role="refactoringParameter" roleId="tp1h.6895093993902496263" targetNodeId="3068114543317980425" resolveInfo="targetConcept" />
                </node>
                <node role="operation" roleId="tpee.1197027833540" type="tp25.SPropertyAccess" typeId="tp25.1138056022639" id="3068114543317980514">
                  <link role="property" roleId="tp25.1138056395725" targetNodeId="tpck.1169194664001" resolveInfo="name" />
                </node>
              </node>
              <node role="leftExpression" roleId="tpee.1081773367580" type="tpee.PlusExpression" typeId="tpee.1068581242875" id="3068114543317980515">
                <node role="leftExpression" roleId="tpee.1081773367580" type="tpee.DotExpression" typeId="tpee.1197027756228" id="3068114543317980516">
                  <node role="operand" roleId="tpee.1197027771414" type="tp25.SemanticDowncastExpression" typeId="tp25.1145404486709" id="3068114543317980517">
                    <node role="leftExpression" roleId="tp25.1145404616321" type="tpee.DotExpression" typeId="tpee.1197027756228" id="3068114543317980518">
                      <node role="operand" roleId="tpee.1197027771414" type="tp1h.RefactoringParameterReference" typeId="tp1h.6895093993902496262" id="3068114543317980519">
                        <link role="refactoringParameter" roleId="tp1h.6895093993902496263" targetNodeId="3068114543317980425" resolveInfo="targetConcept" />
                      </node>
                      <node role="operation" roleId="tpee.1197027833540" type="tp25.Node_GetModelOperation" typeId="tp25.1143234257716" id="3068114543317980520" />
                    </node>
                  </node>
                  <node role="operation" roleId="tpee.1197027833540" type="tpee.InstanceMethodCallOperation" typeId="tpee.1202948039474" id="3068114543317980521">
                    <link role="baseMethodDeclaration" roleId="tpee.1068499141037" targetNodeId="lkfb.~SModel%dgetSModelFqName()%cjetbrains%dmps%dsmodel%dSModelFqName" resolveInfo="getSModelFqName" />
                  </node>
                </node>
                <node role="rightExpression" roleId="tpee.1081773367579" type="tpee.StringLiteral" typeId="tpee.1070475926800" id="3068114543317980522">
                  <property name="value" nameId="tpee.1070475926801" value="." />
                </node>
              </node>
            </node>
          </node>
        </node>
      </node>
    </node>
    <node role="initBlock" roleId="tp1h.5497648299878741976" type="tp1h.InitClause" typeId="tp1h.5497648299878741970" id="3068114543317980523">
      <node role="body" roleId="tpee.1137022507850" type="tpee.StatementList" typeId="tpee.1068580123136" id="3068114543317980524">
        <node role="statement" roleId="tpee.1068581517665" type="tpee.LocalVariableDeclarationStatement" typeId="tpee.1068581242864" id="3068114543317980525">
          <node role="localVariableDeclaration" roleId="tpee.1068581242865" type="tpee.LocalVariableDeclaration" typeId="tpee.1068581242863" id="3068114543317980526">
            <property name="name" nameId="tpck.1169194664001" value="concept" />
            <node role="type" roleId="tpee.5680397130376446158" type="tp25.SNodeType" typeId="tp25.1138055754698" id="3068114543317980527">
              <link role="concept" roleId="tp25.1138405853777" targetNodeId="tpce.1169125787135" resolveInfo="AbstractConceptDeclaration" />
            </node>
          </node>
        </node>
        <node role="statement" roleId="tpee.1068581517665" type="tp4k.ExecuteLightweightCommandStatement" typeId="tp4k.1225441341971" id="3068114543317980528">
          <node role="commandClosureLiteral" roleId="tp4k.1225441160167" type="tp4k.CommandClosureLiteral" typeId="tp4k.1225441216717" id="3068114543317980529">
            <node role="body" roleId="tp2c.1199569916463" type="tpee.StatementList" typeId="tpee.1068580123136" id="3068114543317980530">
              <node role="statement" roleId="tpee.1068581517665" type="tpee.ExpressionStatement" typeId="tpee.1068580123155" id="3068114543317980531">
                <node role="expression" roleId="tpee.1068580123156" type="tpee.AssignmentExpression" typeId="tpee.1068498886294" id="3068114543317980532">
                  <node role="rValue" roleId="tpee.1068498886297" type="tpee.DotExpression" typeId="tpee.1197027756228" id="3068114543317980533">
                    <node role="operand" roleId="tpee.1197027771414" type="tpee.DotExpression" typeId="tpee.1197027756228" id="3068114543317980534">
                      <node role="operand" roleId="tpee.1197027771414" type="tp1h.RefactoringContext_ConceptFunctionParameter" typeId="tp1h.7953996722066256458" id="3068114543317980535" />
                      <node role="operation" roleId="tpee.1197027833540" type="tp1h.NodeOperation" typeId="tp1h.7953996722066252915" id="3068114543317980536" />
                    </node>
                    <node role="operation" roleId="tpee.1197027833540" type="tp25.Node_GetAncestorOperation" typeId="tp25.1171407110247" id="3068114543317980537">
                      <node role="parameter" roleId="tp25.1144104376918" type="tp25.OperationParm_Concept" typeId="tp25.1144101972840" id="3068114543317980538">
                        <node role="conceptArgument" roleId="tp25.1207343664468" type="tp25.RefConcept_Reference" typeId="tp25.1177026924588" id="3068114543317980539">
                          <link role="conceptDeclaration" roleId="tp25.1177026940964" targetNodeId="tpce.1169125787135" resolveInfo="AbstractConceptDeclaration" />
                        </node>
                      </node>
                    </node>
                  </node>
                  <node role="lValue" roleId="tpee.1068498886295" type="tpee.LocalVariableReference" typeId="tpee.1068581242866" id="3068114543317980540">
                    <link role="variableDeclaration" roleId="tpee.1068581517664" targetNodeId="3068114543317980526" resolveInfo="concept" />
                  </node>
                </node>
              </node>
            </node>
          </node>
        </node>
        <node role="statement" roleId="tpee.1068581517665" type="tpee.IfStatement" typeId="tpee.1068580123159" id="3068114543317980541">
          <node role="ifTrue" roleId="tpee.1068580123161" type="tpee.StatementList" typeId="tpee.1068580123136" id="3068114543317980542">
            <node role="statement" roleId="tpee.1068581517665" type="tpee.ReturnStatement" typeId="tpee.1068581242878" id="3068114543317980543">
              <node role="expression" roleId="tpee.1068581517676" type="tpee.BooleanConstant" typeId="tpee.1068580123137" id="3068114543317980544">
                <property name="value" nameId="tpee.1068580123138" value="false" />
              </node>
            </node>
          </node>
          <node role="condition" roleId="tpee.1068580123160" type="tpee.DotExpression" typeId="tpee.1197027756228" id="3068114543317980545">
            <node role="operand" roleId="tpee.1197027771414" type="tpee.LocalVariableReference" typeId="tpee.1068581242866" id="3068114543317980546">
              <link role="variableDeclaration" roleId="tpee.1068581517664" targetNodeId="3068114543317980526" resolveInfo="concept" />
            </node>
            <node role="operation" roleId="tpee.1197027833540" type="tp25.Node_IsNullOperation" typeId="tp25.1171999116870" id="3068114543317980547" />
          </node>
        </node>
        <node role="statement" roleId="tpee.1068581517665" type="tpee.Statement" typeId="tpee.1068580123157" id="3068114543317980548" />
        <node role="statement" roleId="tpee.1068581517665" type="tpee.ExpressionStatement" typeId="tpee.1068580123155" id="3068114543317980549">
          <node role="expression" roleId="tpee.1068580123156" type="tp1h.AskExpression" typeId="tp1h.6895093993902311015" id="3068114543317980550">
            <node role="parameter" roleId="tp1h.6895093993902311020" type="tp1h.RefactoringParameterReference" typeId="tp1h.6895093993902496262" id="3068114543317980551">
              <link role="refactoringParameter" roleId="tp1h.6895093993902496263" targetNodeId="3068114543317980425" resolveInfo="targetConcept" />
            </node>
          </node>
        </node>
      </node>
    </node>
    <node role="affectedNodesBlock" roleId="tp1h.1347577327951503399" type="tp1h.AffectedNodesClause" typeId="tp1h.1200932465350" id="3068114543317980552">
      <node role="body" roleId="tpee.1137022507850" type="tpee.StatementList" typeId="tpee.1068580123136" id="3068114543317980553">
        <node role="statement" roleId="tpee.1068581517665" type="tpee.ExpressionStatement" typeId="tpee.1068580123155" id="3068114543317980554">
          <node role="expression" roleId="tpee.1068580123156" type="tp3b.ExecuteFindersGetSearchResults" typeId="tp3b.2005690715325995353" id="4567781422731401690">
            <node role="finder" roleId="tp3b.8150507060913099385" type="tp3b.FinderReference" typeId="tp3b.2005690715325995359" id="4567781422731401691">
              <link role="finder" roleId="tp3b.7222148688691763792" targetNodeId="tpci.1198430852441" resolveInfo="NodeAndDescendantsUsages" />
            </node>
            <node role="queryNode" roleId="tp3b.6366407517031970110" type="tpee.DotExpression" typeId="tpee.1197027756228" id="4567781422731401692">
              <node role="operand" roleId="tpee.1197027771414" type="tp1h.RefactoringContext_ConceptFunctionParameter" typeId="tp1h.7953996722066256458" id="4567781422731401693" />
              <node role="operation" roleId="tpee.1197027833540" type="tp1h.NodeOperation" typeId="tp1h.7953996722066252915" id="4567781422731401694" />
            </node>
          </node>
        </node>
      </node>
    </node>
    <node role="updateModelBlock" roleId="tp1h.1347577327951503400" type="tp1h.UpdateModelClause" typeId="tp1h.1189694434958" id="3068114543317980557">
      <node role="body" roleId="tpee.1137022507850" type="tpee.StatementList" typeId="tpee.1068580123136" id="3068114543317980558">
        <node role="statement" roleId="tpee.1068581517665" type="tp1h.UpdateModelByDefaultOperation" typeId="tp1h.1197382578687" id="3068114543317980559" />
      </node>
    </node>
    <node role="modelsToGenerateBlock" roleId="tp1h.616550569928923871" type="tp1h.ModelsToGenerateClause" typeId="tp1h.1682834381185132063" id="3068114543317980560">
      <node role="body" roleId="tpee.1137022507850" type="tpee.StatementList" typeId="tpee.1068580123136" id="3068114543317980561">
        <node role="statement" roleId="tpee.1068581517665" type="tpee.LocalVariableDeclarationStatement" typeId="tpee.1068581242864" id="3068114543317980562">
          <node role="localVariableDeclaration" roleId="tpee.1068581242865" type="tpee.LocalVariableDeclaration" typeId="tpee.1068581242863" id="3068114543317980563">
            <property name="name" nameId="tpck.1169194664001" value="result" />
            <node role="initializer" roleId="tpee.1068431790190" type="tpee.GenericNewExpression" typeId="tpee.1145552977093" id="3068114543317980564">
              <node role="creator" roleId="tpee.1145553007750" type="tp2q.ListCreatorWithInit" typeId="tp2q.1160600644654" id="3068114543317980565">
                <node role="elementType" roleId="tp2q.1237721435807" type="tp25.SModelType" typeId="tp25.1143226024141" id="3068114543317980566" />
              </node>
            </node>
            <node role="type" roleId="tpee.5680397130376446158" type="tp2q.ListType" typeId="tp2q.1151688443754" id="3068114543317980567">
              <node role="elementType" roleId="tp2q.1151688676805" type="tp25.SModelType" typeId="tp25.1143226024141" id="3068114543317980568" />
            </node>
          </node>
        </node>
        <node role="statement" roleId="tpee.1068581517665" type="tpee.Statement" typeId="tpee.1068580123157" id="3068114543317980569" />
        <node role="statement" roleId="tpee.1068581517665" type="tpee.LocalVariableDeclarationStatement" typeId="tpee.1068581242864" id="3068114543317980570">
          <node role="localVariableDeclaration" roleId="tpee.1068581242865" type="tpee.LocalVariableDeclaration" typeId="tpee.1068581242863" id="3068114543317980571">
            <property name="name" nameId="tpck.1169194664001" value="project" />
            <node role="type" roleId="tpee.5680397130376446158" type="tpee.ClassifierType" typeId="tpee.1107535904670" id="3068114543317980572">
              <link role="classifier" roleId="tpee.1107535924139" targetNodeId="27v0.~Project" resolveInfo="Project" />
            </node>
            <node role="initializer" roleId="tpee.1068431790190" type="tpee.DotExpression" typeId="tpee.1197027756228" id="3068114543317980574">
              <node role="operand" roleId="tpee.1197027771414" type="tp1h.RefactoringContext_ConceptFunctionParameter" typeId="tp1h.7953996722066256458" id="3068114543317980575" />
              <node role="operation" roleId="tpee.1197027833540" type="tp1h.MainProjectOperation" typeId="tp1h.8113680833395644310" id="8113680833395857486" />
            </node>
          </node>
        </node>
        <node role="statement" roleId="tpee.1068581517665" type="tpee.LocalVariableDeclarationStatement" typeId="tpee.1068581242864" id="3068114543317980578">
          <node role="localVariableDeclaration" roleId="tpee.1068581242865" type="tpee.LocalVariableDeclaration" typeId="tpee.1068581242863" id="3068114543317980579">
            <property name="name" nameId="tpck.1169194664001" value="sourceLanguage" />
            <node role="type" roleId="tpee.5680397130376446158" type="tpee.ClassifierType" typeId="tpee.1107535904670" id="3068114543317980580">
              <link role="classifier" roleId="tpee.1107535924139" targetNodeId="lkfb.~Language" resolveInfo="Language" />
            </node>
            <node role="initializer" roleId="tpee.1068431790190" type="tpee.StaticMethodCall" typeId="tpee.1081236700937" id="3068114543317980581">
              <link role="classConcept" roleId="tpee.1144433194310" targetNodeId="lkfb.~Language" resolveInfo="Language" />
              <link role="baseMethodDeclaration" roleId="tpee.1068499141037" targetNodeId="lkfb.~Language%dgetLanguageFor(jetbrains%dmps%dsmodel%dSModelDescriptor)%cjetbrains%dmps%dsmodel%dLanguage" resolveInfo="getLanguageFor" />
              <node role="actualArgument" roleId="tpee.1068499141038" type="tpee.DotExpression" typeId="tpee.1197027756228" id="3068114543317980582">
                <node role="operand" roleId="tpee.1197027771414" type="tp25.SemanticDowncastExpression" typeId="tp25.1145404486709" id="3068114543317980583">
                  <node role="leftExpression" roleId="tp25.1145404616321" type="tpee.DotExpression" typeId="tpee.1197027756228" id="3068114543317980584">
                    <node role="operand" roleId="tpee.1197027771414" type="tpee.DotExpression" typeId="tpee.1197027756228" id="3068114543317980585">
                      <node role="operand" roleId="tpee.1197027771414" type="tp1h.RefactoringContext_ConceptFunctionParameter" typeId="tp1h.7953996722066256458" id="3068114543317980586" />
                      <node role="operation" roleId="tpee.1197027833540" type="tp1h.NodeOperation" typeId="tp1h.7953996722066252915" id="3068114543317980587" />
                    </node>
                    <node role="operation" roleId="tpee.1197027833540" type="tp25.Node_GetModelOperation" typeId="tp25.1143234257716" id="3068114543317980588" />
                  </node>
                </node>
                <node role="operation" roleId="tpee.1197027833540" type="tpee.InstanceMethodCallOperation" typeId="tpee.1202948039474" id="3068114543317980589">
                  <link role="baseMethodDeclaration" roleId="tpee.1068499141037" targetNodeId="lkfb.~SModel%dgetModelDescriptor()%cjetbrains%dmps%dsmodel%dSModelDescriptor" resolveInfo="getModelDescriptor" />
                </node>
              </node>
            </node>
          </node>
        </node>
        <node role="statement" roleId="tpee.1068581517665" type="tpee.IfStatement" typeId="tpee.1068580123159" id="3068114543317980590">
          <node role="ifTrue" roleId="tpee.1068580123161" type="tpee.StatementList" typeId="tpee.1068580123136" id="3068114543317980591">
            <node role="statement" roleId="tpee.1068581517665" type="tpee.LocalVariableDeclarationStatement" typeId="tpee.1068581242864" id="3068114543317980592">
              <node role="localVariableDeclaration" roleId="tpee.1068581242865" type="tpee.LocalVariableDeclaration" typeId="tpee.1068581242863" id="3068114543317980593">
                <property name="name" nameId="tpck.1169194664001" value="models" />
                <node role="type" roleId="tpee.5680397130376446158" type="tpee.ClassifierType" typeId="tpee.1107535904670" id="3068114543317980594">
                  <link role="classifier" roleId="tpee.1107535924139" targetNodeId="k7g3.~Map" resolveInfo="Map" />
                  <node role="parameter" roleId="tpee.1109201940907" type="tpee.ClassifierType" typeId="tpee.1107535904670" id="3068114543317980595">
                    <link role="classifier" roleId="tpee.1107535924139" targetNodeId="afxk.~IModule" resolveInfo="IModule" />
                  </node>
                  <node role="parameter" roleId="tpee.1109201940907" type="tpee.ClassifierType" typeId="tpee.1107535904670" id="3068114543317980596">
                    <link role="classifier" roleId="tpee.1107535924139" targetNodeId="k7g3.~List" resolveInfo="List" />
                    <node role="parameter" roleId="tpee.1109201940907" type="tpee.ClassifierType" typeId="tpee.1107535904670" id="3068114543317980597">
                      <link role="classifier" roleId="tpee.1107535924139" targetNodeId="lkfb.~SModel" resolveInfo="SModel" />
                    </node>
                  </node>
                </node>
                <node role="initializer" roleId="tpee.1068431790190" type="tpee.StaticMethodCall" typeId="tpee.1081236700937" id="3068114543317980598">
                  <link role="classConcept" roleId="tpee.1144433194310" targetNodeId="udof.~RefactoringUtil" resolveInfo="RefactoringUtil" />
                  <link role="baseMethodDeclaration" roleId="tpee.1068499141037" targetNodeId="udof.~RefactoringUtil%dgetLanguageAndItsExtendingLanguageModels(com%dintellij%dopenapi%dproject%dProject,jetbrains%dmps%dsmodel%dLanguage)%cjava%dutil%dMap" resolveInfo="getLanguageAndItsExtendingLanguageModels" />
                  <node role="actualArgument" roleId="tpee.1068499141038" type="tpee.LocalVariableReference" typeId="tpee.1068581242866" id="3068114543317980599">
                    <link role="variableDeclaration" roleId="tpee.1068581517664" targetNodeId="3068114543317980571" resolveInfo="project" />
                  </node>
                  <node role="actualArgument" roleId="tpee.1068499141038" type="tpee.LocalVariableReference" typeId="tpee.1068581242866" id="3068114543317980600">
                    <link role="variableDeclaration" roleId="tpee.1068581517664" targetNodeId="3068114543317980579" resolveInfo="sourceLanguage" />
                  </node>
                </node>
              </node>
            </node>
            <node role="statement" roleId="tpee.1068581517665" type="tp2q.ForEachStatement" typeId="tp2q.1153943597977" id="3068114543317980601">
              <node role="variable" roleId="tp2q.1153944400369" type="tp2q.ForEachVariable" typeId="tp2q.1153944193378" id="3068114543317980602">
                <property name="name" nameId="tpck.1169194664001" value="list" />
              </node>
              <node role="inputSequence" roleId="tp2q.1153944424730" type="tpee.DotExpression" typeId="tpee.1197027756228" id="3068114543317980603">
                <node role="operand" roleId="tpee.1197027771414" type="tpee.LocalVariableReference" typeId="tpee.1068581242866" id="3068114543317980604">
                  <link role="variableDeclaration" roleId="tpee.1068581517664" targetNodeId="3068114543317980593" resolveInfo="models" />
                </node>
                <node role="operation" roleId="tpee.1197027833540" type="tpee.InstanceMethodCallOperation" typeId="tpee.1202948039474" id="3068114543317980605">
                  <link role="baseMethodDeclaration" roleId="tpee.1068499141037" targetNodeId="k7g3.~Map%dvalues()%cjava%dutil%dCollection" resolveInfo="values" />
                </node>
              </node>
              <node role="body" roleId="tpee.1154032183016" type="tpee.StatementList" typeId="tpee.1068580123136" id="3068114543317980606">
                <node role="statement" roleId="tpee.1068581517665" type="tpee.ExpressionStatement" typeId="tpee.1068580123155" id="3068114543317980607">
                  <node role="expression" roleId="tpee.1068580123156" type="tpee.DotExpression" typeId="tpee.1197027756228" id="3068114543317980608">
                    <node role="operand" roleId="tpee.1197027771414" type="tpee.LocalVariableReference" typeId="tpee.1068581242866" id="3068114543317980609">
                      <link role="variableDeclaration" roleId="tpee.1068581517664" targetNodeId="3068114543317980563" resolveInfo="result" />
                    </node>
                    <node role="operation" roleId="tpee.1197027833540" type="tp2q.AddAllElementsOperation" typeId="tp2q.1160666733551" id="3068114543317980610">
                      <node role="argument" roleId="tp2q.1160666822012" type="tpee.CastExpression" typeId="tpee.1070534934090" id="3068114543317980611">
                        <node role="expression" roleId="tpee.1070534934092" type="tp2q.ForEachVariableReference" typeId="tp2q.1153944233411" id="3068114543317980612">
                          <link role="variable" roleId="tp2q.1153944258490" targetNodeId="3068114543317980602" resolveInfo="list" />
                        </node>
                        <node role="type" roleId="tpee.1070534934091" type="tp2q.ListType" typeId="tp2q.1151688443754" id="3068114543317980613">
                          <node role="elementType" roleId="tp2q.1151688676805" type="tp25.SModelType" typeId="tp25.1143226024141" id="3068114543317980614" />
                        </node>
                      </node>
                    </node>
                  </node>
                </node>
              </node>
            </node>
          </node>
          <node role="condition" roleId="tpee.1068580123160" type="tpee.NotEqualsExpression" typeId="tpee.1073239437375" id="3068114543317980615">
            <node role="rightExpression" roleId="tpee.1081773367579" type="tpee.NullLiteral" typeId="tpee.1070534058343" id="3068114543317980616" />
            <node role="leftExpression" roleId="tpee.1081773367580" type="tpee.LocalVariableReference" typeId="tpee.1068581242866" id="3068114543317980617">
              <link role="variableDeclaration" roleId="tpee.1068581517664" targetNodeId="3068114543317980579" resolveInfo="sourceLanguage" />
            </node>
          </node>
        </node>
        <node role="statement" roleId="tpee.1068581517665" type="tpee.LocalVariableDeclarationStatement" typeId="tpee.1068581242864" id="3068114543317980618">
          <node role="localVariableDeclaration" roleId="tpee.1068581242865" type="tpee.LocalVariableDeclaration" typeId="tpee.1068581242863" id="3068114543317980619">
            <property name="name" nameId="tpck.1169194664001" value="targetLanguage" />
            <node role="type" roleId="tpee.5680397130376446158" type="tpee.ClassifierType" typeId="tpee.1107535904670" id="3068114543317980620">
              <link role="classifier" roleId="tpee.1107535924139" targetNodeId="lkfb.~Language" resolveInfo="Language" />
            </node>
            <node role="initializer" roleId="tpee.1068431790190" type="tpee.StaticMethodCall" typeId="tpee.1081236700937" id="3068114543317980621">
              <link role="classConcept" roleId="tpee.1144433194310" targetNodeId="lkfb.~Language" resolveInfo="Language" />
              <link role="baseMethodDeclaration" roleId="tpee.1068499141037" targetNodeId="lkfb.~Language%dgetLanguageFor(jetbrains%dmps%dsmodel%dSModelDescriptor)%cjetbrains%dmps%dsmodel%dLanguage" resolveInfo="getLanguageFor" />
              <node role="actualArgument" roleId="tpee.1068499141038" type="tpee.DotExpression" typeId="tpee.1197027756228" id="3068114543317980622">
                <node role="operand" roleId="tpee.1197027771414" type="tp25.SemanticDowncastExpression" typeId="tp25.1145404486709" id="3068114543317980623">
                  <node role="leftExpression" roleId="tp25.1145404616321" type="tpee.DotExpression" typeId="tpee.1197027756228" id="3068114543317980624">
                    <node role="operand" roleId="tpee.1197027771414" type="tp1h.RefactoringParameterReference" typeId="tp1h.6895093993902496262" id="3068114543317980625">
                      <link role="refactoringParameter" roleId="tp1h.6895093993902496263" targetNodeId="3068114543317980425" resolveInfo="targetConcept" />
                    </node>
                    <node role="operation" roleId="tpee.1197027833540" type="tp25.Node_GetModelOperation" typeId="tp25.1143234257716" id="3068114543317980626" />
                  </node>
                </node>
                <node role="operation" roleId="tpee.1197027833540" type="tpee.InstanceMethodCallOperation" typeId="tpee.1202948039474" id="3068114543317980627">
                  <link role="baseMethodDeclaration" roleId="tpee.1068499141037" targetNodeId="lkfb.~SModel%dgetModelDescriptor()%cjetbrains%dmps%dsmodel%dSModelDescriptor" resolveInfo="getModelDescriptor" />
                </node>
              </node>
            </node>
          </node>
        </node>
        <node role="statement" roleId="tpee.1068581517665" type="tpee.IfStatement" typeId="tpee.1068580123159" id="3068114543317980628">
          <node role="ifTrue" roleId="tpee.1068580123161" type="tpee.StatementList" typeId="tpee.1068580123136" id="3068114543317980629">
            <node role="statement" roleId="tpee.1068581517665" type="tpee.LocalVariableDeclarationStatement" typeId="tpee.1068581242864" id="3068114543317980630">
              <node role="localVariableDeclaration" roleId="tpee.1068581242865" type="tpee.LocalVariableDeclaration" typeId="tpee.1068581242863" id="3068114543317980631">
                <property name="name" nameId="tpck.1169194664001" value="models" />
                <node role="type" roleId="tpee.5680397130376446158" type="tpee.ClassifierType" typeId="tpee.1107535904670" id="3068114543317980632">
                  <link role="classifier" roleId="tpee.1107535924139" targetNodeId="k7g3.~Map" resolveInfo="Map" />
                  <node role="parameter" roleId="tpee.1109201940907" type="tpee.ClassifierType" typeId="tpee.1107535904670" id="3068114543317980633">
                    <link role="classifier" roleId="tpee.1107535924139" targetNodeId="afxk.~IModule" resolveInfo="IModule" />
                  </node>
                  <node role="parameter" roleId="tpee.1109201940907" type="tpee.ClassifierType" typeId="tpee.1107535904670" id="3068114543317980634">
                    <link role="classifier" roleId="tpee.1107535924139" targetNodeId="k7g3.~List" resolveInfo="List" />
                    <node role="parameter" roleId="tpee.1109201940907" type="tpee.ClassifierType" typeId="tpee.1107535904670" id="3068114543317980635">
                      <link role="classifier" roleId="tpee.1107535924139" targetNodeId="lkfb.~SModel" resolveInfo="SModel" />
                    </node>
                  </node>
                </node>
                <node role="initializer" roleId="tpee.1068431790190" type="tpee.StaticMethodCall" typeId="tpee.1081236700937" id="3068114543317980636">
                  <link role="classConcept" roleId="tpee.1144433194310" targetNodeId="udof.~RefactoringUtil" resolveInfo="RefactoringUtil" />
                  <link role="baseMethodDeclaration" roleId="tpee.1068499141037" targetNodeId="udof.~RefactoringUtil%dgetLanguageAndItsExtendingLanguageModels(com%dintellij%dopenapi%dproject%dProject,jetbrains%dmps%dsmodel%dLanguage)%cjava%dutil%dMap" resolveInfo="getLanguageAndItsExtendingLanguageModels" />
                  <node role="actualArgument" roleId="tpee.1068499141038" type="tpee.LocalVariableReference" typeId="tpee.1068581242866" id="3068114543317980637">
                    <link role="variableDeclaration" roleId="tpee.1068581517664" targetNodeId="3068114543317980571" resolveInfo="project" />
                  </node>
                  <node role="actualArgument" roleId="tpee.1068499141038" type="tpee.LocalVariableReference" typeId="tpee.1068581242866" id="3068114543317980638">
                    <link role="variableDeclaration" roleId="tpee.1068581517664" targetNodeId="3068114543317980619" resolveInfo="targetLanguage" />
                  </node>
                </node>
              </node>
            </node>
            <node role="statement" roleId="tpee.1068581517665" type="tp2q.ForEachStatement" typeId="tp2q.1153943597977" id="3068114543317980639">
              <node role="variable" roleId="tp2q.1153944400369" type="tp2q.ForEachVariable" typeId="tp2q.1153944193378" id="3068114543317980640">
                <property name="name" nameId="tpck.1169194664001" value="list" />
              </node>
              <node role="inputSequence" roleId="tp2q.1153944424730" type="tpee.DotExpression" typeId="tpee.1197027756228" id="3068114543317980641">
                <node role="operand" roleId="tpee.1197027771414" type="tpee.LocalVariableReference" typeId="tpee.1068581242866" id="3068114543317980642">
                  <link role="variableDeclaration" roleId="tpee.1068581517664" targetNodeId="3068114543317980631" resolveInfo="models" />
                </node>
                <node role="operation" roleId="tpee.1197027833540" type="tpee.InstanceMethodCallOperation" typeId="tpee.1202948039474" id="3068114543317980643">
                  <link role="baseMethodDeclaration" roleId="tpee.1068499141037" targetNodeId="k7g3.~Map%dvalues()%cjava%dutil%dCollection" resolveInfo="values" />
                </node>
              </node>
              <node role="body" roleId="tpee.1154032183016" type="tpee.StatementList" typeId="tpee.1068580123136" id="3068114543317980644">
                <node role="statement" roleId="tpee.1068581517665" type="tpee.ExpressionStatement" typeId="tpee.1068580123155" id="3068114543317980645">
                  <node role="expression" roleId="tpee.1068580123156" type="tpee.DotExpression" typeId="tpee.1197027756228" id="3068114543317980646">
                    <node role="operand" roleId="tpee.1197027771414" type="tpee.LocalVariableReference" typeId="tpee.1068581242866" id="3068114543317980647">
                      <link role="variableDeclaration" roleId="tpee.1068581517664" targetNodeId="3068114543317980563" resolveInfo="result" />
                    </node>
                    <node role="operation" roleId="tpee.1197027833540" type="tp2q.AddAllElementsOperation" typeId="tp2q.1160666733551" id="3068114543317980648">
                      <node role="argument" roleId="tp2q.1160666822012" type="tpee.CastExpression" typeId="tpee.1070534934090" id="3068114543317980649">
                        <node role="expression" roleId="tpee.1070534934092" type="tp2q.ForEachVariableReference" typeId="tp2q.1153944233411" id="3068114543317980650">
                          <link role="variable" roleId="tp2q.1153944258490" targetNodeId="3068114543317980640" resolveInfo="list" />
                        </node>
                        <node role="type" roleId="tpee.1070534934091" type="tp2q.ListType" typeId="tp2q.1151688443754" id="3068114543317980651">
                          <node role="elementType" roleId="tp2q.1151688676805" type="tp25.SModelType" typeId="tp25.1143226024141" id="3068114543317980652" />
                        </node>
                      </node>
                    </node>
                  </node>
                </node>
              </node>
            </node>
          </node>
          <node role="condition" roleId="tpee.1068580123160" type="tpee.NotEqualsExpression" typeId="tpee.1073239437375" id="3068114543317980653">
            <node role="rightExpression" roleId="tpee.1081773367579" type="tpee.NullLiteral" typeId="tpee.1070534058343" id="3068114543317980654" />
            <node role="leftExpression" roleId="tpee.1081773367580" type="tpee.LocalVariableReference" typeId="tpee.1068581242866" id="3068114543317980655">
              <link role="variableDeclaration" roleId="tpee.1068581517664" targetNodeId="3068114543317980619" resolveInfo="targetLanguage" />
            </node>
          </node>
        </node>
        <node role="statement" roleId="tpee.1068581517665" type="tpee.Statement" typeId="tpee.1068580123157" id="3068114543317980656" />
        <node role="statement" roleId="tpee.1068581517665" type="tpee.ReturnStatement" typeId="tpee.1068581242878" id="3068114543317980657">
          <node role="expression" roleId="tpee.1068581517676" type="tpee.LocalVariableReference" typeId="tpee.1068581242866" id="3068114543317980658">
            <link role="variableDeclaration" roleId="tpee.1068581517664" targetNodeId="3068114543317980563" resolveInfo="result" />
          </node>
        </node>
      </node>
    </node>
  </root>
  <root id="6188135140808769438">
    <node role="staticInnerClassifiers" roleId="tpee.1178616825527" type="tpee.ClassConcept" typeId="tpee.1068390468198" id="6188135140809447965">
      <property name="name" nameId="tpck.1169194664001" value="MyHierarchyTree" />
      <node role="visibility" roleId="tpee.1178549979242" type="tpee.PublicVisibility" typeId="tpee.1146644602865" id="6188135140809447966" />
      <node role="constructor" roleId="tpee.1068390468201" type="tpee.ConstructorDeclaration" typeId="tpee.1068580123140" id="6188135140809447967">
        <node role="returnType" roleId="tpee.1068580123133" type="tpee.VoidType" typeId="tpee.1068581517677" id="6188135140809447968" />
        <node role="visibility" roleId="tpee.1178549979242" type="tpee.PublicVisibility" typeId="tpee.1146644602865" id="6188135140809447969" />
        <node role="body" roleId="tpee.1068580123135" type="tpee.StatementList" typeId="tpee.1068580123136" id="6188135140809447970">
          <node role="statement" roleId="tpee.1068581517665" type="tpee.SuperConstructorInvocation" typeId="tpee.1070475587102" id="6188135140809479888">
            <link role="baseMethodDeclaration" roleId="tpee.1068499141037" targetNodeId="z9a8.~AbstractHierarchyTree%d&lt;init&gt;(jetbrains%dmps%dide%dhierarchy%dAbstractHierarchyView,java%dlang%dString,boolean)" resolveInfo="AbstractHierarchyTree" />
            <node role="actualArgument" roleId="tpee.1068499141038" type="tpee.NullLiteral" typeId="tpee.1070534058343" id="6188135140809479889" />
            <node role="actualArgument" roleId="tpee.1068499141038" type="tp25.ConceptFqNameRefExpression" typeId="tp25.8339862546319741524" id="8536960582516048670">
              <link role="conceptDeclaration" roleId="tp25.8339862546319741525" targetNodeId="tpck.1133920641626" resolveInfo="BaseConcept" />
            </node>
            <node role="actualArgument" roleId="tpee.1068499141038" type="tpee.BooleanConstant" typeId="tpee.1068580123137" id="6188135140809479894">
              <property name="value" nameId="tpee.1068580123138" value="false" />
            </node>
          </node>
        </node>
      </node>
      <node role="superclass" roleId="tpee.1165602531693" type="tpee.ClassifierType" typeId="tpee.1107535904670" id="6188135140809479883">
        <link role="classifier" roleId="tpee.1107535924139" targetNodeId="z9a8.~AbstractHierarchyTree" resolveInfo="AbstractHierarchyTree" />
      </node>
      <node role="method" roleId="tpee.1107880067339" type="tpee.InstanceMethodDeclaration" typeId="tpee.1068580123165" id="6188135140809514243">
        <property name="name" nameId="tpck.1169194664001" value="setHierarchyNode" />
        <node role="returnType" roleId="tpee.1068580123133" type="tpee.VoidType" typeId="tpee.1068581517677" id="6188135140809514244" />
        <node role="visibility" roleId="tpee.1178549979242" type="tpee.PublicVisibility" typeId="tpee.1146644602865" id="6188135140809514245" />
        <node role="body" roleId="tpee.1068580123135" type="tpee.StatementList" typeId="tpee.1068580123136" id="6188135140809514246">
          <node role="statement" roleId="tpee.1068581517665" type="tpee.ExpressionStatement" typeId="tpee.1068580123155" id="6188135140809514249">
            <node role="expression" roleId="tpee.1068580123156" type="tpee.AssignmentExpression" typeId="tpee.1068498886294" id="6188135140809514253">
              <node role="rValue" roleId="tpee.1068498886297" type="tpee.ParameterReference" typeId="tpee.1068581242874" id="6188135140809514256">
                <link role="variableDeclaration" roleId="tpee.1068581517664" targetNodeId="6188135140809514247" resolveInfo="node" />
              </node>
              <node role="lValue" roleId="tpee.1068498886295" type="tpee.DotExpression" typeId="tpee.1197027756228" id="6188135140809514250">
                <node role="operation" roleId="tpee.1197027833540" type="tpee.FieldReferenceOperation" typeId="tpee.1197029447546" id="6188135140809514251">
                  <link role="fieldDeclaration" roleId="tpee.1197029500499" targetNodeId="z9a8.~AbstractHierarchyTree%dmyHierarchyNode" resolveInfo="myHierarchyNode" />
                </node>
                <node role="operand" roleId="tpee.1197027771414" type="tpee.ThisExpression" typeId="tpee.1070475354124" id="6188135140809514252" />
              </node>
            </node>
          </node>
        </node>
        <node role="parameter" roleId="tpee.1068580123134" type="tpee.ParameterDeclaration" typeId="tpee.1068498886292" id="6188135140809514247">
          <property name="name" nameId="tpck.1169194664001" value="node" />
          <node role="type" roleId="tpee.5680397130376446158" type="tp25.SNodeType" typeId="tp25.1138055754698" id="6188135140809514248" />
        </node>
      </node>
      <node role="method" roleId="tpee.1107880067339" type="tpee.InstanceMethodDeclaration" typeId="tpee.1068580123165" id="6188135140809479895">
        <property name="name" nameId="tpck.1169194664001" value="getDescendants" />
        <node role="visibility" roleId="tpee.1178549979242" type="tpee.ProtectedVisibility" typeId="tpee.1146644641414" id="6188135140809479896" />
        <node role="returnType" roleId="tpee.1068580123133" type="tpee.ClassifierType" typeId="tpee.1107535904670" id="8536960582516048682">
          <link role="classifier" roleId="tpee.1107535924139" targetNodeId="k7g3.~Set" resolveInfo="Set" />
          <node role="parameter" roleId="tpee.1109201940907" type="tpee.ClassifierType" typeId="tpee.1107535904670" id="8536960582516048684">
            <link role="classifier" roleId="tpee.1107535924139" targetNodeId="lkfb.~SNode" resolveInfo="SNode" />
          </node>
        </node>
        <node role="parameter" roleId="tpee.1068580123134" type="tpee.ParameterDeclaration" typeId="tpee.1068498886292" id="6188135140809479899">
          <property name="name" nameId="tpck.1169194664001" value="node" />
          <node role="type" roleId="tpee.5680397130376446158" type="tp25.SNodeType" typeId="tp25.1138055754698" id="8536960582516026096" />
        </node>
        <node role="parameter" roleId="tpee.1068580123134" type="tpee.ParameterDeclaration" typeId="tpee.1068498886292" id="5373778178059754720">
          <property name="name" nameId="tpck.1169194664001" value="visited" />
          <node role="type" roleId="tpee.5680397130376446158" type="tpee.ClassifierType" typeId="tpee.1107535904670" id="5373778178059754722">
            <link role="classifier" roleId="tpee.1107535924139" targetNodeId="k7g3.~Set" resolveInfo="Set" />
            <node role="parameter" roleId="tpee.1109201940907" type="tp25.SNodeType" typeId="tp25.1138055754698" id="8536960582516026097" />
          </node>
        </node>
        <node role="body" roleId="tpee.1068580123135" type="tpee.StatementList" typeId="tpee.1068580123136" id="6188135140809479901">
          <node role="statement" roleId="tpee.1068581517665" type="tpee.ExpressionStatement" typeId="tpee.1068580123155" id="6188135140809517409">
            <node role="expression" roleId="tpee.1068580123156" type="tpee.AssignmentExpression" typeId="tpee.1068498886294" id="6188135140809517410">
              <node role="lValue" roleId="tpee.1068498886295" type="tpee.DotExpression" typeId="tpee.1197027756228" id="6188135140809517411">
                <node role="operand" roleId="tpee.1197027771414" type="tpee.ThisExpression" typeId="tpee.1070475354124" id="6188135140809517412" />
                <node role="operation" roleId="tpee.1197027833540" type="tpee.FieldReferenceOperation" typeId="tpee.1197029447546" id="6188135140809517413">
                  <link role="fieldDeclaration" roleId="tpee.1197029500499" targetNodeId="6188135140809517406" resolveInfo="ancestorsProvider" />
                </node>
              </node>
              <node role="rValue" roleId="tpee.1068498886297" type="tpee.GenericNewExpression" typeId="tpee.1145552977093" id="6188135140809517414">
                <node role="creator" roleId="tpee.1145553007750" type="tpee.ClassCreator" typeId="tpee.1212685548494" id="6188135140809517415">
                  <link role="baseMethodDeclaration" roleId="tpee.1068499141037" targetNodeId="udof.~ConceptAncestorsProvider%d&lt;init&gt;()" resolveInfo="ConceptAncestorsProvider" />
                </node>
              </node>
            </node>
          </node>
          <node role="statement" roleId="tpee.1068581517665" type="tpee.ExpressionStatement" typeId="tpee.1068580123155" id="6188135140809517391">
            <node role="expression" roleId="tpee.1068580123156" type="tpee.DotExpression" typeId="tpee.1197027756228" id="6188135140809517397">
              <node role="operand" roleId="tpee.1197027771414" type="tpee.DotExpression" typeId="tpee.1197027756228" id="6188135140809517416">
                <node role="operand" roleId="tpee.1197027771414" type="tpee.ThisExpression" typeId="tpee.1070475354124" id="6188135140809517417" />
                <node role="operation" roleId="tpee.1197027833540" type="tpee.FieldReferenceOperation" typeId="tpee.1197029447546" id="6188135140809517418">
                  <link role="fieldDeclaration" roleId="tpee.1197029500499" targetNodeId="6188135140809517406" resolveInfo="ancestorsProvider" />
                </node>
              </node>
              <node role="operation" roleId="tpee.1197027833540" type="tpee.InstanceMethodCallOperation" typeId="tpee.1202948039474" id="6188135140809517402">
                <link role="baseMethodDeclaration" roleId="tpee.1068499141037" targetNodeId="udof.~ConceptAncestorsProvider%dgetDescendants(jetbrains%dmps%dsmodel%dSNode)%cjava%dutil%dSet" resolveInfo="getDescendants" />
                <node role="actualArgument" roleId="tpee.1068499141038" type="tpee.ParameterReference" typeId="tpee.1068581242874" id="6188135140809517404">
                  <link role="variableDeclaration" roleId="tpee.1068581517664" targetNodeId="6188135140809479899" resolveInfo="node" />
                </node>
              </node>
            </node>
          </node>
        </node>
      </node>
      <node role="method" roleId="tpee.1107880067339" type="tpee.InstanceMethodDeclaration" typeId="tpee.1068580123165" id="6188135140809479902">
        <property name="name" nameId="tpck.1169194664001" value="getParent" />
        <node role="visibility" roleId="tpee.1178549979242" type="tpee.ProtectedVisibility" typeId="tpee.1146644641414" id="6188135140809479903" />
        <node role="returnType" roleId="tpee.1068580123133" type="tp25.SNodeType" typeId="tp25.1138055754698" id="8536960582516026098" />
        <node role="parameter" roleId="tpee.1068580123134" type="tpee.ParameterDeclaration" typeId="tpee.1068498886292" id="6188135140809479905">
          <property name="name" nameId="tpck.1169194664001" value="node" />
          <node role="type" roleId="tpee.5680397130376446158" type="tp25.SNodeType" typeId="tp25.1138055754698" id="8536960582516026099" />
        </node>
        <node role="body" roleId="tpee.1068580123135" type="tpee.StatementList" typeId="tpee.1068580123136" id="6188135140809479907">
          <node role="statement" roleId="tpee.1068581517665" type="tpee.ExpressionStatement" typeId="tpee.1068580123155" id="6188135140809479921">
            <node role="expression" roleId="tpee.1068580123156" type="tpee.NullLiteral" typeId="tpee.1070534058343" id="6188135140809479922" />
          </node>
        </node>
      </node>
      <node role="method" roleId="tpee.1107880067339" type="tpee.InstanceMethodDeclaration" typeId="tpee.1068580123165" id="6188135140809479908">
        <property name="name" nameId="tpck.1169194664001" value="getParents" />
        <node role="visibility" roleId="tpee.1178549979242" type="tpee.ProtectedVisibility" typeId="tpee.1146644641414" id="6188135140809479909" />
        <node role="returnType" roleId="tpee.1068580123133" type="tpee.ClassifierType" typeId="tpee.1107535904670" id="6188135140809479910">
          <link role="classifier" roleId="tpee.1107535924139" targetNodeId="k7g3.~Set" resolveInfo="Set" />
          <node role="parameter" roleId="tpee.1109201940907" type="tpee.ClassifierType" typeId="tpee.1107535904670" id="8536960582516048678">
            <link role="classifier" roleId="tpee.1107535924139" targetNodeId="lkfb.~SNode" resolveInfo="SNode" />
          </node>
        </node>
        <node role="parameter" roleId="tpee.1068580123134" type="tpee.ParameterDeclaration" typeId="tpee.1068498886292" id="6188135140809479912">
          <property name="name" nameId="tpck.1169194664001" value="node" />
          <node role="type" roleId="tpee.5680397130376446158" type="tp25.SNodeType" typeId="tp25.1138055754698" id="8536960582516026104" />
        </node>
        <node role="parameter" roleId="tpee.1068580123134" type="tpee.ParameterDeclaration" typeId="tpee.1068498886292" id="5373778178059746772">
          <property name="name" nameId="tpck.1169194664001" value="visited" />
          <node role="type" roleId="tpee.5680397130376446158" type="tpee.ClassifierType" typeId="tpee.1107535904670" id="5373778178059754717">
            <link role="classifier" roleId="tpee.1107535924139" targetNodeId="k7g3.~Set" resolveInfo="Set" />
            <node role="parameter" roleId="tpee.1109201940907" type="tp25.SNodeType" typeId="tp25.1138055754698" id="8536960582516026105" />
          </node>
        </node>
        <node role="body" roleId="tpee.1068580123135" type="tpee.StatementList" typeId="tpee.1068580123136" id="6188135140809479914">
          <node role="statement" roleId="tpee.1068581517665" type="tpee.ExpressionStatement" typeId="tpee.1068580123155" id="6188135140809514233">
            <node role="expression" roleId="tpee.1068580123156" type="tpee.GenericNewExpression" typeId="tpee.1145552977093" id="6188135140809479930">
              <node role="creator" roleId="tpee.1145553007750" type="tpee.ClassCreator" typeId="tpee.1212685548494" id="6188135140809514229">
                <link role="baseMethodDeclaration" roleId="tpee.1068499141037" targetNodeId="k7g3.~HashSet%d&lt;init&gt;()" resolveInfo="HashSet" />
                <node role="typeParameter" roleId="tpee.1212687122400" type="tpee.ClassifierType" typeId="tpee.1107535904670" id="8536960582516048680">
                  <link role="classifier" roleId="tpee.1107535924139" targetNodeId="lkfb.~SNode" resolveInfo="SNode" />
                </node>
              </node>
            </node>
          </node>
        </node>
      </node>
      <node role="method" roleId="tpee.1107880067339" type="tpee.InstanceMethodDeclaration" typeId="tpee.1068580123165" id="6188135140809479915">
        <property name="name" nameId="tpck.1169194664001" value="noNodeString" />
        <node role="visibility" roleId="tpee.1178549979242" type="tpee.ProtectedVisibility" typeId="tpee.1146644641414" id="6188135140809479916" />
        <node role="returnType" roleId="tpee.1068580123133" type="tpee.ClassifierType" typeId="tpee.1107535904670" id="6188135140809479917">
          <link role="classifier" roleId="tpee.1107535924139" targetNodeId="e2lb.~String" resolveInfo="String" />
        </node>
        <node role="body" roleId="tpee.1068580123135" type="tpee.StatementList" typeId="tpee.1068580123136" id="6188135140809479918">
          <node role="statement" roleId="tpee.1068581517665" type="tpee.ExpressionStatement" typeId="tpee.1068580123155" id="6188135140809514231">
            <node role="expression" roleId="tpee.1068580123156" type="tpee.StringLiteral" typeId="tpee.1070475926800" id="6188135140809514232">
              <property name="value" nameId="tpee.1070475926801" value="no node" />
            </node>
          </node>
        </node>
      </node>
      <node role="field" roleId="tpee.1068390468199" type="tpee.FieldDeclaration" typeId="tpee.1068390468200" id="6188135140809517406">
        <property name="name" nameId="tpck.1169194664001" value="ancestorsProvider" />
        <node role="visibility" roleId="tpee.1178549979242" type="tpee.PrivateVisibility" typeId="tpee.1146644623116" id="6188135140809517407" />
        <node role="type" roleId="tpee.5680397130376446158" type="tpee.ClassifierType" typeId="tpee.1107535904670" id="6188135140809517408">
          <link role="classifier" roleId="tpee.1107535924139" targetNodeId="udof.~ConceptAncestorsProvider" resolveInfo="ConceptAncestorsProvider" />
        </node>
      </node>
    </node>
    <node role="visibility" roleId="tpee.1178549979242" type="tpee.PublicVisibility" typeId="tpee.1146644602865" id="6188135140808769439" />
    <node role="constructor" roleId="tpee.1068390468201" type="tpee.ConstructorDeclaration" typeId="tpee.1068580123140" id="6188135140808769440">
      <node role="returnType" roleId="tpee.1068580123133" type="tpee.VoidType" typeId="tpee.1068581517677" id="6188135140808769441" />
      <node role="visibility" roleId="tpee.1178549979242" type="tpee.PublicVisibility" typeId="tpee.1146644602865" id="6188135140808769442" />
      <node role="body" roleId="tpee.1068580123135" type="tpee.StatementList" typeId="tpee.1068580123136" id="6188135140808769443">
        <node role="statement" roleId="tpee.1068581517665" type="tpee.SuperConstructorInvocation" typeId="tpee.1070475587102" id="6188135140808769444">
          <link role="baseMethodDeclaration" roleId="tpee.1068499141037" targetNodeId="9e9t.~JBScrollPane%d&lt;init&gt;()" resolveInfo="JBScrollPane" />
        </node>
        <node role="statement" roleId="tpee.1068581517665" type="tpee.ExpressionStatement" typeId="tpee.1068580123155" id="6188135140808769445">
          <node role="expression" roleId="tpee.1068580123156" type="tpee.AssignmentExpression" typeId="tpee.1068498886294" id="6188135140808769446">
            <node role="rValue" roleId="tpee.1068498886297" type="tpee.GenericNewExpression" typeId="tpee.1145552977093" id="6188135140808769447">
              <node role="creator" roleId="tpee.1145553007750" type="tpee.ClassCreator" typeId="tpee.1212685548494" id="5373778178059754812">
                <link role="baseMethodDeclaration" roleId="tpee.1068499141037" targetNodeId="6188135140809447967" resolveInfo="NodeHierarchyChooser.MyHierarchyTree" />
              </node>
            </node>
            <node role="lValue" roleId="tpee.1068498886295" type="tpee.DotExpression" typeId="tpee.1197027756228" id="6188135140808769450">
              <node role="operand" roleId="tpee.1197027771414" type="tpee.ThisExpression" typeId="tpee.1070475354124" id="6188135140808769451" />
              <node role="operation" roleId="tpee.1197027833540" type="tpee.FieldReferenceOperation" typeId="tpee.1197029447546" id="6188135140808769452">
                <link role="fieldDeclaration" roleId="tpee.1197029500499" targetNodeId="6188135140808769526" resolveInfo="myTree" />
              </node>
            </node>
          </node>
        </node>
        <node role="statement" roleId="tpee.1068581517665" type="tp4k.ExecuteLightweightCommandStatement" typeId="tp4k.1225441341971" id="5187166430600698211">
          <node role="commandClosureLiteral" roleId="tp4k.1225441160167" type="tp4k.CommandClosureLiteral" typeId="tp4k.1225441216717" id="5187166430600698212">
            <node role="body" roleId="tp2c.1199569916463" type="tpee.StatementList" typeId="tpee.1068580123136" id="5187166430600698213">
              <node role="statement" roleId="tpee.1068581517665" type="tpee.ExpressionStatement" typeId="tpee.1068580123155" id="5187166430600698216">
                <node role="expression" roleId="tpee.1068580123156" type="tpee.DotExpression" typeId="tpee.1197027756228" id="5187166430600698217">
                  <node role="operand" roleId="tpee.1197027771414" type="tpee.DotExpression" typeId="tpee.1197027756228" id="5187166430600698218">
                    <node role="operation" roleId="tpee.1197027833540" type="tpee.FieldReferenceOperation" typeId="tpee.1197029447546" id="5187166430600698219">
                      <link role="fieldDeclaration" roleId="tpee.1197029500499" targetNodeId="6188135140808769526" resolveInfo="myTree" />
                    </node>
                    <node role="operand" roleId="tpee.1197027771414" type="tpee.ThisExpression" typeId="tpee.1070475354124" id="5187166430600698220" />
                  </node>
                  <node role="operation" roleId="tpee.1197027833540" type="tpee.InstanceMethodCallOperation" typeId="tpee.1202948039474" id="5187166430600698221">
                    <link role="baseMethodDeclaration" roleId="tpee.1068499141037" targetNodeId="6188135140809514243" resolveInfo="setHierarchyNode" />
                    <node role="actualArgument" roleId="tpee.1068499141038" type="tpee.DotExpression" typeId="tpee.1197027756228" id="5187166430600698222">
                      <node role="operand" roleId="tpee.1197027771414" type="tpee.DotExpression" typeId="tpee.1197027756228" id="5187166430600698223">
                        <node role="operand" roleId="tpee.1197027771414" type="tpee.ParameterReference" typeId="tpee.1068581242874" id="5187166430600698224">
                          <link role="variableDeclaration" roleId="tpee.1068581517664" targetNodeId="6188135140808799614" resolveInfo="context" />
                        </node>
                        <node role="operation" roleId="tpee.1197027833540" type="tp1h.NodeOperation" typeId="tp1h.7953996722066252915" id="5187166430600698225" />
                      </node>
                      <node role="operation" roleId="tpee.1197027833540" type="tp25.Node_GetAncestorOperation" typeId="tp25.1171407110247" id="5187166430600698226">
                        <node role="parameter" roleId="tp25.1144104376918" type="tp25.OperationParm_Concept" typeId="tp25.1144101972840" id="5187166430600698227">
                          <node role="conceptArgument" roleId="tp25.1207343664468" type="tp25.RefConcept_Reference" typeId="tp25.1177026924588" id="5187166430600698228">
                            <link role="conceptDeclaration" roleId="tp25.1177026940964" targetNodeId="tpce.1169125787135" resolveInfo="AbstractConceptDeclaration" />
                          </node>
                        </node>
                      </node>
                    </node>
                  </node>
                </node>
              </node>
            </node>
          </node>
        </node>
        <node role="statement" roleId="tpee.1068581517665" type="tpee.ExpressionStatement" typeId="tpee.1068580123155" id="6188135140808769453">
          <node role="expression" roleId="tpee.1068580123156" type="tpee.DotExpression" typeId="tpee.1197027756228" id="6188135140808769454">
            <node role="operation" roleId="tpee.1197027833540" type="tpee.InstanceMethodCallOperation" typeId="tpee.1202948039474" id="6188135140808769455">
              <link role="baseMethodDeclaration" roleId="tpee.1068499141037" targetNodeId="dbrf.~JScrollPane%dsetViewportView(java%dawt%dComponent)%cvoid" resolveInfo="setViewportView" />
              <node role="actualArgument" roleId="tpee.1068499141038" type="tpee.DotExpression" typeId="tpee.1197027756228" id="6188135140808769456">
                <node role="operation" roleId="tpee.1197027833540" type="tpee.FieldReferenceOperation" typeId="tpee.1197029447546" id="6188135140808769457">
                  <link role="fieldDeclaration" roleId="tpee.1197029500499" targetNodeId="6188135140808769526" resolveInfo="myTree" />
                </node>
                <node role="operand" roleId="tpee.1197027771414" type="tpee.ThisExpression" typeId="tpee.1070475354124" id="6188135140808769458" />
              </node>
            </node>
            <node role="operand" roleId="tpee.1197027771414" type="tpee.ThisExpression" typeId="tpee.1070475354124" id="6188135140808769459" />
          </node>
        </node>
        <node role="statement" roleId="tpee.1068581517665" type="tpee.ExpressionStatement" typeId="tpee.1068580123155" id="6188135140808769460">
          <node role="expression" roleId="tpee.1068580123156" type="tpee.StaticMethodCall" typeId="tpee.1081236700937" id="6188135140808769461">
            <link role="baseMethodDeclaration" roleId="tpee.1068499141037" targetNodeId="lnp5.~ThreadUtils%drunInUIThreadNoWait(java%dlang%dRunnable)%cvoid" resolveInfo="runInUIThreadNoWait" />
            <link role="classConcept" roleId="tpee.1144433194310" targetNodeId="lnp5.~ThreadUtils" resolveInfo="ThreadUtils" />
            <node role="actualArgument" roleId="tpee.1068499141038" type="tp2c.ClosureLiteral" typeId="tp2c.1199569711397" id="6188135140808769462">
              <node role="body" roleId="tp2c.1199569916463" type="tpee.StatementList" typeId="tpee.1068580123136" id="6188135140808769463">
                <node role="statement" roleId="tpee.1068581517665" type="tpee.ExpressionStatement" typeId="tpee.1068580123155" id="6188135140808769464">
                  <node role="expression" roleId="tpee.1068580123156" type="tpee.DotExpression" typeId="tpee.1197027756228" id="6188135140808769465">
                    <node role="operand" roleId="tpee.1197027771414" type="tpee.DotExpression" typeId="tpee.1197027756228" id="6188135140808769466">
                      <node role="operation" roleId="tpee.1197027833540" type="tpee.FieldReferenceOperation" typeId="tpee.1197029447546" id="6188135140808769467">
                        <link role="fieldDeclaration" roleId="tpee.1197029500499" targetNodeId="6188135140808769526" resolveInfo="myTree" />
                      </node>
                      <node role="operand" roleId="tpee.1197027771414" type="tpee.ThisExpression" typeId="tpee.1070475354124" id="6188135140808769468" />
                    </node>
                    <node role="operation" roleId="tpee.1197027833540" type="tpee.InstanceMethodCallOperation" typeId="tpee.1202948039474" id="6188135140808769469">
                      <link role="baseMethodDeclaration" roleId="tpee.1068499141037" targetNodeId="zpm1.~MPSTree%drebuildNow()%cvoid" resolveInfo="rebuildNow" />
                    </node>
                  </node>
                </node>
              </node>
            </node>
          </node>
        </node>
      </node>
      <node role="parameter" roleId="tpee.1068580123134" type="tpee.ParameterDeclaration" typeId="tpee.1068498886292" id="6188135140808799614">
        <property name="name" nameId="tpck.1169194664001" value="context" />
        <property name="isFinal" nameId="tpee.1176718929932" value="true" />
        <node role="type" roleId="tpee.5680397130376446158" type="tp1h.ContextType" typeId="tp1h.7953996722066536522" id="6188135140808823990" />
      </node>
    </node>
    <node role="superclass" roleId="tpee.1165602531693" type="tpee.ClassifierType" typeId="tpee.1107535904670" id="2367479761865211528">
      <link role="classifier" roleId="tpee.1107535924139" targetNodeId="9e9t.~JBScrollPane" resolveInfo="JBScrollPane" />
    </node>
    <node role="method" roleId="tpee.1107880067339" type="tpee.InstanceMethodDeclaration" typeId="tpee.1068580123165" id="6188135140808769473">
      <property name="name" nameId="tpck.1169194664001" value="getSelectedObject" />
      <node role="returnType" roleId="tpee.1068580123133" type="tp25.SNodeType" typeId="tp25.1138055754698" id="6188135140808824138">
        <link role="concept" roleId="tp25.1138405853777" targetNodeId="tpce.1169125787135" resolveInfo="AbstractConceptDeclaration" />
      </node>
      <node role="body" roleId="tpee.1068580123135" type="tpee.StatementList" typeId="tpee.1068580123136" id="6188135140808769475">
        <node role="statement" roleId="tpee.1068581517665" type="tpee.LocalVariableDeclarationStatement" typeId="tpee.1068581242864" id="5278386773476806956">
          <node role="localVariableDeclaration" roleId="tpee.1068581242865" type="tpee.LocalVariableDeclaration" typeId="tpee.1068581242863" id="5278386773476806957">
            <property name="name" nameId="tpck.1169194664001" value="treeNode" />
            <node role="type" roleId="tpee.5680397130376446158" type="tpee.ClassifierType" typeId="tpee.1107535904670" id="5278386773476806958">
              <link role="classifier" roleId="tpee.1107535924139" targetNodeId="z9a8.~ChildHierarchyTreeNode" resolveInfo="ChildHierarchyTreeNode" />
            </node>
            <node role="initializer" roleId="tpee.1068431790190" type="tpee.CastExpression" typeId="tpee.1070534934090" id="5278386773476806959">
              <node role="expression" roleId="tpee.1070534934092" type="tpee.DotExpression" typeId="tpee.1197027756228" id="5278386773476806963">
                <node role="operand" roleId="tpee.1197027771414" type="tpee.DotExpression" typeId="tpee.1197027756228" id="5278386773476806964">
                  <node role="operand" roleId="tpee.1197027771414" type="tpee.LocalInstanceFieldReference" typeId="tpee.7785501532031639928" id="5278386773476806980">
                    <link role="variableDeclaration" roleId="tpee.1068581517664" targetNodeId="6188135140808769526" resolveInfo="myTree" />
                  </node>
                  <node role="operation" roleId="tpee.1197027833540" type="tpee.InstanceMethodCallOperation" typeId="tpee.1202948039474" id="5278386773476806968">
                    <link role="baseMethodDeclaration" roleId="tpee.1068499141037" targetNodeId="dbrf.~JTree%dgetSelectionPath()%cjavax%dswing%dtree%dTreePath" resolveInfo="getSelectionPath" />
                  </node>
                </node>
                <node role="operation" roleId="tpee.1197027833540" type="tpee.InstanceMethodCallOperation" typeId="tpee.1202948039474" id="5278386773476806969">
                  <link role="baseMethodDeclaration" roleId="tpee.1068499141037" targetNodeId="osf5.~TreePath%dgetLastPathComponent()%cjava%dlang%dObject" resolveInfo="getLastPathComponent" />
                </node>
              </node>
              <node role="type" roleId="tpee.1070534934091" type="tpee.ClassifierType" typeId="tpee.1107535904670" id="5278386773476806961">
                <link role="classifier" roleId="tpee.1107535924139" targetNodeId="z9a8.~ChildHierarchyTreeNode" resolveInfo="ChildHierarchyTreeNode" />
              </node>
            </node>
          </node>
        </node>
        <node role="statement" roleId="tpee.1068581517665" type="tpee.IfStatement" typeId="tpee.1068580123159" id="5278386773476806924">
          <node role="ifTrue" roleId="tpee.1068580123161" type="tpee.StatementList" typeId="tpee.1068580123136" id="5278386773476806925">
            <node role="statement" roleId="tpee.1068581517665" type="tpee.ReturnStatement" typeId="tpee.1068581242878" id="5278386773476806933">
              <node role="expression" roleId="tpee.1068581517676" type="tpee.NullLiteral" typeId="tpee.1070534058343" id="5278386773476806935" />
            </node>
          </node>
          <node role="condition" roleId="tpee.1068580123160" type="tpee.EqualsExpression" typeId="tpee.1068580123152" id="5278386773476806929">
            <node role="rightExpression" roleId="tpee.1081773367579" type="tpee.NullLiteral" typeId="tpee.1070534058343" id="5278386773476806932" />
            <node role="leftExpression" roleId="tpee.1081773367580" type="tpee.LocalVariableReference" typeId="tpee.1068581242866" id="5278386773476806981">
              <link role="variableDeclaration" roleId="tpee.1068581517664" targetNodeId="5278386773476806957" resolveInfo="treeNode" />
            </node>
          </node>
        </node>
        <node role="statement" roleId="tpee.1068581517665" type="tpee.LocalVariableDeclarationStatement" typeId="tpee.1068581242864" id="6188135140808769486">
          <node role="localVariableDeclaration" roleId="tpee.1068581242865" type="tpee.LocalVariableDeclaration" typeId="tpee.1068581242863" id="6188135140808769487">
            <property name="name" nameId="tpck.1169194664001" value="result" />
            <node role="type" roleId="tpee.5680397130376446158" type="tp25.SNodeType" typeId="tp25.1138055754698" id="5278386773476807891" />
          </node>
        </node>
        <node role="statement" roleId="tpee.1068581517665" type="tp4k.ExecuteLightweightCommandStatement" typeId="tp4k.1225441341971" id="6188135140808769490">
          <node role="commandClosureLiteral" roleId="tp4k.1225441160167" type="tp4k.CommandClosureLiteral" typeId="tp4k.1225441216717" id="6188135140808769491">
            <node role="body" roleId="tp2c.1199569916463" type="tpee.StatementList" typeId="tpee.1068580123136" id="6188135140808769492">
              <node role="statement" roleId="tpee.1068581517665" type="tpee.ExpressionStatement" typeId="tpee.1068580123155" id="8536960582516048688">
                <node role="expression" roleId="tpee.1068580123156" type="tpee.AssignmentExpression" typeId="tpee.1068498886294" id="8536960582516048690">
                  <node role="lValue" roleId="tpee.1068498886295" type="tpee.LocalVariableReference" typeId="tpee.1068581242866" id="8536960582516048689">
                    <link role="variableDeclaration" roleId="tpee.1068581517664" targetNodeId="6188135140808769487" resolveInfo="result" />
                  </node>
                  <node role="rValue" roleId="tpee.1068498886297" type="tpee.DotExpression" typeId="tpee.1197027756228" id="8536960582516048693">
                    <node role="operand" roleId="tpee.1197027771414" type="tpee.LocalVariableReference" typeId="tpee.1068581242866" id="8536960582516048694">
                      <link role="variableDeclaration" roleId="tpee.1068581517664" targetNodeId="5278386773476806957" resolveInfo="treeNode" />
                    </node>
                    <node role="operation" roleId="tpee.1197027833540" type="tpee.InstanceMethodCallOperation" typeId="tpee.1202948039474" id="8536960582516048695">
                      <link role="baseMethodDeclaration" roleId="tpee.1068499141037" targetNodeId="z9a8.~HierarchyTreeNode%dgetNode()%cjetbrains%dmps%dsmodel%dSNode" resolveInfo="getNode" />
                    </node>
                  </node>
                </node>
              </node>
            </node>
          </node>
        </node>
        <node role="statement" roleId="tpee.1068581517665" type="tpee.ReturnStatement" typeId="tpee.1068581242878" id="6188135140808769523">
          <node role="expression" roleId="tpee.1068581517676" type="tpee.ParenthesizedExpression" typeId="tpee.1079359253375" id="6188135140808825253">
            <node role="expression" roleId="tpee.1079359253376" type="tpee.CastExpression" typeId="tpee.1070534934090" id="6188135140808825254">
              <node role="expression" roleId="tpee.1070534934092" type="tpee.LocalVariableReference" typeId="tpee.1068581242866" id="6188135140808825255">
                <link role="variableDeclaration" roleId="tpee.1068581517664" targetNodeId="6188135140808769487" resolveInfo="result" />
              </node>
              <node role="type" roleId="tpee.1070534934091" type="tp25.SNodeType" typeId="tp25.1138055754698" id="6188135140808825256">
                <link role="concept" roleId="tp25.1138405853777" targetNodeId="tpce.1169125787135" resolveInfo="AbstractConceptDeclaration" />
              </node>
            </node>
          </node>
        </node>
      </node>
      <node role="visibility" roleId="tpee.1178549979242" type="tpee.PublicVisibility" typeId="tpee.1146644602865" id="6188135140808769525" />
    </node>
    <node role="field" roleId="tpee.1068390468199" type="tpee.FieldDeclaration" typeId="tpee.1068390468200" id="6188135140808769526">
      <property name="name" nameId="tpck.1169194664001" value="myTree" />
      <node role="visibility" roleId="tpee.1178549979242" type="tpee.PrivateVisibility" typeId="tpee.1146644623116" id="6188135140808769527" />
      <node role="type" roleId="tpee.5680397130376446158" type="tpee.ClassifierType" typeId="tpee.1107535904670" id="6188135140809517375">
        <link role="classifier" roleId="tpee.1107535924139" targetNodeId="6188135140809447965" resolveInfo="NodeHierarchyChooser.MyHierarchyTree" />
      </node>
    </node>
  </root>
  <root id="3883347270486219802">
    <node role="staticMethod" roleId="tpee.1070462273904" type="tpee.StaticMethodDeclaration" typeId="tpee.1081236700938" id="3883347270486219812">
      <property name="name" nameId="tpck.1169194664001" value="getConceptsAspects" />
      <node role="returnType" roleId="tpee.1068580123133" type="tp25.SNodeListType" typeId="tp25.1145383075378" id="3883347270486221587">
        <link role="elementConcept" roleId="tp25.1145383142433" targetNodeId="tpce.2621449412040133764" resolveInfo="IConceptAspect" />
      </node>
      <node role="visibility" roleId="tpee.1178549979242" type="tpee.PublicVisibility" typeId="tpee.1146644602865" id="3883347270486219814" />
      <node role="body" roleId="tpee.1068580123135" type="tpee.StatementList" typeId="tpee.1068580123136" id="3883347270486219815">
        <node role="statement" roleId="tpee.1068581517665" type="tpee.ExpressionStatement" typeId="tpee.1068580123155" id="3883347270486219832">
          <node role="expression" roleId="tpee.1068580123156" type="tpee.DotExpression" typeId="tpee.1197027756228" id="3883347270486221591">
            <node role="operand" roleId="tpee.1197027771414" type="tpee.DotExpression" typeId="tpee.1197027756228" id="3883347270486219839">
              <node role="operand" roleId="tpee.1197027771414" type="tpee.DotExpression" typeId="tpee.1197027756228" id="3883347270486219834">
                <node role="operand" roleId="tpee.1197027771414" type="tpee.ParameterReference" typeId="tpee.1068581242874" id="3883347270486219833">
                  <link role="variableDeclaration" roleId="tpee.1068581517664" targetNodeId="3883347270486219822" resolveInfo="aspectModel" />
                </node>
                <node role="operation" roleId="tpee.1197027833540" type="tp25.Model_RootsOperation" typeId="tp25.1171315804604" id="3883347270486219838">
                  <link role="concept" roleId="tp25.1171315804605" targetNodeId="tpce.2621449412040133764" resolveInfo="IConceptAspect" />
                </node>
              </node>
              <node role="operation" roleId="tpee.1197027833540" type="tp2q.WhereOperation" typeId="tp2q.1202120902084" id="3883347270486219843">
                <node role="closure" roleId="tp2q.1204796294226" type="tp2c.ClosureLiteral" typeId="tp2c.1199569711397" id="3883347270486219844">
                  <node role="body" roleId="tp2c.1199569916463" type="tpee.StatementList" typeId="tpee.1068580123136" id="3883347270486219845">
                    <node role="statement" roleId="tpee.1068581517665" type="tpee.LocalVariableDeclarationStatement" typeId="tpee.1068581242864" id="6934781091951635467">
                      <node role="localVariableDeclaration" roleId="tpee.1068581242865" type="tpee.LocalVariableDeclaration" typeId="tpee.1068581242863" id="6934781091951635468">
                        <property name="name" nameId="tpck.1169194664001" value="baseConcepts" />
                        <node role="type" roleId="tpee.5680397130376446158" type="tp25.SNodeListType" typeId="tp25.1145383075378" id="6934781091951635469">
                          <link role="elementConcept" roleId="tp25.1145383142433" targetNodeId="tpce.1169125787135" resolveInfo="AbstractConceptDeclaration" />
                        </node>
                        <node role="initializer" roleId="tpee.1068431790190" type="tpee.DotExpression" typeId="tpee.1197027756228" id="6934781091951635471">
                          <node role="operand" roleId="tpee.1197027771414" type="tpee.ParameterReference" typeId="tpee.1068581242874" id="6934781091951635472">
                            <link role="variableDeclaration" roleId="tpee.1068581517664" targetNodeId="3883347270486219846" resolveInfo="it" />
                          </node>
                          <node role="operation" roleId="tpee.1197027833540" type="tp25.Node_ConceptMethodCall" typeId="tp25.1179409122411" id="6934781091951635473">
                            <link role="baseMethodDeclaration" roleId="tpee.1068499141037" targetNodeId="tpcn.5270353093116013036" resolveInfo="getBaseConceptCollection" />
                          </node>
                        </node>
                      </node>
                    </node>
                    <node role="statement" roleId="tpee.1068581517665" type="tpee.ExpressionStatement" typeId="tpee.1068580123155" id="6934781091951635475">
                      <node role="expression" roleId="tpee.1068580123156" type="tpee.AndExpression" typeId="tpee.1080120340718" id="6934781091951635482">
                        <node role="rightExpression" roleId="tpee.1081773367579" type="tpee.DotExpression" typeId="tpee.1197027756228" id="6934781091951635486">
                          <node role="operand" roleId="tpee.1197027771414" type="tpee.ParameterReference" typeId="tpee.1068581242874" id="6934781091951635485">
                            <link role="variableDeclaration" roleId="tpee.1068581517664" targetNodeId="3883347270486219816" resolveInfo="concepts" />
                          </node>
                          <node role="operation" roleId="tpee.1197027833540" type="tp2q.ContainsAllOperation" typeId="tp2q.6126991172893676625" id="6934781091951635490">
                            <node role="argument" roleId="tp2q.6126991172893676626" type="tpee.LocalVariableReference" typeId="tpee.1068581242866" id="6934781091951635492">
                              <link role="variableDeclaration" roleId="tpee.1068581517664" targetNodeId="6934781091951635468" resolveInfo="baseConcepts" />
                            </node>
                          </node>
                        </node>
                        <node role="leftExpression" roleId="tpee.1081773367580" type="tpee.DotExpression" typeId="tpee.1197027756228" id="6934781091951635477">
                          <node role="operand" roleId="tpee.1197027771414" type="tpee.LocalVariableReference" typeId="tpee.1068581242866" id="6934781091951635476">
                            <link role="variableDeclaration" roleId="tpee.1068581517664" targetNodeId="6934781091951635468" resolveInfo="baseConcepts" />
                          </node>
                          <node role="operation" roleId="tpee.1197027833540" type="tp2q.IsNotEmptyOperation" typeId="tp2q.1176501494711" id="6934781091951635481" />
                        </node>
                      </node>
                    </node>
                  </node>
                  <node role="parameter" roleId="tp2c.1199569906740" type="tp2q.SmartClosureParameterDeclaration" typeId="tp2q.1203518072036" id="3883347270486219846">
                    <property name="name" nameId="tpck.1169194664001" value="it" />
                    <node role="type" roleId="tpee.5680397130376446158" type="tpee.UndefinedType" typeId="tpee.4836112446988635817" id="3883347270486219847" />
                  </node>
                </node>
              </node>
            </node>
            <node role="operation" roleId="tpee.1197027833540" type="tp2q.ToListOperation" typeId="tp2q.1151702311717" id="3883347270486221595" />
          </node>
        </node>
      </node>
      <node role="parameter" roleId="tpee.1068580123134" type="tpee.ParameterDeclaration" typeId="tpee.1068498886292" id="3883347270486219816">
        <property name="name" nameId="tpck.1169194664001" value="concepts" />
        <node role="type" roleId="tpee.5680397130376446158" type="tp25.SNodeListType" typeId="tp25.1145383075378" id="3883347270486219877">
          <link role="elementConcept" roleId="tp25.1145383142433" targetNodeId="tpce.1169125787135" resolveInfo="AbstractConceptDeclaration" />
        </node>
      </node>
      <node role="parameter" roleId="tpee.1068580123134" type="tpee.ParameterDeclaration" typeId="tpee.1068498886292" id="3883347270486219822">
        <property name="name" nameId="tpck.1169194664001" value="aspectModel" />
        <node role="type" roleId="tpee.5680397130376446158" type="tp25.SModelType" typeId="tp25.1143226024141" id="3883347270486219824" />
      </node>
    </node>
    <node role="staticMethod" roleId="tpee.1070462273904" type="tpee.StaticMethodDeclaration" typeId="tpee.1081236700938" id="3883347270486221530">
      <property name="name" nameId="tpck.1169194664001" value="getConceptAspects" />
      <node role="visibility" roleId="tpee.1178549979242" type="tpee.PublicVisibility" typeId="tpee.1146644602865" id="3883347270486221532" />
      <node role="body" roleId="tpee.1068580123135" type="tpee.StatementList" typeId="tpee.1068580123136" id="3883347270486221533">
        <node role="statement" roleId="tpee.1068581517665" type="tpee.ExpressionStatement" typeId="tpee.1068580123155" id="3883347270486221544">
          <node role="expression" roleId="tpee.1068580123156" type="tpee.LocalStaticMethodCall" typeId="tpee.1172058436953" id="3883347270486221545">
            <link role="baseMethodDeclaration" roleId="tpee.1068499141037" targetNodeId="3883347270486219812" resolveInfo="getConceptsAspects" />
            <node role="actualArgument" roleId="tpee.1068499141038" type="tpee.ParameterReference" typeId="tpee.1068581242874" id="3883347270486221546">
              <link role="variableDeclaration" roleId="tpee.1068581517664" targetNodeId="3883347270486221536" resolveInfo="concepts" />
            </node>
            <node role="actualArgument" roleId="tpee.1068499141038" type="pxpg.CheckedDotExpression" typeId="pxpg.4079382982702596667" id="3883347270486221553">
              <node role="operand" roleId="tpee.1197027771414" type="tpee.ParameterReference" typeId="tpee.1068581242874" id="3883347270486221548">
                <link role="variableDeclaration" roleId="tpee.1068581517664" targetNodeId="3883347270486221538" resolveInfo="aspectModel" />
              </node>
              <node role="operation" roleId="tpee.1197027833540" type="tpee.InstanceMethodCallOperation" typeId="tpee.1202948039474" id="3883347270486221556">
                <link role="baseMethodDeclaration" roleId="tpee.1068499141037" targetNodeId="lkfb.~SModelDescriptor%dgetSModel()%cjetbrains%dmps%dsmodel%dSModel" resolveInfo="getSModel" />
              </node>
            </node>
          </node>
        </node>
      </node>
      <node role="returnType" roleId="tpee.1068580123133" type="tp25.SNodeListType" typeId="tp25.1145383075378" id="3883347270486221589">
        <link role="elementConcept" roleId="tp25.1145383142433" targetNodeId="tpce.2621449412040133764" resolveInfo="IConceptAspect" />
      </node>
      <node role="parameter" roleId="tpee.1068580123134" type="tpee.ParameterDeclaration" typeId="tpee.1068498886292" id="3883347270486221536">
        <property name="name" nameId="tpck.1169194664001" value="concepts" />
        <node role="type" roleId="tpee.5680397130376446158" type="tp25.SNodeListType" typeId="tp25.1145383075378" id="3883347270486221537">
          <link role="elementConcept" roleId="tp25.1145383142433" targetNodeId="tpce.1169125787135" resolveInfo="AbstractConceptDeclaration" />
        </node>
      </node>
      <node role="parameter" roleId="tpee.1068580123134" type="tpee.ParameterDeclaration" typeId="tpee.1068498886292" id="3883347270486221538">
        <property name="name" nameId="tpck.1169194664001" value="aspectModel" />
        <node role="type" roleId="tpee.5680397130376446158" type="tpee.ClassifierType" typeId="tpee.1107535904670" id="3883347270486221540">
          <link role="classifier" roleId="tpee.1107535924139" targetNodeId="lkfb.~SModelDescriptor" resolveInfo="SModelDescriptor" />
        </node>
      </node>
    </node>
    <node role="staticMethod" roleId="tpee.1070462273904" type="tpee.StaticMethodDeclaration" typeId="tpee.1081236700938" id="3883347270486229598">
      <property name="name" nameId="tpck.1169194664001" value="getAspectNodes" />
      <node role="returnType" roleId="tpee.1068580123133" type="tp2q.MapType" typeId="tp2q.1197683403723" id="3883347270486229602">
        <node role="keyType" roleId="tp2q.1197683466920" type="tpee.ClassifierType" typeId="tpee.1107535904670" id="3883347270486229605">
          <link role="classifier" roleId="tpee.1107535924139" targetNodeId="lkfb.~LanguageAspect" resolveInfo="LanguageAspect" />
        </node>
        <node role="valueType" roleId="tp2q.1197683475734" type="tp25.SNodeListType" typeId="tp25.1145383075378" id="3883347270486229608">
          <link role="elementConcept" roleId="tp25.1145383142433" targetNodeId="tpce.2621449412040133764" resolveInfo="IConceptAspect" />
        </node>
      </node>
      <node role="visibility" roleId="tpee.1178549979242" type="tpee.PublicVisibility" typeId="tpee.1146644602865" id="3883347270486229600" />
      <node role="body" roleId="tpee.1068580123135" type="tpee.StatementList" typeId="tpee.1068580123136" id="3883347270486229601">
        <node role="statement" roleId="tpee.1068581517665" type="tpee.SingleLineComment" typeId="tpee.6329021646629104954" id="3883347270486229645">
          <node role="commentPart" roleId="tpee.6329021646629175155" type="tpee.TextCommentPart" typeId="tpee.6329021646629104957" id="3883347270486229647">
            <property name="text" nameId="tpee.6329021646629104958" value="map with aspects to roots solely attached to list of given nodes" />
          </node>
        </node>
        <node role="statement" roleId="tpee.1068581517665" type="tpee.LocalVariableDeclarationStatement" typeId="tpee.1068581242864" id="3883347270486229609">
          <node role="localVariableDeclaration" roleId="tpee.1068581242865" type="tpee.LocalVariableDeclaration" typeId="tpee.1068581242863" id="3883347270486229610">
            <property name="name" nameId="tpck.1169194664001" value="aspectNodesMap" />
            <node role="type" roleId="tpee.5680397130376446158" type="tp2q.MapType" typeId="tp2q.1197683403723" id="3883347270486229611">
              <node role="keyType" roleId="tp2q.1197683466920" type="tpee.ClassifierType" typeId="tpee.1107535904670" id="3883347270486229614">
                <link role="classifier" roleId="tpee.1107535924139" targetNodeId="lkfb.~LanguageAspect" resolveInfo="LanguageAspect" />
              </node>
              <node role="valueType" roleId="tp2q.1197683475734" type="tp25.SNodeListType" typeId="tp25.1145383075378" id="3883347270486229615">
                <link role="elementConcept" roleId="tp25.1145383142433" targetNodeId="tpce.2621449412040133764" resolveInfo="IConceptAspect" />
              </node>
            </node>
            <node role="initializer" roleId="tpee.1068431790190" type="tpee.GenericNewExpression" typeId="tpee.1145552977093" id="3883347270486229620">
              <node role="creator" roleId="tpee.1145553007750" type="tp2q.HashMapCreator" typeId="tp2q.1197686869805" id="3883347270486229621">
                <node role="keyType" roleId="tp2q.1197687026896" type="tpee.ClassifierType" typeId="tpee.1107535904670" id="3883347270486229622">
                  <link role="classifier" roleId="tpee.1107535924139" targetNodeId="lkfb.~LanguageAspect" resolveInfo="LanguageAspect" />
                </node>
                <node role="valueType" roleId="tp2q.1197687035757" type="tp25.SNodeListType" typeId="tp25.1145383075378" id="3883347270486229623">
                  <link role="elementConcept" roleId="tp25.1145383142433" targetNodeId="tpce.2621449412040133764" resolveInfo="IConceptAspect" />
                </node>
              </node>
            </node>
          </node>
        </node>
        <node role="statement" roleId="tpee.1068581517665" type="tp2q.ForEachStatement" typeId="tp2q.1153943597977" id="3883347270486229652">
          <node role="variable" roleId="tp2q.1153944400369" type="tp2q.ForEachVariable" typeId="tp2q.1153944193378" id="3883347270486229653">
            <property name="name" nameId="tpck.1169194664001" value="aspect" />
          </node>
          <node role="inputSequence" roleId="tp2q.1153944424730" type="tpee.EnumValuesExpression" typeId="tpee.1224573963862" id="3883347270486229654">
            <link role="enumClass" roleId="tpee.1224573974191" targetNodeId="lkfb.~LanguageAspect" resolveInfo="LanguageAspect" />
          </node>
          <node role="body" roleId="tpee.1154032183016" type="tpee.StatementList" typeId="tpee.1068580123136" id="3883347270486229655">
            <node role="statement" roleId="tpee.1068581517665" type="tpee.LocalVariableDeclarationStatement" typeId="tpee.1068581242864" id="3883347270486229656">
              <node role="localVariableDeclaration" roleId="tpee.1068581242865" type="tpee.LocalVariableDeclaration" typeId="tpee.1068581242863" id="3883347270486229657">
                <property name="name" nameId="tpck.1169194664001" value="aspectNodes" />
                <node role="type" roleId="tpee.5680397130376446158" type="tp25.SNodeListType" typeId="tp25.1145383075378" id="3883347270486229658">
                  <link role="elementConcept" roleId="tp25.1145383142433" targetNodeId="tpce.2621449412040133764" resolveInfo="IConceptAspect" />
                </node>
                <node role="initializer" roleId="tpee.1068431790190" type="tpee.StaticMethodCall" typeId="tpee.1081236700937" id="3883347270486229659">
                  <link role="classConcept" roleId="tpee.1144433194310" targetNodeId="3883347270486219802" resolveInfo="ConceptMoveUtil" />
                  <link role="baseMethodDeclaration" roleId="tpee.1068499141037" targetNodeId="3883347270486221530" resolveInfo="getConceptAspects" />
                  <node role="actualArgument" roleId="tpee.1068499141038" type="tpee.ParameterReference" typeId="tpee.1068581242874" id="3883347270486229629">
                    <link role="variableDeclaration" roleId="tpee.1068581517664" targetNodeId="3883347270486229617" resolveInfo="nodes" />
                  </node>
                  <node role="actualArgument" roleId="tpee.1068499141038" type="tpee.DotExpression" typeId="tpee.1197027756228" id="3883347270486229660">
                    <node role="operand" roleId="tpee.1197027771414" type="tp2q.ForEachVariableReference" typeId="tp2q.1153944233411" id="3883347270486229661">
                      <link role="variable" roleId="tp2q.1153944258490" targetNodeId="3883347270486229653" resolveInfo="aspect" />
                    </node>
                    <node role="operation" roleId="tpee.1197027833540" type="tpee.InstanceMethodCallOperation" typeId="tpee.1202948039474" id="3883347270486229662">
                      <link role="baseMethodDeclaration" roleId="tpee.1068499141037" targetNodeId="lkfb.~LanguageAspect%dget(jetbrains%dmps%dsmodel%dLanguage)%cjetbrains%dmps%dsmodel%ddescriptor%dEditableSModelDescriptor" resolveInfo="get" />
                      <node role="actualArgument" roleId="tpee.1068499141038" type="tpee.ParameterReference" typeId="tpee.1068581242874" id="3883347270486229643">
                        <link role="variableDeclaration" roleId="tpee.1068581517664" targetNodeId="3883347270486229640" resolveInfo="language" />
                      </node>
                    </node>
                  </node>
                </node>
              </node>
            </node>
            <node role="statement" roleId="tpee.1068581517665" type="tpee.IfStatement" typeId="tpee.1068580123159" id="3883347270486229663">
              <property name="forceMultiLine" nameId="tpee.4467513934994662257" value="true" />
              <property name="forceOneLine" nameId="tpee.4467513934994662256" value="false" />
              <node role="ifTrue" roleId="tpee.1068580123161" type="tpee.StatementList" typeId="tpee.1068580123136" id="3883347270486229664">
                <node role="statement" roleId="tpee.1068581517665" type="tpee.ExpressionStatement" typeId="tpee.1068580123155" id="3883347270486229665">
                  <node role="expression" roleId="tpee.1068580123156" type="tpee.AssignmentExpression" typeId="tpee.1068498886294" id="3883347270486229666">
                    <node role="rValue" roleId="tpee.1068498886297" type="tpee.LocalVariableReference" typeId="tpee.1068581242866" id="3883347270486229667">
                      <link role="variableDeclaration" roleId="tpee.1068581517664" targetNodeId="3883347270486229657" resolveInfo="aspectNodes" />
                    </node>
                    <node role="lValue" roleId="tpee.1068498886295" type="tp2q.MapElement" typeId="tp2q.1197932370469" id="3883347270486229668">
                      <node role="key" roleId="tp2q.1197932525128" type="tp2q.ForEachVariableReference" typeId="tp2q.1153944233411" id="3883347270486229669">
                        <link role="variable" roleId="tp2q.1153944258490" targetNodeId="3883347270486229653" resolveInfo="aspect" />
                      </node>
                      <node role="map" roleId="tp2q.1197932505799" type="tpee.LocalVariableReference" typeId="tpee.1068581242866" id="3883347270486229630">
                        <link role="variableDeclaration" roleId="tpee.1068581517664" targetNodeId="3883347270486229610" resolveInfo="aspectNodesMap" />
                      </node>
                    </node>
                  </node>
                </node>
              </node>
              <node role="condition" roleId="tpee.1068580123160" type="tpee.DotExpression" typeId="tpee.1197027756228" id="3883347270486229670">
                <node role="operand" roleId="tpee.1197027771414" type="tpee.LocalVariableReference" typeId="tpee.1068581242866" id="3883347270486229671">
                  <link role="variableDeclaration" roleId="tpee.1068581517664" targetNodeId="3883347270486229657" resolveInfo="aspectNodes" />
                </node>
                <node role="operation" roleId="tpee.1197027833540" type="tp2q.IsNotEmptyOperation" typeId="tp2q.1176501494711" id="3883347270486229672" />
              </node>
            </node>
          </node>
        </node>
        <node role="statement" roleId="tpee.1068581517665" type="tpee.ReturnStatement" typeId="tpee.1068581242878" id="3883347270486229626">
          <node role="expression" roleId="tpee.1068581517676" type="tpee.LocalVariableReference" typeId="tpee.1068581242866" id="3883347270486229627">
            <link role="variableDeclaration" roleId="tpee.1068581517664" targetNodeId="3883347270486229610" resolveInfo="aspectNodesMap" />
          </node>
        </node>
      </node>
      <node role="parameter" roleId="tpee.1068580123134" type="tpee.ParameterDeclaration" typeId="tpee.1068498886292" id="3883347270486229640">
        <property name="name" nameId="tpck.1169194664001" value="language" />
        <node role="type" roleId="tpee.5680397130376446158" type="tpee.ClassifierType" typeId="tpee.1107535904670" id="3883347270486229642">
          <link role="classifier" roleId="tpee.1107535924139" targetNodeId="lkfb.~Language" resolveInfo="Language" />
        </node>
      </node>
      <node role="parameter" roleId="tpee.1068580123134" type="tpee.ParameterDeclaration" typeId="tpee.1068498886292" id="3883347270486229617">
        <property name="name" nameId="tpck.1169194664001" value="nodes" />
        <node role="type" roleId="tpee.5680397130376446158" type="tp25.SNodeListType" typeId="tp25.1145383075378" id="3883347270486229618">
          <link role="elementConcept" roleId="tp25.1145383142433" targetNodeId="tpce.1169125787135" resolveInfo="AbstractConceptDeclaration" />
        </node>
      </node>
    </node>
    <node role="visibility" roleId="tpee.1178549979242" type="tpee.PublicVisibility" typeId="tpee.1146644602865" id="3883347270486219803" />
    <node role="constructor" roleId="tpee.1068390468201" type="tpee.ConstructorDeclaration" typeId="tpee.1068580123140" id="3883347270486219804">
      <node role="returnType" roleId="tpee.1068580123133" type="tpee.VoidType" typeId="tpee.1068581517677" id="3883347270486219805" />
      <node role="visibility" roleId="tpee.1178549979242" type="tpee.PublicVisibility" typeId="tpee.1146644602865" id="3883347270486219806" />
      <node role="body" roleId="tpee.1068580123135" type="tpee.StatementList" typeId="tpee.1068580123136" id="3883347270486219807" />
    </node>
  </root>
</model>
<|MERGE_RESOLUTION|>--- conflicted
+++ resolved
@@ -5,8 +5,8 @@
   <language namespace="28f9e497-3b42-4291-aeba-0a1039153ab1(jetbrains.mps.lang.plugin)" />
   <language namespace="64d34fcd-ad02-4e73-aff8-a581124c2e30(jetbrains.mps.lang.findUsages)" />
   <language namespace="774bf8a0-62e5-41e1-af63-f4812e60e48b(jetbrains.mps.baseLanguage.checkedDots)" />
+  <language namespace="af65afd8-f0dd-4942-87d9-63a55f2a9db1(jetbrains.mps.lang.behavior)" />
   <language namespace="7a5dda62-9140-4668-ab76-d5ed1746f2b2(jetbrains.mps.lang.typesystem)" />
-  <language namespace="af65afd8-f0dd-4942-87d9-63a55f2a9db1(jetbrains.mps.lang.behavior)" />
   <devkit namespace="fbc25dd2-5da4-483a-8b19-70928e1b62d7(jetbrains.mps.devkit.general-purpose)" />
   <import index="tpce" modelUID="r:00000000-0000-4000-0000-011c89590292(jetbrains.mps.lang.structure.structure)" version="0" />
   <import index="tpci" modelUID="r:00000000-0000-4000-0000-011c8959028e(jetbrains.mps.lang.structure.findUsages)" version="-1" />
@@ -611,24 +611,6 @@
     </node>
   </root>
   <root id="1347577327951781764">
-    <node role="affectedNodesBlock" roleId="tp1h.1347577327951503399" type="tp1h.AffectedNodesClause" typeId="tp1h.1200932465350" id="5275310110559530573">
-      <node role="body" roleId="tpee.1137022507850" type="tpee.StatementList" typeId="tpee.1068580123136" id="5275310110559530574">
-        <node role="statement" roleId="tpee.1068581517665" type="tpee.ExpressionStatement" typeId="tpee.1068580123155" id="5275310110559532468">
-          <node role="expression" roleId="tpee.1068580123156" type="tp3b.ExecuteFindersGetSearchResults" typeId="tp3b.2005690715325995353" id="5275310110559532469">
-            <node role="queryNode" roleId="tp3b.6366407517031970110" type="tpee.DotExpression" typeId="tpee.1197027756228" id="5275310110559532474">
-              <node role="operand" roleId="tpee.1197027771414" type="tp1h.RefactoringContext_ConceptFunctionParameter" typeId="tp1h.7953996722066256458" id="5275310110559532473" />
-              <node role="operation" roleId="tpee.1197027833540" type="tp1h.NodeOperation" typeId="tp1h.7953996722066252915" id="5275310110559532478" />
-            </node>
-            <node role="finder" roleId="tp3b.8150507060913099385" type="tp3b.FinderReference" typeId="tp3b.2005690715325995359" id="5275310110559532472">
-              <link role="finder" roleId="tp3b.7222148688691763792" targetNodeId="tpci.1225128146050" resolveInfo="PropertyInstances" />
-            </node>
-            <node role="finder" roleId="tp3b.8150507060913099385" type="tp3b.FinderReference" typeId="tp3b.2005690715325995359" id="5275310110559532480">
-              <link role="finder" roleId="tp3b.7222148688691763792" targetNodeId="tpci.1198430852441" resolveInfo="NodeAndDescendantsUsages" />
-            </node>
-          </node>
-        </node>
-      </node>
-    </node>
     <node role="field" roleId="tp1h.6895093993902236377" type="tp1h.RefactoringField" typeId="tp1h.6895093993902311010" id="2165772098013756965">
       <property name="name" nameId="tpck.1169194664001" value="myNewName" />
       <node role="type" roleId="tpee.5680397130376446158" type="tpee.StringType" typeId="tpee.1225271177708" id="2165772098013777084" />
@@ -911,6 +893,24 @@
         <node role="statement" roleId="tpee.1068581517665" type="tp1h.UpdateModelByDefaultOperation" typeId="tp1h.1197382578687" id="1347577327951781902" />
       </node>
     </node>
+    <node role="affectedNodesBlock" roleId="tp1h.1347577327951503399" type="tp1h.AffectedNodesClause" typeId="tp1h.1200932465350" id="5275310110559530573">
+      <node role="body" roleId="tpee.1137022507850" type="tpee.StatementList" typeId="tpee.1068580123136" id="5275310110559530574">
+        <node role="statement" roleId="tpee.1068581517665" type="tpee.ExpressionStatement" typeId="tpee.1068580123155" id="5275310110559532468">
+          <node role="expression" roleId="tpee.1068580123156" type="tp3b.ExecuteFindersGetSearchResults" typeId="tp3b.2005690715325995353" id="5275310110559532469">
+            <node role="queryNode" roleId="tp3b.6366407517031970110" type="tpee.DotExpression" typeId="tpee.1197027756228" id="5275310110559532474">
+              <node role="operand" roleId="tpee.1197027771414" type="tp1h.RefactoringContext_ConceptFunctionParameter" typeId="tp1h.7953996722066256458" id="5275310110559532473" />
+              <node role="operation" roleId="tpee.1197027833540" type="tp1h.NodeOperation" typeId="tp1h.7953996722066252915" id="5275310110559532478" />
+            </node>
+            <node role="finder" roleId="tp3b.8150507060913099385" type="tp3b.FinderReference" typeId="tp3b.2005690715325995359" id="5275310110559532472">
+              <link role="finder" roleId="tp3b.7222148688691763792" targetNodeId="tpci.1225128146050" resolveInfo="PropertyInstances" />
+            </node>
+            <node role="finder" roleId="tp3b.8150507060913099385" type="tp3b.FinderReference" typeId="tp3b.2005690715325995359" id="5275310110559532480">
+              <link role="finder" roleId="tp3b.7222148688691763792" targetNodeId="tpci.1198430852441" resolveInfo="NodeAndDescendantsUsages" />
+            </node>
+          </node>
+        </node>
+      </node>
+    </node>
   </root>
   <root id="3068114543317961454">
     <node role="field" roleId="tp1h.6895093993902236377" type="tp1h.RefactoringField" typeId="tp1h.6895093993902311010" id="3068114543317978751">
@@ -1001,13 +1001,8 @@
               <node role="keyType" roleId="tp2q.1197683466920" type="tpee.ClassifierType" typeId="tpee.1107535904670" id="3883347270486229679">
                 <link role="classifier" roleId="tpee.1107535924139" targetNodeId="lkfb.~LanguageAspect" resolveInfo="LanguageAspect" />
               </node>
-<<<<<<< HEAD
-              <node role="operation" roleId="tpee.1197027833540" type="tpee.InstanceMethodCallOperation" typeId="tpee.1202948039474" id="3068114543317978998">
-                <link role="baseMethodDeclaration" roleId="tpee.1068499141037" targetNodeId="lkfb.~Language%dgetEditorModelDescriptor()%cjetbrains%dmps%dsmodel%dDefaultSModelDescriptor" resolveInfo="getEditorModelDescriptor" />
-=======
               <node role="valueType" roleId="tp2q.1197683475734" type="tp25.SNodeListType" typeId="tp25.1145383075378" id="3883347270486229680">
                 <link role="elementConcept" roleId="tp25.1145383142433" targetNodeId="tpce.2621449412040133764" resolveInfo="IConceptAspect" />
->>>>>>> f456634c
               </node>
             </node>
             <node role="initializer" roleId="tpee.1068431790190" type="tpee.StaticMethodCall" typeId="tpee.1081236700937" id="3883347270486229683">
@@ -1016,371 +1011,16 @@
               <node role="actualArgument" roleId="tpee.1068499141038" type="tp1h.RefactoringFieldReference" typeId="tp1h.5497648299878398634" id="3883347270486229684">
                 <link role="baseVariableDeclaration" roleId="tpee.5497648299878491909" targetNodeId="3883347270486227154" resolveInfo="sourceLanguage" />
               </node>
-<<<<<<< HEAD
-              <node role="operation" roleId="tpee.1197027833540" type="tpee.InstanceMethodCallOperation" typeId="tpee.1202948039474" id="3068114543317979035">
-                <link role="baseMethodDeclaration" roleId="tpee.1068499141037" targetNodeId="lkfb.~Language%dgetBehaviorModelDescriptor()%cjetbrains%dmps%dsmodel%dDefaultSModelDescriptor" resolveInfo="getBehaviorModelDescriptor" />
-=======
               <node role="actualArgument" roleId="tpee.1068499141038" type="tpee.DotExpression" typeId="tpee.1197027756228" id="3883347270486229689">
                 <node role="operand" roleId="tpee.1197027771414" type="tp1h.RefactoringContext_ConceptFunctionParameter" typeId="tp1h.7953996722066256458" id="3883347270486229688" />
                 <node role="operation" roleId="tpee.1197027833540" type="tp1h.NodesOperation" typeId="tp1h.7953996722066252917" id="3883347270486229693" />
->>>>>>> f456634c
-              </node>
-            </node>
-          </node>
-        </node>
-<<<<<<< HEAD
-        <node role="statement" roleId="tpee.1068581517665" type="tpee.IfStatement" typeId="tpee.1068580123159" id="3068114543317979036">
-          <node role="ifTrue" roleId="tpee.1068580123161" type="tpee.StatementList" typeId="tpee.1068580123136" id="3068114543317979037">
-            <node role="statement" roleId="tpee.1068581517665" type="tpee.ForeachStatement" typeId="tpee.1144226303539" id="3068114543317979038">
-              <node role="body" roleId="tpee.1154032183016" type="tpee.StatementList" typeId="tpee.1068580123136" id="3068114543317979039">
-                <node role="statement" roleId="tpee.1068581517665" type="tpee.LocalVariableDeclarationStatement" typeId="tpee.1068581242864" id="3068114543317979040">
-                  <node role="localVariableDeclaration" roleId="tpee.1068581242865" type="tpee.LocalVariableDeclaration" typeId="tpee.1068581242863" id="3068114543317979041">
-                    <property name="name" nameId="tpck.1169194664001" value="behavior" />
-                    <node role="type" roleId="tpee.5680397130376446158" type="tp25.SNodeType" typeId="tp25.1138055754698" id="3068114543317979042">
-                      <link role="concept" roleId="tp25.1138405853777" targetNodeId="1i04.1225194240794" resolveInfo="ConceptBehavior" />
-                    </node>
-                    <node role="initializer" roleId="tpee.1068431790190" type="tpee.ParenthesizedExpression" typeId="tpee.1079359253375" id="3068114543317979476">
-                      <node role="expression" roleId="tpee.1079359253376" type="tpee.CastExpression" typeId="tpee.1070534934090" id="3068114543317979477">
-                        <node role="expression" roleId="tpee.1070534934092" type="tpee.DotExpression" typeId="tpee.1197027756228" id="3068114543317979478">
-                          <node role="operand" roleId="tpee.1197027771414" type="tpee.LocalVariableReference" typeId="tpee.1068581242866" id="3068114543317979479">
-                            <link role="variableDeclaration" roleId="tpee.1068581517664" targetNodeId="3068114543317979060" resolveInfo="node" />
-                          </node>
-                          <node role="operation" roleId="tpee.1197027833540" type="tp25.Node_ConceptMethodCall" typeId="tp25.1179409122411" id="3068114543317979480">
-                            <link role="baseMethodDeclaration" roleId="tpee.1068499141037" targetNodeId="tpcn.8360039740498069412" resolveInfo="findConceptAspect" />
-                            <node role="actualArgument" roleId="tpee.1068499141038" type="tpee.DotExpression" typeId="tpee.1197027756228" id="3068114543317979481">
-                              <node role="operand" roleId="tpee.1197027771414" type="tpee.LocalVariableReference" typeId="tpee.1068581242866" id="3068114543317979482">
-                                <link role="variableDeclaration" roleId="tpee.1068581517664" targetNodeId="3068114543317979031" resolveInfo="behaviorModelDescriptor" />
-                              </node>
-                              <node role="operation" roleId="tpee.1197027833540" type="tpee.InstanceMethodCallOperation" typeId="tpee.1202948039474" id="3068114543317979483">
-                                <link role="baseMethodDeclaration" roleId="tpee.1068499141037" targetNodeId="lkfb.~SModelDescriptor%dgetSModel()%cjetbrains%dmps%dsmodel%dSModel" resolveInfo="getSModel" />
-                              </node>
-                            </node>
-                          </node>
-                        </node>
-                        <node role="type" roleId="tpee.1070534934091" type="tp25.SNodeType" typeId="tp25.1138055754698" id="3068114543317979484">
-                          <link role="concept" roleId="tp25.1138405853777" targetNodeId="1i04.1225194240794" resolveInfo="ConceptBehavior" />
-                        </node>
-                      </node>
-                    </node>
-                  </node>
-                </node>
-                <node role="statement" roleId="tpee.1068581517665" type="tpee.IfStatement" typeId="tpee.1068580123159" id="3068114543317979049">
-                  <node role="ifTrue" roleId="tpee.1068580123161" type="tpee.StatementList" typeId="tpee.1068580123136" id="3068114543317979050">
-                    <node role="statement" roleId="tpee.1068581517665" type="tpee.ExpressionStatement" typeId="tpee.1068580123155" id="3068114543317979051">
-                      <node role="expression" roleId="tpee.1068580123156" type="tpee.DotExpression" typeId="tpee.1197027756228" id="3068114543317979052">
-                        <node role="operand" roleId="tpee.1197027771414" type="tpee.LocalVariableReference" typeId="tpee.1068581242866" id="3068114543317979053">
-                          <link role="variableDeclaration" roleId="tpee.1068581517664" targetNodeId="3068114543317978974" resolveInfo="behaviors" />
-                        </node>
-                        <node role="operation" roleId="tpee.1197027833540" type="tp2q.AddElementOperation" typeId="tp2q.1160612413312" id="3068114543317979054">
-                          <node role="argument" roleId="tp2q.1160612519549" type="tpee.LocalVariableReference" typeId="tpee.1068581242866" id="3068114543317979055">
-                            <link role="variableDeclaration" roleId="tpee.1068581517664" targetNodeId="3068114543317979041" resolveInfo="behavior" />
-                          </node>
-                        </node>
-                      </node>
-                    </node>
-                  </node>
-                  <node role="condition" roleId="tpee.1068580123160" type="tpee.NotEqualsExpression" typeId="tpee.1073239437375" id="3068114543317979056">
-                    <node role="rightExpression" roleId="tpee.1081773367579" type="tpee.NullLiteral" typeId="tpee.1070534058343" id="3068114543317979057" />
-                    <node role="leftExpression" roleId="tpee.1081773367580" type="tpee.LocalVariableReference" typeId="tpee.1068581242866" id="3068114543317979058">
-                      <link role="variableDeclaration" roleId="tpee.1068581517664" targetNodeId="3068114543317979041" resolveInfo="behavior" />
-                    </node>
-                  </node>
-                </node>
-              </node>
-              <node role="variable" roleId="tpee.1144230900587" type="tpee.LocalVariableDeclaration" typeId="tpee.1068581242863" id="3068114543317979060">
-                <property name="name" nameId="tpck.1169194664001" value="node" />
-                <node role="type" roleId="tpee.5680397130376446158" type="tp25.SNodeType" typeId="tp25.1138055754698" id="3068114543317979061">
-                  <link role="concept" roleId="tp25.1138405853777" targetNodeId="tpce.1169125787135" resolveInfo="AbstractConceptDeclaration" />
-                </node>
-              </node>
-              <node role="iterable" roleId="tpee.1144226360166" type="tpee.DotExpression" typeId="tpee.1197027756228" id="3068114543317979394">
-                <node role="operand" roleId="tpee.1197027771414" type="tp1h.RefactoringContext_ConceptFunctionParameter" typeId="tp1h.7953996722066256458" id="3068114543317979395" />
-                <node role="operation" roleId="tpee.1197027833540" type="tp1h.NodesOperation" typeId="tp1h.7953996722066252917" id="3068114543317979396" />
-              </node>
-            </node>
-          </node>
-          <node role="condition" roleId="tpee.1068580123160" type="tpee.NotEqualsExpression" typeId="tpee.1073239437375" id="3068114543317979062">
-            <node role="rightExpression" roleId="tpee.1081773367579" type="tpee.NullLiteral" typeId="tpee.1070534058343" id="3068114543317979063" />
-            <node role="leftExpression" roleId="tpee.1081773367580" type="tpee.LocalVariableReference" typeId="tpee.1068581242866" id="3068114543317979064">
-              <link role="variableDeclaration" roleId="tpee.1068581517664" targetNodeId="3068114543317979031" resolveInfo="behaviorModelDescriptor" />
-            </node>
-          </node>
-        </node>
-        <node role="statement" roleId="tpee.1068581517665" type="tpee.SingleLineComment" typeId="tpee.6329021646629104954" id="3068114543317979065">
-          <node role="commentPart" roleId="tpee.6329021646629175155" type="tpee.TextCommentPart" typeId="tpee.6329021646629104957" id="3068114543317979066">
-            <property name="text" nameId="tpee.6329021646629104958" value="collecting constraints:" />
-          </node>
-        </node>
-        <node role="statement" roleId="tpee.1068581517665" type="tpee.LocalVariableDeclarationStatement" typeId="tpee.1068581242864" id="3068114543317979067">
-          <node role="localVariableDeclaration" roleId="tpee.1068581242865" type="tpee.LocalVariableDeclaration" typeId="tpee.1068581242863" id="3068114543317979068">
-            <property name="name" nameId="tpck.1169194664001" value="constraintsModelDescriptor" />
-            <node role="type" roleId="tpee.5680397130376446158" type="tpee.ClassifierType" typeId="tpee.1107535904670" id="3068114543317979069">
-              <link role="classifier" roleId="tpee.1107535924139" targetNodeId="lkfb.~SModelDescriptor" resolveInfo="SModelDescriptor" />
-            </node>
-            <node role="initializer" roleId="tpee.1068431790190" type="tpee.DotExpression" typeId="tpee.1197027756228" id="3068114543317979070">
-              <node role="operand" roleId="tpee.1197027771414" type="tpee.LocalVariableReference" typeId="tpee.1068581242866" id="3068114543317979071">
-                <link role="variableDeclaration" roleId="tpee.1068581517664" targetNodeId="3068114543317978958" resolveInfo="sourceLanguage" />
-              </node>
-              <node role="operation" roleId="tpee.1197027833540" type="tpee.InstanceMethodCallOperation" typeId="tpee.1202948039474" id="3068114543317979072">
-                <link role="baseMethodDeclaration" roleId="tpee.1068499141037" targetNodeId="lkfb.~Language%dgetConstraintsModelDescriptor()%cjetbrains%dmps%dsmodel%dDefaultSModelDescriptor" resolveInfo="getConstraintsModelDescriptor" />
-              </node>
-            </node>
-          </node>
-        </node>
-        <node role="statement" roleId="tpee.1068581517665" type="tpee.IfStatement" typeId="tpee.1068580123159" id="3068114543317979073">
-          <node role="ifTrue" roleId="tpee.1068580123161" type="tpee.StatementList" typeId="tpee.1068580123136" id="3068114543317979074">
-            <node role="statement" roleId="tpee.1068581517665" type="tpee.ForeachStatement" typeId="tpee.1144226303539" id="3068114543317979075">
-              <node role="body" roleId="tpee.1154032183016" type="tpee.StatementList" typeId="tpee.1068580123136" id="3068114543317979076">
-                <node role="statement" roleId="tpee.1068581517665" type="tpee.LocalVariableDeclarationStatement" typeId="tpee.1068581242864" id="3068114543317979077">
-                  <node role="localVariableDeclaration" roleId="tpee.1068581242865" type="tpee.LocalVariableDeclaration" typeId="tpee.1068581242863" id="3068114543317979078">
-                    <property name="name" nameId="tpck.1169194664001" value="constraint" />
-                    <node role="type" roleId="tpee.5680397130376446158" type="tp25.SNodeType" typeId="tp25.1138055754698" id="3068114543317979079">
-                      <link role="concept" roleId="tp25.1138405853777" targetNodeId="tp1t.1213093968558" resolveInfo="ConceptConstraints" />
-                    </node>
-                    <node role="initializer" roleId="tpee.1068431790190" type="tp25.SNodeTypeCastExpression" typeId="tp25.1140137987495" id="3068114543317979080">
-                      <link role="concept" roleId="tp25.1140138128738" targetNodeId="tp1t.1213093968558" resolveInfo="ConceptConstraints" />
-                      <node role="leftExpression" roleId="tp25.1140138123956" type="tpee.DotExpression" typeId="tpee.1197027756228" id="3068114543317979081">
-                        <node role="operand" roleId="tpee.1197027771414" type="tpee.LocalVariableReference" typeId="tpee.1068581242866" id="3068114543317979082">
-                          <link role="variableDeclaration" roleId="tpee.1068581517664" targetNodeId="3068114543317979098" resolveInfo="node" />
-                        </node>
-                        <node role="operation" roleId="tpee.1197027833540" type="tp25.Node_ConceptMethodCall" typeId="tp25.1179409122411" id="3068114543317979083">
-                          <link role="baseMethodDeclaration" roleId="tpee.1068499141037" targetNodeId="tpcn.8360039740498069412" resolveInfo="findConceptAspect" />
-                          <node role="actualArgument" roleId="tpee.1068499141038" type="tpee.DotExpression" typeId="tpee.1197027756228" id="3068114543317979084">
-                            <node role="operand" roleId="tpee.1197027771414" type="tpee.LocalVariableReference" typeId="tpee.1068581242866" id="3068114543317979085">
-                              <link role="variableDeclaration" roleId="tpee.1068581517664" targetNodeId="3068114543317979068" resolveInfo="constraintsModelDescriptor" />
-                            </node>
-                            <node role="operation" roleId="tpee.1197027833540" type="tpee.InstanceMethodCallOperation" typeId="tpee.1202948039474" id="3068114543317979086">
-                              <link role="baseMethodDeclaration" roleId="tpee.1068499141037" targetNodeId="lkfb.~SModelDescriptor%dgetSModel()%cjetbrains%dmps%dsmodel%dSModel" resolveInfo="getSModel" />
-                            </node>
-                          </node>
-                        </node>
-                      </node>
-                    </node>
-                  </node>
-                </node>
-                <node role="statement" roleId="tpee.1068581517665" type="tpee.IfStatement" typeId="tpee.1068580123159" id="3068114543317979087">
-                  <node role="ifTrue" roleId="tpee.1068580123161" type="tpee.StatementList" typeId="tpee.1068580123136" id="3068114543317979088">
-                    <node role="statement" roleId="tpee.1068581517665" type="tpee.ExpressionStatement" typeId="tpee.1068580123155" id="3068114543317979089">
-                      <node role="expression" roleId="tpee.1068580123156" type="tpee.DotExpression" typeId="tpee.1197027756228" id="3068114543317979090">
-                        <node role="operand" roleId="tpee.1197027771414" type="tpee.LocalVariableReference" typeId="tpee.1068581242866" id="3068114543317979091">
-                          <link role="variableDeclaration" roleId="tpee.1068581517664" targetNodeId="3068114543317978980" resolveInfo="constraints" />
-                        </node>
-                        <node role="operation" roleId="tpee.1197027833540" type="tp2q.AddElementOperation" typeId="tp2q.1160612413312" id="3068114543317979092">
-                          <node role="argument" roleId="tp2q.1160612519549" type="tpee.LocalVariableReference" typeId="tpee.1068581242866" id="3068114543317979093">
-                            <link role="variableDeclaration" roleId="tpee.1068581517664" targetNodeId="3068114543317979078" resolveInfo="constraint" />
-                          </node>
-                        </node>
-                      </node>
-                    </node>
-                  </node>
-                  <node role="condition" roleId="tpee.1068580123160" type="tpee.NotEqualsExpression" typeId="tpee.1073239437375" id="3068114543317979094">
-                    <node role="rightExpression" roleId="tpee.1081773367579" type="tpee.NullLiteral" typeId="tpee.1070534058343" id="3068114543317979095" />
-                    <node role="leftExpression" roleId="tpee.1081773367580" type="tpee.LocalVariableReference" typeId="tpee.1068581242866" id="3068114543317979096">
-                      <link role="variableDeclaration" roleId="tpee.1068581517664" targetNodeId="3068114543317979078" resolveInfo="constraint" />
-                    </node>
-                  </node>
-                </node>
-              </node>
-              <node role="variable" roleId="tpee.1144230900587" type="tpee.LocalVariableDeclaration" typeId="tpee.1068581242863" id="3068114543317979098">
-                <property name="name" nameId="tpck.1169194664001" value="node" />
-                <node role="type" roleId="tpee.5680397130376446158" type="tp25.SNodeType" typeId="tp25.1138055754698" id="3068114543317979099">
-                  <link role="concept" roleId="tp25.1138405853777" targetNodeId="tpce.1169125787135" resolveInfo="AbstractConceptDeclaration" />
-                </node>
-              </node>
-              <node role="iterable" roleId="tpee.1144226360166" type="tpee.DotExpression" typeId="tpee.1197027756228" id="3068114543317979397">
-                <node role="operand" roleId="tpee.1197027771414" type="tp1h.RefactoringContext_ConceptFunctionParameter" typeId="tp1h.7953996722066256458" id="3068114543317979398" />
-                <node role="operation" roleId="tpee.1197027833540" type="tp1h.NodesOperation" typeId="tp1h.7953996722066252917" id="3068114543317979399" />
-              </node>
-            </node>
-          </node>
-          <node role="condition" roleId="tpee.1068580123160" type="tpee.NotEqualsExpression" typeId="tpee.1073239437375" id="3068114543317979100">
-            <node role="rightExpression" roleId="tpee.1081773367579" type="tpee.NullLiteral" typeId="tpee.1070534058343" id="3068114543317979101" />
-            <node role="leftExpression" roleId="tpee.1081773367580" type="tpee.LocalVariableReference" typeId="tpee.1068581242866" id="3068114543317979102">
-              <link role="variableDeclaration" roleId="tpee.1068581517664" targetNodeId="3068114543317979068" resolveInfo="constraintsModelDescriptor" />
-            </node>
-          </node>
-        </node>
-        <node role="statement" roleId="tpee.1068581517665" type="tpee.SingleLineComment" typeId="tpee.6329021646629104954" id="3068114543317979103">
-          <node role="commentPart" roleId="tpee.6329021646629175155" type="tpee.TextCommentPart" typeId="tpee.6329021646629104957" id="3068114543317979104">
-            <property name="text" nameId="tpee.6329021646629104958" value="collecting data flow:" />
-          </node>
-        </node>
-        <node role="statement" roleId="tpee.1068581517665" type="tpee.LocalVariableDeclarationStatement" typeId="tpee.1068581242864" id="3068114543317979105">
-          <node role="localVariableDeclaration" roleId="tpee.1068581242865" type="tpee.LocalVariableDeclaration" typeId="tpee.1068581242863" id="3068114543317979106">
-            <property name="name" nameId="tpck.1169194664001" value="dataflowModelDescriptor" />
-            <node role="type" roleId="tpee.5680397130376446158" type="tpee.ClassifierType" typeId="tpee.1107535904670" id="3068114543317979107">
-              <link role="classifier" roleId="tpee.1107535924139" targetNodeId="lkfb.~SModelDescriptor" resolveInfo="SModelDescriptor" />
-            </node>
-            <node role="initializer" roleId="tpee.1068431790190" type="tpee.DotExpression" typeId="tpee.1197027756228" id="3068114543317979108">
-              <node role="operand" roleId="tpee.1197027771414" type="tpee.LocalVariableReference" typeId="tpee.1068581242866" id="3068114543317979109">
-                <link role="variableDeclaration" roleId="tpee.1068581517664" targetNodeId="3068114543317978958" resolveInfo="sourceLanguage" />
-              </node>
-              <node role="operation" roleId="tpee.1197027833540" type="tpee.InstanceMethodCallOperation" typeId="tpee.1202948039474" id="3068114543317979110">
-                <link role="baseMethodDeclaration" roleId="tpee.1068499141037" targetNodeId="lkfb.~Language%dgetDataFlowModelDescriptor()%cjetbrains%dmps%dsmodel%dDefaultSModelDescriptor" resolveInfo="getDataFlowModelDescriptor" />
-              </node>
-            </node>
-          </node>
-        </node>
-        <node role="statement" roleId="tpee.1068581517665" type="tpee.IfStatement" typeId="tpee.1068580123159" id="3068114543317979111">
-          <node role="ifTrue" roleId="tpee.1068580123161" type="tpee.StatementList" typeId="tpee.1068580123136" id="3068114543317979112">
-            <node role="statement" roleId="tpee.1068581517665" type="tpee.ForeachStatement" typeId="tpee.1144226303539" id="3068114543317979113">
-              <node role="body" roleId="tpee.1154032183016" type="tpee.StatementList" typeId="tpee.1068580123136" id="3068114543317979114">
-                <node role="statement" roleId="tpee.1068581517665" type="tpee.LocalVariableDeclarationStatement" typeId="tpee.1068581242864" id="3068114543317979115">
-                  <node role="localVariableDeclaration" roleId="tpee.1068581242865" type="tpee.LocalVariableDeclaration" typeId="tpee.1068581242863" id="3068114543317979116">
-                    <property name="name" nameId="tpck.1169194664001" value="dataFlow" />
-                    <node role="type" roleId="tpee.5680397130376446158" type="tp25.SNodeType" typeId="tp25.1138055754698" id="3068114543317979117">
-                      <link role="concept" roleId="tp25.1138405853777" targetNodeId="tp41.1206442055221" resolveInfo="DataFlowBuilderDeclaration" />
-                    </node>
-                    <node role="initializer" roleId="tpee.1068431790190" type="tpee.ParenthesizedExpression" typeId="tpee.1079359253375" id="3068114543317979485">
-                      <node role="expression" roleId="tpee.1079359253376" type="tpee.CastExpression" typeId="tpee.1070534934090" id="3068114543317979486">
-                        <node role="expression" roleId="tpee.1070534934092" type="tpee.DotExpression" typeId="tpee.1197027756228" id="3068114543317979487">
-                          <node role="operand" roleId="tpee.1197027771414" type="tpee.LocalVariableReference" typeId="tpee.1068581242866" id="3068114543317979488">
-                            <link role="variableDeclaration" roleId="tpee.1068581517664" targetNodeId="3068114543317979135" resolveInfo="node" />
-                          </node>
-                          <node role="operation" roleId="tpee.1197027833540" type="tp25.Node_ConceptMethodCall" typeId="tp25.1179409122411" id="3068114543317979489">
-                            <link role="baseMethodDeclaration" roleId="tpee.1068499141037" targetNodeId="tpcn.8360039740498069412" resolveInfo="findConceptAspect" />
-                            <node role="actualArgument" roleId="tpee.1068499141038" type="tpee.DotExpression" typeId="tpee.1197027756228" id="3068114543317979490">
-                              <node role="operand" roleId="tpee.1197027771414" type="tpee.LocalVariableReference" typeId="tpee.1068581242866" id="3068114543317979491">
-                                <link role="variableDeclaration" roleId="tpee.1068581517664" targetNodeId="3068114543317979106" resolveInfo="dataflowModelDescriptor" />
-                              </node>
-                              <node role="operation" roleId="tpee.1197027833540" type="tpee.InstanceMethodCallOperation" typeId="tpee.1202948039474" id="3068114543317979492">
-                                <link role="baseMethodDeclaration" roleId="tpee.1068499141037" targetNodeId="lkfb.~SModelDescriptor%dgetSModel()%cjetbrains%dmps%dsmodel%dSModel" resolveInfo="getSModel" />
-                              </node>
-                            </node>
-                          </node>
-                        </node>
-                        <node role="type" roleId="tpee.1070534934091" type="tp25.SNodeType" typeId="tp25.1138055754698" id="3068114543317979493">
-                          <link role="concept" roleId="tp25.1138405853777" targetNodeId="tp41.1206442055221" resolveInfo="DataFlowBuilderDeclaration" />
-                        </node>
-                      </node>
-                    </node>
-                  </node>
-                </node>
-                <node role="statement" roleId="tpee.1068581517665" type="tpee.IfStatement" typeId="tpee.1068580123159" id="3068114543317979124">
-                  <node role="ifTrue" roleId="tpee.1068580123161" type="tpee.StatementList" typeId="tpee.1068580123136" id="3068114543317979125">
-                    <node role="statement" roleId="tpee.1068581517665" type="tpee.ExpressionStatement" typeId="tpee.1068580123155" id="3068114543317979126">
-                      <node role="expression" roleId="tpee.1068580123156" type="tpee.DotExpression" typeId="tpee.1197027756228" id="3068114543317979127">
-                        <node role="operand" roleId="tpee.1197027771414" type="tpee.LocalVariableReference" typeId="tpee.1068581242866" id="3068114543317979128">
-                          <link role="variableDeclaration" roleId="tpee.1068581517664" targetNodeId="3068114543317978986" resolveInfo="dataFlows" />
-                        </node>
-                        <node role="operation" roleId="tpee.1197027833540" type="tp2q.AddElementOperation" typeId="tp2q.1160612413312" id="3068114543317979129">
-                          <node role="argument" roleId="tp2q.1160612519549" type="tpee.LocalVariableReference" typeId="tpee.1068581242866" id="3068114543317979130">
-                            <link role="variableDeclaration" roleId="tpee.1068581517664" targetNodeId="3068114543317979116" resolveInfo="dataFlow" />
-                          </node>
-                        </node>
-                      </node>
-                    </node>
-                  </node>
-                  <node role="condition" roleId="tpee.1068580123160" type="tpee.NotEqualsExpression" typeId="tpee.1073239437375" id="3068114543317979131">
-                    <node role="rightExpression" roleId="tpee.1081773367579" type="tpee.NullLiteral" typeId="tpee.1070534058343" id="3068114543317979132" />
-                    <node role="leftExpression" roleId="tpee.1081773367580" type="tpee.LocalVariableReference" typeId="tpee.1068581242866" id="3068114543317979133">
-                      <link role="variableDeclaration" roleId="tpee.1068581517664" targetNodeId="3068114543317979116" resolveInfo="dataFlow" />
-                    </node>
-                  </node>
-                </node>
-              </node>
-              <node role="variable" roleId="tpee.1144230900587" type="tpee.LocalVariableDeclaration" typeId="tpee.1068581242863" id="3068114543317979135">
-                <property name="name" nameId="tpck.1169194664001" value="node" />
-                <node role="type" roleId="tpee.5680397130376446158" type="tp25.SNodeType" typeId="tp25.1138055754698" id="3068114543317979136">
-                  <link role="concept" roleId="tp25.1138405853777" targetNodeId="tpce.1169125787135" resolveInfo="AbstractConceptDeclaration" />
-                </node>
-              </node>
-              <node role="iterable" roleId="tpee.1144226360166" type="tpee.DotExpression" typeId="tpee.1197027756228" id="3068114543317979400">
-                <node role="operand" roleId="tpee.1197027771414" type="tp1h.RefactoringContext_ConceptFunctionParameter" typeId="tp1h.7953996722066256458" id="3068114543317979401" />
-                <node role="operation" roleId="tpee.1197027833540" type="tp1h.NodesOperation" typeId="tp1h.7953996722066252917" id="3068114543317979402" />
-              </node>
-            </node>
-          </node>
-          <node role="condition" roleId="tpee.1068580123160" type="tpee.NotEqualsExpression" typeId="tpee.1073239437375" id="3068114543317979137">
-            <node role="rightExpression" roleId="tpee.1081773367579" type="tpee.NullLiteral" typeId="tpee.1070534058343" id="3068114543317979138" />
-            <node role="leftExpression" roleId="tpee.1081773367580" type="tpee.LocalVariableReference" typeId="tpee.1068581242866" id="3068114543317979139">
-              <link role="variableDeclaration" roleId="tpee.1068581517664" targetNodeId="3068114543317979106" resolveInfo="dataflowModelDescriptor" />
-            </node>
-          </node>
-        </node>
-        <node role="statement" roleId="tpee.1068581517665" type="tpee.SingleLineComment" typeId="tpee.6329021646629104954" id="1851794739794107225">
-          <node role="commentPart" roleId="tpee.6329021646629175155" type="tpee.TextCommentPart" typeId="tpee.6329021646629104957" id="1851794739794107226">
-            <property name="text" nameId="tpee.6329021646629104958" value="collecting intentions:" />
-          </node>
-        </node>
-        <node role="statement" roleId="tpee.1068581517665" type="tpee.LocalVariableDeclarationStatement" typeId="tpee.1068581242864" id="1851794739794107227">
-          <node role="localVariableDeclaration" roleId="tpee.1068581242865" type="tpee.LocalVariableDeclaration" typeId="tpee.1068581242863" id="1851794739794107228">
-            <property name="name" nameId="tpck.1169194664001" value="intentionsModel" />
-            <node role="type" roleId="tpee.5680397130376446158" type="tp25.SModelType" typeId="tp25.1143226024141" id="6849362431329314292" />
-            <node role="initializer" roleId="tpee.1068431790190" type="pxpg.CheckedDotExpression" typeId="pxpg.4079382982702596667" id="6849362431329314288">
-              <node role="operand" roleId="tpee.1197027771414" type="tpee.DotExpression" typeId="tpee.1197027756228" id="1851794739794117127">
-                <node role="operand" roleId="tpee.1197027771414" type="tpee.EnumConstantReference" typeId="tpee.1083260308424" id="1851794739794117131">
-                  <link role="enumConstantDeclaration" roleId="tpee.1083260308426" targetNodeId="lkfb.~LanguageAspect%dINTENTIONS" resolveInfo="INTENTIONS" />
-                  <link role="enumClass" roleId="tpee.1144432896254" targetNodeId="lkfb.~LanguageAspect" resolveInfo="LanguageAspect" />
-                </node>
-                <node role="operation" roleId="tpee.1197027833540" type="tpee.InstanceMethodCallOperation" typeId="tpee.1202948039474" id="1851794739794117129">
-                  <link role="baseMethodDeclaration" roleId="tpee.1068499141037" targetNodeId="lkfb.~LanguageAspect%dget(jetbrains%dmps%dsmodel%dLanguage)%cjetbrains%dmps%dsmodel%dDefaultSModelDescriptor" resolveInfo="get" />
-                  <node role="actualArgument" roleId="tpee.1068499141038" type="tpee.LocalVariableReference" typeId="tpee.1068581242866" id="1851794739794117130">
-                    <link role="variableDeclaration" roleId="tpee.1068581517664" targetNodeId="3068114543317978958" resolveInfo="sourceLanguage" />
-                  </node>
-                </node>
-              </node>
-              <node role="operation" roleId="tpee.1197027833540" type="tpee.InstanceMethodCallOperation" typeId="tpee.1202948039474" id="6849362431329314291">
-                <link role="baseMethodDeclaration" roleId="tpee.1068499141037" targetNodeId="lkfb.~BaseSModelDescriptor%dgetSModel()%cjetbrains%dmps%dsmodel%dSModel" resolveInfo="getSModel" />
-              </node>
-            </node>
-          </node>
-        </node>
-        <node role="statement" roleId="tpee.1068581517665" type="tpee.ExpressionStatement" typeId="tpee.1068580123155" id="6849362431329311826">
-          <node role="expression" roleId="tpee.1068580123156" type="tpee.DotExpression" typeId="tpee.1197027756228" id="6849362431329311828">
-            <node role="operand" roleId="tpee.1197027771414" type="tpee.LocalVariableReference" typeId="tpee.1068581242866" id="6849362431329311827">
-              <link role="variableDeclaration" roleId="tpee.1068581517664" targetNodeId="1851794739794107218" resolveInfo="intentions" />
-            </node>
-            <node role="operation" roleId="tpee.1197027833540" type="tp2q.AddAllElementsOperation" typeId="tp2q.1160666733551" id="6849362431329311833">
-              <node role="argument" roleId="tp2q.1160666822012" type="tpee.DotExpression" typeId="tpee.1197027756228" id="6849362431329311835">
-                <node role="operand" roleId="tpee.1197027771414" type="tpee.DotExpression" typeId="tpee.1197027756228" id="6849362431329311836">
-                  <node role="operand" roleId="tpee.1197027771414" type="tpee.LocalVariableReference" typeId="tpee.1068581242866" id="6849362431329314293">
-                    <link role="variableDeclaration" roleId="tpee.1068581517664" targetNodeId="1851794739794107228" resolveInfo="intentionsModel" />
-                  </node>
-                  <node role="operation" roleId="tpee.1197027833540" type="tp25.Model_RootsOperation" typeId="tp25.1171315804604" id="6849362431329311838">
-                    <link role="concept" roleId="tp25.1171315804605" targetNodeId="tp3j.2522969319638091381" resolveInfo="BaseIntentionDeclaration" />
-                  </node>
-                </node>
-                <node role="operation" roleId="tpee.1197027833540" type="tp2q.WhereOperation" typeId="tp2q.1202120902084" id="6849362431329311839">
-                  <node role="closure" roleId="tp2q.1204796294226" type="tp2c.ClosureLiteral" typeId="tp2c.1199569711397" id="6849362431329311840">
-                    <node role="body" roleId="tp2c.1199569916463" type="tpee.StatementList" typeId="tpee.1068580123136" id="6849362431329311841">
-                      <node role="statement" roleId="tpee.1068581517665" type="tpee.ExpressionStatement" typeId="tpee.1068580123155" id="6849362431329311842">
-                        <node role="expression" roleId="tpee.1068580123156" type="tpee.DotExpression" typeId="tpee.1197027756228" id="6849362431329311843">
-                          <node role="operand" roleId="tpee.1197027771414" type="tpee.DotExpression" typeId="tpee.1197027756228" id="6849362431329311844">
-                            <node role="operand" roleId="tpee.1197027771414" type="tp1h.RefactoringContext_ConceptFunctionParameter" typeId="tp1h.7953996722066256458" id="6849362431329311845" />
-                            <node role="operation" roleId="tpee.1197027833540" type="tp1h.NodesOperation" typeId="tp1h.7953996722066252917" id="6849362431329311846" />
-                          </node>
-                          <node role="operation" roleId="tpee.1197027833540" type="tp2q.ContainsOperation" typeId="tp2q.1172254888721" id="6849362431329311847">
-                            <node role="argument" roleId="tp2q.1172256416782" type="tpee.DotExpression" typeId="tpee.1197027756228" id="6849362431329311848">
-                              <node role="operand" roleId="tpee.1197027771414" type="tpee.ParameterReference" typeId="tpee.1068581242874" id="6849362431329311849">
-                                <link role="variableDeclaration" roleId="tpee.1068581517664" targetNodeId="6849362431329311851" resolveInfo="it" />
-                              </node>
-                              <node role="operation" roleId="tpee.1197027833540" type="tp25.SLinkAccess" typeId="tp25.1138056143562" id="6849362431329311850">
-                                <link role="link" roleId="tp25.1138056516764" targetNodeId="tp3j.2522969319638198290" />
-                              </node>
-                            </node>
-                          </node>
-                        </node>
-                      </node>
-                    </node>
-                    <node role="parameter" roleId="tp2c.1199569906740" type="tp2q.SmartClosureParameterDeclaration" typeId="tp2q.1203518072036" id="6849362431329311851">
-                      <property name="name" nameId="tpck.1169194664001" value="it" />
-                      <node role="type" roleId="tpee.5680397130376446158" type="tpee.UndefinedType" typeId="tpee.4836112446988635817" id="6849362431329311852" />
-                    </node>
-                  </node>
-                </node>
-              </node>
-            </node>
-          </node>
-        </node>
-        <node role="statement" roleId="tpee.1068581517665" type="tpee.Statement" typeId="tpee.1068580123157" id="1851794739794107224" />
-        <node role="statement" roleId="tpee.1068581517665" type="tpee.SingleLineComment" typeId="tpee.6329021646629104954" id="3068114543317979140">
-          <node role="commentPart" roleId="tpee.6329021646629175155" type="tpee.TextCommentPart" typeId="tpee.6329021646629104957" id="3068114543317979141">
-=======
+              </node>
+            </node>
+          </node>
+        </node>
         <node role="statement" roleId="tpee.1068581517665" type="tpee.Statement" typeId="tpee.1068580123157" id="6934781091951606398" />
         <node role="statement" roleId="tpee.1068581517665" type="tpee.SingleLineComment" typeId="tpee.6329021646629104954" id="6934781091951606361">
           <node role="commentPart" roleId="tpee.6329021646629175155" type="tpee.TextCommentPart" typeId="tpee.6329021646629104957" id="6934781091951606362">
->>>>>>> f456634c
             <property name="text" nameId="tpee.6329021646629104958" value="refactoring itself" />
           </node>
         </node>
@@ -1400,397 +1040,6 @@
                       <link role="property" roleId="tp25.1138056395725" targetNodeId="tpck.1169194664001" resolveInfo="name" />
                     </node>
                   </node>
-<<<<<<< HEAD
-                  <node role="leftExpression" roleId="tpee.1081773367580" type="tpee.PlusExpression" typeId="tpee.1068581242875" id="3068114543317979456">
-                    <node role="leftExpression" roleId="tpee.1081773367580" type="tpee.DotExpression" typeId="tpee.1197027756228" id="3068114543317979457">
-                      <node role="operand" roleId="tpee.1197027771414" type="tpee.DotExpression" typeId="tpee.1197027756228" id="3068114543317979458">
-                        <node role="operand" roleId="tpee.1197027771414" type="tp1h.RefactoringParameterReference" typeId="tp1h.6895093993902496262" id="3068114543317979460">
-                          <link role="refactoringParameter" roleId="tp1h.6895093993902496263" targetNodeId="3068114543317961952" resolveInfo="targetModel" />
-                        </node>
-                        <node role="operation" roleId="tpee.1197027833540" type="tpee.InstanceMethodCallOperation" typeId="tpee.1202948039474" id="3068114543317979461">
-                          <link role="baseMethodDeclaration" roleId="tpee.1068499141037" targetNodeId="lkfb.~SModelReference%dgetSModelFqName()%cjetbrains%dmps%dsmodel%dSModelFqName" resolveInfo="getSModelFqName" />
-                        </node>
-                      </node>
-                      <node role="operation" roleId="tpee.1197027833540" type="tpee.InstanceMethodCallOperation" typeId="tpee.1202948039474" id="3068114543317979462">
-                        <link role="baseMethodDeclaration" roleId="tpee.1068499141037" targetNodeId="lkfb.~SModelFqName%dtoString()%cjava%dlang%dString" resolveInfo="toString" />
-                      </node>
-                    </node>
-                    <node role="rightExpression" roleId="tpee.1081773367579" type="tpee.StringLiteral" typeId="tpee.1070475926800" id="3068114543317979463">
-                      <property name="value" nameId="tpee.1070475926801" value="." />
-                    </node>
-                  </node>
-                </node>
-                <node role="newFeatureName" roleId="tp1h.3302086321379400333" type="tpee.DotExpression" typeId="tpee.1197027756228" id="3068114543317979464">
-                  <node role="operand" roleId="tpee.1197027771414" type="tpee.LocalVariableReference" typeId="tpee.1068581242866" id="3068114543317979465">
-                    <link role="variableDeclaration" roleId="tpee.1068581517664" targetNodeId="3068114543317979161" resolveInfo="node" />
-                  </node>
-                  <node role="operation" roleId="tpee.1197027833540" type="tp25.SPropertyAccess" typeId="tp25.1138056022639" id="3068114543317979466">
-                    <link role="property" roleId="tp25.1138056395725" targetNodeId="tpck.1169194664001" resolveInfo="name" />
-                  </node>
-                </node>
-              </node>
-            </node>
-          </node>
-          <node role="variable" roleId="tpee.1144230900587" type="tpee.LocalVariableDeclaration" typeId="tpee.1068581242863" id="3068114543317979161">
-            <property name="name" nameId="tpck.1169194664001" value="node" />
-            <node role="type" roleId="tpee.5680397130376446158" type="tp25.SNodeType" typeId="tp25.1138055754698" id="3068114543317979162">
-              <link role="concept" roleId="tp25.1138405853777" targetNodeId="tpce.1169125787135" resolveInfo="AbstractConceptDeclaration" />
-            </node>
-          </node>
-          <node role="iterable" roleId="tpee.1144226360166" type="tpee.DotExpression" typeId="tpee.1197027756228" id="3068114543317979403">
-            <node role="operand" roleId="tpee.1197027771414" type="tp1h.RefactoringContext_ConceptFunctionParameter" typeId="tp1h.7953996722066256458" id="3068114543317979404" />
-            <node role="operation" roleId="tpee.1197027833540" type="tp1h.NodesOperation" typeId="tp1h.7953996722066252917" id="3068114543317979405" />
-          </node>
-        </node>
-        <node role="statement" roleId="tpee.1068581517665" type="tpee.ExpressionStatement" typeId="tpee.1068580123155" id="3068114543317979163">
-          <node role="expression" roleId="tpee.1068580123156" type="tp1h.MoveNodesToModelExpression" typeId="tp1h.1199620728600" id="3068114543317979164">
-            <node role="whatToMove" roleId="tp1h.1199619459778" type="tpee.DotExpression" typeId="tpee.1197027756228" id="3068114543317979406">
-              <node role="operand" roleId="tpee.1197027771414" type="tp1h.RefactoringContext_ConceptFunctionParameter" typeId="tp1h.7953996722066256458" id="3068114543317979407" />
-              <node role="operation" roleId="tpee.1197027833540" type="tp1h.NodesOperation" typeId="tp1h.7953996722066252917" id="3068114543317979408" />
-            </node>
-            <node role="destination" roleId="tp1h.1199619459779" type="tpee.DotExpression" typeId="tpee.1197027756228" id="961079310149315296">
-              <node role="operand" roleId="tpee.1197027771414" type="tpee.DotExpression" typeId="tpee.1197027756228" id="961079310149315291">
-                <node role="operand" roleId="tpee.1197027771414" type="tpee.StaticMethodCall" typeId="tpee.1081236700937" id="961079310149315292">
-                  <link role="baseMethodDeclaration" roleId="tpee.1068499141037" targetNodeId="lkfb.~SModelRepository%dgetInstance()%cjetbrains%dmps%dsmodel%dSModelRepository" resolveInfo="getInstance" />
-                  <link role="classConcept" roleId="tpee.1144433194310" targetNodeId="lkfb.~SModelRepository" resolveInfo="SModelRepository" />
-                </node>
-                <node role="operation" roleId="tpee.1197027833540" type="tpee.InstanceMethodCallOperation" typeId="tpee.1202948039474" id="961079310149315293">
-                  <link role="baseMethodDeclaration" roleId="tpee.1068499141037" targetNodeId="lkfb.~SModelRepository%dgetModelDescriptor(jetbrains%dmps%dsmodel%dSModelReference)%cjetbrains%dmps%dsmodel%dSModelDescriptor" resolveInfo="getModelDescriptor" />
-                  <node role="actualArgument" roleId="tpee.1068499141038" type="tp1h.RefactoringParameterReference" typeId="tp1h.6895093993902496262" id="961079310149315295">
-                    <link role="refactoringParameter" roleId="tp1h.6895093993902496263" targetNodeId="3068114543317961952" resolveInfo="targetModel" />
-                  </node>
-                </node>
-              </node>
-              <node role="operation" roleId="tpee.1197027833540" type="tpee.InstanceMethodCallOperation" typeId="tpee.1202948039474" id="961079310149315826">
-                <link role="baseMethodDeclaration" roleId="tpee.1068499141037" targetNodeId="lkfb.~SModelDescriptor%dgetSModel()%cjetbrains%dmps%dsmodel%dSModel" resolveInfo="getSModel" />
-              </node>
-            </node>
-          </node>
-        </node>
-        <node role="statement" roleId="tpee.1068581517665" type="tpee.IfStatement" typeId="tpee.1068580123159" id="3068114543317979169">
-          <node role="ifTrue" roleId="tpee.1068580123161" type="tpee.StatementList" typeId="tpee.1068580123136" id="3068114543317979170">
-            <node role="statement" roleId="tpee.1068581517665" type="tp1h.UpdateModelProcedure" typeId="tp1h.1198577376375" id="3068114543317979171">
-              <node role="argument" roleId="tp1h.1198577431631" type="tpee.DotExpression" typeId="tpee.1197027756228" id="3068114543317979172">
-                <node role="operand" roleId="tpee.1197027771414" type="tpee.LocalVariableReference" typeId="tpee.1068581242866" id="3068114543317979173">
-                  <link role="variableDeclaration" roleId="tpee.1068581517664" targetNodeId="3068114543317978994" resolveInfo="editorModelDescriptor" />
-                </node>
-                <node role="operation" roleId="tpee.1197027833540" type="tpee.InstanceMethodCallOperation" typeId="tpee.1202948039474" id="3068114543317979174">
-                  <link role="baseMethodDeclaration" roleId="tpee.1068499141037" targetNodeId="lkfb.~SModelDescriptor%dgetSModel()%cjetbrains%dmps%dsmodel%dSModel" resolveInfo="getSModel" />
-                </node>
-              </node>
-            </node>
-            <node role="statement" roleId="tpee.1068581517665" type="tpee.LocalVariableDeclarationStatement" typeId="tpee.1068581242864" id="3068114543317979175">
-              <node role="localVariableDeclaration" roleId="tpee.1068581242865" type="tpee.LocalVariableDeclaration" typeId="tpee.1068581242863" id="3068114543317979176">
-                <property name="name" nameId="tpck.1169194664001" value="targetEditorModelDescriptor" />
-                <node role="type" roleId="tpee.5680397130376446158" type="tpee.ClassifierType" typeId="tpee.1107535904670" id="3068114543317979177">
-                  <link role="classifier" roleId="tpee.1107535924139" targetNodeId="lkfb.~SModelDescriptor" resolveInfo="SModelDescriptor" />
-                </node>
-                <node role="initializer" roleId="tpee.1068431790190" type="tpee.DotExpression" typeId="tpee.1197027756228" id="3068114543317979178">
-                  <node role="operand" roleId="tpee.1197027771414" type="tpee.LocalVariableReference" typeId="tpee.1068581242866" id="3068114543317979179">
-                    <link role="variableDeclaration" roleId="tpee.1068581517664" targetNodeId="3068114543317978963" resolveInfo="targetLanguage" />
-                  </node>
-                  <node role="operation" roleId="tpee.1197027833540" type="tpee.InstanceMethodCallOperation" typeId="tpee.1202948039474" id="3068114543317979180">
-                    <link role="baseMethodDeclaration" roleId="tpee.1068499141037" targetNodeId="lkfb.~Language%dgetEditorModelDescriptor()%cjetbrains%dmps%dsmodel%dDefaultSModelDescriptor" resolveInfo="getEditorModelDescriptor" />
-                  </node>
-                </node>
-              </node>
-            </node>
-            <node role="statement" roleId="tpee.1068581517665" type="tpee.IfStatement" typeId="tpee.1068580123159" id="3068114543317979181">
-              <node role="ifTrue" roleId="tpee.1068580123161" type="tpee.StatementList" typeId="tpee.1068580123136" id="3068114543317979182">
-                <node role="statement" roleId="tpee.1068581517665" type="tpee.ExpressionStatement" typeId="tpee.1068580123155" id="3068114543317979183">
-                  <node role="expression" roleId="tpee.1068580123156" type="tpee.AssignmentExpression" typeId="tpee.1068498886294" id="3068114543317979184">
-                    <node role="rValue" roleId="tpee.1068498886297" type="tpee.DotExpression" typeId="tpee.1197027756228" id="3068114543317979185">
-                      <node role="operand" roleId="tpee.1197027771414" type="tpee.EnumConstantReference" typeId="tpee.1083260308424" id="3068114543317979186">
-                        <link role="enumClass" roleId="tpee.1144432896254" targetNodeId="lkfb.~LanguageAspect" resolveInfo="LanguageAspect" />
-                        <link role="enumConstantDeclaration" roleId="tpee.1083260308426" targetNodeId="lkfb.~LanguageAspect%dEDITOR" resolveInfo="EDITOR" />
-                      </node>
-                      <node role="operation" roleId="tpee.1197027833540" type="tpee.InstanceMethodCallOperation" typeId="tpee.1202948039474" id="3068114543317979187">
-                        <link role="baseMethodDeclaration" roleId="tpee.1068499141037" targetNodeId="lkfb.~LanguageAspect%dcreateNew(jetbrains%dmps%dsmodel%dLanguage)%cjetbrains%dmps%dsmodel%dSModelDescriptor" resolveInfo="createNew" />
-                        <node role="actualArgument" roleId="tpee.1068499141038" type="tpee.LocalVariableReference" typeId="tpee.1068581242866" id="3068114543317979188">
-                          <link role="variableDeclaration" roleId="tpee.1068581517664" targetNodeId="3068114543317978963" resolveInfo="targetLanguage" />
-                        </node>
-                      </node>
-                    </node>
-                    <node role="lValue" roleId="tpee.1068498886295" type="tpee.LocalVariableReference" typeId="tpee.1068581242866" id="3068114543317979189">
-                      <link role="variableDeclaration" roleId="tpee.1068581517664" targetNodeId="3068114543317979176" resolveInfo="targetEditorModelDescriptor" />
-                    </node>
-                  </node>
-                </node>
-              </node>
-              <node role="condition" roleId="tpee.1068580123160" type="tpee.EqualsExpression" typeId="tpee.1068580123152" id="3068114543317979190">
-                <node role="rightExpression" roleId="tpee.1081773367579" type="tpee.NullLiteral" typeId="tpee.1070534058343" id="3068114543317979191" />
-                <node role="leftExpression" roleId="tpee.1081773367580" type="tpee.LocalVariableReference" typeId="tpee.1068581242866" id="3068114543317979192">
-                  <link role="variableDeclaration" roleId="tpee.1068581517664" targetNodeId="3068114543317979176" resolveInfo="targetEditorModelDescriptor" />
-                </node>
-              </node>
-            </node>
-            <node role="statement" roleId="tpee.1068581517665" type="tpee.LocalVariableDeclarationStatement" typeId="tpee.1068581242864" id="3068114543317979193">
-              <node role="localVariableDeclaration" roleId="tpee.1068581242865" type="tpee.LocalVariableDeclaration" typeId="tpee.1068581242863" id="3068114543317979194">
-                <property name="name" nameId="tpck.1169194664001" value="editorModel" />
-                <node role="initializer" roleId="tpee.1068431790190" type="tpee.DotExpression" typeId="tpee.1197027756228" id="3068114543317979195">
-                  <node role="operand" roleId="tpee.1197027771414" type="tpee.LocalVariableReference" typeId="tpee.1068581242866" id="3068114543317979196">
-                    <link role="variableDeclaration" roleId="tpee.1068581517664" targetNodeId="3068114543317979176" resolveInfo="targetEditorModelDescriptor" />
-                  </node>
-                  <node role="operation" roleId="tpee.1197027833540" type="tpee.InstanceMethodCallOperation" typeId="tpee.1202948039474" id="3068114543317979197">
-                    <link role="baseMethodDeclaration" roleId="tpee.1068499141037" targetNodeId="lkfb.~SModelDescriptor%dgetSModel()%cjetbrains%dmps%dsmodel%dSModel" resolveInfo="getSModel" />
-                  </node>
-                </node>
-                <node role="type" roleId="tpee.5680397130376446158" type="tp25.SModelType" typeId="tp25.1143226024141" id="3068114543317979198" />
-              </node>
-            </node>
-            <node role="statement" roleId="tpee.1068581517665" type="tpee.ExpressionStatement" typeId="tpee.1068580123155" id="3068114543317979199">
-              <node role="expression" roleId="tpee.1068580123156" type="tp1h.MoveNodesToModelExpression" typeId="tp1h.1199620728600" id="3068114543317979200">
-                <node role="whatToMove" roleId="tp1h.1199619459778" type="tpee.LocalVariableReference" typeId="tpee.1068581242866" id="3068114543317979201">
-                  <link role="variableDeclaration" roleId="tpee.1068581517664" targetNodeId="3068114543317978968" resolveInfo="editors" />
-                </node>
-                <node role="destination" roleId="tp1h.1199619459779" type="tpee.LocalVariableReference" typeId="tpee.1068581242866" id="3068114543317979202">
-                  <link role="variableDeclaration" roleId="tpee.1068581517664" targetNodeId="3068114543317979194" resolveInfo="editorModel" />
-                </node>
-              </node>
-            </node>
-            <node role="statement" roleId="tpee.1068581517665" type="tp1h.UpdateModelProcedure" typeId="tp1h.1198577376375" id="3068114543317979203">
-              <node role="argument" roleId="tp1h.1198577431631" type="tpee.LocalVariableReference" typeId="tpee.1068581242866" id="3068114543317979204">
-                <link role="variableDeclaration" roleId="tpee.1068581517664" targetNodeId="3068114543317979194" resolveInfo="editorModel" />
-              </node>
-            </node>
-          </node>
-          <node role="condition" roleId="tpee.1068580123160" type="tpee.DotExpression" typeId="tpee.1197027756228" id="3068114543317979205">
-            <node role="operand" roleId="tpee.1197027771414" type="tpee.LocalVariableReference" typeId="tpee.1068581242866" id="3068114543317979206">
-              <link role="variableDeclaration" roleId="tpee.1068581517664" targetNodeId="3068114543317978968" resolveInfo="editors" />
-            </node>
-            <node role="operation" roleId="tpee.1197027833540" type="tp2q.IsNotEmptyOperation" typeId="tp2q.1176501494711" id="3068114543317979207" />
-          </node>
-        </node>
-        <node role="statement" roleId="tpee.1068581517665" type="tpee.IfStatement" typeId="tpee.1068580123159" id="3068114543317979208">
-          <node role="ifTrue" roleId="tpee.1068580123161" type="tpee.StatementList" typeId="tpee.1068580123136" id="3068114543317979209">
-            <node role="statement" roleId="tpee.1068581517665" type="tp1h.UpdateModelProcedure" typeId="tp1h.1198577376375" id="3068114543317979210">
-              <node role="argument" roleId="tp1h.1198577431631" type="tpee.DotExpression" typeId="tpee.1197027756228" id="3068114543317979211">
-                <node role="operand" roleId="tpee.1197027771414" type="tpee.LocalVariableReference" typeId="tpee.1068581242866" id="3068114543317979212">
-                  <link role="variableDeclaration" roleId="tpee.1068581517664" targetNodeId="3068114543317979031" resolveInfo="behaviorModelDescriptor" />
-                </node>
-                <node role="operation" roleId="tpee.1197027833540" type="tpee.InstanceMethodCallOperation" typeId="tpee.1202948039474" id="3068114543317979213">
-                  <link role="baseMethodDeclaration" roleId="tpee.1068499141037" targetNodeId="lkfb.~SModelDescriptor%dgetSModel()%cjetbrains%dmps%dsmodel%dSModel" resolveInfo="getSModel" />
-                </node>
-              </node>
-            </node>
-            <node role="statement" roleId="tpee.1068581517665" type="tpee.LocalVariableDeclarationStatement" typeId="tpee.1068581242864" id="3068114543317979214">
-              <node role="localVariableDeclaration" roleId="tpee.1068581242865" type="tpee.LocalVariableDeclaration" typeId="tpee.1068581242863" id="3068114543317979215">
-                <property name="name" nameId="tpck.1169194664001" value="targetBehaviorModelDescriptor" />
-                <node role="type" roleId="tpee.5680397130376446158" type="tpee.ClassifierType" typeId="tpee.1107535904670" id="3068114543317979216">
-                  <link role="classifier" roleId="tpee.1107535924139" targetNodeId="lkfb.~SModelDescriptor" resolveInfo="SModelDescriptor" />
-                </node>
-                <node role="initializer" roleId="tpee.1068431790190" type="tpee.DotExpression" typeId="tpee.1197027756228" id="3068114543317979217">
-                  <node role="operand" roleId="tpee.1197027771414" type="tpee.LocalVariableReference" typeId="tpee.1068581242866" id="3068114543317979218">
-                    <link role="variableDeclaration" roleId="tpee.1068581517664" targetNodeId="3068114543317978963" resolveInfo="targetLanguage" />
-                  </node>
-                  <node role="operation" roleId="tpee.1197027833540" type="tpee.InstanceMethodCallOperation" typeId="tpee.1202948039474" id="3068114543317979219">
-                    <link role="baseMethodDeclaration" roleId="tpee.1068499141037" targetNodeId="lkfb.~Language%dgetBehaviorModelDescriptor()%cjetbrains%dmps%dsmodel%dDefaultSModelDescriptor" resolveInfo="getBehaviorModelDescriptor" />
-                  </node>
-                </node>
-              </node>
-            </node>
-            <node role="statement" roleId="tpee.1068581517665" type="tpee.IfStatement" typeId="tpee.1068580123159" id="3068114543317979220">
-              <node role="ifTrue" roleId="tpee.1068580123161" type="tpee.StatementList" typeId="tpee.1068580123136" id="3068114543317979221">
-                <node role="statement" roleId="tpee.1068581517665" type="tpee.ExpressionStatement" typeId="tpee.1068580123155" id="3068114543317979222">
-                  <node role="expression" roleId="tpee.1068580123156" type="tpee.AssignmentExpression" typeId="tpee.1068498886294" id="3068114543317979223">
-                    <node role="rValue" roleId="tpee.1068498886297" type="tpee.DotExpression" typeId="tpee.1197027756228" id="3068114543317979224">
-                      <node role="operand" roleId="tpee.1197027771414" type="tpee.EnumConstantReference" typeId="tpee.1083260308424" id="3068114543317979225">
-                        <link role="enumClass" roleId="tpee.1144432896254" targetNodeId="lkfb.~LanguageAspect" resolveInfo="LanguageAspect" />
-                        <link role="enumConstantDeclaration" roleId="tpee.1083260308426" targetNodeId="lkfb.~LanguageAspect%dBEHAVIOR" resolveInfo="BEHAVIOR" />
-                      </node>
-                      <node role="operation" roleId="tpee.1197027833540" type="tpee.InstanceMethodCallOperation" typeId="tpee.1202948039474" id="3068114543317979226">
-                        <link role="baseMethodDeclaration" roleId="tpee.1068499141037" targetNodeId="lkfb.~LanguageAspect%dcreateNew(jetbrains%dmps%dsmodel%dLanguage)%cjetbrains%dmps%dsmodel%dSModelDescriptor" resolveInfo="createNew" />
-                        <node role="actualArgument" roleId="tpee.1068499141038" type="tpee.LocalVariableReference" typeId="tpee.1068581242866" id="3068114543317979227">
-                          <link role="variableDeclaration" roleId="tpee.1068581517664" targetNodeId="3068114543317978963" resolveInfo="targetLanguage" />
-                        </node>
-                      </node>
-                    </node>
-                    <node role="lValue" roleId="tpee.1068498886295" type="tpee.LocalVariableReference" typeId="tpee.1068581242866" id="3068114543317979228">
-                      <link role="variableDeclaration" roleId="tpee.1068581517664" targetNodeId="3068114543317979215" resolveInfo="targetBehaviorModelDescriptor" />
-                    </node>
-                  </node>
-                </node>
-              </node>
-              <node role="condition" roleId="tpee.1068580123160" type="tpee.EqualsExpression" typeId="tpee.1068580123152" id="3068114543317979229">
-                <node role="rightExpression" roleId="tpee.1081773367579" type="tpee.NullLiteral" typeId="tpee.1070534058343" id="3068114543317979230" />
-                <node role="leftExpression" roleId="tpee.1081773367580" type="tpee.LocalVariableReference" typeId="tpee.1068581242866" id="3068114543317979231">
-                  <link role="variableDeclaration" roleId="tpee.1068581517664" targetNodeId="3068114543317979215" resolveInfo="targetBehaviorModelDescriptor" />
-                </node>
-              </node>
-            </node>
-            <node role="statement" roleId="tpee.1068581517665" type="tpee.LocalVariableDeclarationStatement" typeId="tpee.1068581242864" id="3068114543317979232">
-              <node role="localVariableDeclaration" roleId="tpee.1068581242865" type="tpee.LocalVariableDeclaration" typeId="tpee.1068581242863" id="3068114543317979233">
-                <property name="name" nameId="tpck.1169194664001" value="behaviorModel" />
-                <node role="initializer" roleId="tpee.1068431790190" type="tpee.DotExpression" typeId="tpee.1197027756228" id="3068114543317979234">
-                  <node role="operand" roleId="tpee.1197027771414" type="tpee.LocalVariableReference" typeId="tpee.1068581242866" id="3068114543317979235">
-                    <link role="variableDeclaration" roleId="tpee.1068581517664" targetNodeId="3068114543317979215" resolveInfo="targetBehaviorModelDescriptor" />
-                  </node>
-                  <node role="operation" roleId="tpee.1197027833540" type="tpee.InstanceMethodCallOperation" typeId="tpee.1202948039474" id="3068114543317979236">
-                    <link role="baseMethodDeclaration" roleId="tpee.1068499141037" targetNodeId="lkfb.~SModelDescriptor%dgetSModel()%cjetbrains%dmps%dsmodel%dSModel" resolveInfo="getSModel" />
-                  </node>
-                </node>
-                <node role="type" roleId="tpee.5680397130376446158" type="tp25.SModelType" typeId="tp25.1143226024141" id="3068114543317979237" />
-              </node>
-            </node>
-            <node role="statement" roleId="tpee.1068581517665" type="tpee.ExpressionStatement" typeId="tpee.1068580123155" id="3068114543317979238">
-              <node role="expression" roleId="tpee.1068580123156" type="tp1h.MoveNodesToModelExpression" typeId="tp1h.1199620728600" id="3068114543317979239">
-                <node role="whatToMove" roleId="tp1h.1199619459778" type="tpee.LocalVariableReference" typeId="tpee.1068581242866" id="3068114543317979240">
-                  <link role="variableDeclaration" roleId="tpee.1068581517664" targetNodeId="3068114543317978974" resolveInfo="behaviors" />
-                </node>
-                <node role="destination" roleId="tp1h.1199619459779" type="tpee.LocalVariableReference" typeId="tpee.1068581242866" id="3068114543317979241">
-                  <link role="variableDeclaration" roleId="tpee.1068581517664" targetNodeId="3068114543317979233" resolveInfo="behaviorModel" />
-                </node>
-              </node>
-            </node>
-            <node role="statement" roleId="tpee.1068581517665" type="tp1h.UpdateModelProcedure" typeId="tp1h.1198577376375" id="3068114543317979242">
-              <node role="argument" roleId="tp1h.1198577431631" type="tpee.LocalVariableReference" typeId="tpee.1068581242866" id="3068114543317979243">
-                <link role="variableDeclaration" roleId="tpee.1068581517664" targetNodeId="3068114543317979233" resolveInfo="behaviorModel" />
-              </node>
-            </node>
-          </node>
-          <node role="condition" roleId="tpee.1068580123160" type="tpee.DotExpression" typeId="tpee.1197027756228" id="3068114543317979244">
-            <node role="operand" roleId="tpee.1197027771414" type="tpee.LocalVariableReference" typeId="tpee.1068581242866" id="3068114543317979245">
-              <link role="variableDeclaration" roleId="tpee.1068581517664" targetNodeId="3068114543317978974" resolveInfo="behaviors" />
-            </node>
-            <node role="operation" roleId="tpee.1197027833540" type="tp2q.IsNotEmptyOperation" typeId="tp2q.1176501494711" id="3068114543317979246" />
-          </node>
-        </node>
-        <node role="statement" roleId="tpee.1068581517665" type="tpee.IfStatement" typeId="tpee.1068580123159" id="3068114543317979247">
-          <node role="ifTrue" roleId="tpee.1068580123161" type="tpee.StatementList" typeId="tpee.1068580123136" id="3068114543317979248">
-            <node role="statement" roleId="tpee.1068581517665" type="tp1h.UpdateModelProcedure" typeId="tp1h.1198577376375" id="3068114543317979249">
-              <node role="argument" roleId="tp1h.1198577431631" type="tpee.DotExpression" typeId="tpee.1197027756228" id="3068114543317979250">
-                <node role="operand" roleId="tpee.1197027771414" type="tpee.LocalVariableReference" typeId="tpee.1068581242866" id="3068114543317979251">
-                  <link role="variableDeclaration" roleId="tpee.1068581517664" targetNodeId="3068114543317979068" resolveInfo="constraintsModelDescriptor" />
-                </node>
-                <node role="operation" roleId="tpee.1197027833540" type="tpee.InstanceMethodCallOperation" typeId="tpee.1202948039474" id="3068114543317979252">
-                  <link role="baseMethodDeclaration" roleId="tpee.1068499141037" targetNodeId="lkfb.~SModelDescriptor%dgetSModel()%cjetbrains%dmps%dsmodel%dSModel" resolveInfo="getSModel" />
-                </node>
-              </node>
-            </node>
-            <node role="statement" roleId="tpee.1068581517665" type="tpee.LocalVariableDeclarationStatement" typeId="tpee.1068581242864" id="3068114543317979253">
-              <node role="localVariableDeclaration" roleId="tpee.1068581242865" type="tpee.LocalVariableDeclaration" typeId="tpee.1068581242863" id="3068114543317979254">
-                <property name="name" nameId="tpck.1169194664001" value="targetConstraintsModelDescriptor" />
-                <node role="type" roleId="tpee.5680397130376446158" type="tpee.ClassifierType" typeId="tpee.1107535904670" id="3068114543317979255">
-                  <link role="classifier" roleId="tpee.1107535924139" targetNodeId="lkfb.~SModelDescriptor" resolveInfo="SModelDescriptor" />
-                </node>
-                <node role="initializer" roleId="tpee.1068431790190" type="tpee.DotExpression" typeId="tpee.1197027756228" id="3068114543317979256">
-                  <node role="operand" roleId="tpee.1197027771414" type="tpee.LocalVariableReference" typeId="tpee.1068581242866" id="3068114543317979257">
-                    <link role="variableDeclaration" roleId="tpee.1068581517664" targetNodeId="3068114543317978963" resolveInfo="targetLanguage" />
-                  </node>
-                  <node role="operation" roleId="tpee.1197027833540" type="tpee.InstanceMethodCallOperation" typeId="tpee.1202948039474" id="3068114543317979258">
-                    <link role="baseMethodDeclaration" roleId="tpee.1068499141037" targetNodeId="lkfb.~Language%dgetConstraintsModelDescriptor()%cjetbrains%dmps%dsmodel%dDefaultSModelDescriptor" resolveInfo="getConstraintsModelDescriptor" />
-                  </node>
-                </node>
-              </node>
-            </node>
-            <node role="statement" roleId="tpee.1068581517665" type="tpee.IfStatement" typeId="tpee.1068580123159" id="3068114543317979259">
-              <node role="ifTrue" roleId="tpee.1068580123161" type="tpee.StatementList" typeId="tpee.1068580123136" id="3068114543317979260">
-                <node role="statement" roleId="tpee.1068581517665" type="tpee.ExpressionStatement" typeId="tpee.1068580123155" id="3068114543317979261">
-                  <node role="expression" roleId="tpee.1068580123156" type="tpee.AssignmentExpression" typeId="tpee.1068498886294" id="3068114543317979262">
-                    <node role="rValue" roleId="tpee.1068498886297" type="tpee.DotExpression" typeId="tpee.1197027756228" id="3068114543317979263">
-                      <node role="operand" roleId="tpee.1197027771414" type="tpee.EnumConstantReference" typeId="tpee.1083260308424" id="3068114543317979264">
-                        <link role="enumClass" roleId="tpee.1144432896254" targetNodeId="lkfb.~LanguageAspect" resolveInfo="LanguageAspect" />
-                        <link role="enumConstantDeclaration" roleId="tpee.1083260308426" targetNodeId="lkfb.~LanguageAspect%dCONSTRAINTS" resolveInfo="CONSTRAINTS" />
-                      </node>
-                      <node role="operation" roleId="tpee.1197027833540" type="tpee.InstanceMethodCallOperation" typeId="tpee.1202948039474" id="3068114543317979265">
-                        <link role="baseMethodDeclaration" roleId="tpee.1068499141037" targetNodeId="lkfb.~LanguageAspect%dcreateNew(jetbrains%dmps%dsmodel%dLanguage)%cjetbrains%dmps%dsmodel%dSModelDescriptor" resolveInfo="createNew" />
-                        <node role="actualArgument" roleId="tpee.1068499141038" type="tpee.LocalVariableReference" typeId="tpee.1068581242866" id="3068114543317979266">
-                          <link role="variableDeclaration" roleId="tpee.1068581517664" targetNodeId="3068114543317978963" resolveInfo="targetLanguage" />
-                        </node>
-                      </node>
-                    </node>
-                    <node role="lValue" roleId="tpee.1068498886295" type="tpee.LocalVariableReference" typeId="tpee.1068581242866" id="3068114543317979267">
-                      <link role="variableDeclaration" roleId="tpee.1068581517664" targetNodeId="3068114543317979254" resolveInfo="targetConstraintsModelDescriptor" />
-                    </node>
-                  </node>
-                </node>
-              </node>
-              <node role="condition" roleId="tpee.1068580123160" type="tpee.EqualsExpression" typeId="tpee.1068580123152" id="3068114543317979268">
-                <node role="rightExpression" roleId="tpee.1081773367579" type="tpee.NullLiteral" typeId="tpee.1070534058343" id="3068114543317979269" />
-                <node role="leftExpression" roleId="tpee.1081773367580" type="tpee.LocalVariableReference" typeId="tpee.1068581242866" id="3068114543317979270">
-                  <link role="variableDeclaration" roleId="tpee.1068581517664" targetNodeId="3068114543317979254" resolveInfo="targetConstraintsModelDescriptor" />
-                </node>
-              </node>
-            </node>
-            <node role="statement" roleId="tpee.1068581517665" type="tpee.LocalVariableDeclarationStatement" typeId="tpee.1068581242864" id="3068114543317979271">
-              <node role="localVariableDeclaration" roleId="tpee.1068581242865" type="tpee.LocalVariableDeclaration" typeId="tpee.1068581242863" id="3068114543317979272">
-                <property name="name" nameId="tpck.1169194664001" value="constraintsModel" />
-                <node role="initializer" roleId="tpee.1068431790190" type="tpee.DotExpression" typeId="tpee.1197027756228" id="3068114543317979273">
-                  <node role="operand" roleId="tpee.1197027771414" type="tpee.LocalVariableReference" typeId="tpee.1068581242866" id="3068114543317979274">
-                    <link role="variableDeclaration" roleId="tpee.1068581517664" targetNodeId="3068114543317979254" resolveInfo="targetConstraintsModelDescriptor" />
-                  </node>
-                  <node role="operation" roleId="tpee.1197027833540" type="tpee.InstanceMethodCallOperation" typeId="tpee.1202948039474" id="3068114543317979275">
-                    <link role="baseMethodDeclaration" roleId="tpee.1068499141037" targetNodeId="lkfb.~SModelDescriptor%dgetSModel()%cjetbrains%dmps%dsmodel%dSModel" resolveInfo="getSModel" />
-                  </node>
-                </node>
-                <node role="type" roleId="tpee.5680397130376446158" type="tp25.SModelType" typeId="tp25.1143226024141" id="3068114543317979276" />
-              </node>
-            </node>
-            <node role="statement" roleId="tpee.1068581517665" type="tpee.ExpressionStatement" typeId="tpee.1068580123155" id="3068114543317979277">
-              <node role="expression" roleId="tpee.1068580123156" type="tp1h.MoveNodesToModelExpression" typeId="tp1h.1199620728600" id="3068114543317979278">
-                <node role="whatToMove" roleId="tp1h.1199619459778" type="tpee.LocalVariableReference" typeId="tpee.1068581242866" id="3068114543317979279">
-                  <link role="variableDeclaration" roleId="tpee.1068581517664" targetNodeId="3068114543317978980" resolveInfo="constraints" />
-                </node>
-                <node role="destination" roleId="tp1h.1199619459779" type="tpee.LocalVariableReference" typeId="tpee.1068581242866" id="3068114543317979280">
-                  <link role="variableDeclaration" roleId="tpee.1068581517664" targetNodeId="3068114543317979272" resolveInfo="constraintsModel" />
-                </node>
-              </node>
-            </node>
-            <node role="statement" roleId="tpee.1068581517665" type="tp1h.UpdateModelProcedure" typeId="tp1h.1198577376375" id="3068114543317979281">
-              <node role="argument" roleId="tp1h.1198577431631" type="tpee.LocalVariableReference" typeId="tpee.1068581242866" id="3068114543317979282">
-                <link role="variableDeclaration" roleId="tpee.1068581517664" targetNodeId="3068114543317979272" resolveInfo="constraintsModel" />
-              </node>
-            </node>
-          </node>
-          <node role="condition" roleId="tpee.1068580123160" type="tpee.DotExpression" typeId="tpee.1197027756228" id="3068114543317979283">
-            <node role="operand" roleId="tpee.1197027771414" type="tpee.LocalVariableReference" typeId="tpee.1068581242866" id="3068114543317979284">
-              <link role="variableDeclaration" roleId="tpee.1068581517664" targetNodeId="3068114543317978980" resolveInfo="constraints" />
-            </node>
-            <node role="operation" roleId="tpee.1197027833540" type="tp2q.IsNotEmptyOperation" typeId="tp2q.1176501494711" id="3068114543317979285" />
-          </node>
-        </node>
-        <node role="statement" roleId="tpee.1068581517665" type="tpee.IfStatement" typeId="tpee.1068580123159" id="3068114543317979286">
-          <node role="ifTrue" roleId="tpee.1068580123161" type="tpee.StatementList" typeId="tpee.1068580123136" id="3068114543317979287">
-            <node role="statement" roleId="tpee.1068581517665" type="tp1h.UpdateModelProcedure" typeId="tp1h.1198577376375" id="3068114543317979288">
-              <node role="argument" roleId="tp1h.1198577431631" type="tpee.DotExpression" typeId="tpee.1197027756228" id="3068114543317979289">
-                <node role="operand" roleId="tpee.1197027771414" type="tpee.LocalVariableReference" typeId="tpee.1068581242866" id="3068114543317979290">
-                  <link role="variableDeclaration" roleId="tpee.1068581517664" targetNodeId="3068114543317979106" resolveInfo="dataflowModelDescriptor" />
-                </node>
-                <node role="operation" roleId="tpee.1197027833540" type="tpee.InstanceMethodCallOperation" typeId="tpee.1202948039474" id="3068114543317979291">
-                  <link role="baseMethodDeclaration" roleId="tpee.1068499141037" targetNodeId="lkfb.~SModelDescriptor%dgetSModel()%cjetbrains%dmps%dsmodel%dSModel" resolveInfo="getSModel" />
-                </node>
-              </node>
-            </node>
-            <node role="statement" roleId="tpee.1068581517665" type="tpee.LocalVariableDeclarationStatement" typeId="tpee.1068581242864" id="3068114543317979292">
-              <node role="localVariableDeclaration" roleId="tpee.1068581242865" type="tpee.LocalVariableDeclaration" typeId="tpee.1068581242863" id="3068114543317979293">
-                <property name="name" nameId="tpck.1169194664001" value="targetDataFlowModelDescriptor" />
-                <node role="type" roleId="tpee.5680397130376446158" type="tpee.ClassifierType" typeId="tpee.1107535904670" id="3068114543317979294">
-                  <link role="classifier" roleId="tpee.1107535924139" targetNodeId="lkfb.~SModelDescriptor" resolveInfo="SModelDescriptor" />
-                </node>
-                <node role="initializer" roleId="tpee.1068431790190" type="tpee.DotExpression" typeId="tpee.1197027756228" id="3068114543317979295">
-                  <node role="operand" roleId="tpee.1197027771414" type="tpee.LocalVariableReference" typeId="tpee.1068581242866" id="3068114543317979296">
-                    <link role="variableDeclaration" roleId="tpee.1068581517664" targetNodeId="3068114543317978963" resolveInfo="targetLanguage" />
-                  </node>
-                  <node role="operation" roleId="tpee.1197027833540" type="tpee.InstanceMethodCallOperation" typeId="tpee.1202948039474" id="3068114543317979297">
-                    <link role="baseMethodDeclaration" roleId="tpee.1068499141037" targetNodeId="lkfb.~Language%dgetDataFlowModelDescriptor()%cjetbrains%dmps%dsmodel%dDefaultSModelDescriptor" resolveInfo="getDataFlowModelDescriptor" />
-                  </node>
-                </node>
-              </node>
-            </node>
-            <node role="statement" roleId="tpee.1068581517665" type="tpee.IfStatement" typeId="tpee.1068580123159" id="3068114543317979298">
-              <node role="ifTrue" roleId="tpee.1068580123161" type="tpee.StatementList" typeId="tpee.1068580123136" id="3068114543317979299">
-                <node role="statement" roleId="tpee.1068581517665" type="tpee.ExpressionStatement" typeId="tpee.1068580123155" id="3068114543317979300">
-                  <node role="expression" roleId="tpee.1068580123156" type="tpee.AssignmentExpression" typeId="tpee.1068498886294" id="3068114543317979301">
-                    <node role="rValue" roleId="tpee.1068498886297" type="tpee.DotExpression" typeId="tpee.1197027756228" id="3068114543317979302">
-                      <node role="operand" roleId="tpee.1197027771414" type="tpee.EnumConstantReference" typeId="tpee.1083260308424" id="3068114543317979303">
-                        <link role="enumClass" roleId="tpee.1144432896254" targetNodeId="lkfb.~LanguageAspect" resolveInfo="LanguageAspect" />
-                        <link role="enumConstantDeclaration" roleId="tpee.1083260308426" targetNodeId="lkfb.~LanguageAspect%dDATA_FLOW" resolveInfo="DATA_FLOW" />
-                      </node>
-                      <node role="operation" roleId="tpee.1197027833540" type="tpee.InstanceMethodCallOperation" typeId="tpee.1202948039474" id="3068114543317979304">
-                        <link role="baseMethodDeclaration" roleId="tpee.1068499141037" targetNodeId="lkfb.~LanguageAspect%dcreateNew(jetbrains%dmps%dsmodel%dLanguage)%cjetbrains%dmps%dsmodel%dSModelDescriptor" resolveInfo="createNew" />
-                        <node role="actualArgument" roleId="tpee.1068499141038" type="tpee.LocalVariableReference" typeId="tpee.1068581242866" id="3068114543317979305">
-                          <link role="variableDeclaration" roleId="tpee.1068581517664" targetNodeId="3068114543317978963" resolveInfo="targetLanguage" />
-=======
                   <node role="leftExpression" roleId="tpee.1081773367580" type="tpee.PlusExpression" typeId="tpee.1068581242875" id="6934781091951606372">
                     <node role="leftExpression" roleId="tpee.1081773367580" type="tpee.DotExpression" typeId="tpee.1197027756228" id="6934781091951606373">
                       <node role="operand" roleId="tpee.1197027771414" type="tpee.DotExpression" typeId="tpee.1197027756228" id="6934781091951606374">
@@ -1799,7 +1048,6 @@
                         </node>
                         <node role="operation" roleId="tpee.1197027833540" type="tpee.InstanceMethodCallOperation" typeId="tpee.1202948039474" id="6934781091951606376">
                           <link role="baseMethodDeclaration" roleId="tpee.1068499141037" targetNodeId="lkfb.~SModelReference%dgetSModelFqName()%cjetbrains%dmps%dsmodel%dSModelFqName" resolveInfo="getSModelFqName" />
->>>>>>> f456634c
                         </node>
                       </node>
                       <node role="operation" roleId="tpee.1197027833540" type="tpee.InstanceMethodCallOperation" typeId="tpee.1202948039474" id="6934781091951606377">
@@ -1871,23 +1119,6 @@
             <node role="operand" roleId="tpee.1197027771414" type="tpee.LocalVariableReference" typeId="tpee.1068581242866" id="3883347270486229731">
               <link role="variableDeclaration" roleId="tpee.1068581517664" targetNodeId="3883347270486229675" resolveInfo="aspectNodes" />
             </node>
-<<<<<<< HEAD
-            <node role="statement" roleId="tpee.1068581517665" type="tpee.LocalVariableDeclarationStatement" typeId="tpee.1068581242864" id="1851794739794117140">
-              <node role="localVariableDeclaration" roleId="tpee.1068581242865" type="tpee.LocalVariableDeclaration" typeId="tpee.1068581242863" id="1851794739794117141">
-                <property name="name" nameId="tpck.1169194664001" value="targetIntentionsModelDescriptor" />
-                <node role="type" roleId="tpee.5680397130376446158" type="tpee.ClassifierType" typeId="tpee.1107535904670" id="1851794739794117142">
-                  <link role="classifier" roleId="tpee.1107535924139" targetNodeId="lkfb.~SModelDescriptor" resolveInfo="SModelDescriptor" />
-                </node>
-                <node role="initializer" roleId="tpee.1068431790190" type="tpee.DotExpression" typeId="tpee.1197027756228" id="1851794739794117179">
-                  <node role="operand" roleId="tpee.1197027771414" type="tpee.EnumConstantReference" typeId="tpee.1083260308424" id="1851794739794117180">
-                    <link role="enumClass" roleId="tpee.1144432896254" targetNodeId="lkfb.~LanguageAspect" resolveInfo="LanguageAspect" />
-                    <link role="enumConstantDeclaration" roleId="tpee.1083260308426" targetNodeId="lkfb.~LanguageAspect%dINTENTIONS" resolveInfo="INTENTIONS" />
-                  </node>
-                  <node role="operation" roleId="tpee.1197027833540" type="tpee.InstanceMethodCallOperation" typeId="tpee.1202948039474" id="1851794739794117181">
-                    <link role="baseMethodDeclaration" roleId="tpee.1068499141037" targetNodeId="lkfb.~LanguageAspect%dget(jetbrains%dmps%dsmodel%dLanguage)%cjetbrains%dmps%dsmodel%dDefaultSModelDescriptor" resolveInfo="get" />
-                    <node role="actualArgument" roleId="tpee.1068499141038" type="tpee.LocalVariableReference" typeId="tpee.1068581242866" id="1851794739794117183">
-                      <link role="variableDeclaration" roleId="tpee.1068581517664" targetNodeId="3068114543317978963" resolveInfo="targetLanguage" />
-=======
             <node role="operation" roleId="tpee.1197027833540" type="tp2q.GetKeysOperation" typeId="tp2q.1201872418428" id="3883347270486221601" />
           </node>
           <node role="body" roleId="tpee.1154032183016" type="tpee.StatementList" typeId="tpee.1068580123136" id="4893885478268658553">
@@ -1901,15 +1132,14 @@
                       <link role="variable" roleId="tp2q.1153944258490" targetNodeId="4893885478268658551" resolveInfo="aspect" />
                     </node>
                     <node role="operation" roleId="tpee.1197027833540" type="tpee.InstanceMethodCallOperation" typeId="tpee.1202948039474" id="3883347270486229111">
-                      <link role="baseMethodDeclaration" roleId="tpee.1068499141037" targetNodeId="lkfb.~LanguageAspect%dget(jetbrains%dmps%dsmodel%dLanguage)%cjetbrains%dmps%dsmodel%ddescriptor%dEditableSModelDescriptor" resolveInfo="get" />
+                      <link role="baseMethodDeclaration" roleId="tpee.1068499141037" targetNodeId="lkfb.~LanguageAspect%dget(jetbrains%dmps%dsmodel%dLanguage)%cjetbrains%dmps%dsmodel%dDefaultSModelDescriptor" resolveInfo="get" />
                       <node role="actualArgument" roleId="tpee.1068499141038" type="tp1h.RefactoringFieldReference" typeId="tp1h.5497648299878398634" id="3883347270486229592">
                         <link role="baseVariableDeclaration" roleId="tpee.5497648299878491909" targetNodeId="3883347270486227154" resolveInfo="sourceLanguage" />
                       </node>
->>>>>>> f456634c
                     </node>
                   </node>
                   <node role="operation" roleId="tpee.1197027833540" type="tpee.InstanceMethodCallOperation" typeId="tpee.1202948039474" id="3883347270486229117">
-                    <link role="baseMethodDeclaration" roleId="tpee.1068499141037" targetNodeId="lkfb.~SModelDescriptor%dgetSModel()%cjetbrains%dmps%dsmodel%dSModel" resolveInfo="getSModel" />
+                    <link role="baseMethodDeclaration" roleId="tpee.1068499141037" targetNodeId="lkfb.~BaseSModelDescriptor%dgetSModel()%cjetbrains%dmps%dsmodel%dSModel" resolveInfo="getSModel" />
                   </node>
                 </node>
               </node>
@@ -1971,7 +1201,9 @@
           <node role="localVariableDeclaration" roleId="tpee.1068581242865" type="tpee.LocalVariableDeclaration" typeId="tpee.1068581242863" id="3068114543317978825">
             <property name="name" nameId="tpck.1169194664001" value="canRefactor" />
             <node role="type" roleId="tpee.5680397130376446158" type="tpee.BooleanType" typeId="tpee.1070534644030" id="3068114543317978826" />
-            <node role="initializer" roleId="tpee.1068431790190" type="tpee.BooleanConstant" typeId="tpee.1068580123137" id="3068114543317978828" />
+            <node role="initializer" roleId="tpee.1068431790190" type="tpee.BooleanConstant" typeId="tpee.1068580123137" id="3068114543317978828">
+              <property name="value" nameId="tpee.1068580123138" value="false" />
+            </node>
           </node>
         </node>
         <node role="statement" roleId="tpee.1068581517665" type="tpee.LocalVariableDeclarationStatement" typeId="tpee.1068581242864" id="3801613833947572721">
@@ -2379,10 +1611,10 @@
             </node>
           </node>
           <node role="condition" roleId="tpee.1068580123160" type="tpee.NotEqualsExpression" typeId="tpee.1073239437375" id="3068114543317979357">
-            <node role="rightExpression" roleId="tpee.1081773367579" type="tpee.NullLiteral" typeId="tpee.1070534058343" id="3068114543317979358" />
             <node role="leftExpression" roleId="tpee.1081773367580" type="tp1h.RefactoringFieldReference" typeId="tp1h.5497648299878398634" id="3883347270486229590">
               <link role="baseVariableDeclaration" roleId="tpee.5497648299878491909" targetNodeId="3883347270486227154" resolveInfo="sourceLanguage" />
             </node>
+            <node role="rightExpression" roleId="tpee.1081773367579" type="tpee.NullLiteral" typeId="tpee.1070534058343" id="3068114543317979358" />
           </node>
         </node>
         <node role="statement" roleId="tpee.1068581517665" type="tpee.LocalVariableDeclarationStatement" typeId="tpee.1068581242864" id="3068114543317979360">
@@ -4126,7 +3358,7 @@
                       <link role="variable" roleId="tp2q.1153944258490" targetNodeId="3883347270486229653" resolveInfo="aspect" />
                     </node>
                     <node role="operation" roleId="tpee.1197027833540" type="tpee.InstanceMethodCallOperation" typeId="tpee.1202948039474" id="3883347270486229662">
-                      <link role="baseMethodDeclaration" roleId="tpee.1068499141037" targetNodeId="lkfb.~LanguageAspect%dget(jetbrains%dmps%dsmodel%dLanguage)%cjetbrains%dmps%dsmodel%ddescriptor%dEditableSModelDescriptor" resolveInfo="get" />
+                      <link role="baseMethodDeclaration" roleId="tpee.1068499141037" targetNodeId="lkfb.~LanguageAspect%dget(jetbrains%dmps%dsmodel%dLanguage)%cjetbrains%dmps%dsmodel%dDefaultSModelDescriptor" resolveInfo="get" />
                       <node role="actualArgument" roleId="tpee.1068499141038" type="tpee.ParameterReference" typeId="tpee.1068581242874" id="3883347270486229643">
                         <link role="variableDeclaration" roleId="tpee.1068581517664" targetNodeId="3883347270486229640" resolveInfo="language" />
                       </node>
