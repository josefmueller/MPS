--- conflicted
+++ resolved
@@ -4,10 +4,7 @@
   <language namespace="f3061a53-9226-4cc5-a443-f952ceaf5816(jetbrains.mps.baseLanguage)" />
   <language namespace="7866978e-a0f0-4cc7-81bc-4d213d9375e1(jetbrains.mps.lang.smodel)" />
   <language namespace="83888646-71ce-4f1c-9c53-c54016f6ad4f(jetbrains.mps.baseLanguage.collections)" />
-<<<<<<< HEAD
   <language namespace="fd392034-7849-419d-9071-12563d152375(jetbrains.mps.baseLanguage.closures)" />
-=======
->>>>>>> bcc0c717
   <import index="ovhc" modelUID="f:java_stub#jetbrains.mps.nodeEditor.cells(jetbrains.mps.nodeEditor.cells@java_stub)" version="-1" />
   <import index="a0xp" modelUID="f:java_stub#jetbrains.mps.nodeEditor(jetbrains.mps.nodeEditor@java_stub)" version="-1" />
   <import index="eoof" modelUID="f:java_stub#jetbrains.mps.nodeEditor.cellProviders(jetbrains.mps.nodeEditor.cellProviders@java_stub)" version="-1" />
@@ -19,24 +16,16 @@
   <import index="n1y2" modelUID="f:java_stub#java.io(java.io@java_stub)" version="-1" />
   <import index="5p1m" modelUID="f:java_stub#java.awt(java.awt@java_stub)" version="-1" />
   <import index="7a0s" modelUID="r:2af017c2-293f-4ebb-99f3-81e353b3d6e6(jetbrains.mps.editor.runtime)" version="-1" />
-<<<<<<< HEAD
   <import index="tpce" modelUID="r:00000000-0000-4000-0000-011c89590292(jetbrains.mps.lang.structure.structure)" version="0" />
   <import index="qvoq" modelUID="f:java_stub#org.jetbrains.annotations(org.jetbrains.annotations@java_stub)" version="-1" />
   <import index="tpck" modelUID="r:00000000-0000-4000-0000-011c89590288(jetbrains.mps.lang.core.structure)" version="0" />
   <import index="tpee" modelUID="r:00000000-0000-4000-0000-011c895902ca(jetbrains.mps.baseLanguage.structure)" version="3" implicit="yes" />
-=======
-  <import index="tpee" modelUID="r:00000000-0000-4000-0000-011c895902ca(jetbrains.mps.baseLanguage.structure)" version="3" implicit="yes" />
-  <import index="tpck" modelUID="r:00000000-0000-4000-0000-011c89590288(jetbrains.mps.lang.core.structure)" version="0" implicit="yes" />
->>>>>>> bcc0c717
   <import index="tp25" modelUID="r:00000000-0000-4000-0000-011c89590301(jetbrains.mps.lang.smodel.structure)" version="16" implicit="yes" />
   <import index="tp2q" modelUID="r:00000000-0000-4000-0000-011c8959032e(jetbrains.mps.baseLanguage.collections.structure)" version="7" implicit="yes" />
   <import index="squ6" modelUID="r:b60215f1-3d3e-41cc-8321-723ef8eb59dd(jetbrains.mps.lang.editor.table.runtime)" version="-1" implicit="yes" />
   <import index="mwyq" modelUID="f:java_stub#java.lang(java.lang@java_stub)" version="-1" implicit="yes" />
-<<<<<<< HEAD
   <import index="tpcn" modelUID="r:00000000-0000-4000-0000-011c8959028b(jetbrains.mps.lang.structure.behavior)" version="-1" implicit="yes" />
   <import index="tp2c" modelUID="r:00000000-0000-4000-0000-011c89590338(jetbrains.mps.baseLanguage.closures.structure)" version="3" implicit="yes" />
-=======
->>>>>>> bcc0c717
   <roots>
     <node type="tpee.Interface" typeId="tpee.1107796713796" id="4490468428501048480">
       <property name="name" nameId="tpck.1169194664001" value="TableModel" />
@@ -51,7 +40,6 @@
       <property name="name" nameId="tpck.1169194664001" value="AbstractTableModel" />
       <property name="abstractClass" nameId="tpee.1075300953594" value="true" />
     </node>
-<<<<<<< HEAD
     <node type="tpee.ClassConcept" typeId="tpee.1068390468198" id="6332812368705012669">
       <property name="name" nameId="tpck.1169194664001" value="HierarchycalTableModel" />
     </node>
@@ -93,8 +81,6 @@
       <property name="virtualPackage" nameId="tpck.1193676396447" value="tableModel" />
       <property name="name" nameId="tpck.1169194664001" value="ChildFilter" />
     </node>
-=======
->>>>>>> bcc0c717
   </roots>
   <root id="4490468428501048480">
     <node role="method" roleId="tpee.1107880067339" type="tpee.InstanceMethodDeclaration" typeId="tpee.1068580123165" id="4490468428501082183">
@@ -751,14 +737,6 @@
           <link role="classifier" roleId="tpee.1107535924139" targetNodeId="5p1m.~Graphics" resolveInfo="Graphics" />
         </node>
       </node>
-<<<<<<< HEAD
-      <node role="body" roleId="tpee.1068580123135" type="tpee.StatementList" typeId="tpee.1068580123136" id="3031432740458869303">
-        <node role="statement" roleId="tpee.1068581517665" type="tpee.ExpressionStatement" typeId="tpee.1068580123155" id="3031432740458869305">
-          <node role="expression" roleId="tpee.1068580123156" type="tpee.SuperMethodCall" typeId="tpee.1073063089578" id="3031432740458869306">
-            <link role="baseMethodDeclaration" roleId="tpee.1068499141037" targetNodeId="ovhc.~EditorCell_Collection%dpaint(java%dawt%dGraphics)%cvoid" resolveInfo="paint" />
-            <node role="actualArgument" roleId="tpee.1068499141038" type="tpee.ParameterReference" typeId="tpee.1068581242874" id="3031432740458869307">
-              <link role="variableDeclaration" roleId="tpee.1068581517664" targetNodeId="3031432740458869301" resolveInfo="graphics" />
-=======
       <node role="parameter" roleId="tpee.1068580123134" type="tpee.ParameterDeclaration" typeId="tpee.1068498886292" id="2081217748296965416">
         <property name="name" nameId="tpck.1169194664001" value="parentSettings" />
         <node role="type" roleId="tpee.5680397130376446158" type="tpee.ClassifierType" typeId="tpee.1107535904670" id="2081217748296965418">
@@ -774,7 +752,6 @@
             </node>
             <node role="actualArgument" roleId="tpee.1068499141038" type="tpee.ParameterReference" typeId="tpee.1068581242874" id="2081217748296965517">
               <link role="variableDeclaration" roleId="tpee.1068581517664" targetNodeId="2081217748296965416" resolveInfo="parentSettings" />
->>>>>>> bcc0c717
             </node>
           </node>
         </node>
@@ -1210,7 +1187,6 @@
         <node role="statement" roleId="tpee.1068581517665" type="tpee.ReturnStatement" typeId="tpee.1068581242878" id="2317844423961239097">
           <node role="expression" roleId="tpee.1068581517676" type="tpee.LocalVariableReference" typeId="tpee.1068581242866" id="2317844423961239098">
             <link role="variableDeclaration" roleId="tpee.1068581517664" targetNodeId="2317844423961239048" resolveInfo="rowCell" />
-<<<<<<< HEAD
           </node>
         </node>
       </node>
@@ -3224,82 +3200,4 @@
   <root id="5076432847128339502">
     <node role="visibility" roleId="tpee.1178549979242" type="tpee.PublicVisibility" typeId="tpee.1146644602865" id="5076432847128339503" />
   </root>
-=======
-          </node>
-        </node>
-      </node>
-      <node role="visibility" roleId="tpee.1178549979242" type="tpee.PrivateVisibility" typeId="tpee.1146644623116" id="2317844423961239054" />
-    </node>
-  </root>
-  <root id="8562016843455379013">
-    <node role="method" roleId="tpee.1107880067339" type="tpee.InstanceMethodDeclaration" typeId="tpee.1068580123165" id="8562016843455379015">
-      <property name="isAbstract" nameId="tpee.1178608670077" value="true" />
-      <property name="name" nameId="tpck.1169194664001" value="getTable" />
-      <node role="parameter" roleId="tpee.1068580123134" type="tpee.ParameterDeclaration" typeId="tpee.1068498886292" id="8562016843455379019">
-        <property name="name" nameId="tpck.1169194664001" value="node" />
-        <node role="type" roleId="tpee.5680397130376446158" type="tp25.SNodeType" typeId="tp25.1138055754698" id="8562016843455379021" />
-      </node>
-      <node role="parameter" roleId="tpee.1068580123134" type="tpee.ParameterDeclaration" typeId="tpee.1068498886292" id="8562016843455379022">
-        <property name="name" nameId="tpck.1169194664001" value="editorContext" />
-        <node role="type" roleId="tpee.5680397130376446158" type="tpee.ClassifierType" typeId="tpee.1107535904670" id="8562016843455392241">
-          <link role="classifier" roleId="tpee.1107535924139" targetNodeId="a0xp.~EditorContext" resolveInfo="EditorContext" />
-        </node>
-      </node>
-      <node role="returnType" roleId="tpee.1068580123133" type="tpee.ClassifierType" typeId="tpee.1107535904670" id="8562016843455411674">
-        <link role="classifier" roleId="tpee.1107535924139" targetNodeId="4490468428501048480" resolveInfo="TableModel" />
-      </node>
-      <node role="visibility" roleId="tpee.1178549979242" type="tpee.PublicVisibility" typeId="tpee.1146644602865" id="8562016843455379017" />
-      <node role="body" roleId="tpee.1068580123135" type="tpee.StatementList" typeId="tpee.1068580123136" id="8562016843455379018" />
-    </node>
-    <node role="visibility" roleId="tpee.1178549979242" type="tpee.PublicVisibility" typeId="tpee.1146644602865" id="8562016843455379014" />
-  </root>
-  <root id="730733254587404137">
-    <node role="method" roleId="tpee.1107880067339" type="tpee.InstanceMethodDeclaration" typeId="tpee.1068580123165" id="730733254587404175">
-      <property name="isAbstract" nameId="tpee.1178608670077" value="false" />
-      <property name="name" nameId="tpck.1169194664001" value="deleteRow" />
-      <node role="returnType" roleId="tpee.1068580123133" type="tpee.VoidType" typeId="tpee.1068581517677" id="730733254587404176" />
-      <node role="visibility" roleId="tpee.1178549979242" type="tpee.PublicVisibility" typeId="tpee.1146644602865" id="730733254587404177" />
-      <node role="body" roleId="tpee.1068580123135" type="tpee.StatementList" typeId="tpee.1068580123136" id="730733254587404178" />
-      <node role="parameter" roleId="tpee.1068580123134" type="tpee.ParameterDeclaration" typeId="tpee.1068498886292" id="730733254587404179">
-        <property name="name" nameId="tpck.1169194664001" value="row" />
-        <node role="type" roleId="tpee.5680397130376446158" type="tpee.IntegerType" typeId="tpee.1070534370425" id="730733254587404180" />
-      </node>
-    </node>
-    <node role="method" roleId="tpee.1107880067339" type="tpee.InstanceMethodDeclaration" typeId="tpee.1068580123165" id="730733254587404194">
-      <property name="isAbstract" nameId="tpee.1178608670077" value="false" />
-      <property name="name" nameId="tpck.1169194664001" value="createElement" />
-      <node role="returnType" roleId="tpee.1068580123133" type="tpee.VoidType" typeId="tpee.1068581517677" id="730733254587404195" />
-      <node role="visibility" roleId="tpee.1178549979242" type="tpee.PublicVisibility" typeId="tpee.1146644602865" id="730733254587404196" />
-      <node role="body" roleId="tpee.1068580123135" type="tpee.StatementList" typeId="tpee.1068580123136" id="730733254587404197" />
-      <node role="parameter" roleId="tpee.1068580123134" type="tpee.ParameterDeclaration" typeId="tpee.1068498886292" id="730733254587404198">
-        <property name="name" nameId="tpck.1169194664001" value="row" />
-        <node role="type" roleId="tpee.5680397130376446158" type="tpee.IntegerType" typeId="tpee.1070534370425" id="730733254587404199" />
-      </node>
-      <node role="parameter" roleId="tpee.1068580123134" type="tpee.ParameterDeclaration" typeId="tpee.1068498886292" id="730733254587404200">
-        <property name="name" nameId="tpck.1169194664001" value="column" />
-        <node role="type" roleId="tpee.5680397130376446158" type="tpee.IntegerType" typeId="tpee.1070534370425" id="730733254587404201" />
-      </node>
-    </node>
-    <node role="method" roleId="tpee.1107880067339" type="tpee.InstanceMethodDeclaration" typeId="tpee.1068580123165" id="1920931981472563171">
-      <property name="isAbstract" nameId="tpee.1178608670077" value="false" />
-      <property name="name" nameId="tpck.1169194664001" value="insertRow" />
-      <node role="returnType" roleId="tpee.1068580123133" type="tpee.VoidType" typeId="tpee.1068581517677" id="1920931981472563172" />
-      <node role="visibility" roleId="tpee.1178549979242" type="tpee.PublicVisibility" typeId="tpee.1146644602865" id="1920931981472563173" />
-      <node role="body" roleId="tpee.1068580123135" type="tpee.StatementList" typeId="tpee.1068580123136" id="1920931981472563174" />
-      <node role="parameter" roleId="tpee.1068580123134" type="tpee.ParameterDeclaration" typeId="tpee.1068498886292" id="1920931981472563175">
-        <property name="name" nameId="tpck.1169194664001" value="row" />
-        <node role="type" roleId="tpee.5680397130376446158" type="tpee.IntegerType" typeId="tpee.1070534370425" id="1920931981472563176" />
-      </node>
-    </node>
-    <node role="visibility" roleId="tpee.1178549979242" type="tpee.PublicVisibility" typeId="tpee.1146644602865" id="730733254587404138" />
-    <node role="constructor" roleId="tpee.1068390468201" type="tpee.ConstructorDeclaration" typeId="tpee.1068580123140" id="730733254587404139">
-      <node role="returnType" roleId="tpee.1068580123133" type="tpee.VoidType" typeId="tpee.1068581517677" id="730733254587404140" />
-      <node role="visibility" roleId="tpee.1178549979242" type="tpee.PublicVisibility" typeId="tpee.1146644602865" id="730733254587404141" />
-      <node role="body" roleId="tpee.1068580123135" type="tpee.StatementList" typeId="tpee.1068580123136" id="730733254587404142" />
-    </node>
-    <node role="implementedInterface" roleId="tpee.1095933932569" type="tpee.ClassifierType" typeId="tpee.1107535904670" id="730733254587404174">
-      <link role="classifier" roleId="tpee.1107535924139" targetNodeId="4490468428501048480" resolveInfo="TableModel" />
-    </node>
-  </root>
->>>>>>> bcc0c717
 </model>
