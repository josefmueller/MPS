<?xml version="1.0" encoding="UTF-8"?>
<model modelUID="r:0f04043a-7bce-4bf7-9937-2897127cc0d3(jetbrains.mps.lang.editor.table.generator.template.main@generator)">
  <persistence version="7" />
  <language namespace="b401a680-8325-4110-8fd3-84331ff25bef(jetbrains.mps.lang.generator)" />
  <language namespace="d7706f63-9be2-479c-a3da-ae92af1e64d5(jetbrains.mps.lang.generator.generationContext)" />
  <language namespace="f3061a53-9226-4cc5-a443-f952ceaf5816(jetbrains.mps.baseLanguage)" />
  <language namespace="83888646-71ce-4f1c-9c53-c54016f6ad4f(jetbrains.mps.baseLanguage.collections)" />
  <language namespace="7866978e-a0f0-4cc7-81bc-4d213d9375e1(jetbrains.mps.lang.smodel)" />
<<<<<<< HEAD
  <language namespace="ceab5195-25ea-4f22-9b92-103b95ca8c0c(jetbrains.mps.lang.core)" />
  <language namespace="0272d3b4-4cc8-481e-9e2f-07793fbfcb41(jetbrains.mps.lang.editor.table)" />
  <languageAspect modelUID="r:00000000-0000-4000-0000-011c895902e8(jetbrains.mps.lang.generator.structure)" version="2" />
  <languageAspect modelUID="r:00000000-0000-4000-0000-011c895902f3(jetbrains.mps.lang.generator.generationContext.structure)" version="0" />
  <languageAspect modelUID="r:00000000-0000-4000-0000-011c895902ca(jetbrains.mps.baseLanguage.structure)" version="3" />
  <languageAspect modelUID="r:00000000-0000-4000-0000-011c89590288(jetbrains.mps.lang.core.structure)" version="0" />
  <languageAspect modelUID="r:00000000-0000-4000-0000-011c89590301(jetbrains.mps.lang.smodel.structure)" version="16" />
  <languageAspect modelUID="r:0f04043a-7bce-4bf7-9937-2897127cc0d3(jetbrains.mps.lang.editor.table.generator.template.main@generator)" version="-1" />
  <languageAspect modelUID="r:00000000-0000-4000-0000-011c89590292(jetbrains.mps.lang.structure.structure)" version="0" />
  <maxImportIndex value="16" />
  <import index="1" modelUID="r:2ae43476-98ce-4354-9a55-d7b44e372d64(jetbrains.mps.lang.editor.table.structure)" version="0" />
  <import index="2" modelUID="f:java_stub#java.lang(java.lang@java_stub)" version="-1" />
  <import index="3" modelUID="f:java_stub#jetbrains.mps.nodeEditor.cellMenu(jetbrains.mps.nodeEditor.cellMenu@java_stub)" version="-1" />
  <import index="4" modelUID="f:java_stub#jetbrains.mps.util(jetbrains.mps.util@java_stub)" version="-1" />
  <import index="5" modelUID="f:java_stub#jetbrains.mps.nodeEditor.cells(jetbrains.mps.nodeEditor.cells@java_stub)" version="-1" />
  <import index="6" modelUID="f:java_stub#jetbrains.mps.nodeEditor(jetbrains.mps.nodeEditor@java_stub)" version="-1" />
  <import index="7" modelUID="r:00000000-0000-4000-0000-011c8959029f(jetbrains.mps.lang.editor.generator.baseLanguage.template.main@generator)" version="-1" />
  <import index="8" modelUID="r:00000000-0000-4000-0000-011c89590297(jetbrains.mps.lang.editor.behavior)" version="-1" />
  <import index="9" modelUID="r:00000000-0000-4000-0000-011c895902a0(jetbrains.mps.lang.editor.generator.baseLanguage.template.util)" version="-1" />
  <import index="10" modelUID="r:b60215f1-3d3e-41cc-8321-723ef8eb59dd(jetbrains.mps.lang.editor.table.runtime)" version="-1" />
  <import index="11" modelUID="f:java_stub#jetbrains.mps.nodeEditor.cellLayout(jetbrains.mps.nodeEditor.cellLayout@java_stub)" version="-1" />
  <import index="12" modelUID="f:java_stub#jetbrains.mps.nodeEditor.cellProviders(jetbrains.mps.nodeEditor.cellProviders@java_stub)" version="-1" />
  <import index="13" modelUID="f:java_stub#jetbrains.mps.smodel(jetbrains.mps.smodel@java_stub)" version="-1" />
  <import index="14" modelUID="f:java_stub#java.util(java.util@java_stub)" version="-1" />
  <import index="15" modelUID="f:java_stub#jetbrains.mps.lang.editor.cellProviders(jetbrains.mps.lang.editor.cellProviders@java_stub)" version="-1" />
  <import index="16" modelUID="f:java_stub#jetbrains.mps.nodeEditor.style(jetbrains.mps.nodeEditor.style@java_stub)" version="-1" />
  <node type="jetbrains.mps.lang.generator.structure.MappingConfiguration:2" id="4677325677876405345">
    <property name="name:2" value="main" />
    <node role="weavingMappingRule:2" type="jetbrains.mps.lang.generator.structure.Weaving_MappingRule:2" id="1642854152031151250">
      <link role="applicableConcept:2" targetNodeId="1.4677325677876400523:0" resolveInfo="CellModel_Table" />
      <node role="ruleConsequence:2" type="jetbrains.mps.lang.generator.structure.TemplateDeclarationReference:2" id="1642854152031151757">
        <link role="template:2" targetNodeId="6189378527250534337" resolveInfo="weave_CellModel_Table" />
=======
  <import index="ohyq" modelUID="r:2ae43476-98ce-4354-9a55-d7b44e372d64(jetbrains.mps.lang.editor.table.structure)" version="0" />
  <import index="mwyq" modelUID="f:java_stub#java.lang(java.lang@java_stub)" version="-1" />
  <import index="rgc2" modelUID="f:java_stub#jetbrains.mps.nodeEditor.cellMenu(jetbrains.mps.nodeEditor.cellMenu@java_stub)" version="-1" />
  <import index="ctdc" modelUID="f:java_stub#jetbrains.mps.util(jetbrains.mps.util@java_stub)" version="-1" />
  <import index="ovhc" modelUID="f:java_stub#jetbrains.mps.nodeEditor.cells(jetbrains.mps.nodeEditor.cells@java_stub)" version="-1" />
  <import index="a0xp" modelUID="f:java_stub#jetbrains.mps.nodeEditor(jetbrains.mps.nodeEditor@java_stub)" version="-1" />
  <import index="tpc3" modelUID="r:00000000-0000-4000-0000-011c8959029f(jetbrains.mps.lang.editor.generator.baseLanguage.template.main@generator)" version="-1" />
  <import index="tpcb" modelUID="r:00000000-0000-4000-0000-011c89590297(jetbrains.mps.lang.editor.behavior)" version="-1" />
  <import index="tpdo" modelUID="r:00000000-0000-4000-0000-011c895902a0(jetbrains.mps.lang.editor.generator.baseLanguage.template.util)" version="-1" />
  <import index="squ6" modelUID="r:b60215f1-3d3e-41cc-8321-723ef8eb59dd(jetbrains.mps.lang.editor.table.runtime)" version="-1" />
  <import index="ryil" modelUID="f:java_stub#jetbrains.mps.nodeEditor.cellLayout(jetbrains.mps.nodeEditor.cellLayout@java_stub)" version="-1" />
  <import index="eoof" modelUID="f:java_stub#jetbrains.mps.nodeEditor.cellProviders(jetbrains.mps.nodeEditor.cellProviders@java_stub)" version="-1" />
  <import index="d8ec" modelUID="f:java_stub#jetbrains.mps.smodel(jetbrains.mps.smodel@java_stub)" version="-1" />
  <import index="t1ti" modelUID="f:java_stub#java.util(java.util@java_stub)" version="-1" />
  <import index="qg1d" modelUID="f:java_stub#jetbrains.mps.lang.editor.cellProviders(jetbrains.mps.lang.editor.cellProviders@java_stub)" version="-1" />
  <import index="rfeo" modelUID="f:java_stub#jetbrains.mps.nodeEditor.style(jetbrains.mps.nodeEditor.style@java_stub)" version="-1" />
  <import index="tpf8" modelUID="r:00000000-0000-4000-0000-011c895902e8(jetbrains.mps.lang.generator.structure)" version="2" implicit="yes" />
  <import index="tpf3" modelUID="r:00000000-0000-4000-0000-011c895902f3(jetbrains.mps.lang.generator.generationContext.structure)" version="0" implicit="yes" />
  <import index="tpee" modelUID="r:00000000-0000-4000-0000-011c895902ca(jetbrains.mps.baseLanguage.structure)" version="3" implicit="yes" />
  <import index="tpck" modelUID="r:00000000-0000-4000-0000-011c89590288(jetbrains.mps.lang.core.structure)" version="0" implicit="yes" />
  <import index="tp25" modelUID="r:00000000-0000-4000-0000-011c89590301(jetbrains.mps.lang.smodel.structure)" version="16" implicit="yes" />
  <import index="2iyx" modelUID="r:0f04043a-7bce-4bf7-9937-2897127cc0d3(jetbrains.mps.lang.editor.table.generator.template.main@generator)" version="-1" implicit="yes" />
  <roots>
    <node type="tpf8.MappingConfiguration" typeId="tpf8.1095416546421" id="4677325677876405345">
      <property name="name" nameId="tpck.1169194664001" value="main" />
    </node>
    <node type="tpf8.TemplateDeclaration" typeId="tpf8.1092059087312" id="6189378527250534337">
      <property name="name" nameId="tpck.1169194664001" value="weave_CellModel_Table" />
      <link role="applicableConcept" roleId="tpf8.1168285871518" targetNodeId="ohyq.4677325677876400523" resolveInfo="CellModel_Table" />
    </node>
  </roots>
  <root id="4677325677876405345">
    <node role="weavingMappingRule" roleId="tpf8.1167172143858" type="tpf8.Weaving_MappingRule" typeId="tpf8.1167171569011" id="1642854152031151250">
      <link role="applicableConcept" roleId="tpf8.1167169349424" targetNodeId="ohyq.4677325677876400523" resolveInfo="CellModel_Table" />
      <node role="ruleConsequence" roleId="tpf8.1169570368028" type="tpf8.TemplateDeclarationReference" typeId="tpf8.1168559333462" id="1642854152031151757">
        <link role="template" roleId="tpf8.1722980698497626483" targetNodeId="6189378527250534337" resolveInfo="weave_CellModel_Table" />
>>>>>>> bcc0c717
      </node>
      <node role="contextNodeQuery" roleId="tpf8.1184616230853" type="tpf8.Weaving_MappingRule_ContextNodeQuery" typeId="tpf8.1184616041890" id="1642854152031151252">
        <node role="body" roleId="tpee.1137022507850" type="tpee.StatementList" typeId="tpee.1068580123136" id="1642854152031151253">
          <node role="statement" roleId="tpee.1068581517665" type="tpee.ExpressionStatement" typeId="tpee.1068580123155" id="1642854152031151758">
            <node role="expression" roleId="tpee.1068580123156" type="tpee.StaticMethodCall" typeId="tpee.1081236700937" id="1642854152031151759">
              <link role="classConcept" roleId="tpee.1144433194310" targetNodeId="tpdo.1186771508849" resolveInfo="QueriesUtil" />
              <link role="baseMethodDeclaration" roleId="tpee.1068499141037" targetNodeId="tpdo.1186773435542" resolveInfo="getGeneratedClassByCellContainer" />
              <node role="actualArgument" roleId="tpee.1068499141038" type="tpf8.TemplateFunctionParameter_sourceNode" typeId="tpf8.1167169188348" id="1642854152031151760" />
              <node role="actualArgument" roleId="tpee.1068499141038" type="tpf3.TemplateFunctionParameter_generationContext" typeId="tpf3.1216860049635" id="1642854152031151761" />
            </node>
          </node>
        </node>
      </node>
    </node>
  </root>
  <root id="6189378527250534337">
    <node role="contentNode" roleId="tpf8.1092060348987" type="tpee.ClassConcept" typeId="tpee.1068390468198" id="6189378527250534338">
      <property name="name" nameId="tpck.1169194664001" value="_context_class_" />
      <node role="staticMethod" roleId="tpee.1070462273904" type="tpee.StaticMethodDeclaration" typeId="tpee.1081236700938" id="6189378527250534339">
        <property name="name" nameId="tpck.1169194664001" value="_cell_setup_method_basic_" />
        <node role="parameter" roleId="tpee.1068580123134" type="tpee.ParameterDeclaration" typeId="tpee.1068498886292" id="6189378527250534340">
          <property name="name" nameId="tpck.1169194664001" value="editorCell" />
          <node role="type" roleId="tpee.5680397130376446158" type="tpee.ClassifierType" typeId="tpee.1107535904670" id="6189378527250534341">
            <link role="classifier" roleId="tpee.1107535924139" targetNodeId="ovhc.~EditorCell" resolveInfo="EditorCell" />
          </node>
        </node>
        <node role="parameter" roleId="tpee.1068580123134" type="tpee.ParameterDeclaration" typeId="tpee.1068498886292" id="6189378527250534342">
          <property name="name" nameId="tpck.1169194664001" value="node" />
          <node role="type" roleId="tpee.5680397130376446158" type="tp25.SNodeType" typeId="tp25.1138055754698" id="6189378527250534343" />
        </node>
        <node role="parameter" roleId="tpee.1068580123134" type="tpee.ParameterDeclaration" typeId="tpee.1068498886292" id="6189378527250534344">
          <property name="name" nameId="tpck.1169194664001" value="context" />
          <node role="type" roleId="tpee.5680397130376446158" type="tpee.ClassifierType" typeId="tpee.1107535904670" id="6189378527250534345">
            <link role="classifier" roleId="tpee.1107535924139" targetNodeId="a0xp.~EditorContext" resolveInfo="EditorContext" />
          </node>
        </node>
        <node role="returnType" roleId="tpee.1068580123133" type="tpee.VoidType" typeId="tpee.1068581517677" id="6189378527250534346" />
        <node role="visibility" roleId="tpee.1178549979242" type="tpee.PublicVisibility" typeId="tpee.1146644602865" id="6189378527250534347" />
        <node role="body" roleId="tpee.1068580123135" type="tpee.StatementList" typeId="tpee.1068580123136" id="6189378527250534348" />
      </node>
      <node role="staticMethod" roleId="tpee.1070462273904" type="tpee.StaticMethodDeclaration" typeId="tpee.1081236700938" id="6189378527250534349">
        <property name="name" nameId="tpck.1169194664001" value="_cell_setup_method_label_" />
        <node role="parameter" roleId="tpee.1068580123134" type="tpee.ParameterDeclaration" typeId="tpee.1068498886292" id="6189378527250534350">
          <property name="name" nameId="tpck.1169194664001" value="editorCell" />
          <node role="type" roleId="tpee.5680397130376446158" type="tpee.ClassifierType" typeId="tpee.1107535904670" id="6189378527250534351">
            <link role="classifier" roleId="tpee.1107535924139" targetNodeId="ovhc.~EditorCell_Label" resolveInfo="EditorCell_Label" />
          </node>
        </node>
        <node role="parameter" roleId="tpee.1068580123134" type="tpee.ParameterDeclaration" typeId="tpee.1068498886292" id="6189378527250534352">
          <property name="name" nameId="tpck.1169194664001" value="node" />
          <node role="type" roleId="tpee.5680397130376446158" type="tp25.SNodeType" typeId="tp25.1138055754698" id="6189378527250534353" />
        </node>
        <node role="parameter" roleId="tpee.1068580123134" type="tpee.ParameterDeclaration" typeId="tpee.1068498886292" id="6189378527250534354">
          <property name="name" nameId="tpck.1169194664001" value="context" />
          <node role="type" roleId="tpee.5680397130376446158" type="tpee.ClassifierType" typeId="tpee.1107535904670" id="6189378527250534355">
            <link role="classifier" roleId="tpee.1107535924139" targetNodeId="a0xp.~EditorContext" resolveInfo="EditorContext" />
          </node>
        </node>
        <node role="returnType" roleId="tpee.1068580123133" type="tpee.VoidType" typeId="tpee.1068581517677" id="6189378527250534356" />
        <node role="visibility" roleId="tpee.1178549979242" type="tpee.PublicVisibility" typeId="tpee.1146644602865" id="6189378527250534357" />
        <node role="body" roleId="tpee.1068580123135" type="tpee.StatementList" typeId="tpee.1068580123136" id="6189378527250534358" />
      </node>
      <node role="method" roleId="tpee.1107880067339" type="tpee.InstanceMethodDeclaration" typeId="tpee.1068580123165" id="6189378527250534359">
        <property name="name" nameId="tpck.1169194664001" value="_cell_factory_method_" />
        <node role="body" roleId="tpee.1068580123135" type="tpee.StatementList" typeId="tpee.1068580123136" id="6189378527250534360">
          <node role="statement" roleId="tpee.1068581517665" type="tpee.LocalVariableDeclarationStatement" typeId="tpee.1068581242864" id="8562016843455392245">
            <node role="localVariableDeclaration" roleId="tpee.1068581242865" type="tpee.LocalVariableDeclaration" typeId="tpee.1068581242863" id="8562016843455392246">
              <property name="name" nameId="tpck.1169194664001" value="creator" />
              <node role="type" roleId="tpee.5680397130376446158" type="tpee.ClassifierType" typeId="tpee.1107535904670" id="8562016843455392247">
                <link role="classifier" roleId="tpee.1107535924139" targetNodeId="squ6.8562016843455379013" resolveInfo="TableCreator" />
              </node>
              <node role="initializer" roleId="tpee.1068431790190" type="tpee.GenericNewExpression" typeId="tpee.1145552977093" id="8562016843455392249">
                <node role="creator" roleId="tpee.1145553007750" type="tpee.AnonymousClassCreator" typeId="tpee.1182160077978" id="8562016843455411660">
                  <node role="cls" roleId="tpee.1182160096073" type="tpee.AnonymousClass" typeId="tpee.1170345865475" id="8562016843455411661">
                    <property name="nonStatic" nameId="tpee.521412098689998745" value="true" />
                    <link role="classifier" roleId="tpee.1170346070688" targetNodeId="squ6.8562016843455379013" resolveInfo="TableCreator" />
                    <link role="baseMethodDeclaration" roleId="tpee.1068499141037" targetNodeId="mwyq.~Object%d&lt;init&gt;()" resolveInfo="Object" />
                    <node role="visibility" roleId="tpee.1178549979242" type="tpee.PublicVisibility" typeId="tpee.1146644602865" id="8562016843455411662" />
                    <node role="method" roleId="tpee.1107880067339" type="tpee.InstanceMethodDeclaration" typeId="tpee.1068580123165" id="8562016843455411663">
                      <property name="isAbstract" nameId="tpee.1178608670077" value="false" />
                      <property name="name" nameId="tpck.1169194664001" value="getTable" />
                      <node role="parameter" roleId="tpee.1068580123134" type="tpee.ParameterDeclaration" typeId="tpee.1068498886292" id="8562016843455411664">
                        <property name="name" nameId="tpck.1169194664001" value="node" />
                        <property name="isFinal" nameId="tpee.1176718929932" value="true" />
                        <node role="type" roleId="tpee.5680397130376446158" type="tp25.SNodeType" typeId="tp25.1138055754698" id="8562016843455411665" />
                      </node>
                      <node role="parameter" roleId="tpee.1068580123134" type="tpee.ParameterDeclaration" typeId="tpee.1068498886292" id="8562016843455411666">
                        <property name="name" nameId="tpck.1169194664001" value="editorContext" />
                        <node role="type" roleId="tpee.5680397130376446158" type="tpee.ClassifierType" typeId="tpee.1107535904670" id="8562016843455411667">
                          <link role="classifier" roleId="tpee.1107535924139" targetNodeId="a0xp.~EditorContext" resolveInfo="EditorContext" />
                        </node>
                      </node>
                      <node role="returnType" roleId="tpee.1068580123133" type="tpee.ClassifierType" typeId="tpee.1107535904670" id="8562016843455411673">
                        <link role="classifier" roleId="tpee.1107535924139" targetNodeId="squ6.4490468428501048480" resolveInfo="TableModel" />
                      </node>
                      <node role="visibility" roleId="tpee.1178549979242" type="tpee.PublicVisibility" typeId="tpee.1146644602865" id="8562016843455411669" />
                      <node role="body" roleId="tpee.1068580123135" type="tpee.StatementList" typeId="tpee.1068580123136" id="8562016843455411670">
                        <node role="statement" roleId="tpee.1068581517665" type="tpee.ReturnStatement" typeId="tpee.1068581242878" id="8562016843455411671">
                          <node role="expression" roleId="tpee.1068581517676" type="tpee.NullLiteral" typeId="tpee.1070534058343" id="8562016843455411676" />
                          <node role="nodeMacro$attribute" type="tpf8.CopySrcListMacro" typeId="tpf8.1114729360583" id="8562016843455421177">
                            <node role="sourceNodesQuery" roleId="tpf8.1168278589236" type="tpf8.SourceSubstituteMacro_SourceNodesQuery" typeId="tpf8.1167951910403" id="8562016843455421178">
                              <node role="body" roleId="tpee.1137022507850" type="tpee.StatementList" typeId="tpee.1068580123136" id="8562016843455421179">
                                <node role="statement" roleId="tpee.1068581517665" type="tpee.ExpressionStatement" typeId="tpee.1068580123155" id="8562016843455421180">
                                  <node role="expression" roleId="tpee.1068580123156" type="tpee.DotExpression" typeId="tpee.1197027756228" id="8562016843455421195">
                                    <node role="operand" roleId="tpee.1197027771414" type="tpee.DotExpression" typeId="tpee.1197027756228" id="8562016843455421190">
                                      <node role="operand" roleId="tpee.1197027771414" type="tpee.DotExpression" typeId="tpee.1197027756228" id="8562016843455421184">
                                        <node role="operand" roleId="tpee.1197027771414" type="tpf8.TemplateFunctionParameter_sourceNode" typeId="tpf8.1167169188348" id="8562016843455421183" />
                                        <node role="operation" roleId="tpee.1197027833540" type="tp25.SLinkAccess" typeId="tp25.1138056143562" id="8562016843455421189">
                                          <link role="link" roleId="tp25.1138056516764" targetNodeId="ohyq.4490468428501048483" />
                                        </node>
                                      </node>
                                      <node role="operation" roleId="tpee.1197027833540" type="tp25.SLinkAccess" typeId="tp25.1138056143562" id="8562016843455421194">
                                        <link role="link" roleId="tp25.1138056516764" targetNodeId="tpee.1137022507850" />
                                      </node>
                                    </node>
                                    <node role="operation" roleId="tpee.1197027833540" type="tp25.SLinkListAccess" typeId="tp25.1138056282393" id="8562016843455421199">
                                      <link role="link" roleId="tp25.1138056546658" targetNodeId="tpee.1068581517665" />
                                    </node>
                                  </node>
                                </node>
                              </node>
                            </node>
                          </node>
                        </node>
                      </node>
                    </node>
                  </node>
                </node>
              </node>
            </node>
          </node>
          <node role="statement" roleId="tpee.1068581517665" type="tpee.LocalVariableDeclarationStatement" typeId="tpee.1068581242864" id="3050082749681859002">
            <node role="localVariableDeclaration" roleId="tpee.1068581242865" type="tpee.LocalVariableDeclaration" typeId="tpee.1068581242863" id="3050082749681859003">
              <property name="name" nameId="tpck.1169194664001" value="editorCell" />
              <node role="type" roleId="tpee.5680397130376446158" type="tpee.ClassifierType" typeId="tpee.1107535904670" id="3050082749681859004">
                <link role="classifier" roleId="tpee.1107535924139" targetNodeId="ovhc.~EditorCell_Collection" resolveInfo="EditorCell_Collection" />
              </node>
              <node role="initializer" roleId="tpee.1068431790190" type="tpee.StaticMethodCall" typeId="tpee.1081236700937" id="8562016843455364449">
                <link role="classConcept" roleId="tpee.1144433194310" targetNodeId="squ6.3031432740458708321" resolveInfo="EditorCell_Table" />
                <link role="baseMethodDeclaration" roleId="tpee.1068499141037" targetNodeId="squ6.4057456417884478684" resolveInfo="createTable" />
                <node role="actualArgument" roleId="tpee.1068499141038" type="tpee.ParameterReference" typeId="tpee.1068581242874" id="8562016843455364450">
                  <link role="variableDeclaration" roleId="tpee.1068581517664" targetNodeId="6189378527250534446" resolveInfo="editorContext" />
                </node>
                <node role="actualArgument" roleId="tpee.1068499141038" type="tpee.ParameterReference" typeId="tpee.1068581242874" id="8562016843455364452">
                  <link role="variableDeclaration" roleId="tpee.1068581517664" targetNodeId="6189378527250534448" resolveInfo="node" />
                </node>
                <node role="actualArgument" roleId="tpee.1068499141038" type="tpee.DotExpression" typeId="tpee.1197027756228" id="8562016843455411697">
                  <node role="operand" roleId="tpee.1197027771414" type="tpee.LocalVariableReference" typeId="tpee.1068581242866" id="8562016843455411698">
                    <link role="variableDeclaration" roleId="tpee.1068581517664" targetNodeId="8562016843455392246" resolveInfo="creator" />
                  </node>
                  <node role="operation" roleId="tpee.1197027833540" type="tpee.InstanceMethodCallOperation" typeId="tpee.1202948039474" id="8562016843455411699">
                    <link role="baseMethodDeclaration" roleId="tpee.1068499141037" targetNodeId="squ6.8562016843455379015" resolveInfo="getTable" />
                    <node role="actualArgument" roleId="tpee.1068499141038" type="tpee.ParameterReference" typeId="tpee.1068581242874" id="8562016843455411700">
                      <link role="variableDeclaration" roleId="tpee.1068581517664" targetNodeId="6189378527250534448" resolveInfo="node" />
                    </node>
                    <node role="actualArgument" roleId="tpee.1068499141038" type="tpee.ParameterReference" typeId="tpee.1068581242874" id="8562016843455411701">
                      <link role="variableDeclaration" roleId="tpee.1068581517664" targetNodeId="6189378527250534446" resolveInfo="editorContext" />
                    </node>
                  </node>
                </node>
              </node>
            </node>
          </node>
          <node role="statement" roleId="tpee.1068581517665" type="tpee.LocalVariableDeclarationStatement" typeId="tpee.1068581242864" id="6189378527250534377">
            <node role="localVariableDeclaration" roleId="tpee.1068581242865" type="tpee.LocalVariableDeclaration" typeId="tpee.1068581242863" id="6189378527250534378">
              <property name="name" nameId="tpck.1169194664001" value="i" />
              <node role="type" roleId="tpee.5680397130376446158" type="tpee.IntegerType" typeId="tpee.1070534370425" id="6189378527250534379" />
            </node>
            <node role="nodeMacro$attribute" type="tpf8.IncludeMacro" typeId="tpf8.1194565793557" id="6189378527250534380">
              <link role="includeTemplate" roleId="tpf8.1194566366375" targetNodeId="tpc3.5170495790389304146" resolveInfo="template_cellSetupBlock" />
            </node>
          </node>
          <node role="statement" roleId="tpee.1068581517665" type="tpee.ExpressionStatement" typeId="tpee.1068580123155" id="1210374656847927767">
            <node role="expression" roleId="tpee.1068580123156" type="tpee.DotExpression" typeId="tpee.1197027756228" id="1210374656847927768">
              <node role="operand" roleId="tpee.1197027771414" type="tpee.LocalVariableReference" typeId="tpee.1068581242866" id="1210374656847927769">
                <link role="variableDeclaration" roleId="tpee.1068581517664" targetNodeId="3050082749681859003" resolveInfo="editorCell" />
              </node>
              <node role="operation" roleId="tpee.1197027833540" type="tpee.InstanceMethodCallOperation" typeId="tpee.1202948039474" id="1210374656847927770">
                <link role="baseMethodDeclaration" roleId="tpee.1068499141037" targetNodeId="ovhc.~EditorCell_Collection%dsetSubstituteInfo(jetbrains%dmps%dnodeEditor%dcellMenu%dNodeSubstituteInfo)%cvoid" resolveInfo="setSubstituteInfo" />
                <node role="actualArgument" roleId="tpee.1068499141038" type="tpee.NullLiteral" typeId="tpee.1070534058343" id="1210374656847927771" />
              </node>
            </node>
            <node role="nodeMacro$attribute" type="tpf8.TemplateCallMacro" typeId="tpf8.1510949579266781519" id="1210374656847927772">
              <link role="template" roleId="tpf8.1722980698497626483" targetNodeId="tpc3.6287772348368334582" resolveInfo="template_cellSetSubstituteInfo" />
            </node>
          </node>
          <node role="statement" roleId="tpee.1068581517665" type="tpee.ReturnStatement" typeId="tpee.1068581242878" id="6189378527250534443">
            <node role="expression" roleId="tpee.1068581517676" type="tpee.LocalVariableReference" typeId="tpee.1068581242866" id="6189378527250534444">
              <link role="variableDeclaration" roleId="tpee.1068581517664" targetNodeId="3050082749681859003" resolveInfo="editorCell" />
            </node>
          </node>
        </node>
        <node role="returnType" roleId="tpee.1068580123133" type="tpee.ClassifierType" typeId="tpee.1107535904670" id="6189378527250534445">
          <link role="classifier" roleId="tpee.1107535924139" targetNodeId="ovhc.~EditorCell" resolveInfo="EditorCell" />
        </node>
        <node role="parameter" roleId="tpee.1068580123134" type="tpee.ParameterDeclaration" typeId="tpee.1068498886292" id="6189378527250534446">
          <property name="name" nameId="tpck.1169194664001" value="editorContext" />
          <node role="type" roleId="tpee.5680397130376446158" type="tpee.ClassifierType" typeId="tpee.1107535904670" id="6189378527250534447">
            <link role="classifier" roleId="tpee.1107535924139" targetNodeId="a0xp.~EditorContext" resolveInfo="EditorContext" />
          </node>
        </node>
        <node role="parameter" roleId="tpee.1068580123134" type="tpee.ParameterDeclaration" typeId="tpee.1068498886292" id="6189378527250534448">
          <property name="name" nameId="tpck.1169194664001" value="node" />
          <node role="type" roleId="tpee.5680397130376446158" type="tp25.SNodeType" typeId="tp25.1138055754698" id="6189378527250534449" />
        </node>
        <node role="templateFragment$attribute" type="tpf8.TemplateFragment" typeId="tpf8.1095672379244" id="6189378527250534450">
          <link role="labelDeclaration" roleId="tpf8.1200916687663" targetNodeId="tpc3.1215478113347" resolveInfo="cellFactoryMethod" />
        </node>
        <node role="propertyMacro$property_attribute$name" type="tpf8.PropertyMacro" typeId="tpf8.1087833241328" id="6189378527250534451">
          <node role="propertyValueFunction" roleId="tpf8.1167756362303" type="tpf8.PropertyMacro_GetPropertyValue" typeId="tpf8.1167756080639" id="6189378527250534452">
            <node role="body" roleId="tpee.1137022507850" type="tpee.StatementList" typeId="tpee.1068580123136" id="6189378527250534453">
              <node role="statement" roleId="tpee.1068581517665" type="tpee.ExpressionStatement" typeId="tpee.1068580123155" id="6189378527250534454">
                <node role="expression" roleId="tpee.1068580123156" type="tpee.DotExpression" typeId="tpee.1197027756228" id="6189378527250534455">
                  <node role="operand" roleId="tpee.1197027771414" type="tpf8.TemplateFunctionParameter_sourceNode" typeId="tpf8.1167169188348" id="6189378527250534456" />
                  <node role="operation" roleId="tpee.1197027833540" type="tp25.Node_ConceptMethodCall" typeId="tp25.1179409122411" id="6189378527250534457">
                    <link role="baseMethodDeclaration" roleId="tpee.1068499141037" targetNodeId="tpcb.1216812165609" resolveInfo="getFactoryMethodName" />
                    <node role="actualArgument" roleId="tpee.1068499141038" type="tpf3.TemplateFunctionParameter_generationContext" typeId="tpf3.1216860049635" id="6189378527250534458" />
                  </node>
                </node>
              </node>
            </node>
          </node>
        </node>
        <node role="visibility" roleId="tpee.1178549979242" type="tpee.PrivateVisibility" typeId="tpee.1146644623116" id="6189378527250534459" />
      </node>
      <node role="visibility" roleId="tpee.1178549979242" type="tpee.PublicVisibility" typeId="tpee.1146644602865" id="6189378527250534460" />
    </node>
<<<<<<< HEAD
  </node>
  <visible index="3" modelUID="r:00000000-0000-4000-0000-011c89590292(jetbrains.mps.lang.structure.structure)" />
  <node type="jetbrains.mps.lang.generator.structure.MappingConfiguration:2" id="6216065619544964985">
    <property name="name:2" value="tables" />
    <node role="reductionMappingRule:2" type="jetbrains.mps.lang.generator.structure.Reduction_MappingRule:2" id="6216065619544964986">
      <property name="applyToConceptInheritors:2" value="true" />
      <link role="applicableConcept:2" targetNodeId="1.2253133157536766818:0" resolveInfo="CellModel_HierarchycalTable" />
      <node role="ruleConsequence:2" type="jetbrains.mps.lang.generator.structure.InlineTemplate_RuleConsequence:2" id="6216065619544964987">
        <property name="virtualPackage:2" value="tableProposal" />
        <node role="templateNode:2" type="jetbrains.mps.lang.editor.table.structure.CellModel_Table:0" id="6216065619544964988">
          <node role="tableModel:0" type="jetbrains.mps.lang.editor.table.structure.GetTableModel:0" id="6216065619544964989">
            <node role="body:0" type="jetbrains.mps.baseLanguage.structure.StatementList:3" id="6216065619544964990">
              <node role="statement:3" type="jetbrains.mps.baseLanguage.structure.ExpressionStatement:3" id="6216065619544964991">
                <node role="expression:3" type="jetbrains.mps.baseLanguage.structure.GenericNewExpression:3" id="6216065619544964992">
                  <node role="creator:3" type="jetbrains.mps.baseLanguage.structure.ClassCreator:3" id="6216065619544964993">
                    <link role="baseMethodDeclaration:3" targetNodeId="10.6332812368705026200" resolveInfo="HierarchycalTableModelWithHeader" />
                    <node role="actualArgument:3" type="jetbrains.mps.lang.editor.table.structure.ConceptFunctionParameter_Node:0" id="6216065619544964994" />
                    <node role="actualArgument:3" type="jetbrains.mps.lang.smodel.structure.LinkRefExpression:16" id="293523277269609045">
                      <node role="referenceMacro$link_attribute$conceptDeclaration:16" type="jetbrains.mps.lang.generator.structure.ReferenceMacro:2" id="293523277269610527">
                        <node role="referentFunction:2" type="jetbrains.mps.lang.generator.structure.ReferenceMacro_GetReferent:2" id="293523277269610528">
                          <node role="body:2" type="jetbrains.mps.baseLanguage.structure.StatementList:3" id="293523277269610529">
                            <node role="statement:3" type="jetbrains.mps.baseLanguage.structure.ExpressionStatement:3" id="293523277269610530">
                              <node role="expression:3" type="jetbrains.mps.lang.smodel.structure.SNodeTypeCastExpression:16" id="293523277269645358">
                                <link role="concept:16" targetNodeId="3v.1169125787135:0" resolveInfo="AbstractConceptDeclaration" />
                                <node role="leftExpression:16" type="jetbrains.mps.baseLanguage.structure.DotExpression:3" id="293523277269610537">
                                  <node role="operand:3" type="jetbrains.mps.baseLanguage.structure.DotExpression:3" id="293523277269610532">
                                    <node role="operand:3" type="jetbrains.mps.lang.generator.structure.TemplateFunctionParameter_sourceNode:2" id="293523277269610531" />
                                    <node role="operation:3" type="jetbrains.mps.lang.smodel.structure.SLinkAccess:16" id="293523277269610536">
                                      <link role="link:16" targetNodeId="1.6216065619544939794:0" />
                                    </node>
                                  </node>
                                  <node role="operation:3" type="jetbrains.mps.lang.smodel.structure.Node_GetParentOperation:16" id="293523277269645357" />
                                </node>
                              </node>
                            </node>
                          </node>
                        </node>
                      </node>
                      <node role="referenceMacro$link_attribute$linkDeclaration:16" type="jetbrains.mps.lang.generator.structure.ReferenceMacro:2" id="293523277269645360">
                        <node role="referentFunction:2" type="jetbrains.mps.lang.generator.structure.ReferenceMacro_GetReferent:2" id="293523277269645361">
                          <node role="body:2" type="jetbrains.mps.baseLanguage.structure.StatementList:3" id="293523277269645362">
                            <node role="statement:3" type="jetbrains.mps.baseLanguage.structure.ExpressionStatement:3" id="293523277269645363">
                              <node role="expression:3" type="jetbrains.mps.baseLanguage.structure.DotExpression:3" id="293523277269645365">
                                <node role="operand:3" type="jetbrains.mps.lang.generator.structure.TemplateFunctionParameter_sourceNode:2" id="293523277269645364" />
                                <node role="operation:3" type="jetbrains.mps.lang.smodel.structure.SLinkAccess:16" id="293523277269645369">
                                  <link role="link:16" targetNodeId="1.6216065619544939794:0" />
                                </node>
                              </node>
                            </node>
                          </node>
                        </node>
                      </node>
                    </node>
                    <node role="actualArgument:3" type="jetbrains.mps.lang.smodel.structure.LinkRefExpression:16" id="293523277269645371">
                      <node role="referenceMacro$link_attribute$conceptDeclaration:16" type="jetbrains.mps.lang.generator.structure.ReferenceMacro:2" id="293523277269645372">
                        <node role="referentFunction:2" type="jetbrains.mps.lang.generator.structure.ReferenceMacro_GetReferent:2" id="293523277269645373">
                          <node role="body:2" type="jetbrains.mps.baseLanguage.structure.StatementList:3" id="293523277269645374">
                            <node role="statement:3" type="jetbrains.mps.baseLanguage.structure.ExpressionStatement:3" id="293523277269645375">
                              <node role="expression:3" type="jetbrains.mps.lang.smodel.structure.SNodeTypeCastExpression:16" id="293523277269645376">
                                <link role="concept:16" targetNodeId="3v.1169125787135:0" resolveInfo="AbstractConceptDeclaration" />
                                <node role="leftExpression:16" type="jetbrains.mps.baseLanguage.structure.DotExpression:3" id="293523277269645377">
                                  <node role="operand:3" type="jetbrains.mps.baseLanguage.structure.DotExpression:3" id="293523277269645378">
                                    <node role="operand:3" type="jetbrains.mps.lang.generator.structure.TemplateFunctionParameter_sourceNode:2" id="293523277269645379" />
                                    <node role="operation:3" type="jetbrains.mps.lang.smodel.structure.SLinkAccess:16" id="293523277269645408">
                                      <link role="link:16" targetNodeId="1.6216065619544939795:0" />
                                    </node>
                                  </node>
                                  <node role="operation:3" type="jetbrains.mps.lang.smodel.structure.Node_GetParentOperation:16" id="293523277269645381" />
                                </node>
                              </node>
                            </node>
                          </node>
                        </node>
                      </node>
                      <node role="referenceMacro$link_attribute$linkDeclaration:16" type="jetbrains.mps.lang.generator.structure.ReferenceMacro:2" id="293523277269645382">
                        <node role="referentFunction:2" type="jetbrains.mps.lang.generator.structure.ReferenceMacro_GetReferent:2" id="293523277269645383">
                          <node role="body:2" type="jetbrains.mps.baseLanguage.structure.StatementList:3" id="293523277269645384">
                            <node role="statement:3" type="jetbrains.mps.baseLanguage.structure.ExpressionStatement:3" id="293523277269645385">
                              <node role="expression:3" type="jetbrains.mps.baseLanguage.structure.DotExpression:3" id="293523277269645386">
                                <node role="operand:3" type="jetbrains.mps.lang.generator.structure.TemplateFunctionParameter_sourceNode:2" id="293523277269645387" />
                                <node role="operation:3" type="jetbrains.mps.lang.smodel.structure.SLinkAccess:16" id="293523277269645409">
                                  <link role="link:16" targetNodeId="1.6216065619544939795:0" />
                                </node>
                              </node>
                            </node>
                          </node>
                        </node>
                      </node>
                    </node>
                    <node role="actualArgument:3" type="jetbrains.mps.lang.smodel.structure.LinkRefExpression:16" id="293523277269645390">
                      <node role="referenceMacro$link_attribute$conceptDeclaration:16" type="jetbrains.mps.lang.generator.structure.ReferenceMacro:2" id="293523277269645391">
                        <node role="referentFunction:2" type="jetbrains.mps.lang.generator.structure.ReferenceMacro_GetReferent:2" id="293523277269645392">
                          <node role="body:2" type="jetbrains.mps.baseLanguage.structure.StatementList:3" id="293523277269645393">
                            <node role="statement:3" type="jetbrains.mps.baseLanguage.structure.ExpressionStatement:3" id="293523277269645394">
                              <node role="expression:3" type="jetbrains.mps.lang.smodel.structure.SNodeTypeCastExpression:16" id="293523277269645395">
                                <link role="concept:16" targetNodeId="3v.1169125787135:0" resolveInfo="AbstractConceptDeclaration" />
                                <node role="leftExpression:16" type="jetbrains.mps.baseLanguage.structure.DotExpression:3" id="293523277269645396">
                                  <node role="operand:3" type="jetbrains.mps.baseLanguage.structure.DotExpression:3" id="293523277269645397">
                                    <node role="operand:3" type="jetbrains.mps.lang.generator.structure.TemplateFunctionParameter_sourceNode:2" id="293523277269645398" />
                                    <node role="operation:3" type="jetbrains.mps.lang.smodel.structure.SLinkAccess:16" id="293523277269645410">
                                      <link role="link:16" targetNodeId="1.6216065619544939793:0" />
                                    </node>
                                  </node>
                                  <node role="operation:3" type="jetbrains.mps.lang.smodel.structure.Node_GetParentOperation:16" id="293523277269645400" />
                                </node>
                              </node>
                            </node>
                          </node>
                        </node>
                      </node>
                      <node role="referenceMacro$link_attribute$linkDeclaration:16" type="jetbrains.mps.lang.generator.structure.ReferenceMacro:2" id="293523277269645401">
                        <node role="referentFunction:2" type="jetbrains.mps.lang.generator.structure.ReferenceMacro_GetReferent:2" id="293523277269645402">
                          <node role="body:2" type="jetbrains.mps.baseLanguage.structure.StatementList:3" id="293523277269645403">
                            <node role="statement:3" type="jetbrains.mps.baseLanguage.structure.ExpressionStatement:3" id="293523277269645404">
                              <node role="expression:3" type="jetbrains.mps.baseLanguage.structure.DotExpression:3" id="293523277269645405">
                                <node role="operand:3" type="jetbrains.mps.lang.generator.structure.TemplateFunctionParameter_sourceNode:2" id="293523277269645406" />
                                <node role="operation:3" type="jetbrains.mps.lang.smodel.structure.SLinkAccess:16" id="293523277269645411">
                                  <link role="link:16" targetNodeId="1.6216065619544939793:0" />
                                </node>
                              </node>
                            </node>
                          </node>
                        </node>
                      </node>
                    </node>
                  </node>
                </node>
              </node>
            </node>
          </node>
        </node>
      </node>
    </node>
  </node>
=======
  </root>
>>>>>>> bcc0c717
</model>
<|MERGE_RESOLUTION|>--- conflicted
+++ resolved
@@ -6,40 +6,6 @@
   <language namespace="f3061a53-9226-4cc5-a443-f952ceaf5816(jetbrains.mps.baseLanguage)" />
   <language namespace="83888646-71ce-4f1c-9c53-c54016f6ad4f(jetbrains.mps.baseLanguage.collections)" />
   <language namespace="7866978e-a0f0-4cc7-81bc-4d213d9375e1(jetbrains.mps.lang.smodel)" />
-<<<<<<< HEAD
-  <language namespace="ceab5195-25ea-4f22-9b92-103b95ca8c0c(jetbrains.mps.lang.core)" />
-  <language namespace="0272d3b4-4cc8-481e-9e2f-07793fbfcb41(jetbrains.mps.lang.editor.table)" />
-  <languageAspect modelUID="r:00000000-0000-4000-0000-011c895902e8(jetbrains.mps.lang.generator.structure)" version="2" />
-  <languageAspect modelUID="r:00000000-0000-4000-0000-011c895902f3(jetbrains.mps.lang.generator.generationContext.structure)" version="0" />
-  <languageAspect modelUID="r:00000000-0000-4000-0000-011c895902ca(jetbrains.mps.baseLanguage.structure)" version="3" />
-  <languageAspect modelUID="r:00000000-0000-4000-0000-011c89590288(jetbrains.mps.lang.core.structure)" version="0" />
-  <languageAspect modelUID="r:00000000-0000-4000-0000-011c89590301(jetbrains.mps.lang.smodel.structure)" version="16" />
-  <languageAspect modelUID="r:0f04043a-7bce-4bf7-9937-2897127cc0d3(jetbrains.mps.lang.editor.table.generator.template.main@generator)" version="-1" />
-  <languageAspect modelUID="r:00000000-0000-4000-0000-011c89590292(jetbrains.mps.lang.structure.structure)" version="0" />
-  <maxImportIndex value="16" />
-  <import index="1" modelUID="r:2ae43476-98ce-4354-9a55-d7b44e372d64(jetbrains.mps.lang.editor.table.structure)" version="0" />
-  <import index="2" modelUID="f:java_stub#java.lang(java.lang@java_stub)" version="-1" />
-  <import index="3" modelUID="f:java_stub#jetbrains.mps.nodeEditor.cellMenu(jetbrains.mps.nodeEditor.cellMenu@java_stub)" version="-1" />
-  <import index="4" modelUID="f:java_stub#jetbrains.mps.util(jetbrains.mps.util@java_stub)" version="-1" />
-  <import index="5" modelUID="f:java_stub#jetbrains.mps.nodeEditor.cells(jetbrains.mps.nodeEditor.cells@java_stub)" version="-1" />
-  <import index="6" modelUID="f:java_stub#jetbrains.mps.nodeEditor(jetbrains.mps.nodeEditor@java_stub)" version="-1" />
-  <import index="7" modelUID="r:00000000-0000-4000-0000-011c8959029f(jetbrains.mps.lang.editor.generator.baseLanguage.template.main@generator)" version="-1" />
-  <import index="8" modelUID="r:00000000-0000-4000-0000-011c89590297(jetbrains.mps.lang.editor.behavior)" version="-1" />
-  <import index="9" modelUID="r:00000000-0000-4000-0000-011c895902a0(jetbrains.mps.lang.editor.generator.baseLanguage.template.util)" version="-1" />
-  <import index="10" modelUID="r:b60215f1-3d3e-41cc-8321-723ef8eb59dd(jetbrains.mps.lang.editor.table.runtime)" version="-1" />
-  <import index="11" modelUID="f:java_stub#jetbrains.mps.nodeEditor.cellLayout(jetbrains.mps.nodeEditor.cellLayout@java_stub)" version="-1" />
-  <import index="12" modelUID="f:java_stub#jetbrains.mps.nodeEditor.cellProviders(jetbrains.mps.nodeEditor.cellProviders@java_stub)" version="-1" />
-  <import index="13" modelUID="f:java_stub#jetbrains.mps.smodel(jetbrains.mps.smodel@java_stub)" version="-1" />
-  <import index="14" modelUID="f:java_stub#java.util(java.util@java_stub)" version="-1" />
-  <import index="15" modelUID="f:java_stub#jetbrains.mps.lang.editor.cellProviders(jetbrains.mps.lang.editor.cellProviders@java_stub)" version="-1" />
-  <import index="16" modelUID="f:java_stub#jetbrains.mps.nodeEditor.style(jetbrains.mps.nodeEditor.style@java_stub)" version="-1" />
-  <node type="jetbrains.mps.lang.generator.structure.MappingConfiguration:2" id="4677325677876405345">
-    <property name="name:2" value="main" />
-    <node role="weavingMappingRule:2" type="jetbrains.mps.lang.generator.structure.Weaving_MappingRule:2" id="1642854152031151250">
-      <link role="applicableConcept:2" targetNodeId="1.4677325677876400523:0" resolveInfo="CellModel_Table" />
-      <node role="ruleConsequence:2" type="jetbrains.mps.lang.generator.structure.TemplateDeclarationReference:2" id="1642854152031151757">
-        <link role="template:2" targetNodeId="6189378527250534337" resolveInfo="weave_CellModel_Table" />
-=======
   <import index="ohyq" modelUID="r:2ae43476-98ce-4354-9a55-d7b44e372d64(jetbrains.mps.lang.editor.table.structure)" version="0" />
   <import index="mwyq" modelUID="f:java_stub#java.lang(java.lang@java_stub)" version="-1" />
   <import index="rgc2" modelUID="f:java_stub#jetbrains.mps.nodeEditor.cellMenu(jetbrains.mps.nodeEditor.cellMenu@java_stub)" version="-1" />
@@ -76,7 +42,6 @@
       <link role="applicableConcept" roleId="tpf8.1167169349424" targetNodeId="ohyq.4677325677876400523" resolveInfo="CellModel_Table" />
       <node role="ruleConsequence" roleId="tpf8.1169570368028" type="tpf8.TemplateDeclarationReference" typeId="tpf8.1168559333462" id="1642854152031151757">
         <link role="template" roleId="tpf8.1722980698497626483" targetNodeId="6189378527250534337" resolveInfo="weave_CellModel_Table" />
->>>>>>> bcc0c717
       </node>
       <node role="contextNodeQuery" roleId="tpf8.1184616230853" type="tpf8.Weaving_MappingRule_ContextNodeQuery" typeId="tpf8.1184616041890" id="1642854152031151252">
         <node role="body" roleId="tpee.1137022507850" type="tpee.StatementList" typeId="tpee.1068580123136" id="1642854152031151253">
@@ -304,142 +269,5 @@
       </node>
       <node role="visibility" roleId="tpee.1178549979242" type="tpee.PublicVisibility" typeId="tpee.1146644602865" id="6189378527250534460" />
     </node>
-<<<<<<< HEAD
-  </node>
-  <visible index="3" modelUID="r:00000000-0000-4000-0000-011c89590292(jetbrains.mps.lang.structure.structure)" />
-  <node type="jetbrains.mps.lang.generator.structure.MappingConfiguration:2" id="6216065619544964985">
-    <property name="name:2" value="tables" />
-    <node role="reductionMappingRule:2" type="jetbrains.mps.lang.generator.structure.Reduction_MappingRule:2" id="6216065619544964986">
-      <property name="applyToConceptInheritors:2" value="true" />
-      <link role="applicableConcept:2" targetNodeId="1.2253133157536766818:0" resolveInfo="CellModel_HierarchycalTable" />
-      <node role="ruleConsequence:2" type="jetbrains.mps.lang.generator.structure.InlineTemplate_RuleConsequence:2" id="6216065619544964987">
-        <property name="virtualPackage:2" value="tableProposal" />
-        <node role="templateNode:2" type="jetbrains.mps.lang.editor.table.structure.CellModel_Table:0" id="6216065619544964988">
-          <node role="tableModel:0" type="jetbrains.mps.lang.editor.table.structure.GetTableModel:0" id="6216065619544964989">
-            <node role="body:0" type="jetbrains.mps.baseLanguage.structure.StatementList:3" id="6216065619544964990">
-              <node role="statement:3" type="jetbrains.mps.baseLanguage.structure.ExpressionStatement:3" id="6216065619544964991">
-                <node role="expression:3" type="jetbrains.mps.baseLanguage.structure.GenericNewExpression:3" id="6216065619544964992">
-                  <node role="creator:3" type="jetbrains.mps.baseLanguage.structure.ClassCreator:3" id="6216065619544964993">
-                    <link role="baseMethodDeclaration:3" targetNodeId="10.6332812368705026200" resolveInfo="HierarchycalTableModelWithHeader" />
-                    <node role="actualArgument:3" type="jetbrains.mps.lang.editor.table.structure.ConceptFunctionParameter_Node:0" id="6216065619544964994" />
-                    <node role="actualArgument:3" type="jetbrains.mps.lang.smodel.structure.LinkRefExpression:16" id="293523277269609045">
-                      <node role="referenceMacro$link_attribute$conceptDeclaration:16" type="jetbrains.mps.lang.generator.structure.ReferenceMacro:2" id="293523277269610527">
-                        <node role="referentFunction:2" type="jetbrains.mps.lang.generator.structure.ReferenceMacro_GetReferent:2" id="293523277269610528">
-                          <node role="body:2" type="jetbrains.mps.baseLanguage.structure.StatementList:3" id="293523277269610529">
-                            <node role="statement:3" type="jetbrains.mps.baseLanguage.structure.ExpressionStatement:3" id="293523277269610530">
-                              <node role="expression:3" type="jetbrains.mps.lang.smodel.structure.SNodeTypeCastExpression:16" id="293523277269645358">
-                                <link role="concept:16" targetNodeId="3v.1169125787135:0" resolveInfo="AbstractConceptDeclaration" />
-                                <node role="leftExpression:16" type="jetbrains.mps.baseLanguage.structure.DotExpression:3" id="293523277269610537">
-                                  <node role="operand:3" type="jetbrains.mps.baseLanguage.structure.DotExpression:3" id="293523277269610532">
-                                    <node role="operand:3" type="jetbrains.mps.lang.generator.structure.TemplateFunctionParameter_sourceNode:2" id="293523277269610531" />
-                                    <node role="operation:3" type="jetbrains.mps.lang.smodel.structure.SLinkAccess:16" id="293523277269610536">
-                                      <link role="link:16" targetNodeId="1.6216065619544939794:0" />
-                                    </node>
-                                  </node>
-                                  <node role="operation:3" type="jetbrains.mps.lang.smodel.structure.Node_GetParentOperation:16" id="293523277269645357" />
-                                </node>
-                              </node>
-                            </node>
-                          </node>
-                        </node>
-                      </node>
-                      <node role="referenceMacro$link_attribute$linkDeclaration:16" type="jetbrains.mps.lang.generator.structure.ReferenceMacro:2" id="293523277269645360">
-                        <node role="referentFunction:2" type="jetbrains.mps.lang.generator.structure.ReferenceMacro_GetReferent:2" id="293523277269645361">
-                          <node role="body:2" type="jetbrains.mps.baseLanguage.structure.StatementList:3" id="293523277269645362">
-                            <node role="statement:3" type="jetbrains.mps.baseLanguage.structure.ExpressionStatement:3" id="293523277269645363">
-                              <node role="expression:3" type="jetbrains.mps.baseLanguage.structure.DotExpression:3" id="293523277269645365">
-                                <node role="operand:3" type="jetbrains.mps.lang.generator.structure.TemplateFunctionParameter_sourceNode:2" id="293523277269645364" />
-                                <node role="operation:3" type="jetbrains.mps.lang.smodel.structure.SLinkAccess:16" id="293523277269645369">
-                                  <link role="link:16" targetNodeId="1.6216065619544939794:0" />
-                                </node>
-                              </node>
-                            </node>
-                          </node>
-                        </node>
-                      </node>
-                    </node>
-                    <node role="actualArgument:3" type="jetbrains.mps.lang.smodel.structure.LinkRefExpression:16" id="293523277269645371">
-                      <node role="referenceMacro$link_attribute$conceptDeclaration:16" type="jetbrains.mps.lang.generator.structure.ReferenceMacro:2" id="293523277269645372">
-                        <node role="referentFunction:2" type="jetbrains.mps.lang.generator.structure.ReferenceMacro_GetReferent:2" id="293523277269645373">
-                          <node role="body:2" type="jetbrains.mps.baseLanguage.structure.StatementList:3" id="293523277269645374">
-                            <node role="statement:3" type="jetbrains.mps.baseLanguage.structure.ExpressionStatement:3" id="293523277269645375">
-                              <node role="expression:3" type="jetbrains.mps.lang.smodel.structure.SNodeTypeCastExpression:16" id="293523277269645376">
-                                <link role="concept:16" targetNodeId="3v.1169125787135:0" resolveInfo="AbstractConceptDeclaration" />
-                                <node role="leftExpression:16" type="jetbrains.mps.baseLanguage.structure.DotExpression:3" id="293523277269645377">
-                                  <node role="operand:3" type="jetbrains.mps.baseLanguage.structure.DotExpression:3" id="293523277269645378">
-                                    <node role="operand:3" type="jetbrains.mps.lang.generator.structure.TemplateFunctionParameter_sourceNode:2" id="293523277269645379" />
-                                    <node role="operation:3" type="jetbrains.mps.lang.smodel.structure.SLinkAccess:16" id="293523277269645408">
-                                      <link role="link:16" targetNodeId="1.6216065619544939795:0" />
-                                    </node>
-                                  </node>
-                                  <node role="operation:3" type="jetbrains.mps.lang.smodel.structure.Node_GetParentOperation:16" id="293523277269645381" />
-                                </node>
-                              </node>
-                            </node>
-                          </node>
-                        </node>
-                      </node>
-                      <node role="referenceMacro$link_attribute$linkDeclaration:16" type="jetbrains.mps.lang.generator.structure.ReferenceMacro:2" id="293523277269645382">
-                        <node role="referentFunction:2" type="jetbrains.mps.lang.generator.structure.ReferenceMacro_GetReferent:2" id="293523277269645383">
-                          <node role="body:2" type="jetbrains.mps.baseLanguage.structure.StatementList:3" id="293523277269645384">
-                            <node role="statement:3" type="jetbrains.mps.baseLanguage.structure.ExpressionStatement:3" id="293523277269645385">
-                              <node role="expression:3" type="jetbrains.mps.baseLanguage.structure.DotExpression:3" id="293523277269645386">
-                                <node role="operand:3" type="jetbrains.mps.lang.generator.structure.TemplateFunctionParameter_sourceNode:2" id="293523277269645387" />
-                                <node role="operation:3" type="jetbrains.mps.lang.smodel.structure.SLinkAccess:16" id="293523277269645409">
-                                  <link role="link:16" targetNodeId="1.6216065619544939795:0" />
-                                </node>
-                              </node>
-                            </node>
-                          </node>
-                        </node>
-                      </node>
-                    </node>
-                    <node role="actualArgument:3" type="jetbrains.mps.lang.smodel.structure.LinkRefExpression:16" id="293523277269645390">
-                      <node role="referenceMacro$link_attribute$conceptDeclaration:16" type="jetbrains.mps.lang.generator.structure.ReferenceMacro:2" id="293523277269645391">
-                        <node role="referentFunction:2" type="jetbrains.mps.lang.generator.structure.ReferenceMacro_GetReferent:2" id="293523277269645392">
-                          <node role="body:2" type="jetbrains.mps.baseLanguage.structure.StatementList:3" id="293523277269645393">
-                            <node role="statement:3" type="jetbrains.mps.baseLanguage.structure.ExpressionStatement:3" id="293523277269645394">
-                              <node role="expression:3" type="jetbrains.mps.lang.smodel.structure.SNodeTypeCastExpression:16" id="293523277269645395">
-                                <link role="concept:16" targetNodeId="3v.1169125787135:0" resolveInfo="AbstractConceptDeclaration" />
-                                <node role="leftExpression:16" type="jetbrains.mps.baseLanguage.structure.DotExpression:3" id="293523277269645396">
-                                  <node role="operand:3" type="jetbrains.mps.baseLanguage.structure.DotExpression:3" id="293523277269645397">
-                                    <node role="operand:3" type="jetbrains.mps.lang.generator.structure.TemplateFunctionParameter_sourceNode:2" id="293523277269645398" />
-                                    <node role="operation:3" type="jetbrains.mps.lang.smodel.structure.SLinkAccess:16" id="293523277269645410">
-                                      <link role="link:16" targetNodeId="1.6216065619544939793:0" />
-                                    </node>
-                                  </node>
-                                  <node role="operation:3" type="jetbrains.mps.lang.smodel.structure.Node_GetParentOperation:16" id="293523277269645400" />
-                                </node>
-                              </node>
-                            </node>
-                          </node>
-                        </node>
-                      </node>
-                      <node role="referenceMacro$link_attribute$linkDeclaration:16" type="jetbrains.mps.lang.generator.structure.ReferenceMacro:2" id="293523277269645401">
-                        <node role="referentFunction:2" type="jetbrains.mps.lang.generator.structure.ReferenceMacro_GetReferent:2" id="293523277269645402">
-                          <node role="body:2" type="jetbrains.mps.baseLanguage.structure.StatementList:3" id="293523277269645403">
-                            <node role="statement:3" type="jetbrains.mps.baseLanguage.structure.ExpressionStatement:3" id="293523277269645404">
-                              <node role="expression:3" type="jetbrains.mps.baseLanguage.structure.DotExpression:3" id="293523277269645405">
-                                <node role="operand:3" type="jetbrains.mps.lang.generator.structure.TemplateFunctionParameter_sourceNode:2" id="293523277269645406" />
-                                <node role="operation:3" type="jetbrains.mps.lang.smodel.structure.SLinkAccess:16" id="293523277269645411">
-                                  <link role="link:16" targetNodeId="1.6216065619544939793:0" />
-                                </node>
-                              </node>
-                            </node>
-                          </node>
-                        </node>
-                      </node>
-                    </node>
-                  </node>
-                </node>
-              </node>
-            </node>
-          </node>
-        </node>
-      </node>
-    </node>
-  </node>
-=======
   </root>
->>>>>>> bcc0c717
 </model>
