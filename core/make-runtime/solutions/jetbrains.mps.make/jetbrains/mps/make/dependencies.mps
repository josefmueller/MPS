<?xml version="1.0" encoding="UTF-8"?>
<model modelUID="r:d357a980-6a2b-481f-acb3-29792a9d3728(jetbrains.mps.make.dependencies)">
  <persistence version="8" />
  <language namespace="f3061a53-9226-4cc5-a443-f952ceaf5816(jetbrains.mps.baseLanguage)" />
  <language namespace="83888646-71ce-4f1c-9c53-c54016f6ad4f(jetbrains.mps.baseLanguage.collections)" />
  <language namespace="fd392034-7849-419d-9071-12563d152375(jetbrains.mps.baseLanguage.closures)" />
  <language namespace="ed6d7656-532c-4bc2-81d1-af945aeb8280(jetbrains.mps.baseLanguage.blTypes)" />
  <language namespace="9ded098b-ad6a-4657-bfd9-48636cfe8bc3(jetbrains.mps.lang.traceable)" />
  <language namespace="a247e09e-2435-45ba-b8d2-07e93feba96a(jetbrains.mps.baseLanguage.tuples)" />
  <language namespace="696c1165-4a59-463b-bc5d-902caab85dd0(jetbrains.mps.make.facet)" />
  <import index="rk9m" modelUID="r:f8580193-afc4-4673-a635-d4757ca591cf(jetbrains.mps.internal.make.runtime.util)" version="-1" />
  <import index="yo81" modelUID="r:4ea5a78b-cb8a-4831-b227-f7860a22491d(jetbrains.mps.make.resources)" version="-1" />
  <import index="fn29" modelUID="r:6ba2667b-185e-45cd-ac65-e4b9d66da28e(jetbrains.mps.smodel.resources)" version="-1" />
  <import index="88zw" modelUID="f:java_stub#8865b7a8-5271-43d3-884c-6fd1d9cfdd34#org.jetbrains.mps.openapi.module(MPS.OpenAPI/org.jetbrains.mps.openapi.module@java_stub)" version="-1" />
  <import index="i9so" modelUID="r:9e5578e0-37f0-4c9b-a301-771bcb453678(jetbrains.mps.make.script)" version="-1" />
  <import index="bltl" modelUID="f:java_stub#6ed54515-acc8-4d1e-a16c-9fd6cfe951ea#jetbrains.mps.smodel.structure(MPS.Core/jetbrains.mps.smodel.structure@java_stub)" version="-1" />
  <import index="ud0o" modelUID="r:71895ceb-c89d-4545-aa38-89d1cd891f17(jetbrains.mps.make.facet)" version="-1" />
  <import index="wcph" modelUID="f:java_stub#6ed54515-acc8-4d1e-a16c-9fd6cfe951ea#jetbrains.mps.make.facet(MPS.Core/jetbrains.mps.make.facet@java_stub)" version="-1" />
  <import index="as9o" modelUID="f:java_stub#3f233e7f-b8a6-46d2-a57f-795d56775243#org.jetbrains.annotations(Annotations/org.jetbrains.annotations@java_stub)" version="-1" />
  <import index="hfuk" modelUID="r:b25dd364-bc3f-4a66-97d1-262009610c5e(jetbrains.mps.make)" version="-1" />
  <import index="fy8e" modelUID="r:89c0fb70-0977-7777-a076-5906f9d8630f(jetbrains.mps.make.facets)" version="0" />
  <import index="i6ta" modelUID="f:java_stub#6ed54515-acc8-4d1e-a16c-9fd6cfe951ea#jetbrains.mps.generator.impl.plan(MPS.Core/jetbrains.mps.generator.impl.plan@java_stub)" version="-1" />
  <import index="vsqj" modelUID="f:java_stub#6ed54515-acc8-4d1e-a16c-9fd6cfe951ea#jetbrains.mps.project(MPS.Core/jetbrains.mps.project@java_stub)" version="-1" />
  <import index="cu2c" modelUID="f:java_stub#6ed54515-acc8-4d1e-a16c-9fd6cfe951ea#jetbrains.mps.smodel(MPS.Core/jetbrains.mps.smodel@java_stub)" version="-1" />
  <import index="n55e" modelUID="f:java_stub#6ed54515-acc8-4d1e-a16c-9fd6cfe951ea#jetbrains.mps.smodel.language(MPS.Core/jetbrains.mps.smodel.language@java_stub)" version="-1" />
  <import index="icf3" modelUID="f:java_stub#6ed54515-acc8-4d1e-a16c-9fd6cfe951ea#jetbrains.mps.generator.runtime(MPS.Core/jetbrains.mps.generator.runtime@java_stub)" version="-1" />
  <import index="gqu6" modelUID="f:java_stub#6ed54515-acc8-4d1e-a16c-9fd6cfe951ea#jetbrains.mps.project.dependency(MPS.Core/jetbrains.mps.project.dependency@java_stub)" version="-1" />
  <import index="kqrb" modelUID="f:java_stub#6ed54515-acc8-4d1e-a16c-9fd6cfe951ea#jetbrains.mps.project.dependency.modules(MPS.Core/jetbrains.mps.project.dependency.modules@java_stub)" version="-1" />
  <import index="ec5l" modelUID="f:java_stub#8865b7a8-5271-43d3-884c-6fd1d9cfdd34#org.jetbrains.mps.openapi.model(MPS.OpenAPI/org.jetbrains.mps.openapi.model@java_stub)" version="-1" />
  <import index="ajxo" modelUID="f:java_stub#6ed54515-acc8-4d1e-a16c-9fd6cfe951ea#org.apache.log4j(MPS.Core/org.apache.log4j@java_stub)" version="-1" />
  <import index="k7g3" modelUID="f:java_stub#6354ebe7-c22a-4a0f-ac54-50b52ab9b065#java.util(JDK/java.util@java_stub)" version="-1" />
  <import index="kqhl" modelUID="f:java_stub#6ed54515-acc8-4d1e-a16c-9fd6cfe951ea#jetbrains.mps.project.structure.modules(MPS.Core/jetbrains.mps.project.structure.modules@java_stub)" version="-1" />
  <import index="tpck" modelUID="r:00000000-0000-4000-0000-011c89590288(jetbrains.mps.lang.core.structure)" version="0" implicit="yes" />
  <import index="tpee" modelUID="r:00000000-0000-4000-0000-011c895902ca(jetbrains.mps.baseLanguage.structure)" version="5" implicit="yes" />
  <import index="tp2q" modelUID="r:00000000-0000-4000-0000-011c8959032e(jetbrains.mps.baseLanguage.collections.structure)" version="7" implicit="yes" />
  <import index="tp2c" modelUID="r:00000000-0000-4000-0000-011c89590338(jetbrains.mps.baseLanguage.closures.structure)" version="3" implicit="yes" />
  <import index="cx9y" modelUID="r:309aeee7-bee8-445c-b31d-35928d1da75f(jetbrains.mps.baseLanguage.tuples.structure)" version="2" implicit="yes" />
  <import index="e2lb" modelUID="f:java_stub#6354ebe7-c22a-4a0f-ac54-50b52ab9b065#java.lang(JDK/java.lang@java_stub)" version="-1" implicit="yes" />
  <import index="vvvw" modelUID="r:b16ff46d-fa06-479d-9f5c-5b6e17e7f1b2(jetbrains.mps.make.facet.structure)" version="1" implicit="yes" />
  <root type="tpee.ClassConcept" typeId="tpee.1068390468198" id="5888262800849895741" nodeInfo="ig">
    <property name="name" nameId="tpck.1169194664001" value="ModulesCluster" />
    <node role="visibility" roleId="tpee.1178549979242" type="tpee.PublicVisibility" typeId="tpee.1146644602865" id="5888262800849895742" nodeInfo="nn" />
    <node role="member" roleId="tpee.5375687026011219971" type="tpee.FieldDeclaration" typeId="tpee.1068390468200" id="7902446790715915584" nodeInfo="igu">
      <property name="name" nameId="tpck.1169194664001" value="modulesView" />
      <node role="visibility" roleId="tpee.1178549979242" type="tpee.PrivateVisibility" typeId="tpee.1146644623116" id="7902446790715915585" nodeInfo="nn" />
      <node role="type" roleId="tpee.5680397130376446158" type="tp2q.MapType" typeId="tp2q.1197683403723" id="7902446790715915587" nodeInfo="in">
        <node role="keyType" roleId="tp2q.1197683466920" type="tpee.ClassifierType" typeId="tpee.1107535904670" id="7902446790715915590" nodeInfo="in">
          <link role="classifier" roleId="tpee.1107535924139" targetNodeId="88zw.~SModuleReference" resolveInfo="SModuleReference" />
        </node>
        <node role="valueType" roleId="tp2q.1197683475734" type="tpee.ClassifierType" typeId="tpee.1107535904670" id="7902446790715915591" nodeInfo="in">
          <link role="classifier" roleId="tpee.1107535924139" targetNodeId="88zw.~SModule" resolveInfo="SModule" />
        </node>
      </node>
      <node role="initializer" roleId="tpee.1068431790190" type="tpee.GenericNewExpression" typeId="tpee.1145552977093" id="7902446790715915593" nodeInfo="nn">
        <node role="creator" roleId="tpee.1145553007750" type="tp2q.HashMapCreator" typeId="tp2q.1197686869805" id="7902446790715915594" nodeInfo="nn">
          <node role="keyType" roleId="tp2q.1197687026896" type="tpee.ClassifierType" typeId="tpee.1107535904670" id="7902446790715915595" nodeInfo="in">
            <link role="classifier" roleId="tpee.1107535924139" targetNodeId="88zw.~SModuleReference" resolveInfo="SModuleReference" />
          </node>
          <node role="valueType" roleId="tp2q.1197687035757" type="tpee.ClassifierType" typeId="tpee.1107535904670" id="7902446790715915596" nodeInfo="in">
            <link role="classifier" roleId="tpee.1107535924139" targetNodeId="88zw.~SModule" resolveInfo="SModule" />
          </node>
        </node>
      </node>
    </node>
    <node role="member" roleId="tpee.5375687026011219971" type="tpee.FieldDeclaration" typeId="tpee.1068390468200" id="7902446790715915149" nodeInfo="igu">
      <property name="name" nameId="tpck.1169194664001" value="allDeps" />
      <node role="visibility" roleId="tpee.1178549979242" type="tpee.PrivateVisibility" typeId="tpee.1146644623116" id="7902446790715915150" nodeInfo="nn" />
      <node role="type" roleId="tpee.5680397130376446158" type="tp2q.MapType" typeId="tp2q.1197683403723" id="7902446790715915152" nodeInfo="in">
        <node role="valueType" roleId="tp2q.1197683475734" type="tpee.ClassifierType" typeId="tpee.1107535904670" id="7902446790715915156" nodeInfo="in">
          <link role="classifier" roleId="tpee.1107535924139" targetNodeId="7902446790715915110" resolveInfo="ModulesCluster.ModuleDeps" />
        </node>
        <node role="keyType" roleId="tp2q.1197683466920" type="tpee.ClassifierType" typeId="tpee.1107535904670" id="7902446790715915314" nodeInfo="in">
          <link role="classifier" roleId="tpee.1107535924139" targetNodeId="88zw.~SModuleReference" resolveInfo="SModuleReference" />
        </node>
      </node>
      <node role="initializer" roleId="tpee.1068431790190" type="tpee.GenericNewExpression" typeId="tpee.1145552977093" id="7902446790715915158" nodeInfo="nn">
        <node role="creator" roleId="tpee.1145553007750" type="tp2q.HashMapCreator" typeId="tp2q.1197686869805" id="7902446790715915159" nodeInfo="nn">
          <node role="keyType" roleId="tp2q.1197687026896" type="tpee.ClassifierType" typeId="tpee.1107535904670" id="7902446790715915315" nodeInfo="in">
            <link role="classifier" roleId="tpee.1107535924139" targetNodeId="88zw.~SModuleReference" resolveInfo="SModuleReference" />
          </node>
          <node role="valueType" roleId="tp2q.1197687035757" type="tpee.ClassifierType" typeId="tpee.1107535904670" id="7902446790715915161" nodeInfo="in">
            <link role="classifier" roleId="tpee.1107535924139" targetNodeId="7902446790715915110" resolveInfo="ModulesCluster.ModuleDeps" />
          </node>
        </node>
      </node>
    </node>
    <node role="member" roleId="tpee.5375687026011219971" type="tpee.ConstructorDeclaration" typeId="tpee.1068580123140" id="7902446790715915657" nodeInfo="igu">
      <node role="returnType" roleId="tpee.1068580123133" type="tpee.VoidType" typeId="tpee.1068581517677" id="7902446790715915658" nodeInfo="in" />
      <node role="visibility" roleId="tpee.1178549979242" type="tpee.PublicVisibility" typeId="tpee.1146644602865" id="7902446790715915659" nodeInfo="nn" />
      <node role="body" roleId="tpee.1068580123135" type="tpee.StatementList" typeId="tpee.1068580123136" id="7902446790715915660" nodeInfo="sn">
        <node role="statement" roleId="tpee.1068581517665" type="tpee.ExpressionStatement" typeId="tpee.1068580123155" id="1077540970775393604" nodeInfo="nn">
          <node role="expression" roleId="tpee.1068580123156" type="tpee.LocalMethodCall" typeId="tpee.7812454656619025412" id="4923130412073204601" nodeInfo="nn">
            <link role="baseMethodDeclaration" roleId="tpee.1068499141037" targetNodeId="3429507295688670711" resolveInfo="addAll" />
            <node role="actualArgument" roleId="tpee.1068499141038" type="tpee.VariableReference" typeId="tpee.1068498886296" id="3021153905151791518" nodeInfo="nn">
              <link role="variableDeclaration" roleId="tpee.1068581517664" targetNodeId="1077540970775393600" resolveInfo="mods" />
            </node>
          </node>
        </node>
      </node>
      <node role="parameter" roleId="tpee.1068580123134" type="tpee.ParameterDeclaration" typeId="tpee.1068498886292" id="1077540970775393600" nodeInfo="ir">
        <property name="name" nameId="tpck.1169194664001" value="mods" />
        <node role="type" roleId="tpee.5680397130376446158" type="tp2q.SequenceType" typeId="tp2q.1151689724996" id="1077540970775393601" nodeInfo="in">
          <node role="elementType" roleId="tp2q.1151689745422" type="tpee.ClassifierType" typeId="tpee.1107535904670" id="1077540970775393603" nodeInfo="in">
            <link role="classifier" roleId="tpee.1107535924139" targetNodeId="88zw.~SModule" resolveInfo="SModule" />
          </node>
        </node>
      </node>
    </node>
    <node role="member" roleId="tpee.5375687026011219971" type="tpee.InstanceMethodDeclaration" typeId="tpee.1068580123165" id="5888262800849895743" nodeInfo="igu">
      <property name="name" nameId="tpck.1169194664001" value="add" />
      <node role="returnType" roleId="tpee.1068580123133" type="tpee.VoidType" typeId="tpee.1068581517677" id="5888262800849895744" nodeInfo="in" />
      <node role="visibility" roleId="tpee.1178549979242" type="tpee.PublicVisibility" typeId="tpee.1146644602865" id="5888262800849895745" nodeInfo="nn" />
      <node role="body" roleId="tpee.1068580123135" type="tpee.StatementList" typeId="tpee.1068580123136" id="5888262800849895746" nodeInfo="sn">
        <node role="statement" roleId="tpee.1068581517665" type="tpee.ExpressionStatement" typeId="tpee.1068580123155" id="7902446790715915689" nodeInfo="nn">
          <node role="expression" roleId="tpee.1068580123156" type="tpee.DotExpression" typeId="tpee.1197027756228" id="7902446790715915690" nodeInfo="nn">
            <node role="operand" roleId="tpee.1197027771414" type="tpee.ThisExpression" typeId="tpee.1070475354124" id="7902446790715915691" nodeInfo="nn" />
            <node role="operation" roleId="tpee.1197027833540" type="tpee.InstanceMethodCallOperation" typeId="tpee.1202948039474" id="7902446790715915692" nodeInfo="nn">
              <link role="baseMethodDeclaration" roleId="tpee.1068499141037" targetNodeId="7902446790715915663" resolveInfo="primAdd" />
              <node role="actualArgument" roleId="tpee.1068499141038" type="tpee.VariableReference" typeId="tpee.1068498886296" id="3021153905151717011" nodeInfo="nn">
                <link role="variableDeclaration" roleId="tpee.1068581517664" targetNodeId="5888262800849895747" resolveInfo="mod" />
              </node>
            </node>
          </node>
        </node>
      </node>
      <node role="parameter" roleId="tpee.1068580123134" type="tpee.ParameterDeclaration" typeId="tpee.1068498886292" id="5888262800849895747" nodeInfo="ir">
        <property name="name" nameId="tpck.1169194664001" value="mod" />
        <node role="type" roleId="tpee.5680397130376446158" type="tpee.ClassifierType" typeId="tpee.1107535904670" id="5888262800849895748" nodeInfo="in">
          <link role="classifier" roleId="tpee.1107535924139" targetNodeId="88zw.~SModule" resolveInfo="SModule" />
        </node>
      </node>
    </node>
    <node role="member" roleId="tpee.5375687026011219971" type="tpee.InstanceMethodDeclaration" typeId="tpee.1068580123165" id="3429507295688670711" nodeInfo="igu">
      <property name="name" nameId="tpck.1169194664001" value="addAll" />
      <node role="returnType" roleId="tpee.1068580123133" type="tpee.VoidType" typeId="tpee.1068581517677" id="3429507295688670712" nodeInfo="in" />
      <node role="visibility" roleId="tpee.1178549979242" type="tpee.PublicVisibility" typeId="tpee.1146644602865" id="3429507295688670713" nodeInfo="nn" />
      <node role="body" roleId="tpee.1068580123135" type="tpee.StatementList" typeId="tpee.1068580123136" id="3429507295688670714" nodeInfo="sn">
        <node role="statement" roleId="tpee.1068581517665" type="tpee.ForeachStatement" typeId="tpee.1144226303539" id="7902446790715915700" nodeInfo="nn">
          <node role="body" roleId="tpee.1154032183016" type="tpee.StatementList" typeId="tpee.1068580123136" id="7902446790715915701" nodeInfo="sn">
            <node role="statement" roleId="tpee.1068581517665" type="tpee.ExpressionStatement" typeId="tpee.1068580123155" id="7902446790715915705" nodeInfo="nn">
              <node role="expression" roleId="tpee.1068580123156" type="tpee.LocalMethodCall" typeId="tpee.7812454656619025412" id="4923130412073262232" nodeInfo="nn">
                <link role="baseMethodDeclaration" roleId="tpee.1068499141037" targetNodeId="7902446790715915663" resolveInfo="primAdd" />
                <node role="actualArgument" roleId="tpee.1068499141038" type="tpee.VariableReference" typeId="tpee.1068498886296" id="4265636116363092298" nodeInfo="nn">
                  <link role="variableDeclaration" roleId="tpee.1068581517664" targetNodeId="7902446790715915702" resolveInfo="mod" />
                </node>
              </node>
            </node>
          </node>
          <node role="variable" roleId="tpee.1144230900587" type="tpee.LocalVariableDeclaration" typeId="tpee.1068581242863" id="7902446790715915702" nodeInfo="nr">
            <property name="name" nameId="tpck.1169194664001" value="mod" />
            <node role="type" roleId="tpee.5680397130376446158" type="tpee.ClassifierType" typeId="tpee.1107535904670" id="7902446790715915703" nodeInfo="in">
              <link role="classifier" roleId="tpee.1107535924139" targetNodeId="88zw.~SModule" resolveInfo="SModule" />
            </node>
          </node>
          <node role="iterable" roleId="tpee.1144226360166" type="tpee.VariableReference" typeId="tpee.1068498886296" id="3021153905151615256" nodeInfo="nn">
            <link role="variableDeclaration" roleId="tpee.1068581517664" targetNodeId="3429507295688670715" resolveInfo="mods" />
          </node>
        </node>
      </node>
      <node role="parameter" roleId="tpee.1068580123134" type="tpee.ParameterDeclaration" typeId="tpee.1068498886292" id="3429507295688670715" nodeInfo="ir">
        <property name="name" nameId="tpck.1169194664001" value="mods" />
        <node role="type" roleId="tpee.5680397130376446158" type="tp2q.SequenceType" typeId="tp2q.1151689724996" id="3429507295688670716" nodeInfo="in">
          <node role="elementType" roleId="tp2q.1151689745422" type="tpee.ClassifierType" typeId="tpee.1107535904670" id="3429507295688670719" nodeInfo="in">
            <link role="classifier" roleId="tpee.1107535924139" targetNodeId="88zw.~SModule" resolveInfo="SModule" />
          </node>
        </node>
      </node>
    </node>
    <node role="member" roleId="tpee.5375687026011219971" type="tpee.InstanceMethodDeclaration" typeId="tpee.1068580123165" id="3429507295688660819" nodeInfo="igu">
      <property name="name" nameId="tpck.1169194664001" value="collectRequired" />
      <node role="returnType" roleId="tpee.1068580123133" type="tpee.VoidType" typeId="tpee.1068581517677" id="3429507295688660820" nodeInfo="in" />
      <node role="visibility" roleId="tpee.1178549979242" type="tpee.PublicVisibility" typeId="tpee.1146644602865" id="3429507295688660821" nodeInfo="nn" />
      <node role="body" roleId="tpee.1068580123135" type="tpee.StatementList" typeId="tpee.1068580123136" id="3429507295688660822" nodeInfo="sn">
        <node role="statement" roleId="tpee.1068581517665" type="tpee.LocalVariableDeclarationStatement" typeId="tpee.1068581242864" id="7902446790715915708" nodeInfo="nn">
          <node role="localVariableDeclaration" roleId="tpee.1068581242865" type="tpee.LocalVariableDeclaration" typeId="tpee.1068581242863" id="7902446790715915709" nodeInfo="nr">
            <property name="name" nameId="tpck.1169194664001" value="allRequired" />
            <node role="type" roleId="tpee.5680397130376446158" type="tp2q.SetType" typeId="tp2q.1226511727824" id="7902446790715915710" nodeInfo="in">
              <node role="elementType" roleId="tp2q.1226511765987" type="tpee.ClassifierType" typeId="tpee.1107535904670" id="7902446790715915712" nodeInfo="in">
                <link role="classifier" roleId="tpee.1107535924139" targetNodeId="88zw.~SModuleReference" resolveInfo="SModuleReference" />
              </node>
            </node>
            <node role="initializer" roleId="tpee.1068431790190" type="tpee.GenericNewExpression" typeId="tpee.1145552977093" id="7902446790715915714" nodeInfo="nn">
              <node role="creator" roleId="tpee.1145553007750" type="tp2q.HashSetCreator" typeId="tp2q.1226516258405" id="7902446790715915715" nodeInfo="nn">
                <node role="elementType" roleId="tp2q.1237721435807" type="tpee.ClassifierType" typeId="tpee.1107535904670" id="7902446790715915716" nodeInfo="in">
                  <link role="classifier" roleId="tpee.1107535924139" targetNodeId="88zw.~SModuleReference" resolveInfo="SModuleReference" />
                </node>
                <node role="copyFrom" roleId="tp2q.1237731803878" type="tpee.DotExpression" typeId="tpee.1197027756228" id="7902446790715915744" nodeInfo="nn">
                  <node role="operand" roleId="tpee.1197027771414" type="tpee.DotExpression" typeId="tpee.1197027756228" id="7902446790715915739" nodeInfo="nn">
                    <node role="operand" roleId="tpee.1197027771414" type="tpee.VariableReference" typeId="tpee.1068498886296" id="3021153905120223820" nodeInfo="nn">
                      <link role="variableDeclaration" roleId="tpee.1068581517664" targetNodeId="7902446790715915149" resolveInfo="allDeps" />
                    </node>
                    <node role="operation" roleId="tpee.1197027833540" type="tp2q.GetValuesOperation" typeId="tp2q.1237909114519" id="7902446790715915743" nodeInfo="nn" />
                  </node>
                  <node role="operation" roleId="tpee.1197027833540" type="tp2q.TranslateOperation" typeId="tp2q.1201792049884" id="7902446790715915748" nodeInfo="nn">
                    <node role="closure" roleId="tp2q.1204796294226" type="tp2c.ClosureLiteral" typeId="tp2c.1199569711397" id="7902446790715915749" nodeInfo="nn">
                      <node role="body" roleId="tp2c.1199569916463" type="tpee.StatementList" typeId="tpee.1068580123136" id="7902446790715915750" nodeInfo="sn">
                        <node role="statement" roleId="tpee.1068581517665" type="tpee.ExpressionStatement" typeId="tpee.1068580123155" id="7902446790715915753" nodeInfo="nn">
                          <node role="expression" roleId="tpee.1068580123156" type="tpee.DotExpression" typeId="tpee.1197027756228" id="7902446790715915755" nodeInfo="nn">
                            <node role="operand" roleId="tpee.1197027771414" type="tpee.VariableReference" typeId="tpee.1068498886296" id="3021153905151318379" nodeInfo="nn">
                              <link role="variableDeclaration" roleId="tpee.1068581517664" targetNodeId="7902446790715915751" resolveInfo="dep" />
                            </node>
                            <node role="operation" roleId="tpee.1197027833540" type="tpee.FieldReferenceOperation" typeId="tpee.1197029447546" id="7902446790715915759" nodeInfo="nn">
                              <link role="fieldDeclaration" roleId="tpee.1197029500499" targetNodeId="7902446790715915129" resolveInfo="required" />
                            </node>
                          </node>
                        </node>
                      </node>
                      <node role="parameter" roleId="tp2c.1199569906740" type="tp2q.SmartClosureParameterDeclaration" typeId="tp2q.1203518072036" id="7902446790715915751" nodeInfo="ig">
                        <property name="name" nameId="tpck.1169194664001" value="dep" />
                        <node role="type" roleId="tpee.5680397130376446158" type="tpee.UndefinedType" typeId="tpee.4836112446988635817" id="7902446790715915752" nodeInfo="in" />
                      </node>
                    </node>
                  </node>
                </node>
              </node>
            </node>
          </node>
        </node>
        <node role="statement" roleId="tpee.1068581517665" type="tpee.LocalVariableDeclarationStatement" typeId="tpee.1068581242864" id="7902446790715915768" nodeInfo="nn">
          <node role="localVariableDeclaration" roleId="tpee.1068581242865" type="tpee.LocalVariableDeclaration" typeId="tpee.1068581242863" id="7902446790715915769" nodeInfo="nr">
            <property name="name" nameId="tpck.1169194664001" value="available" />
            <node role="type" roleId="tpee.5680397130376446158" type="tp2q.ListType" typeId="tp2q.1151688443754" id="7902446790715915770" nodeInfo="in">
              <node role="elementType" roleId="tp2q.1151688676805" type="tpee.ClassifierType" typeId="tpee.1107535904670" id="7902446790715915771" nodeInfo="in">
                <link role="classifier" roleId="tpee.1107535924139" targetNodeId="88zw.~SModule" resolveInfo="SModule" />
              </node>
            </node>
            <node role="initializer" roleId="tpee.1068431790190" type="tpee.DotExpression" typeId="tpee.1197027756228" id="7902446790715915772" nodeInfo="nn">
              <node role="operand" roleId="tpee.1197027771414" type="tpee.VariableReference" typeId="tpee.1068498886296" id="3021153905151606436" nodeInfo="nn">
                <link role="variableDeclaration" roleId="tpee.1068581517664" targetNodeId="3429507295688670707" resolveInfo="pool" />
              </node>
              <node role="operation" roleId="tpee.1197027833540" type="tp2q.ToListOperation" typeId="tp2q.1151702311717" id="7902446790715915774" nodeInfo="nn" />
            </node>
          </node>
        </node>
        <node role="statement" roleId="tpee.1068581517665" type="tpee.LocalVariableDeclarationStatement" typeId="tpee.1068581242864" id="7902446790715915776" nodeInfo="nn">
          <node role="localVariableDeclaration" roleId="tpee.1068581242865" type="tpee.LocalVariableDeclaration" typeId="tpee.1068581242863" id="7902446790715915777" nodeInfo="nr">
            <property name="name" nameId="tpck.1169194664001" value="atSize" />
            <node role="type" roleId="tpee.5680397130376446158" type="tpee.IntegerType" typeId="tpee.1070534370425" id="7902446790715915778" nodeInfo="in" />
          </node>
        </node>
        <node role="statement" roleId="tpee.1068581517665" type="tpee.DoWhileStatement" typeId="tpee.1177666668936" id="7902446790715915780" nodeInfo="nn">
          <node role="condition" roleId="tpee.1177666688034" type="tpee.LessThanExpression" typeId="tpee.1081506773034" id="7902446790715915795" nodeInfo="nn">
            <node role="rightExpression" roleId="tpee.1081773367579" type="tpee.DotExpression" typeId="tpee.1197027756228" id="7902446790715915799" nodeInfo="nn">
              <node role="operand" roleId="tpee.1197027771414" type="tpee.VariableReference" typeId="tpee.1068498886296" id="3021153905120323858" nodeInfo="nn">
                <link role="variableDeclaration" roleId="tpee.1068581517664" targetNodeId="7902446790715915149" resolveInfo="allDeps" />
              </node>
              <node role="operation" roleId="tpee.1197027833540" type="tp2q.GetSizeOperation" typeId="tp2q.1162935959151" id="7902446790715915803" nodeInfo="nn" />
            </node>
            <node role="leftExpression" roleId="tpee.1081773367580" type="tpee.VariableReference" typeId="tpee.1068498886296" id="4265636116363073686" nodeInfo="nn">
              <link role="variableDeclaration" roleId="tpee.1068581517664" targetNodeId="7902446790715915777" resolveInfo="atSize" />
            </node>
          </node>
          <node role="body" roleId="tpee.1154032183016" type="tpee.StatementList" typeId="tpee.1068580123136" id="7902446790715915782" nodeInfo="sn">
            <node role="statement" roleId="tpee.1068581517665" type="tpee.ExpressionStatement" typeId="tpee.1068580123155" id="7902446790715915783" nodeInfo="nn">
              <node role="expression" roleId="tpee.1068580123156" type="tpee.AssignmentExpression" typeId="tpee.1068498886294" id="7902446790715915785" nodeInfo="nn">
                <node role="rValue" roleId="tpee.1068498886297" type="tpee.DotExpression" typeId="tpee.1197027756228" id="7902446790715915789" nodeInfo="nn">
                  <node role="operand" roleId="tpee.1197027771414" type="tpee.VariableReference" typeId="tpee.1068498886296" id="3021153905120201508" nodeInfo="nn">
                    <link role="variableDeclaration" roleId="tpee.1068581517664" targetNodeId="7902446790715915149" resolveInfo="allDeps" />
                  </node>
                  <node role="operation" roleId="tpee.1197027833540" type="tp2q.GetSizeOperation" typeId="tp2q.1162935959151" id="7902446790715915793" nodeInfo="nn" />
                </node>
                <node role="lValue" roleId="tpee.1068498886295" type="tpee.VariableReference" typeId="tpee.1068498886296" id="4265636116363089617" nodeInfo="nn">
                  <link role="variableDeclaration" roleId="tpee.1068581517664" targetNodeId="7902446790715915777" resolveInfo="atSize" />
                </node>
              </node>
            </node>
            <node role="statement" roleId="tpee.1068581517665" type="tpee.ForStatement" typeId="tpee.1144231330558" id="7902446790715915806" nodeInfo="nn">
              <node role="body" roleId="tpee.1154032183016" type="tpee.StatementList" typeId="tpee.1068580123136" id="7902446790715915807" nodeInfo="sn">
                <node role="statement" roleId="tpee.1068581517665" type="tpee.LocalVariableDeclarationStatement" typeId="tpee.1068581242864" id="7902446790715915833" nodeInfo="nn">
                  <node role="localVariableDeclaration" roleId="tpee.1068581242865" type="tpee.LocalVariableDeclaration" typeId="tpee.1068581242863" id="7902446790715915834" nodeInfo="nr">
                    <property name="name" nameId="tpck.1169194664001" value="mod" />
                    <node role="type" roleId="tpee.5680397130376446158" type="tpee.ClassifierType" typeId="tpee.1107535904670" id="7902446790715915835" nodeInfo="in">
                      <link role="classifier" roleId="tpee.1107535924139" targetNodeId="88zw.~SModule" resolveInfo="SModule" />
                    </node>
                    <node role="initializer" roleId="tpee.1068431790190" type="tpee.DotExpression" typeId="tpee.1197027756228" id="7902446790715915836" nodeInfo="nn">
                      <node role="operand" roleId="tpee.1197027771414" type="tpee.VariableReference" typeId="tpee.1068498886296" id="4265636116363094094" nodeInfo="nn">
                        <link role="variableDeclaration" roleId="tpee.1068581517664" targetNodeId="7902446790715915809" resolveInfo="it" />
                      </node>
                      <node role="operation" roleId="tpee.1197027833540" type="tp2q.GetNextOperation" typeId="tp2q.1237471031357" id="7902446790715915838" nodeInfo="nn" />
                    </node>
                  </node>
                </node>
                <node role="statement" roleId="tpee.1068581517665" type="tpee.LocalVariableDeclarationStatement" typeId="tpee.1068581242864" id="7902446790715915857" nodeInfo="nn">
                  <node role="localVariableDeclaration" roleId="tpee.1068581242865" type="tpee.LocalVariableDeclaration" typeId="tpee.1068581242863" id="7902446790715915858" nodeInfo="nr">
                    <property name="name" nameId="tpck.1169194664001" value="mr" />
                    <node role="type" roleId="tpee.5680397130376446158" type="tpee.ClassifierType" typeId="tpee.1107535904670" id="7902446790715915859" nodeInfo="in">
                      <link role="classifier" roleId="tpee.1107535924139" targetNodeId="88zw.~SModuleReference" resolveInfo="SModuleReference" />
                    </node>
                    <node role="initializer" roleId="tpee.1068431790190" type="tpee.DotExpression" typeId="tpee.1197027756228" id="7902446790715915860" nodeInfo="nn">
                      <node role="operand" roleId="tpee.1197027771414" type="tpee.VariableReference" typeId="tpee.1068498886296" id="4265636116363066651" nodeInfo="nn">
                        <link role="variableDeclaration" roleId="tpee.1068581517664" targetNodeId="7902446790715915834" resolveInfo="mod" />
                      </node>
                      <node role="operation" roleId="tpee.1197027833540" type="tpee.InstanceMethodCallOperation" typeId="tpee.1202948039474" id="7902446790715915862" nodeInfo="nn">
                        <link role="baseMethodDeclaration" roleId="tpee.1068499141037" targetNodeId="88zw.~SModule%dgetModuleReference()%corg%djetbrains%dmps%dopenapi%dmodule%dSModuleReference" resolveInfo="getModuleReference" />
                      </node>
                    </node>
                  </node>
                </node>
                <node role="statement" roleId="tpee.1068581517665" type="tpee.IfStatement" typeId="tpee.1068580123159" id="7902446790715915840" nodeInfo="nn">
                  <node role="ifTrue" roleId="tpee.1068580123161" type="tpee.StatementList" typeId="tpee.1068580123136" id="7902446790715915841" nodeInfo="sn">
                    <node role="statement" roleId="tpee.1068581517665" type="tpee.ExpressionStatement" typeId="tpee.1068580123155" id="7902446790715915864" nodeInfo="nn">
                      <node role="expression" roleId="tpee.1068580123156" type="tpee.LocalMethodCall" typeId="tpee.7812454656619025412" id="4923130412073215428" nodeInfo="nn">
                        <link role="baseMethodDeclaration" roleId="tpee.1068499141037" targetNodeId="7902446790715915663" resolveInfo="primAdd" />
                        <node role="actualArgument" roleId="tpee.1068499141038" type="tpee.VariableReference" typeId="tpee.1068498886296" id="4265636116363093342" nodeInfo="nn">
                          <link role="variableDeclaration" roleId="tpee.1068581517664" targetNodeId="7902446790715915834" resolveInfo="mod" />
                        </node>
                      </node>
                    </node>
                    <node role="statement" roleId="tpee.1068581517665" type="tpee.ExpressionStatement" typeId="tpee.1068580123155" id="7902446790715915868" nodeInfo="nn">
                      <node role="expression" roleId="tpee.1068580123156" type="tpee.DotExpression" typeId="tpee.1197027756228" id="7902446790715915870" nodeInfo="nn">
                        <node role="operand" roleId="tpee.1197027771414" type="tpee.VariableReference" typeId="tpee.1068498886296" id="4265636116363075576" nodeInfo="nn">
                          <link role="variableDeclaration" roleId="tpee.1068581517664" targetNodeId="7902446790715915709" resolveInfo="allRequired" />
                        </node>
                        <node role="operation" roleId="tpee.1197027833540" type="tp2q.AddAllSetElementsOperation" typeId="tp2q.1226592602759" id="7902446790715915888" nodeInfo="nn">
                          <node role="argument" roleId="tp2q.1226592623721" type="tpee.DotExpression" typeId="tpee.1197027756228" id="7902446790715915890" nodeInfo="nn">
                            <node role="operand" roleId="tpee.1197027771414" type="tp2q.MapElement" typeId="tp2q.1197932370469" id="7902446790715915891" nodeInfo="nn">
                              <node role="key" roleId="tp2q.1197932525128" type="tpee.VariableReference" typeId="tpee.1068498886296" id="4265636116363092767" nodeInfo="nn">
                                <link role="variableDeclaration" roleId="tpee.1068581517664" targetNodeId="7902446790715915858" resolveInfo="mr" />
                              </node>
                              <node role="map" roleId="tp2q.1197932505799" type="tpee.VariableReference" typeId="tpee.1068498886296" id="3021153905120318887" nodeInfo="nn">
                                <link role="variableDeclaration" roleId="tpee.1068581517664" targetNodeId="7902446790715915149" resolveInfo="allDeps" />
                              </node>
                            </node>
                            <node role="operation" roleId="tpee.1197027833540" type="tpee.FieldReferenceOperation" typeId="tpee.1197029447546" id="7902446790715915894" nodeInfo="nn">
                              <link role="fieldDeclaration" roleId="tpee.1197029500499" targetNodeId="7902446790715915129" resolveInfo="required" />
                            </node>
                          </node>
                        </node>
                      </node>
                    </node>
                    <node role="statement" roleId="tpee.1068581517665" type="tpee.ExpressionStatement" typeId="tpee.1068580123155" id="7902446790715915896" nodeInfo="nn">
                      <node role="expression" roleId="tpee.1068580123156" type="tpee.DotExpression" typeId="tpee.1197027756228" id="7902446790715915898" nodeInfo="nn">
                        <node role="operand" roleId="tpee.1197027771414" type="tpee.VariableReference" typeId="tpee.1068498886296" id="4265636116363064636" nodeInfo="nn">
                          <link role="variableDeclaration" roleId="tpee.1068581517664" targetNodeId="7902446790715915809" resolveInfo="it" />
                        </node>
                        <node role="operation" roleId="tpee.1197027833540" type="tp2q.RemoveOperation" typeId="tp2q.1240151544672" id="7902446790715915904" nodeInfo="nn" />
                      </node>
                    </node>
                  </node>
                  <node role="condition" roleId="tpee.1068580123160" type="tpee.DotExpression" typeId="tpee.1197027756228" id="7902446790715915845" nodeInfo="nn">
                    <node role="operand" roleId="tpee.1197027771414" type="tpee.VariableReference" typeId="tpee.1068498886296" id="4265636116363088397" nodeInfo="nn">
                      <link role="variableDeclaration" roleId="tpee.1068581517664" targetNodeId="7902446790715915709" resolveInfo="allRequired" />
                    </node>
                    <node role="operation" roleId="tpee.1197027833540" type="tp2q.ContainsOperation" typeId="tp2q.1172254888721" id="7902446790715915849" nodeInfo="nn">
                      <node role="argument" roleId="tp2q.1172256416782" type="tpee.VariableReference" typeId="tpee.1068498886296" id="4265636116363113027" nodeInfo="nn">
                        <link role="variableDeclaration" roleId="tpee.1068581517664" targetNodeId="7902446790715915858" resolveInfo="mr" />
                      </node>
                    </node>
                  </node>
                </node>
              </node>
              <node role="variable" roleId="tpee.1144230900587" type="tpee.LocalVariableDeclaration" typeId="tpee.1068581242863" id="7902446790715915809" nodeInfo="nr">
                <property name="name" nameId="tpck.1169194664001" value="it" />
                <node role="type" roleId="tpee.5680397130376446158" type="tp2q.ContainerIteratorType" typeId="tp2q.1240151247486" id="7902446790715915810" nodeInfo="in">
                  <node role="elementType" roleId="tp2q.1237467730343" type="tpee.ClassifierType" typeId="tpee.1107535904670" id="7902446790715915812" nodeInfo="in">
                    <link role="classifier" roleId="tpee.1107535924139" targetNodeId="88zw.~SModule" resolveInfo="SModule" />
                  </node>
                </node>
                <node role="initializer" roleId="tpee.1068431790190" type="tpee.DotExpression" typeId="tpee.1197027756228" id="7902446790715915815" nodeInfo="nn">
                  <node role="operand" roleId="tpee.1197027771414" type="tpee.VariableReference" typeId="tpee.1068498886296" id="4265636116363093780" nodeInfo="nn">
                    <link role="variableDeclaration" roleId="tpee.1068581517664" targetNodeId="7902446790715915769" resolveInfo="available" />
                  </node>
                  <node role="operation" roleId="tpee.1197027833540" type="tp2q.GetIteratorOperation" typeId="tp2q.1237467461002" id="7902446790715915819" nodeInfo="nn" />
                </node>
              </node>
              <node role="condition" roleId="tpee.1144231399730" type="tpee.DotExpression" typeId="tpee.1197027756228" id="7902446790715915821" nodeInfo="nn">
                <node role="operand" roleId="tpee.1197027771414" type="tpee.VariableReference" typeId="tpee.1068498886296" id="4265636116363113915" nodeInfo="nn">
                  <link role="variableDeclaration" roleId="tpee.1068581517664" targetNodeId="7902446790715915809" resolveInfo="it" />
                </node>
                <node role="operation" roleId="tpee.1197027833540" type="tp2q.HasNextOperation" typeId="tp2q.1237470895604" id="7902446790715915825" nodeInfo="nn" />
              </node>
            </node>
          </node>
        </node>
      </node>
      <node role="parameter" roleId="tpee.1068580123134" type="tpee.ParameterDeclaration" typeId="tpee.1068498886292" id="3429507295688670707" nodeInfo="ir">
        <property name="name" nameId="tpck.1169194664001" value="pool" />
        <node role="type" roleId="tpee.5680397130376446158" type="tp2q.SequenceType" typeId="tp2q.1151689724996" id="3429507295688670708" nodeInfo="in">
          <node role="elementType" roleId="tp2q.1151689745422" type="tpee.ClassifierType" typeId="tpee.1107535904670" id="3429507295688670710" nodeInfo="in">
            <link role="classifier" roleId="tpee.1107535924139" targetNodeId="88zw.~SModule" resolveInfo="SModule" />
          </node>
        </node>
      </node>
    </node>
    <node role="member" roleId="tpee.5375687026011219971" type="tpee.InstanceMethodDeclaration" typeId="tpee.1068580123165" id="3429507295688670720" nodeInfo="igu">
      <property name="name" nameId="tpck.1169194664001" value="collectAllRequired" />
      <node role="returnType" roleId="tpee.1068580123133" type="tpee.VoidType" typeId="tpee.1068581517677" id="3429507295688670721" nodeInfo="in" />
      <node role="visibility" roleId="tpee.1178549979242" type="tpee.PublicVisibility" typeId="tpee.1146644602865" id="3429507295688670722" nodeInfo="nn" />
      <node role="body" roleId="tpee.1068580123135" type="tpee.StatementList" typeId="tpee.1068580123136" id="3429507295688670723" nodeInfo="sn" />
    </node>
    <node role="member" roleId="tpee.5375687026011219971" type="tpee.InstanceMethodDeclaration" typeId="tpee.1068580123165" id="3429507295688670724" nodeInfo="igu">
      <property name="name" nameId="tpck.1169194664001" value="hasCycles" />
      <node role="returnType" roleId="tpee.1068580123133" type="tpee.BooleanType" typeId="tpee.1070534644030" id="3429507295688670728" nodeInfo="in" />
      <node role="visibility" roleId="tpee.1178549979242" type="tpee.PublicVisibility" typeId="tpee.1146644602865" id="3429507295688670726" nodeInfo="nn" />
      <node role="body" roleId="tpee.1068580123135" type="tpee.StatementList" typeId="tpee.1068580123136" id="3429507295688670727" nodeInfo="sn">
        <node role="statement" roleId="tpee.1068581517665" type="tpee.ExpressionStatement" typeId="tpee.1068580123155" id="6329960826076756501" nodeInfo="nn">
          <node role="expression" roleId="tpee.1068580123156" type="tpee.DotExpression" typeId="tpee.1197027756228" id="6329960826076756510" nodeInfo="nn">
            <node role="operand" roleId="tpee.1197027771414" type="tpee.DotExpression" typeId="tpee.1197027756228" id="6329960826076756505" nodeInfo="nn">
              <node role="operand" roleId="tpee.1197027771414" type="tpee.GenericNewExpression" typeId="tpee.1145552977093" id="6329960826076756502" nodeInfo="nn">
                <node role="creator" roleId="tpee.1145553007750" type="tpee.ClassCreator" typeId="tpee.1212685548494" id="6329960826076756504" nodeInfo="nn">
                  <link role="baseMethodDeclaration" roleId="tpee.1068499141037" targetNodeId="7902446790715915143" resolveInfo="ModulesCluster.ModulesGraph" />
                </node>
              </node>
              <node role="operation" roleId="tpee.1197027833540" type="tpee.InstanceMethodCallOperation" typeId="tpee.1202948039474" id="6329960826076756509" nodeInfo="nn">
                <link role="baseMethodDeclaration" roleId="tpee.1068499141037" targetNodeId="rk9m.1936544640085949778" resolveInfo="findCycles" />
              </node>
            </node>
            <node role="operation" roleId="tpee.1197027833540" type="tp2q.IsNotEmptyOperation" typeId="tp2q.1176501494711" id="6329960826076756514" nodeInfo="nn" />
          </node>
        </node>
      </node>
    </node>
    <node role="member" roleId="tpee.5375687026011219971" type="tpee.InstanceMethodDeclaration" typeId="tpee.1068580123165" id="3429507295688670731" nodeInfo="igu">
      <property name="name" nameId="tpck.1169194664001" value="buildOrder" />
      <node role="visibility" roleId="tpee.1178549979242" type="tpee.PublicVisibility" typeId="tpee.1146644602865" id="3429507295688670733" nodeInfo="nn" />
      <node role="body" roleId="tpee.1068580123135" type="tpee.StatementList" typeId="tpee.1068580123136" id="3429507295688670734" nodeInfo="sn">
        <node role="statement" roleId="tpee.1068581517665" type="tpee.LocalVariableDeclarationStatement" typeId="tpee.1068581242864" id="7959437477381204266" nodeInfo="nn">
          <node role="localVariableDeclaration" roleId="tpee.1068581242865" type="tpee.LocalVariableDeclaration" typeId="tpee.1068581242863" id="7959437477381204267" nodeInfo="nr">
            <property name="name" nameId="tpck.1169194664001" value="order" />
            <node role="type" roleId="tpee.5680397130376446158" type="tp2q.ListType" typeId="tp2q.1151688443754" id="7959437477381204268" nodeInfo="in">
              <node role="elementType" roleId="tp2q.1151688676805" type="tp2q.ListType" typeId="tp2q.1151688443754" id="7959437477381204269" nodeInfo="in">
                <node role="elementType" roleId="tp2q.1151688676805" type="tpee.ClassifierType" typeId="tpee.1107535904670" id="7959437477381204270" nodeInfo="in">
                  <link role="classifier" roleId="tpee.1107535924139" targetNodeId="88zw.~SModuleReference" resolveInfo="SModuleReference" />
                </node>
              </node>
            </node>
            <node role="initializer" roleId="tpee.1068431790190" type="tpee.DotExpression" typeId="tpee.1197027756228" id="7959437477381204271" nodeInfo="nn">
              <node role="operand" roleId="tpee.1197027771414" type="tpee.GenericNewExpression" typeId="tpee.1145552977093" id="7959437477381204272" nodeInfo="nn">
                <node role="creator" roleId="tpee.1145553007750" type="tpee.ClassCreator" typeId="tpee.1212685548494" id="7959437477381204273" nodeInfo="nn">
                  <link role="baseMethodDeclaration" roleId="tpee.1068499141037" targetNodeId="7902446790715915143" resolveInfo="ModulesCluster.ModulesGraph" />
                </node>
              </node>
              <node role="operation" roleId="tpee.1197027833540" type="tpee.InstanceMethodCallOperation" typeId="tpee.1202948039474" id="7959437477381204274" nodeInfo="nn">
                <link role="baseMethodDeclaration" roleId="tpee.1068499141037" targetNodeId="rk9m.6329960826076759435" resolveInfo="totalOrder" />
              </node>
            </node>
          </node>
        </node>
        <node role="statement" roleId="tpee.1068581517665" type="tpee.LocalVariableDeclarationStatement" typeId="tpee.1068581242864" id="6632091773530719719" nodeInfo="nn">
          <node role="localVariableDeclaration" roleId="tpee.1068581242865" type="tpee.LocalVariableDeclaration" typeId="tpee.1068581242863" id="6632091773530719720" nodeInfo="nr">
            <property name="name" nameId="tpck.1169194664001" value="compacted" />
            <node role="type" roleId="tpee.5680397130376446158" type="tp2q.SequenceType" typeId="tp2q.1151689724996" id="6632091773530719721" nodeInfo="in">
              <node role="elementType" roleId="tp2q.1151689745422" type="tpee.UpperBoundType" typeId="tpee.1171903916106" id="7959437477381288273" nodeInfo="in">
                <node role="bound" roleId="tpee.1171903916107" type="tp2q.SequenceType" typeId="tp2q.1151689724996" id="7959437477381288275" nodeInfo="in">
                  <node role="elementType" roleId="tp2q.1151689745422" type="tpee.ClassifierType" typeId="tpee.1107535904670" id="7959437477381288276" nodeInfo="in">
                    <link role="classifier" roleId="tpee.1107535924139" targetNodeId="88zw.~SModuleReference" resolveInfo="SModuleReference" />
                  </node>
                </node>
              </node>
            </node>
            <node role="initializer" roleId="tpee.1068431790190" type="tpee.DotExpression" typeId="tpee.1197027756228" id="1663551896087079445" nodeInfo="nn">
              <node role="operand" roleId="tpee.1197027771414" type="tpee.DotExpression" typeId="tpee.1197027756228" id="3948815147965742893" nodeInfo="nn">
                <node role="operand" roleId="tpee.1197027771414" type="tpee.ThisExpression" typeId="tpee.1070475354124" id="3948815147965742894" nodeInfo="nn" />
                <node role="operation" roleId="tpee.1197027833540" type="tpee.InstanceMethodCallOperation" typeId="tpee.1202948039474" id="3948815147965742895" nodeInfo="nn">
                  <link role="baseMethodDeclaration" roleId="tpee.1068499141037" targetNodeId="7959437477381204282" resolveInfo="compact" />
                  <node role="actualArgument" roleId="tpee.1068499141038" type="tpee.VariableReference" typeId="tpee.1068498886296" id="4265636116363094586" nodeInfo="nn">
                    <link role="variableDeclaration" roleId="tpee.1068581517664" targetNodeId="7959437477381204267" resolveInfo="order" />
                  </node>
                </node>
              </node>
              <node role="operation" roleId="tpee.1197027833540" type="tp2q.ToListOperation" typeId="tp2q.1151702311717" id="1663551896087079449" nodeInfo="nn" />
            </node>
          </node>
        </node>
        <node role="statement" roleId="tpee.1068581517665" type="tpee.ExpressionStatement" typeId="tpee.1068580123155" id="6329960826076769377" nodeInfo="nn">
          <node role="expression" roleId="tpee.1068580123156" type="tpee.DotExpression" typeId="tpee.1197027756228" id="6329960826076776861" nodeInfo="nn">
            <node role="operand" roleId="tpee.1197027771414" type="tpee.DotExpression" typeId="tpee.1197027756228" id="6329960826076776714" nodeInfo="nn">
              <node role="operand" roleId="tpee.1197027771414" type="tpee.VariableReference" typeId="tpee.1068498886296" id="4265636116363108015" nodeInfo="nn">
                <link role="variableDeclaration" roleId="tpee.1068581517664" targetNodeId="6632091773530719720" resolveInfo="compacted" />
              </node>
              <node role="operation" roleId="tpee.1197027833540" type="tp2q.SelectOperation" typeId="tp2q.1202128969694" id="6329960826076776718" nodeInfo="nn">
                <node role="closure" roleId="tp2q.1204796294226" type="tp2c.ClosureLiteral" typeId="tp2c.1199569711397" id="6329960826076776719" nodeInfo="nn">
                  <node role="body" roleId="tp2c.1199569916463" type="tpee.StatementList" typeId="tpee.1068580123136" id="6329960826076776720" nodeInfo="sn">
                    <node role="statement" roleId="tpee.1068581517665" type="tpee.ExpressionStatement" typeId="tpee.1068580123155" id="6329960826076769416" nodeInfo="nn">
                      <node role="expression" roleId="tpee.1068580123156" type="tpee.DotExpression" typeId="tpee.1197027756228" id="6329960826076776852" nodeInfo="nn">
                        <node role="operand" roleId="tpee.1197027771414" type="tpee.DotExpression" typeId="tpee.1197027756228" id="6329960826076769417" nodeInfo="nn">
                          <node role="operand" roleId="tpee.1197027771414" type="tpee.VariableReference" typeId="tpee.1068498886296" id="3021153905151747196" nodeInfo="nn">
                            <link role="variableDeclaration" roleId="tpee.1068581517664" targetNodeId="6329960826076776721" resolveInfo="cycle" />
                          </node>
                          <node role="operation" roleId="tpee.1197027833540" type="tp2q.SelectOperation" typeId="tp2q.1202128969694" id="6329960826076769419" nodeInfo="nn">
                            <node role="closure" roleId="tp2q.1204796294226" type="tp2c.ClosureLiteral" typeId="tp2c.1199569711397" id="6329960826076769420" nodeInfo="nn">
                              <node role="body" roleId="tp2c.1199569916463" type="tpee.StatementList" typeId="tpee.1068580123136" id="6329960826076769421" nodeInfo="sn">
                                <node role="statement" roleId="tpee.1068581517665" type="tpee.ExpressionStatement" typeId="tpee.1068580123155" id="6329960826076769422" nodeInfo="nn">
                                  <node role="expression" roleId="tpee.1068580123156" type="tp2q.MapElement" typeId="tp2q.1197932370469" id="6329960826076769423" nodeInfo="nn">
                                    <node role="map" roleId="tp2q.1197932505799" type="tpee.VariableReference" typeId="tpee.1068498886296" id="3021153905120180114" nodeInfo="nn">
                                      <link role="variableDeclaration" roleId="tpee.1068581517664" targetNodeId="7902446790715915584" resolveInfo="modulesView" />
                                    </node>
                                    <node role="key" roleId="tp2q.1197932525128" type="tpee.VariableReference" typeId="tpee.1068498886296" id="3021153905151611765" nodeInfo="nn">
                                      <link role="variableDeclaration" roleId="tpee.1068581517664" targetNodeId="6329960826076769426" resolveInfo="mr" />
                                    </node>
                                  </node>
                                </node>
                              </node>
                              <node role="parameter" roleId="tp2c.1199569906740" type="tp2q.SmartClosureParameterDeclaration" typeId="tp2q.1203518072036" id="6329960826076769426" nodeInfo="ig">
                                <property name="name" nameId="tpck.1169194664001" value="mr" />
                                <node role="type" roleId="tpee.5680397130376446158" type="tpee.UndefinedType" typeId="tpee.4836112446988635817" id="6329960826076769427" nodeInfo="in" />
                              </node>
                            </node>
                          </node>
                        </node>
                        <node role="operation" roleId="tpee.1197027833540" type="tp2q.ToListOperation" typeId="tp2q.1151702311717" id="6329960826076776856" nodeInfo="nn" />
                      </node>
                    </node>
                  </node>
                  <node role="parameter" roleId="tp2c.1199569906740" type="tp2q.SmartClosureParameterDeclaration" typeId="tp2q.1203518072036" id="6329960826076776721" nodeInfo="ig">
                    <property name="name" nameId="tpck.1169194664001" value="cycle" />
                    <node role="type" roleId="tpee.5680397130376446158" type="tpee.UndefinedType" typeId="tpee.4836112446988635817" id="6329960826076776722" nodeInfo="in" />
                  </node>
                </node>
              </node>
            </node>
            <node role="operation" roleId="tpee.1197027833540" type="tp2q.ToListOperation" typeId="tp2q.1151702311717" id="6329960826076776865" nodeInfo="nn" />
          </node>
        </node>
      </node>
      <node role="returnType" roleId="tpee.1068580123133" type="tp2q.SequenceType" typeId="tp2q.1151689724996" id="1077540970775392513" nodeInfo="in">
        <node role="elementType" roleId="tp2q.1151689745422" type="tp2q.SequenceType" typeId="tp2q.1151689724996" id="1077540970775393059" nodeInfo="in">
          <node role="elementType" roleId="tp2q.1151689745422" type="tpee.ClassifierType" typeId="tpee.1107535904670" id="1077540970775393061" nodeInfo="in">
            <link role="classifier" roleId="tpee.1107535924139" targetNodeId="88zw.~SModule" resolveInfo="SModule" />
          </node>
        </node>
      </node>
    </node>
    <node role="member" roleId="tpee.5375687026011219971" type="tpee.InstanceMethodDeclaration" typeId="tpee.1068580123165" id="7959437477381204282" nodeInfo="igu">
      <property name="name" nameId="tpck.1169194664001" value="compact" />
      <node role="visibility" roleId="tpee.1178549979242" type="tpee.PrivateVisibility" typeId="tpee.1146644623116" id="7959437477381204283" nodeInfo="nn" />
      <node role="returnType" roleId="tpee.1068580123133" type="tp2q.SequenceType" typeId="tp2q.1151689724996" id="7959437477381204284" nodeInfo="in">
        <node role="elementType" roleId="tp2q.1151689745422" type="tp2q.SequenceType" typeId="tp2q.1151689724996" id="7959437477381204285" nodeInfo="in">
          <node role="elementType" roleId="tp2q.1151689745422" type="tpee.ClassifierType" typeId="tpee.1107535904670" id="7959437477381204286" nodeInfo="in">
            <link role="classifier" roleId="tpee.1107535924139" targetNodeId="88zw.~SModuleReference" resolveInfo="SModuleReference" />
          </node>
        </node>
      </node>
      <node role="parameter" roleId="tpee.1068580123134" type="tpee.ParameterDeclaration" typeId="tpee.1068498886292" id="7959437477381204281" nodeInfo="ir">
        <property name="name" nameId="tpck.1169194664001" value="order" />
        <node role="type" roleId="tpee.5680397130376446158" type="tp2q.ListType" typeId="tp2q.1151688443754" id="7959437477381204287" nodeInfo="in">
          <node role="elementType" roleId="tp2q.1151688676805" type="tp2q.ListType" typeId="tp2q.1151688443754" id="7959437477381204288" nodeInfo="in">
            <node role="elementType" roleId="tp2q.1151688676805" type="tpee.ClassifierType" typeId="tpee.1107535904670" id="7959437477381204289" nodeInfo="in">
              <link role="classifier" roleId="tpee.1107535924139" targetNodeId="88zw.~SModuleReference" resolveInfo="SModuleReference" />
            </node>
          </node>
        </node>
      </node>
      <node role="body" roleId="tpee.1068580123135" type="tpee.StatementList" typeId="tpee.1068580123136" id="7959437477381204290" nodeInfo="sn">
        <node role="statement" roleId="tpee.1068581517665" type="tpee.LocalVariableDeclarationStatement" typeId="tpee.1068581242864" id="7959437477381204291" nodeInfo="nn">
          <node role="localVariableDeclaration" roleId="tpee.1068581242865" type="tpee.LocalVariableDeclaration" typeId="tpee.1068581242863" id="7959437477381204276" nodeInfo="nr">
            <property name="name" nameId="tpck.1169194664001" value="prev" />
            <node role="type" roleId="tpee.5680397130376446158" type="tp2q.SequenceType" typeId="tp2q.1151689724996" id="7959437477381204292" nodeInfo="in">
              <node role="elementType" roleId="tp2q.1151689745422" type="tpee.ClassifierType" typeId="tpee.1107535904670" id="7959437477381204293" nodeInfo="in">
                <link role="classifier" roleId="tpee.1107535924139" targetNodeId="88zw.~SModuleReference" resolveInfo="SModuleReference" />
              </node>
            </node>
            <node role="initializer" roleId="tpee.1068431790190" type="tpee.NullLiteral" typeId="tpee.1070534058343" id="7959437477381204294" nodeInfo="nn" />
          </node>
        </node>
        <node role="statement" roleId="tpee.1068581517665" type="tpee.ReturnStatement" typeId="tpee.1068581242878" id="7959437477381204379" nodeInfo="nn">
          <node role="expression" roleId="tpee.1068581517676" type="tpee.DotExpression" typeId="tpee.1197027756228" id="7959437477381204299" nodeInfo="nn">
            <node role="operand" roleId="tpee.1197027771414" type="tpee.DotExpression" typeId="tpee.1197027756228" id="7959437477381204300" nodeInfo="nn">
              <node role="operand" roleId="tpee.1197027771414" type="tpee.VariableReference" typeId="tpee.1068498886296" id="3021153905151424750" nodeInfo="nn">
                <link role="variableDeclaration" roleId="tpee.1068581517664" targetNodeId="7959437477381204281" resolveInfo="order" />
              </node>
              <node role="operation" roleId="tpee.1197027833540" type="tp2q.ConcatOperation" typeId="tp2q.1180964022718" id="7959437477381204302" nodeInfo="nn">
                <node role="rightExpression" roleId="tp2q.1176906787974" type="tpee.GenericNewExpression" typeId="tpee.1145552977093" id="7959437477381204303" nodeInfo="nn">
                  <node role="creator" roleId="tpee.1145553007750" type="tp2q.SingletonSequenceCreator" typeId="tp2q.1235573135402" id="7959437477381204304" nodeInfo="nn">
                    <node role="elementType" roleId="tp2q.1235573175711" type="tp2q.ListType" typeId="tp2q.1151688443754" id="7959437477381204305" nodeInfo="in">
                      <node role="elementType" roleId="tp2q.1151688676805" type="tpee.ClassifierType" typeId="tpee.1107535904670" id="7959437477381204306" nodeInfo="in">
                        <link role="classifier" roleId="tpee.1107535924139" targetNodeId="88zw.~SModuleReference" resolveInfo="SModuleReference" />
                      </node>
                    </node>
                    <node role="singletonValue" roleId="tp2q.1235573187520" type="tpee.NullLiteral" typeId="tpee.1070534058343" id="7959437477381204307" nodeInfo="nn" />
                  </node>
                </node>
              </node>
            </node>
            <node role="operation" roleId="tpee.1197027833540" type="tp2q.TranslateOperation" typeId="tp2q.1201792049884" id="7959437477381204308" nodeInfo="nn">
              <node role="closure" roleId="tp2q.1204796294226" type="tp2c.ClosureLiteral" typeId="tp2c.1199569711397" id="7959437477381204309" nodeInfo="nn">
                <node role="body" roleId="tp2c.1199569916463" type="tpee.StatementList" typeId="tpee.1068580123136" id="7959437477381204310" nodeInfo="sn">
                  <node role="statement" roleId="tpee.1068581517665" type="tpee.IfStatement" typeId="tpee.1068580123159" id="7959437477381204311" nodeInfo="nn">
                    <node role="ifTrue" roleId="tpee.1068580123161" type="tpee.StatementList" typeId="tpee.1068580123136" id="7959437477381204312" nodeInfo="sn">
                      <node role="statement" roleId="tpee.1068581517665" type="tp2c.YieldStatement" typeId="tp2c.1200830824066" id="7959437477381204313" nodeInfo="nn">
                        <node role="expression" roleId="tp2c.1200830928149" type="tpee.VariableReference" typeId="tpee.1068498886296" id="4265636116363081656" nodeInfo="nn">
                          <link role="variableDeclaration" roleId="tpee.1068581517664" targetNodeId="7959437477381204276" resolveInfo="prev" />
                        </node>
                      </node>
                      <node role="statement" roleId="tpee.1068581517665" type="tpee.ExpressionStatement" typeId="tpee.1068580123155" id="1663551896087079434" nodeInfo="nn">
                        <node role="expression" roleId="tpee.1068580123156" type="tpee.AssignmentExpression" typeId="tpee.1068498886294" id="1663551896087079436" nodeInfo="nn">
                          <node role="rValue" roleId="tpee.1068498886297" type="tpee.NullLiteral" typeId="tpee.1070534058343" id="1663551896087079439" nodeInfo="nn" />
                          <node role="lValue" roleId="tpee.1068498886295" type="tpee.VariableReference" typeId="tpee.1068498886296" id="4265636116363099330" nodeInfo="nn">
                            <link role="variableDeclaration" roleId="tpee.1068581517664" targetNodeId="7959437477381204276" resolveInfo="prev" />
                          </node>
                        </node>
                      </node>
                    </node>
                    <node role="condition" roleId="tpee.1068580123160" type="tpee.EqualsExpression" typeId="tpee.1068580123152" id="7959437477381204315" nodeInfo="nn">
                      <node role="rightExpression" roleId="tpee.1081773367579" type="tpee.NullLiteral" typeId="tpee.1070534058343" id="7959437477381204316" nodeInfo="nn" />
                      <node role="leftExpression" roleId="tpee.1081773367580" type="tpee.VariableReference" typeId="tpee.1068498886296" id="3021153905150340813" nodeInfo="nn">
                        <link role="variableDeclaration" roleId="tpee.1068581517664" targetNodeId="7959437477381204277" resolveInfo="cycle" />
                      </node>
                    </node>
                    <node role="elsifClauses" roleId="tpee.1206060520071" type="tpee.ElsifClause" typeId="tpee.1206060495898" id="7959437477381204318" nodeInfo="ng">
                      <node role="condition" roleId="tpee.1206060619838" type="tpee.EqualsExpression" typeId="tpee.1068580123152" id="7959437477381204319" nodeInfo="nn">
                        <node role="rightExpression" roleId="tpee.1081773367579" type="tpee.NullLiteral" typeId="tpee.1070534058343" id="7959437477381204320" nodeInfo="nn" />
                        <node role="leftExpression" roleId="tpee.1081773367580" type="tpee.VariableReference" typeId="tpee.1068498886296" id="4265636116363064736" nodeInfo="nn">
                          <link role="variableDeclaration" roleId="tpee.1068581517664" targetNodeId="7959437477381204276" resolveInfo="prev" />
                        </node>
                      </node>
                      <node role="statementList" roleId="tpee.1206060644605" type="tpee.StatementList" typeId="tpee.1068580123136" id="7959437477381204322" nodeInfo="sn">
                        <node role="statement" roleId="tpee.1068581517665" type="tpee.ExpressionStatement" typeId="tpee.1068580123155" id="7959437477381204323" nodeInfo="nn">
                          <node role="expression" roleId="tpee.1068580123156" type="tpee.AssignmentExpression" typeId="tpee.1068498886294" id="7959437477381204324" nodeInfo="nn">
                            <node role="rValue" roleId="tpee.1068498886297" type="tpee.DotExpression" typeId="tpee.1197027756228" id="7959437477381204325" nodeInfo="nn">
                              <node role="operand" roleId="tpee.1197027771414" type="tpee.VariableReference" typeId="tpee.1068498886296" id="3021153905151467971" nodeInfo="nn">
                                <link role="variableDeclaration" roleId="tpee.1068581517664" targetNodeId="7959437477381204277" resolveInfo="cycle" />
                              </node>
                              <node role="operation" roleId="tpee.1197027833540" type="tp2q.ToListOperation" typeId="tp2q.1151702311717" id="7959437477381204327" nodeInfo="nn" />
                            </node>
                            <node role="lValue" roleId="tpee.1068498886295" type="tpee.VariableReference" typeId="tpee.1068498886296" id="4265636116363114317" nodeInfo="nn">
                              <link role="variableDeclaration" roleId="tpee.1068581517664" targetNodeId="7959437477381204276" resolveInfo="prev" />
                            </node>
                          </node>
                        </node>
                      </node>
                    </node>
                    <node role="ifFalseStatement" roleId="tpee.1082485599094" type="tpee.BlockStatement" typeId="tpee.1082485599095" id="7959437477381204329" nodeInfo="nn">
                      <node role="statements" roleId="tpee.1082485599096" type="tpee.StatementList" typeId="tpee.1068580123136" id="7959437477381204330" nodeInfo="sn">
                        <node role="statement" roleId="tpee.1068581517665" type="tpee.IfStatement" typeId="tpee.1068580123159" id="7959437477381204331" nodeInfo="nn">
                          <node role="condition" roleId="tpee.1068580123160" type="tpee.DotExpression" typeId="tpee.1197027756228" id="7959437477381204332" nodeInfo="nn">
                            <node role="operand" roleId="tpee.1197027771414" type="tpee.DotExpression" typeId="tpee.1197027756228" id="7959437477381204333" nodeInfo="nn">
                              <node role="operand" roleId="tpee.1197027771414" type="tpee.DotExpression" typeId="tpee.1197027756228" id="7959437477381204334" nodeInfo="nn">
                                <node role="operand" roleId="tpee.1197027771414" type="tpee.VariableReference" typeId="tpee.1068498886296" id="3021153905151508356" nodeInfo="nn">
                                  <link role="variableDeclaration" roleId="tpee.1068581517664" targetNodeId="7959437477381204277" resolveInfo="cycle" />
                                </node>
                                <node role="operation" roleId="tpee.1197027833540" type="tp2q.TranslateOperation" typeId="tp2q.1201792049884" id="7959437477381204336" nodeInfo="nn">
                                  <node role="closure" roleId="tp2q.1204796294226" type="tp2c.ClosureLiteral" typeId="tp2c.1199569711397" id="7959437477381204337" nodeInfo="nn">
                                    <node role="body" roleId="tp2c.1199569916463" type="tpee.StatementList" typeId="tpee.1068580123136" id="7959437477381204338" nodeInfo="sn">
                                      <node role="statement" roleId="tpee.1068581517665" type="tpee.ExpressionStatement" typeId="tpee.1068580123155" id="7959437477381204339" nodeInfo="nn">
                                        <node role="expression" roleId="tpee.1068580123156" type="tpee.DotExpression" typeId="tpee.1197027756228" id="7959437477381204340" nodeInfo="nn">
                                          <node role="operand" roleId="tpee.1197027771414" type="tp2q.MapElement" typeId="tp2q.1197932370469" id="7959437477381204341" nodeInfo="nn">
                                            <node role="key" roleId="tp2q.1197932525128" type="tpee.VariableReference" typeId="tpee.1068498886296" id="3021153905151563465" nodeInfo="nn">
                                              <link role="variableDeclaration" roleId="tpee.1068581517664" targetNodeId="7959437477381204278" resolveInfo="mr" />
                                            </node>
                                            <node role="map" roleId="tp2q.1197932505799" type="tpee.VariableReference" typeId="tpee.1068498886296" id="3021153905120218766" nodeInfo="nn">
                                              <link role="variableDeclaration" roleId="tpee.1068581517664" targetNodeId="7902446790715915149" resolveInfo="allDeps" />
                                            </node>
                                          </node>
                                          <node role="operation" roleId="tpee.1197027833540" type="tpee.FieldReferenceOperation" typeId="tpee.1197029447546" id="7959437477381204344" nodeInfo="nn">
                                            <link role="fieldDeclaration" roleId="tpee.1197029500499" targetNodeId="7902446790715915129" resolveInfo="required" />
                                          </node>
                                        </node>
                                      </node>
                                    </node>
                                    <node role="parameter" roleId="tp2c.1199569906740" type="tp2q.SmartClosureParameterDeclaration" typeId="tp2q.1203518072036" id="7959437477381204278" nodeInfo="ig">
                                      <property name="name" nameId="tpck.1169194664001" value="mr" />
                                      <node role="type" roleId="tpee.5680397130376446158" type="tpee.UndefinedType" typeId="tpee.4836112446988635817" id="7959437477381204345" nodeInfo="in" />
                                    </node>
                                  </node>
                                </node>
                              </node>
                              <node role="operation" roleId="tpee.1197027833540" type="tp2q.IntersectOperation" typeId="tp2q.1176921879268" id="7959437477381204346" nodeInfo="nn">
                                <node role="rightExpression" roleId="tp2q.1176906787974" type="tpee.DotExpression" typeId="tpee.1197027756228" id="7959437477381204347" nodeInfo="nn">
                                  <node role="operand" roleId="tpee.1197027771414" type="tpee.VariableReference" typeId="tpee.1068498886296" id="4265636116363109152" nodeInfo="nn">
                                    <link role="variableDeclaration" roleId="tpee.1068581517664" targetNodeId="7959437477381204276" resolveInfo="prev" />
                                  </node>
                                  <node role="operation" roleId="tpee.1197027833540" type="tp2q.TranslateOperation" typeId="tp2q.1201792049884" id="7959437477381204349" nodeInfo="nn">
                                    <node role="closure" roleId="tp2q.1204796294226" type="tp2c.ClosureLiteral" typeId="tp2c.1199569711397" id="7959437477381204350" nodeInfo="nn">
                                      <node role="body" roleId="tp2c.1199569916463" type="tpee.StatementList" typeId="tpee.1068580123136" id="7959437477381204351" nodeInfo="sn">
                                        <node role="statement" roleId="tpee.1068581517665" type="tpee.ExpressionStatement" typeId="tpee.1068580123155" id="7959437477381204352" nodeInfo="nn">
                                          <node role="expression" roleId="tpee.1068580123156" type="tpee.DotExpression" typeId="tpee.1197027756228" id="7959437477381204353" nodeInfo="nn">
                                            <node role="operand" roleId="tpee.1197027771414" type="tp2q.MapElement" typeId="tp2q.1197932370469" id="7959437477381204354" nodeInfo="nn">
                                              <node role="key" roleId="tp2q.1197932525128" type="tpee.VariableReference" typeId="tpee.1068498886296" id="3021153905150328024" nodeInfo="nn">
                                                <link role="variableDeclaration" roleId="tpee.1068581517664" targetNodeId="7959437477381204279" resolveInfo="mr" />
                                              </node>
                                              <node role="map" roleId="tp2q.1197932505799" type="tpee.VariableReference" typeId="tpee.1068498886296" id="3021153905120187819" nodeInfo="nn">
                                                <link role="variableDeclaration" roleId="tpee.1068581517664" targetNodeId="7902446790715915149" resolveInfo="allDeps" />
                                              </node>
                                            </node>
                                            <node role="operation" roleId="tpee.1197027833540" type="tpee.FieldReferenceOperation" typeId="tpee.1197029447546" id="7959437477381204357" nodeInfo="nn">
                                              <link role="fieldDeclaration" roleId="tpee.1197029500499" targetNodeId="7902446790715915117" resolveInfo="dependent" />
                                            </node>
                                          </node>
                                        </node>
                                      </node>
                                      <node role="parameter" roleId="tp2c.1199569906740" type="tp2q.SmartClosureParameterDeclaration" typeId="tp2q.1203518072036" id="7959437477381204279" nodeInfo="ig">
                                        <property name="name" nameId="tpck.1169194664001" value="mr" />
                                        <node role="type" roleId="tpee.5680397130376446158" type="tpee.UndefinedType" typeId="tpee.4836112446988635817" id="7959437477381204358" nodeInfo="in" />
                                      </node>
                                    </node>
                                  </node>
                                </node>
                              </node>
                            </node>
                            <node role="operation" roleId="tpee.1197027833540" type="tp2q.IsEmptyOperation" typeId="tp2q.1165530316231" id="7959437477381204359" nodeInfo="nn" />
                          </node>
                          <node role="ifTrue" roleId="tpee.1068580123161" type="tpee.StatementList" typeId="tpee.1068580123136" id="7959437477381204360" nodeInfo="sn">
                            <node role="statement" roleId="tpee.1068581517665" type="tpee.ExpressionStatement" typeId="tpee.1068580123155" id="7959437477381204361" nodeInfo="nn">
                              <node role="expression" roleId="tpee.1068580123156" type="tpee.AssignmentExpression" typeId="tpee.1068498886294" id="7959437477381204362" nodeInfo="nn">
                                <node role="rValue" roleId="tpee.1068498886297" type="tpee.DotExpression" typeId="tpee.1197027756228" id="7959437477381204363" nodeInfo="nn">
                                  <node role="operand" roleId="tpee.1197027771414" type="tpee.VariableReference" typeId="tpee.1068498886296" id="4265636116363104017" nodeInfo="nn">
                                    <link role="variableDeclaration" roleId="tpee.1068581517664" targetNodeId="7959437477381204276" resolveInfo="prev" />
                                  </node>
                                  <node role="operation" roleId="tpee.1197027833540" type="tp2q.ConcatOperation" typeId="tp2q.1180964022718" id="7959437477381204365" nodeInfo="nn">
                                    <node role="rightExpression" roleId="tp2q.1176906787974" type="tpee.DotExpression" typeId="tpee.1197027756228" id="7959437477381204366" nodeInfo="nn">
                                      <node role="operand" roleId="tpee.1197027771414" type="tpee.VariableReference" typeId="tpee.1068498886296" id="3021153905151617403" nodeInfo="nn">
                                        <link role="variableDeclaration" roleId="tpee.1068581517664" targetNodeId="7959437477381204277" resolveInfo="cycle" />
                                      </node>
                                      <node role="operation" roleId="tpee.1197027833540" type="tp2q.ToListOperation" typeId="tp2q.1151702311717" id="7959437477381204368" nodeInfo="nn" />
                                    </node>
                                  </node>
                                </node>
                                <node role="lValue" roleId="tpee.1068498886295" type="tpee.VariableReference" typeId="tpee.1068498886296" id="4265636116363096849" nodeInfo="nn">
                                  <link role="variableDeclaration" roleId="tpee.1068581517664" targetNodeId="7959437477381204276" resolveInfo="prev" />
                                </node>
                              </node>
                            </node>
                          </node>
                          <node role="ifFalseStatement" roleId="tpee.1082485599094" type="tpee.BlockStatement" typeId="tpee.1082485599095" id="7959437477381204370" nodeInfo="nn">
                            <node role="statements" roleId="tpee.1082485599096" type="tpee.StatementList" typeId="tpee.1068580123136" id="7959437477381204371" nodeInfo="sn">
                              <node role="statement" roleId="tpee.1068581517665" type="tp2c.YieldStatement" typeId="tp2c.1200830824066" id="7959437477381204372" nodeInfo="nn">
                                <node role="expression" roleId="tp2c.1200830928149" type="tpee.VariableReference" typeId="tpee.1068498886296" id="4265636116363100368" nodeInfo="nn">
                                  <link role="variableDeclaration" roleId="tpee.1068581517664" targetNodeId="7959437477381204276" resolveInfo="prev" />
                                </node>
                              </node>
                              <node role="statement" roleId="tpee.1068581517665" type="tpee.ExpressionStatement" typeId="tpee.1068580123155" id="7959437477381204374" nodeInfo="nn">
                                <node role="expression" roleId="tpee.1068580123156" type="tpee.AssignmentExpression" typeId="tpee.1068498886294" id="7959437477381204375" nodeInfo="nn">
                                  <node role="rValue" roleId="tpee.1068498886297" type="tpee.DotExpression" typeId="tpee.1197027756228" id="1663551896087079440" nodeInfo="nn">
                                    <node role="operand" roleId="tpee.1197027771414" type="tpee.VariableReference" typeId="tpee.1068498886296" id="3021153905150324669" nodeInfo="nn">
                                      <link role="variableDeclaration" roleId="tpee.1068581517664" targetNodeId="7959437477381204277" resolveInfo="cycle" />
                                    </node>
                                    <node role="operation" roleId="tpee.1197027833540" type="tp2q.ToListOperation" typeId="tp2q.1151702311717" id="1663551896087079444" nodeInfo="nn" />
                                  </node>
                                  <node role="lValue" roleId="tpee.1068498886295" type="tpee.VariableReference" typeId="tpee.1068498886296" id="4265636116363086268" nodeInfo="nn">
                                    <link role="variableDeclaration" roleId="tpee.1068581517664" targetNodeId="7959437477381204276" resolveInfo="prev" />
                                  </node>
                                </node>
                              </node>
                            </node>
                          </node>
                        </node>
                      </node>
                    </node>
                  </node>
                </node>
                <node role="parameter" roleId="tp2c.1199569906740" type="tp2q.SmartClosureParameterDeclaration" typeId="tp2q.1203518072036" id="7959437477381204277" nodeInfo="ig">
                  <property name="name" nameId="tpck.1169194664001" value="cycle" />
                  <node role="type" roleId="tpee.5680397130376446158" type="tpee.UndefinedType" typeId="tpee.4836112446988635817" id="7959437477381204378" nodeInfo="in" />
                </node>
              </node>
            </node>
          </node>
        </node>
      </node>
    </node>
    <node role="member" roleId="tpee.5375687026011219971" type="tpee.InstanceMethodDeclaration" typeId="tpee.1068580123165" id="3429507295688670740" nodeInfo="igu">
      <property name="name" nameId="tpck.1169194664001" value="isDirty" />
      <node role="parameter" roleId="tpee.1068580123134" type="tpee.ParameterDeclaration" typeId="tpee.1068498886292" id="3429507295688670746" nodeInfo="ir">
        <property name="name" nameId="tpck.1169194664001" value="mod" />
        <node role="type" roleId="tpee.5680397130376446158" type="tpee.ClassifierType" typeId="tpee.1107535904670" id="3429507295688670748" nodeInfo="in">
          <link role="classifier" roleId="tpee.1107535924139" targetNodeId="88zw.~SModule" resolveInfo="SModule" />
        </node>
      </node>
      <node role="returnType" roleId="tpee.1068580123133" type="tpee.BooleanType" typeId="tpee.1070534644030" id="3429507295688670745" nodeInfo="in" />
      <node role="visibility" roleId="tpee.1178549979242" type="tpee.PrivateVisibility" typeId="tpee.1146644623116" id="3429507295688670744" nodeInfo="nn" />
      <node role="body" roleId="tpee.1068580123135" type="tpee.StatementList" typeId="tpee.1068580123136" id="3429507295688670743" nodeInfo="sn">
        <node role="statement" roleId="tpee.1068581517665" type="tpee.ExpressionStatement" typeId="tpee.1068580123155" id="6329960826076756291" nodeInfo="nn">
          <node role="expression" roleId="tpee.1068580123156" type="tpee.BooleanConstant" typeId="tpee.1068580123137" id="6329960826076756292" nodeInfo="nn">
            <property name="value" nameId="tpee.1068580123138" value="false" />
          </node>
        </node>
      </node>
    </node>
    <node role="member" roleId="tpee.5375687026011219971" type="tpee.InstanceMethodDeclaration" typeId="tpee.1068580123165" id="7902446790715915663" nodeInfo="igu">
      <property name="name" nameId="tpck.1169194664001" value="primAdd" />
      <node role="visibility" roleId="tpee.1178549979242" type="tpee.PrivateVisibility" typeId="tpee.1146644623116" id="7902446790715915664" nodeInfo="nn" />
      <node role="returnType" roleId="tpee.1068580123133" type="tpee.VoidType" typeId="tpee.1068581517677" id="7902446790715915665" nodeInfo="in" />
      <node role="parameter" roleId="tpee.1068580123134" type="tpee.ParameterDeclaration" typeId="tpee.1068498886292" id="7902446790715915662" nodeInfo="ir">
        <property name="name" nameId="tpck.1169194664001" value="mod" />
        <node role="type" roleId="tpee.5680397130376446158" type="tpee.ClassifierType" typeId="tpee.1107535904670" id="7902446790715915666" nodeInfo="in">
          <link role="classifier" roleId="tpee.1107535924139" targetNodeId="88zw.~SModule" resolveInfo="SModule" />
        </node>
      </node>
      <node role="body" roleId="tpee.1068580123135" type="tpee.StatementList" typeId="tpee.1068580123136" id="7902446790715915667" nodeInfo="sn">
        <node role="statement" roleId="tpee.1068581517665" type="tpee.LocalVariableDeclarationStatement" typeId="tpee.1068581242864" id="7902446790715915668" nodeInfo="nn">
          <node role="localVariableDeclaration" roleId="tpee.1068581242865" type="tpee.LocalVariableDeclaration" typeId="tpee.1068581242863" id="7902446790715915661" nodeInfo="nr">
            <property name="name" nameId="tpck.1169194664001" value="mr" />
            <node role="type" roleId="tpee.5680397130376446158" type="tpee.ClassifierType" typeId="tpee.1107535904670" id="7902446790715915669" nodeInfo="in">
              <link role="classifier" roleId="tpee.1107535924139" targetNodeId="88zw.~SModuleReference" resolveInfo="SModuleReference" />
            </node>
            <node role="initializer" roleId="tpee.1068431790190" type="tpee.DotExpression" typeId="tpee.1197027756228" id="7902446790715915670" nodeInfo="nn">
              <node role="operand" roleId="tpee.1197027771414" type="tpee.VariableReference" typeId="tpee.1068498886296" id="3021153905151416829" nodeInfo="nn">
                <link role="variableDeclaration" roleId="tpee.1068581517664" targetNodeId="7902446790715915662" resolveInfo="mod" />
              </node>
              <node role="operation" roleId="tpee.1197027833540" type="tpee.InstanceMethodCallOperation" typeId="tpee.1202948039474" id="7902446790715915672" nodeInfo="nn">
                <link role="baseMethodDeclaration" roleId="tpee.1068499141037" targetNodeId="88zw.~SModule%dgetModuleReference()%corg%djetbrains%dmps%dopenapi%dmodule%dSModuleReference" resolveInfo="getModuleReference" />
              </node>
            </node>
          </node>
        </node>
        <node role="statement" roleId="tpee.1068581517665" type="tpee.IfStatement" typeId="tpee.1068580123159" id="7902446790715915673" nodeInfo="nn">
          <node role="condition" roleId="tpee.1068580123160" type="tpee.NotExpression" typeId="tpee.1081516740877" id="7902446790715915674" nodeInfo="nn">
            <node role="expression" roleId="tpee.1081516765348" type="tpee.DotExpression" typeId="tpee.1197027756228" id="7902446790715915675" nodeInfo="nn">
              <node role="operand" roleId="tpee.1197027771414" type="tpee.VariableReference" typeId="tpee.1068498886296" id="3021153905120259612" nodeInfo="nn">
                <link role="variableDeclaration" roleId="tpee.1068581517664" targetNodeId="7902446790715915584" resolveInfo="modulesView" />
              </node>
              <node role="operation" roleId="tpee.1197027833540" type="tp2q.ContainsKeyOperation" typeId="tp2q.1201306600024" id="7902446790715915677" nodeInfo="nn">
                <node role="key" roleId="tp2q.1201654602639" type="tpee.VariableReference" typeId="tpee.1068498886296" id="4265636116363081725" nodeInfo="nn">
                  <link role="variableDeclaration" roleId="tpee.1068581517664" targetNodeId="7902446790715915661" resolveInfo="mr" />
                </node>
              </node>
            </node>
          </node>
          <node role="ifTrue" roleId="tpee.1068580123161" type="tpee.StatementList" typeId="tpee.1068580123136" id="7902446790715915679" nodeInfo="sn">
            <node role="statement" roleId="tpee.1068581517665" type="tpee.ExpressionStatement" typeId="tpee.1068580123155" id="7902446790715915680" nodeInfo="nn">
              <node role="expression" roleId="tpee.1068580123156" type="tpee.AssignmentExpression" typeId="tpee.1068498886294" id="7902446790715915681" nodeInfo="nn">
                <node role="rValue" roleId="tpee.1068498886297" type="tpee.VariableReference" typeId="tpee.1068498886296" id="3021153905151746425" nodeInfo="nn">
                  <link role="variableDeclaration" roleId="tpee.1068581517664" targetNodeId="7902446790715915662" resolveInfo="mod" />
                </node>
                <node role="lValue" roleId="tpee.1068498886295" type="tp2q.MapElement" typeId="tp2q.1197932370469" id="7902446790715915683" nodeInfo="nn">
                  <node role="key" roleId="tp2q.1197932525128" type="tpee.VariableReference" typeId="tpee.1068498886296" id="4265636116363109676" nodeInfo="nn">
                    <link role="variableDeclaration" roleId="tpee.1068581517664" targetNodeId="7902446790715915661" resolveInfo="mr" />
                  </node>
                  <node role="map" roleId="tp2q.1197932505799" type="tpee.VariableReference" typeId="tpee.1068498886296" id="3021153905120233164" nodeInfo="nn">
                    <link role="variableDeclaration" roleId="tpee.1068581517664" targetNodeId="7902446790715915584" resolveInfo="modulesView" />
                  </node>
                </node>
              </node>
            </node>
            <node role="statement" roleId="tpee.1068581517665" type="tpee.ExpressionStatement" typeId="tpee.1068580123155" id="7902446790715915686" nodeInfo="nn">
              <node role="expression" roleId="tpee.1068580123156" type="tpee.LocalMethodCall" typeId="tpee.7812454656619025412" id="4923130412073215478" nodeInfo="nn">
                <link role="baseMethodDeclaration" roleId="tpee.1068499141037" targetNodeId="7902446790715915319" resolveInfo="updateDeps" />
                <node role="actualArgument" roleId="tpee.1068499141038" type="tpee.VariableReference" typeId="tpee.1068498886296" id="3021153905151297659" nodeInfo="nn">
                  <link role="variableDeclaration" roleId="tpee.1068581517664" targetNodeId="7902446790715915662" resolveInfo="mod" />
                </node>
              </node>
            </node>
          </node>
        </node>
      </node>
    </node>
    <node role="member" roleId="tpee.5375687026011219971" type="tpee.InstanceMethodDeclaration" typeId="tpee.1068580123165" id="7902446790715915319" nodeInfo="igu">
      <property name="name" nameId="tpck.1169194664001" value="updateDeps" />
      <node role="returnType" roleId="tpee.1068580123133" type="tpee.VoidType" typeId="tpee.1068581517677" id="7902446790715915320" nodeInfo="in" />
      <node role="visibility" roleId="tpee.1178549979242" type="tpee.PublicVisibility" typeId="tpee.1146644602865" id="7902446790715915321" nodeInfo="nn" />
      <node role="body" roleId="tpee.1068580123135" type="tpee.StatementList" typeId="tpee.1068580123136" id="7902446790715915322" nodeInfo="sn">
        <node role="statement" roleId="tpee.1068581517665" type="tpee.LocalVariableDeclarationStatement" typeId="tpee.1068581242864" id="7902446790715915381" nodeInfo="nn">
          <node role="localVariableDeclaration" roleId="tpee.1068581242865" type="tpee.LocalVariableDeclaration" typeId="tpee.1068581242863" id="7902446790715915382" nodeInfo="nr">
            <property name="name" nameId="tpck.1169194664001" value="mr" />
            <node role="type" roleId="tpee.5680397130376446158" type="tpee.ClassifierType" typeId="tpee.1107535904670" id="7902446790715915383" nodeInfo="in">
              <link role="classifier" roleId="tpee.1107535924139" targetNodeId="88zw.~SModuleReference" resolveInfo="SModuleReference" />
            </node>
            <node role="initializer" roleId="tpee.1068431790190" type="tpee.DotExpression" typeId="tpee.1197027756228" id="7902446790715915384" nodeInfo="nn">
              <node role="operand" roleId="tpee.1197027771414" type="tpee.VariableReference" typeId="tpee.1068498886296" id="3021153905150327202" nodeInfo="nn">
                <link role="variableDeclaration" roleId="tpee.1068581517664" targetNodeId="7902446790715915323" resolveInfo="mod" />
              </node>
              <node role="operation" roleId="tpee.1197027833540" type="tpee.InstanceMethodCallOperation" typeId="tpee.1202948039474" id="7902446790715915386" nodeInfo="nn">
                <link role="baseMethodDeclaration" roleId="tpee.1068499141037" targetNodeId="88zw.~SModule%dgetModuleReference()%corg%djetbrains%dmps%dopenapi%dmodule%dSModuleReference" resolveInfo="getModuleReference" />
              </node>
            </node>
          </node>
        </node>
        <node role="statement" roleId="tpee.1068581517665" type="tpee.LocalVariableDeclarationStatement" typeId="tpee.1068581242864" id="7902446790715915347" nodeInfo="nn">
          <node role="localVariableDeclaration" roleId="tpee.1068581242865" type="tpee.LocalVariableDeclaration" typeId="tpee.1068581242863" id="7902446790715915348" nodeInfo="nr">
            <property name="name" nameId="tpck.1169194664001" value="deps" />
            <node role="type" roleId="tpee.5680397130376446158" type="tpee.ClassifierType" typeId="tpee.1107535904670" id="7902446790715915349" nodeInfo="in">
              <link role="classifier" roleId="tpee.1107535924139" targetNodeId="7902446790715915110" resolveInfo="ModulesCluster.ModuleDeps" />
            </node>
            <node role="initializer" roleId="tpee.1068431790190" type="tp2q.MapElement" typeId="tp2q.1197932370469" id="7902446790715915350" nodeInfo="nn">
              <node role="key" roleId="tp2q.1197932525128" type="tpee.VariableReference" typeId="tpee.1068498886296" id="4265636116363090297" nodeInfo="nn">
                <link role="variableDeclaration" roleId="tpee.1068581517664" targetNodeId="7902446790715915382" resolveInfo="mr" />
              </node>
              <node role="map" roleId="tp2q.1197932505799" type="tpee.VariableReference" typeId="tpee.1068498886296" id="3021153905120198244" nodeInfo="nn">
                <link role="variableDeclaration" roleId="tpee.1068581517664" targetNodeId="7902446790715915149" resolveInfo="allDeps" />
              </node>
            </node>
          </node>
        </node>
        <node role="statement" roleId="tpee.1068581517665" type="tpee.IfStatement" typeId="tpee.1068580123159" id="7902446790715915359" nodeInfo="nn">
          <node role="ifTrue" roleId="tpee.1068580123161" type="tpee.StatementList" typeId="tpee.1068580123136" id="7902446790715915360" nodeInfo="sn">
            <node role="statement" roleId="tpee.1068581517665" type="tpee.ExpressionStatement" typeId="tpee.1068580123155" id="7902446790715915368" nodeInfo="nn">
              <node role="expression" roleId="tpee.1068580123156" type="tpee.AssignmentExpression" typeId="tpee.1068498886294" id="7902446790715915370" nodeInfo="nn">
                <node role="rValue" roleId="tpee.1068498886297" type="tpee.GenericNewExpression" typeId="tpee.1145552977093" id="7902446790715915373" nodeInfo="nn">
                  <node role="creator" roleId="tpee.1145553007750" type="tpee.ClassCreator" typeId="tpee.1212685548494" id="7902446790715915374" nodeInfo="nn">
                    <link role="baseMethodDeclaration" roleId="tpee.1068499141037" targetNodeId="7902446790715915112" resolveInfo="ModulesCluster.ModuleDeps" />
                    <node role="actualArgument" roleId="tpee.1068499141038" type="tpee.VariableReference" typeId="tpee.1068498886296" id="4265636116363071960" nodeInfo="nn">
                      <link role="variableDeclaration" roleId="tpee.1068581517664" targetNodeId="7902446790715915382" resolveInfo="mr" />
                    </node>
                  </node>
                </node>
                <node role="lValue" roleId="tpee.1068498886295" type="tpee.VariableReference" typeId="tpee.1068498886296" id="4265636116363101022" nodeInfo="nn">
                  <link role="variableDeclaration" roleId="tpee.1068581517664" targetNodeId="7902446790715915348" resolveInfo="deps" />
                </node>
              </node>
            </node>
            <node role="statement" roleId="tpee.1068581517665" type="tpee.ExpressionStatement" typeId="tpee.1068580123155" id="7902446790715915376" nodeInfo="nn">
              <node role="expression" roleId="tpee.1068580123156" type="tpee.AssignmentExpression" typeId="tpee.1068498886294" id="7902446790715915389" nodeInfo="nn">
                <node role="rValue" roleId="tpee.1068498886297" type="tpee.VariableReference" typeId="tpee.1068498886296" id="4265636116363111431" nodeInfo="nn">
                  <link role="variableDeclaration" roleId="tpee.1068581517664" targetNodeId="7902446790715915348" resolveInfo="deps" />
                </node>
                <node role="lValue" roleId="tpee.1068498886295" type="tp2q.MapElement" typeId="tp2q.1197932370469" id="7902446790715915378" nodeInfo="nn">
                  <node role="key" roleId="tp2q.1197932525128" type="tpee.VariableReference" typeId="tpee.1068498886296" id="4265636116363103844" nodeInfo="nn">
                    <link role="variableDeclaration" roleId="tpee.1068581517664" targetNodeId="7902446790715915382" resolveInfo="mr" />
                  </node>
                  <node role="map" roleId="tp2q.1197932505799" type="tpee.VariableReference" typeId="tpee.1068498886296" id="3021153905120223880" nodeInfo="nn">
                    <link role="variableDeclaration" roleId="tpee.1068581517664" targetNodeId="7902446790715915149" resolveInfo="allDeps" />
                  </node>
                </node>
              </node>
            </node>
          </node>
          <node role="condition" roleId="tpee.1068580123160" type="tpee.EqualsExpression" typeId="tpee.1068580123152" id="7902446790715915364" nodeInfo="nn">
            <node role="rightExpression" roleId="tpee.1081773367579" type="tpee.NullLiteral" typeId="tpee.1070534058343" id="7902446790715915367" nodeInfo="nn" />
            <node role="leftExpression" roleId="tpee.1081773367580" type="tpee.VariableReference" typeId="tpee.1068498886296" id="4265636116363071680" nodeInfo="nn">
              <link role="variableDeclaration" roleId="tpee.1068581517664" targetNodeId="7902446790715915348" resolveInfo="deps" />
            </node>
          </node>
        </node>
        <node role="statement" roleId="tpee.1068581517665" type="tpee.ExpressionStatement" typeId="tpee.1068580123155" id="7902446790715915394" nodeInfo="nn">
          <node role="expression" roleId="tpee.1068580123156" type="tpee.DotExpression" typeId="tpee.1197027756228" id="7902446790715915401" nodeInfo="nn">
            <node role="operand" roleId="tpee.1197027771414" type="tpee.DotExpression" typeId="tpee.1197027756228" id="7902446790715915396" nodeInfo="nn">
              <node role="operand" roleId="tpee.1197027771414" type="tpee.VariableReference" typeId="tpee.1068498886296" id="4265636116363094184" nodeInfo="nn">
                <link role="variableDeclaration" roleId="tpee.1068581517664" targetNodeId="7902446790715915348" resolveInfo="deps" />
              </node>
              <node role="operation" roleId="tpee.1197027833540" type="tpee.FieldReferenceOperation" typeId="tpee.1197029447546" id="7902446790715915400" nodeInfo="nn">
                <link role="fieldDeclaration" roleId="tpee.1197029500499" targetNodeId="7902446790715915129" resolveInfo="required" />
              </node>
            </node>
            <node role="operation" roleId="tpee.1197027833540" type="tp2q.AddAllElementsOperation" typeId="tp2q.1160666733551" id="7902446790715915405" nodeInfo="nn">
              <node role="argument" roleId="tp2q.1160666822012" type="tpee.LocalMethodCall" typeId="tpee.7812454656619025412" id="4923130412073262727" nodeInfo="nn">
                <link role="baseMethodDeclaration" roleId="tpee.1068499141037" targetNodeId="7902446790715897784" resolveInfo="required" />
                <node role="actualArgument" roleId="tpee.1068499141038" type="tpee.VariableReference" typeId="tpee.1068498886296" id="3021153905150326352" nodeInfo="nn">
                  <link role="variableDeclaration" roleId="tpee.1068581517664" targetNodeId="7902446790715915323" resolveInfo="mod" />
                </node>
              </node>
            </node>
          </node>
        </node>
        <node role="statement" roleId="tpee.1068581517665" type="tpee.ForeachStatement" typeId="tpee.1144226303539" id="7902446790715915417" nodeInfo="nn">
          <node role="body" roleId="tpee.1154032183016" type="tpee.StatementList" typeId="tpee.1068580123136" id="7902446790715915418" nodeInfo="sn">
            <node role="statement" roleId="tpee.1068581517665" type="tpee.IfStatement" typeId="tpee.1068580123159" id="7902446790715915424" nodeInfo="nn">
              <node role="condition" roleId="tpee.1068580123160" type="tpee.DotExpression" typeId="tpee.1197027756228" id="7902446790715915428" nodeInfo="nn">
                <node role="operand" roleId="tpee.1197027771414" type="tpee.VariableReference" typeId="tpee.1068498886296" id="3021153905120210619" nodeInfo="nn">
                  <link role="variableDeclaration" roleId="tpee.1068581517664" targetNodeId="7902446790715915149" resolveInfo="allDeps" />
                </node>
                <node role="operation" roleId="tpee.1197027833540" type="tp2q.ContainsKeyOperation" typeId="tp2q.1201306600024" id="7902446790715915432" nodeInfo="nn">
                  <node role="key" roleId="tp2q.1201654602639" type="tpee.VariableReference" typeId="tpee.1068498886296" id="4265636116363111496" nodeInfo="nn">
                    <link role="variableDeclaration" roleId="tpee.1068581517664" targetNodeId="7902446790715915419" resolveInfo="req" />
                  </node>
                </node>
              </node>
              <node role="ifTrue" roleId="tpee.1068580123161" type="tpee.StatementList" typeId="tpee.1068580123136" id="7902446790715915426" nodeInfo="sn">
                <node role="statement" roleId="tpee.1068581517665" type="tpee.ExpressionStatement" typeId="tpee.1068580123155" id="7902446790715915435" nodeInfo="nn">
                  <node role="expression" roleId="tpee.1068580123156" type="tpee.DotExpression" typeId="tpee.1197027756228" id="7902446790715915446" nodeInfo="nn">
                    <node role="operand" roleId="tpee.1197027771414" type="tpee.DotExpression" typeId="tpee.1197027756228" id="7902446790715915441" nodeInfo="nn">
                      <node role="operand" roleId="tpee.1197027771414" type="tp2q.MapElement" typeId="tp2q.1197932370469" id="7902446790715915437" nodeInfo="nn">
                        <node role="key" roleId="tp2q.1197932525128" type="tpee.VariableReference" typeId="tpee.1068498886296" id="4265636116363077602" nodeInfo="nn">
                          <link role="variableDeclaration" roleId="tpee.1068581517664" targetNodeId="7902446790715915419" resolveInfo="req" />
                        </node>
                        <node role="map" roleId="tp2q.1197932505799" type="tpee.VariableReference" typeId="tpee.1068498886296" id="3021153905120345409" nodeInfo="nn">
                          <link role="variableDeclaration" roleId="tpee.1068581517664" targetNodeId="7902446790715915149" resolveInfo="allDeps" />
                        </node>
                      </node>
                      <node role="operation" roleId="tpee.1197027833540" type="tpee.FieldReferenceOperation" typeId="tpee.1197029447546" id="7902446790715915445" nodeInfo="nn">
                        <link role="fieldDeclaration" roleId="tpee.1197029500499" targetNodeId="7902446790715915117" resolveInfo="dependent" />
                      </node>
                    </node>
                    <node role="operation" roleId="tpee.1197027833540" type="tp2q.AddElementOperation" typeId="tp2q.1160612413312" id="7902446790715915450" nodeInfo="nn">
                      <node role="argument" roleId="tp2q.1160612519549" type="tpee.VariableReference" typeId="tpee.1068498886296" id="4265636116363098428" nodeInfo="nn">
                        <link role="variableDeclaration" roleId="tpee.1068581517664" targetNodeId="7902446790715915382" resolveInfo="mr" />
                      </node>
                    </node>
                  </node>
                </node>
              </node>
            </node>
          </node>
          <node role="variable" roleId="tpee.1144230900587" type="tpee.LocalVariableDeclaration" typeId="tpee.1068581242863" id="7902446790715915419" nodeInfo="nr">
            <property name="name" nameId="tpck.1169194664001" value="req" />
            <node role="type" roleId="tpee.5680397130376446158" type="tpee.ClassifierType" typeId="tpee.1107535904670" id="7902446790715915420" nodeInfo="in">
              <link role="classifier" roleId="tpee.1107535924139" targetNodeId="88zw.~SModuleReference" resolveInfo="SModuleReference" />
            </node>
          </node>
          <node role="iterable" roleId="tpee.1144226360166" type="tpee.DotExpression" typeId="tpee.1197027756228" id="7902446790715915421" nodeInfo="nn">
            <node role="operand" roleId="tpee.1197027771414" type="tpee.VariableReference" typeId="tpee.1068498886296" id="4265636116363077545" nodeInfo="nn">
              <link role="variableDeclaration" roleId="tpee.1068581517664" targetNodeId="7902446790715915348" resolveInfo="deps" />
            </node>
            <node role="operation" roleId="tpee.1197027833540" type="tpee.FieldReferenceOperation" typeId="tpee.1197029447546" id="7902446790715915423" nodeInfo="nn">
              <link role="fieldDeclaration" roleId="tpee.1197029500499" targetNodeId="7902446790715915129" resolveInfo="required" />
            </node>
          </node>
        </node>
        <node role="statement" roleId="tpee.1068581517665" type="tpee.ForeachStatement" typeId="tpee.1144226303539" id="7902446790715915456" nodeInfo="nn">
          <node role="body" roleId="tpee.1154032183016" type="tpee.StatementList" typeId="tpee.1068580123136" id="7902446790715915457" nodeInfo="sn">
            <node role="statement" roleId="tpee.1068581517665" type="tpee.IfStatement" typeId="tpee.1068580123159" id="7902446790715915463" nodeInfo="nn">
              <node role="condition" roleId="tpee.1068580123160" type="tpee.AndExpression" typeId="tpee.1080120340718" id="7902446790715915553" nodeInfo="nn">
                <node role="rightExpression" roleId="tpee.1081773367579" type="tpee.NotExpression" typeId="tpee.1081516740877" id="7902446790715915556" nodeInfo="nn">
                  <node role="expression" roleId="tpee.1081516765348" type="tpee.DotExpression" typeId="tpee.1197027756228" id="7902446790715915558" nodeInfo="nn">
                    <node role="operand" roleId="tpee.1197027771414" type="tpee.DotExpression" typeId="tpee.1197027756228" id="7902446790715915559" nodeInfo="nn">
                      <node role="operand" roleId="tpee.1197027771414" type="tpee.VariableReference" typeId="tpee.1068498886296" id="4265636116363116036" nodeInfo="nn">
                        <link role="variableDeclaration" roleId="tpee.1068581517664" targetNodeId="7902446790715915348" resolveInfo="deps" />
                      </node>
                      <node role="operation" roleId="tpee.1197027833540" type="tpee.FieldReferenceOperation" typeId="tpee.1197029447546" id="7902446790715915561" nodeInfo="nn">
                        <link role="fieldDeclaration" roleId="tpee.1197029500499" targetNodeId="7902446790715915117" resolveInfo="dependent" />
                      </node>
                    </node>
                    <node role="operation" roleId="tpee.1197027833540" type="tp2q.ContainsOperation" typeId="tp2q.1172254888721" id="7902446790715915562" nodeInfo="nn">
                      <node role="argument" roleId="tp2q.1172256416782" type="tpee.DotExpression" typeId="tpee.1197027756228" id="7902446790715915563" nodeInfo="nn">
                        <node role="operand" roleId="tpee.1197027771414" type="tpee.VariableReference" typeId="tpee.1068498886296" id="4265636116363103301" nodeInfo="nn">
                          <link role="variableDeclaration" roleId="tpee.1068581517664" targetNodeId="7902446790715915458" resolveInfo="m" />
                        </node>
                        <node role="operation" roleId="tpee.1197027833540" type="tp2q.KeyAccessOperation" typeId="tp2q.1240825616499" id="7902446790715915565" nodeInfo="nn" />
                      </node>
                    </node>
                  </node>
                </node>
                <node role="leftExpression" roleId="tpee.1081773367580" type="tpee.DotExpression" typeId="tpee.1197027756228" id="7902446790715915477" nodeInfo="nn">
                  <node role="operand" roleId="tpee.1197027771414" type="tpee.DotExpression" typeId="tpee.1197027756228" id="7902446790715915472" nodeInfo="nn">
                    <node role="operand" roleId="tpee.1197027771414" type="tpee.DotExpression" typeId="tpee.1197027756228" id="7902446790715915467" nodeInfo="nn">
                      <node role="operand" roleId="tpee.1197027771414" type="tpee.VariableReference" typeId="tpee.1068498886296" id="4265636116363114118" nodeInfo="nn">
                        <link role="variableDeclaration" roleId="tpee.1068581517664" targetNodeId="7902446790715915458" resolveInfo="m" />
                      </node>
                      <node role="operation" roleId="tpee.1197027833540" type="tp2q.ValueAccessOperation" typeId="tp2q.1240824834947" id="7902446790715915471" nodeInfo="nn" />
                    </node>
                    <node role="operation" roleId="tpee.1197027833540" type="tpee.FieldReferenceOperation" typeId="tpee.1197029447546" id="7902446790715915476" nodeInfo="nn">
                      <link role="fieldDeclaration" roleId="tpee.1197029500499" targetNodeId="7902446790715915129" resolveInfo="required" />
                    </node>
                  </node>
                  <node role="operation" roleId="tpee.1197027833540" type="tp2q.ContainsOperation" typeId="tp2q.1172254888721" id="7902446790715915481" nodeInfo="nn">
                    <node role="argument" roleId="tp2q.1172256416782" type="tpee.VariableReference" typeId="tpee.1068498886296" id="4265636116363083487" nodeInfo="nn">
                      <link role="variableDeclaration" roleId="tpee.1068581517664" targetNodeId="7902446790715915382" resolveInfo="mr" />
                    </node>
                  </node>
                </node>
              </node>
              <node role="ifTrue" roleId="tpee.1068580123161" type="tpee.StatementList" typeId="tpee.1068580123136" id="7902446790715915465" nodeInfo="sn">
                <node role="statement" roleId="tpee.1068581517665" type="tpee.ExpressionStatement" typeId="tpee.1068580123155" id="7902446790715915505" nodeInfo="nn">
                  <node role="expression" roleId="tpee.1068580123156" type="tpee.DotExpression" typeId="tpee.1197027756228" id="7902446790715915512" nodeInfo="nn">
                    <node role="operand" roleId="tpee.1197027771414" type="tpee.DotExpression" typeId="tpee.1197027756228" id="7902446790715915507" nodeInfo="nn">
                      <node role="operand" roleId="tpee.1197027771414" type="tpee.VariableReference" typeId="tpee.1068498886296" id="4265636116363073917" nodeInfo="nn">
                        <link role="variableDeclaration" roleId="tpee.1068581517664" targetNodeId="7902446790715915348" resolveInfo="deps" />
                      </node>
                      <node role="operation" roleId="tpee.1197027833540" type="tpee.FieldReferenceOperation" typeId="tpee.1197029447546" id="7902446790715915511" nodeInfo="nn">
                        <link role="fieldDeclaration" roleId="tpee.1197029500499" targetNodeId="7902446790715915117" resolveInfo="dependent" />
                      </node>
                    </node>
                    <node role="operation" roleId="tpee.1197027833540" type="tp2q.AddElementOperation" typeId="tp2q.1160612413312" id="7902446790715915516" nodeInfo="nn">
                      <node role="argument" roleId="tp2q.1160612519549" type="tpee.DotExpression" typeId="tpee.1197027756228" id="7902446790715915519" nodeInfo="nn">
                        <node role="operand" roleId="tpee.1197027771414" type="tpee.VariableReference" typeId="tpee.1068498886296" id="4265636116363068438" nodeInfo="nn">
                          <link role="variableDeclaration" roleId="tpee.1068581517664" targetNodeId="7902446790715915458" resolveInfo="m" />
                        </node>
                        <node role="operation" roleId="tpee.1197027833540" type="tp2q.KeyAccessOperation" typeId="tp2q.1240825616499" id="7902446790715915523" nodeInfo="nn" />
                      </node>
                    </node>
                  </node>
                </node>
              </node>
            </node>
          </node>
          <node role="variable" roleId="tpee.1144230900587" type="tpee.LocalVariableDeclaration" typeId="tpee.1068581242863" id="7902446790715915458" nodeInfo="nr">
            <property name="name" nameId="tpck.1169194664001" value="m" />
            <node role="type" roleId="tpee.5680397130376446158" type="tp2q.MappingType" typeId="tp2q.1240424373525" id="7902446790715915459" nodeInfo="in">
              <node role="keyType" roleId="tp2q.1240424397093" type="tpee.ClassifierType" typeId="tpee.1107535904670" id="7902446790715915460" nodeInfo="in">
                <link role="classifier" roleId="tpee.1107535924139" targetNodeId="88zw.~SModuleReference" resolveInfo="SModuleReference" />
              </node>
              <node role="valueType" roleId="tp2q.1240424402756" type="tpee.ClassifierType" typeId="tpee.1107535904670" id="7902446790715915461" nodeInfo="in">
                <link role="classifier" roleId="tpee.1107535924139" targetNodeId="7902446790715915110" resolveInfo="ModulesCluster.ModuleDeps" />
              </node>
            </node>
          </node>
          <node role="iterable" roleId="tpee.1144226360166" type="tpee.DotExpression" typeId="tpee.1197027756228" id="6329960826076756082" nodeInfo="nn">
            <node role="operand" roleId="tpee.1197027771414" type="tpee.VariableReference" typeId="tpee.1068498886296" id="3021153905120198020" nodeInfo="nn">
              <link role="variableDeclaration" roleId="tpee.1068581517664" targetNodeId="7902446790715915149" resolveInfo="allDeps" />
            </node>
            <node role="operation" roleId="tpee.1197027833540" type="tp2q.MappingsSetOperation" typeId="tp2q.1240854379201" id="6329960826076756086" nodeInfo="nn" />
          </node>
        </node>
      </node>
      <node role="parameter" roleId="tpee.1068580123134" type="tpee.ParameterDeclaration" typeId="tpee.1068498886292" id="7902446790715915323" nodeInfo="ir">
        <property name="name" nameId="tpck.1169194664001" value="mod" />
        <node role="type" roleId="tpee.5680397130376446158" type="tpee.ClassifierType" typeId="tpee.1107535904670" id="7902446790715915324" nodeInfo="in">
          <link role="classifier" roleId="tpee.1107535924139" targetNodeId="88zw.~SModule" resolveInfo="SModule" />
        </node>
      </node>
    </node>
    <node role="member" roleId="tpee.5375687026011219971" type="tpee.InstanceMethodDeclaration" typeId="tpee.1068580123165" id="7902446790715897784" nodeInfo="igu">
      <property name="name" nameId="tpck.1169194664001" value="required" />
      <node role="returnType" roleId="tpee.1068580123133" type="tp2q.SequenceType" typeId="tp2q.1151689724996" id="7902446790715897789" nodeInfo="in">
        <node role="elementType" roleId="tp2q.1151689745422" type="tpee.ClassifierType" typeId="tpee.1107535904670" id="7902446790715915308" nodeInfo="in">
          <link role="classifier" roleId="tpee.1107535924139" targetNodeId="88zw.~SModuleReference" resolveInfo="SModuleReference" />
        </node>
      </node>
      <node role="visibility" roleId="tpee.1178549979242" type="tpee.PrivateVisibility" typeId="tpee.1146644623116" id="7902446790715897788" nodeInfo="nn" />
      <node role="body" roleId="tpee.1068580123135" type="tpee.StatementList" typeId="tpee.1068580123136" id="7902446790715897787" nodeInfo="sn">
        <node role="statement" roleId="tpee.1068581517665" type="tpee.LocalVariableDeclarationStatement" typeId="tpee.1068581242864" id="1210882578169313801" nodeInfo="nn">
          <node role="localVariableDeclaration" roleId="tpee.1068581242865" type="tpee.LocalVariableDeclaration" typeId="tpee.1068581242863" id="1210882578169313802" nodeInfo="nr">
            <property name="name" nameId="tpck.1169194664001" value="depman" />
            <node role="type" roleId="tpee.5680397130376446158" type="tpee.ClassifierType" typeId="tpee.1107535904670" id="2856694665814355858" nodeInfo="in">
              <link role="classifier" roleId="tpee.1107535924139" targetNodeId="gqu6.~GlobalModuleDependenciesManager" resolveInfo="GlobalModuleDependenciesManager" />
            </node>
            <node role="initializer" roleId="tpee.1068431790190" type="tpee.GenericNewExpression" typeId="tpee.1145552977093" id="2856694665814355851" nodeInfo="nn">
              <node role="creator" roleId="tpee.1145553007750" type="tpee.ClassCreator" typeId="tpee.1212685548494" id="2856694665814355853" nodeInfo="nn">
                <link role="baseMethodDeclaration" roleId="tpee.1068499141037" targetNodeId="gqu6.~GlobalModuleDependenciesManager%d&lt;init&gt;(org%djetbrains%dmps%dopenapi%dmodule%dSModule)" resolveInfo="GlobalModuleDependenciesManager" />
                <node role="actualArgument" roleId="tpee.1068499141038" type="tpee.VariableReference" typeId="tpee.1068498886296" id="3021153905151512389" nodeInfo="nn">
                  <link role="variableDeclaration" roleId="tpee.1068581517664" targetNodeId="7902446790715897792" resolveInfo="mod" />
                </node>
              </node>
            </node>
          </node>
        </node>
        <node role="statement" roleId="tpee.1068581517665" type="tpee.LocalVariableDeclarationStatement" typeId="tpee.1068581242864" id="1210882578169309100" nodeInfo="nn">
          <node role="localVariableDeclaration" roleId="tpee.1068581242865" type="tpee.LocalVariableDeclaration" typeId="tpee.1068581242863" id="1210882578169309101" nodeInfo="nr">
            <property name="name" nameId="tpck.1169194664001" value="reqmods" />
            <node role="type" roleId="tpee.5680397130376446158" type="tp2q.SetType" typeId="tp2q.1226511727824" id="1210882578169309102" nodeInfo="in">
              <node role="elementType" roleId="tp2q.1226511765987" type="tpee.ClassifierType" typeId="tpee.1107535904670" id="1210882578169309104" nodeInfo="in">
                <link role="classifier" roleId="tpee.1107535924139" targetNodeId="88zw.~SModule" resolveInfo="SModule" />
              </node>
            </node>
            <node role="initializer" roleId="tpee.1068431790190" type="tpee.GenericNewExpression" typeId="tpee.1145552977093" id="1210882578169309106" nodeInfo="nn">
              <node role="creator" roleId="tpee.1145553007750" type="tp2q.HashSetCreator" typeId="tp2q.1226516258405" id="1210882578169309107" nodeInfo="nn">
                <node role="elementType" roleId="tp2q.1237721435807" type="tpee.ClassifierType" typeId="tpee.1107535904670" id="1210882578169309108" nodeInfo="in">
                  <link role="classifier" roleId="tpee.1107535924139" targetNodeId="88zw.~SModule" resolveInfo="SModule" />
                </node>
                <node role="copyFrom" roleId="tp2q.1237731803878" type="tpee.DotExpression" typeId="tpee.1197027756228" id="2976001787990653268" nodeInfo="nn">
                  <node role="operand" roleId="tpee.1197027771414" type="tpee.ParenthesizedExpression" typeId="tpee.1079359253375" id="2976001787990663166" nodeInfo="nn">
                    <node role="expression" roleId="tpee.1079359253376" type="tpee.CastExpression" typeId="tpee.1070534934090" id="2976001787990663170" nodeInfo="nn">
                      <node role="expression" roleId="tpee.1070534934092" type="tpee.DotExpression" typeId="tpee.1197027756228" id="2976001787990663171" nodeInfo="nn">
                        <node role="operand" roleId="tpee.1197027771414" type="tpee.VariableReference" typeId="tpee.1068498886296" id="4265636116363071254" nodeInfo="nn">
                          <link role="variableDeclaration" roleId="tpee.1068581517664" targetNodeId="1210882578169313802" resolveInfo="depman" />
                        </node>
                        <node role="operation" roleId="tpee.1197027833540" type="tpee.InstanceMethodCallOperation" typeId="tpee.1202948039474" id="2976001787990663173" nodeInfo="nn">
                          <link role="baseMethodDeclaration" roleId="tpee.1068499141037" targetNodeId="gqu6.~GlobalModuleDependenciesManager%dgetUsedLanguages()%cjava%dutil%dCollection" resolveInfo="getUsedLanguages" />
                        </node>
                      </node>
                      <node role="type" roleId="tpee.1070534934091" type="tp2q.SequenceType" typeId="tp2q.1151689724996" id="2976001787990663174" nodeInfo="in">
                        <node role="elementType" roleId="tp2q.1151689745422" type="tpee.ClassifierType" typeId="tpee.1107535904670" id="2976001787990663176" nodeInfo="in">
                          <link role="classifier" roleId="tpee.1107535924139" targetNodeId="cu2c.~Language" resolveInfo="Language" />
                        </node>
                      </node>
                    </node>
                  </node>
                  <node role="operation" roleId="tpee.1197027833540" type="tp2q.TranslateOperation" typeId="tp2q.1201792049884" id="2976001787990663189" nodeInfo="nn">
                    <node role="closure" roleId="tp2q.1204796294226" type="tp2c.ClosureLiteral" typeId="tp2c.1199569711397" id="2976001787990663190" nodeInfo="nn">
                      <node role="body" roleId="tp2c.1199569916463" type="tpee.StatementList" typeId="tpee.1068580123136" id="2976001787990663191" nodeInfo="sn">
                        <node role="statement" roleId="tpee.1068581517665" type="tpee.ExpressionStatement" typeId="tpee.1068580123155" id="2976001787990663192" nodeInfo="nn">
                          <node role="expression" roleId="tpee.1068580123156" type="tpee.DotExpression" typeId="tpee.1197027756228" id="2976001787990663193" nodeInfo="nn">
                            <node role="operand" roleId="tpee.1197027771414" type="tpee.VariableReference" typeId="tpee.1068498886296" id="3021153905151607769" nodeInfo="nn">
                              <link role="variableDeclaration" roleId="tpee.1068581517664" targetNodeId="2976001787990663196" resolveInfo="lang" />
                            </node>
                            <node role="operation" roleId="tpee.1197027833540" type="tpee.InstanceMethodCallOperation" typeId="tpee.1202948039474" id="2976001787990663195" nodeInfo="nn">
                              <link role="baseMethodDeclaration" roleId="tpee.1068499141037" targetNodeId="cu2c.~Language%dgetGenerators()%cjava%dutil%dCollection" resolveInfo="getGenerators" />
                            </node>
                          </node>
                        </node>
                      </node>
                      <node role="parameter" roleId="tp2c.1199569906740" type="tp2q.SmartClosureParameterDeclaration" typeId="tp2q.1203518072036" id="2976001787990663196" nodeInfo="ig">
                        <property name="name" nameId="tpck.1169194664001" value="lang" />
                        <node role="type" roleId="tpee.5680397130376446158" type="tpee.UndefinedType" typeId="tpee.4836112446988635817" id="2976001787990663197" nodeInfo="in" />
                      </node>
                    </node>
                  </node>
                </node>
              </node>
            </node>
          </node>
        </node>
        <node role="statement" roleId="tpee.1068581517665" type="tpee.ExpressionStatement" typeId="tpee.1068580123155" id="1210882578169313793" nodeInfo="nn">
          <node role="expression" roleId="tpee.1068580123156" type="tpee.DotExpression" typeId="tpee.1197027756228" id="1210882578169313795" nodeInfo="nn">
            <node role="operand" roleId="tpee.1197027771414" type="tpee.VariableReference" typeId="tpee.1068498886296" id="4265636116363095757" nodeInfo="nn">
              <link role="variableDeclaration" roleId="tpee.1068581517664" targetNodeId="1210882578169309101" resolveInfo="reqmods" />
            </node>
            <node role="operation" roleId="tpee.1197027833540" type="tp2q.AddAllSetElementsOperation" typeId="tp2q.1226592602759" id="1210882578169313799" nodeInfo="nn">
              <node role="argument" roleId="tp2q.1226592623721" type="tpee.DotExpression" typeId="tpee.1197027756228" id="1210882578169313810" nodeInfo="nn">
                <node role="operand" roleId="tpee.1197027771414" type="tpee.VariableReference" typeId="tpee.1068498886296" id="4265636116363099532" nodeInfo="nn">
                  <link role="variableDeclaration" roleId="tpee.1068581517664" targetNodeId="1210882578169313802" resolveInfo="depman" />
                </node>
                <node role="operation" roleId="tpee.1197027833540" type="tpee.InstanceMethodCallOperation" typeId="tpee.1202948039474" id="2856694665814355864" nodeInfo="nn">
                  <link role="baseMethodDeclaration" roleId="tpee.1068499141037" targetNodeId="gqu6.~GlobalModuleDependenciesManager%dgetModules(jetbrains%dmps%dproject%ddependency%dGlobalModuleDependenciesManager$Deptype)%cjava%dutil%dCollection" resolveInfo="getModules" />
                  <node role="actualArgument" roleId="tpee.1068499141038" type="tpee.EnumConstantReference" typeId="tpee.1083260308424" id="2856694665814355866" nodeInfo="nn">
                    <link role="enumConstantDeclaration" roleId="tpee.1083260308426" targetNodeId="gqu6.~GlobalModuleDependenciesManager$Deptype%dCOMPILE" resolveInfo="COMPILE" />
                    <link role="enumClass" roleId="tpee.1144432896254" targetNodeId="gqu6.~GlobalModuleDependenciesManager$Deptype" resolveInfo="GlobalModuleDependenciesManager.Deptype" />
                  </node>
                </node>
              </node>
            </node>
          </node>
        </node>
        <node role="statement" roleId="tpee.1068581517665" type="tpee.ExpressionStatement" typeId="tpee.1068580123155" id="1210882578169313816" nodeInfo="nn">
          <node role="expression" roleId="tpee.1068580123156" type="tpee.DotExpression" typeId="tpee.1197027756228" id="1210882578169313818" nodeInfo="nn">
            <node role="operand" roleId="tpee.1197027771414" type="tpee.VariableReference" typeId="tpee.1068498886296" id="4265636116363073968" nodeInfo="nn">
              <link role="variableDeclaration" roleId="tpee.1068581517664" targetNodeId="1210882578169309101" resolveInfo="reqmods" />
            </node>
            <node role="operation" roleId="tpee.1197027833540" type="tp2q.AddAllSetElementsOperation" typeId="tp2q.1226592602759" id="1210882578169313822" nodeInfo="nn">
              <node role="argument" roleId="tp2q.1226592623721" type="tpee.DotExpression" typeId="tpee.1197027756228" id="1210882578169313825" nodeInfo="nn">
                <node role="operand" roleId="tpee.1197027771414" type="tpee.VariableReference" typeId="tpee.1068498886296" id="4265636116363104424" nodeInfo="nn">
                  <link role="variableDeclaration" roleId="tpee.1068581517664" targetNodeId="1210882578169313802" resolveInfo="depman" />
                </node>
                <node role="operation" roleId="tpee.1197027833540" type="tpee.InstanceMethodCallOperation" typeId="tpee.1202948039474" id="2856694665814355870" nodeInfo="nn">
                  <link role="baseMethodDeclaration" roleId="tpee.1068499141037" targetNodeId="gqu6.~GlobalModuleDependenciesManager%dgetModules(jetbrains%dmps%dproject%ddependency%dGlobalModuleDependenciesManager$Deptype)%cjava%dutil%dCollection" resolveInfo="getModules" />
                  <node role="actualArgument" roleId="tpee.1068499141038" type="tpee.EnumConstantReference" typeId="tpee.1083260308424" id="2856694665814355872" nodeInfo="nn">
                    <link role="enumConstantDeclaration" roleId="tpee.1083260308426" targetNodeId="gqu6.~GlobalModuleDependenciesManager$Deptype%dVISIBLE" resolveInfo="VISIBLE" />
                    <link role="enumClass" roleId="tpee.1144432896254" targetNodeId="gqu6.~GlobalModuleDependenciesManager$Deptype" resolveInfo="GlobalModuleDependenciesManager.Deptype" />
                  </node>
                </node>
              </node>
            </node>
          </node>
        </node>
        <node role="statement" roleId="tpee.1068581517665" type="tpee.LocalVariableDeclarationStatement" typeId="tpee.1068581242864" id="7902446790715915047" nodeInfo="nn">
          <node role="localVariableDeclaration" roleId="tpee.1068581242865" type="tpee.LocalVariableDeclaration" typeId="tpee.1068581242863" id="7902446790715915048" nodeInfo="nr">
            <property name="name" nameId="tpck.1169194664001" value="reqs" />
            <node role="initializer" roleId="tpee.1068431790190" type="tpee.DotExpression" typeId="tpee.1197027756228" id="7902446790715915283" nodeInfo="nn">
              <node role="operand" roleId="tpee.1197027771414" type="tpee.VariableReference" typeId="tpee.1068498886296" id="4265636116363101959" nodeInfo="nn">
                <link role="variableDeclaration" roleId="tpee.1068581517664" targetNodeId="1210882578169309101" resolveInfo="reqmods" />
              </node>
              <node role="operation" roleId="tpee.1197027833540" type="tp2q.SelectOperation" typeId="tp2q.1202128969694" id="7902446790715915287" nodeInfo="nn">
                <node role="closure" roleId="tp2q.1204796294226" type="tp2c.ClosureLiteral" typeId="tp2c.1199569711397" id="7902446790715915288" nodeInfo="nn">
                  <node role="body" roleId="tp2c.1199569916463" type="tpee.StatementList" typeId="tpee.1068580123136" id="7902446790715915289" nodeInfo="sn">
                    <node role="statement" roleId="tpee.1068581517665" type="tpee.ExpressionStatement" typeId="tpee.1068580123155" id="7902446790715915294" nodeInfo="nn">
                      <node role="expression" roleId="tpee.1068580123156" type="tpee.DotExpression" typeId="tpee.1197027756228" id="7902446790715915297" nodeInfo="nn">
                        <node role="operand" roleId="tpee.1197027771414" type="tpee.VariableReference" typeId="tpee.1068498886296" id="3021153905150326403" nodeInfo="nn">
                          <link role="variableDeclaration" roleId="tpee.1068581517664" targetNodeId="7902446790715915290" resolveInfo="m" />
                        </node>
                        <node role="operation" roleId="tpee.1197027833540" type="tpee.InstanceMethodCallOperation" typeId="tpee.1202948039474" id="7902446790715915301" nodeInfo="nn">
                          <link role="baseMethodDeclaration" roleId="tpee.1068499141037" targetNodeId="88zw.~SModule%dgetModuleReference()%corg%djetbrains%dmps%dopenapi%dmodule%dSModuleReference" resolveInfo="getModuleReference" />
                        </node>
                      </node>
                    </node>
                  </node>
                  <node role="parameter" roleId="tp2c.1199569906740" type="tp2q.SmartClosureParameterDeclaration" typeId="tp2q.1203518072036" id="7902446790715915290" nodeInfo="ig">
                    <property name="name" nameId="tpck.1169194664001" value="m" />
                    <node role="type" roleId="tpee.5680397130376446158" type="tpee.UndefinedType" typeId="tpee.4836112446988635817" id="7902446790715915291" nodeInfo="in" />
                  </node>
                </node>
              </node>
            </node>
            <node role="type" roleId="tpee.5680397130376446158" type="tp2q.SequenceType" typeId="tp2q.1151689724996" id="7902446790715915056" nodeInfo="in">
              <node role="elementType" roleId="tp2q.1151689745422" type="tpee.ClassifierType" typeId="tpee.1107535904670" id="7902446790715915256" nodeInfo="in">
                <link role="classifier" roleId="tpee.1107535924139" targetNodeId="88zw.~SModuleReference" resolveInfo="SModuleReference" />
              </node>
            </node>
          </node>
        </node>
        <node role="statement" roleId="tpee.1068581517665" type="tpee.IfStatement" typeId="tpee.1068580123159" id="7902446790715897794" nodeInfo="nn">
          <node role="ifTrue" roleId="tpee.1068580123161" type="tpee.StatementList" typeId="tpee.1068580123136" id="7902446790715897796" nodeInfo="sn">
            <node role="statement" roleId="tpee.1068581517665" type="tpee.ExpressionStatement" typeId="tpee.1068580123155" id="7902446790715915059" nodeInfo="nn">
              <node role="expression" roleId="tpee.1068580123156" type="tpee.AssignmentExpression" typeId="tpee.1068498886294" id="7902446790715915061" nodeInfo="nn">
                <node role="rValue" roleId="tpee.1068498886297" type="tpee.DotExpression" typeId="tpee.1197027756228" id="7902446790715915065" nodeInfo="nn">
                  <node role="operand" roleId="tpee.1197027771414" type="tpee.VariableReference" typeId="tpee.1068498886296" id="4265636116363099318" nodeInfo="nn">
                    <link role="variableDeclaration" roleId="tpee.1068581517664" targetNodeId="7902446790715915048" resolveInfo="reqs" />
                  </node>
                  <node role="operation" roleId="tpee.1197027833540" type="tp2q.ConcatOperation" typeId="tp2q.1180964022718" id="7902446790715915069" nodeInfo="nn">
                    <node role="rightExpression" roleId="tp2q.1176906787974" type="tpee.GenericNewExpression" typeId="tpee.1145552977093" id="7902446790715915071" nodeInfo="nn">
                      <node role="creator" roleId="tpee.1145553007750" type="tp2q.SingletonSequenceCreator" typeId="tp2q.1235573135402" id="7902446790715915073" nodeInfo="nn">
                        <node role="elementType" roleId="tp2q.1235573175711" type="tpee.ClassifierType" typeId="tpee.1107535904670" id="7902446790715915307" nodeInfo="in">
                          <link role="classifier" roleId="tpee.1107535924139" targetNodeId="88zw.~SModuleReference" resolveInfo="SModuleReference" />
                        </node>
                        <node role="singletonValue" roleId="tp2q.1235573187520" type="tpee.DotExpression" typeId="tpee.1197027756228" id="7902446790715915302" nodeInfo="nn">
                          <node role="operand" roleId="tpee.1197027771414" type="tpee.DotExpression" typeId="tpee.1197027756228" id="7902446790715915083" nodeInfo="nn">
                            <node role="operand" roleId="tpee.1197027771414" type="tpee.ParenthesizedExpression" typeId="tpee.1079359253375" id="7902446790715915077" nodeInfo="nn">
                              <node role="expression" roleId="tpee.1079359253376" type="tpee.CastExpression" typeId="tpee.1070534934090" id="7902446790715915079" nodeInfo="nn">
                                <node role="expression" roleId="tpee.1070534934092" type="tpee.VariableReference" typeId="tpee.1068498886296" id="3021153905151614440" nodeInfo="nn">
                                  <link role="variableDeclaration" roleId="tpee.1068581517664" targetNodeId="7902446790715897792" resolveInfo="mod" />
                                </node>
                                <node role="type" roleId="tpee.1070534934091" type="tpee.ClassifierType" typeId="tpee.1107535904670" id="7902446790715915081" nodeInfo="in">
                                  <link role="classifier" roleId="tpee.1107535924139" targetNodeId="cu2c.~Generator" resolveInfo="Generator" />
                                </node>
                              </node>
                            </node>
                            <node role="operation" roleId="tpee.1197027833540" type="tpee.InstanceMethodCallOperation" typeId="tpee.1202948039474" id="7902446790715915087" nodeInfo="nn">
                              <link role="baseMethodDeclaration" roleId="tpee.1068499141037" targetNodeId="cu2c.~Generator%dgetSourceLanguage()%cjetbrains%dmps%dsmodel%dLanguage" resolveInfo="getSourceLanguage" />
                            </node>
                          </node>
                          <node role="operation" roleId="tpee.1197027833540" type="tpee.InstanceMethodCallOperation" typeId="tpee.1202948039474" id="7902446790715915306" nodeInfo="nn">
                            <link role="baseMethodDeclaration" roleId="tpee.1068499141037" targetNodeId="vsqj.~AbstractModule%dgetModuleReference()%corg%djetbrains%dmps%dopenapi%dmodule%dSModuleReference" resolveInfo="getModuleReference" />
                          </node>
                        </node>
                      </node>
                    </node>
                  </node>
                </node>
                <node role="lValue" roleId="tpee.1068498886295" type="tpee.VariableReference" typeId="tpee.1068498886296" id="4265636116363083449" nodeInfo="nn">
                  <link role="variableDeclaration" roleId="tpee.1068581517664" targetNodeId="7902446790715915048" resolveInfo="reqs" />
                </node>
              </node>
            </node>
          </node>
          <node role="condition" roleId="tpee.1068580123160" type="tpee.InstanceOfExpression" typeId="tpee.1081256982272" id="7902446790715897806" nodeInfo="nn">
            <node role="classType" roleId="tpee.1081256993305" type="tpee.ClassifierType" typeId="tpee.1107535904670" id="7902446790715915022" nodeInfo="in">
              <link role="classifier" roleId="tpee.1107535924139" targetNodeId="cu2c.~Generator" resolveInfo="Generator" />
            </node>
            <node role="leftExpression" roleId="tpee.1081256993304" type="tpee.VariableReference" typeId="tpee.1068498886296" id="3021153905150328682" nodeInfo="nn">
              <link role="variableDeclaration" roleId="tpee.1068581517664" targetNodeId="7902446790715897792" resolveInfo="mod" />
            </node>
          </node>
          <node role="elsifClauses" roleId="tpee.1206060520071" type="tpee.ElsifClause" typeId="tpee.1206060495898" id="7902446790715904140" nodeInfo="ng">
            <node role="condition" roleId="tpee.1206060619838" type="tpee.InstanceOfExpression" typeId="tpee.1081256982272" id="7902446790715904144" nodeInfo="nn">
              <node role="classType" roleId="tpee.1081256993305" type="tpee.ClassifierType" typeId="tpee.1107535904670" id="7902446790715915023" nodeInfo="in">
                <link role="classifier" roleId="tpee.1107535924139" targetNodeId="cu2c.~Language" resolveInfo="Language" />
              </node>
              <node role="leftExpression" roleId="tpee.1081256993304" type="tpee.VariableReference" typeId="tpee.1068498886296" id="3021153905151508525" nodeInfo="nn">
                <link role="variableDeclaration" roleId="tpee.1068581517664" targetNodeId="7902446790715897792" resolveInfo="mod" />
              </node>
            </node>
            <node role="statementList" roleId="tpee.1206060644605" type="tpee.StatementList" typeId="tpee.1068580123136" id="7902446790715904142" nodeInfo="sn" />
          </node>
          <node role="elsifClauses" roleId="tpee.1206060520071" type="tpee.ElsifClause" typeId="tpee.1206060495898" id="7902446790715915024" nodeInfo="ng">
            <node role="condition" roleId="tpee.1206060619838" type="tpee.InstanceOfExpression" typeId="tpee.1081256982272" id="7902446790715915028" nodeInfo="nn">
              <node role="classType" roleId="tpee.1081256993305" type="tpee.ClassifierType" typeId="tpee.1107535904670" id="7902446790715915031" nodeInfo="in">
                <link role="classifier" roleId="tpee.1107535924139" targetNodeId="vsqj.~DevKit" resolveInfo="DevKit" />
              </node>
              <node role="leftExpression" roleId="tpee.1081256993304" type="tpee.VariableReference" typeId="tpee.1068498886296" id="3021153905151604104" nodeInfo="nn">
                <link role="variableDeclaration" roleId="tpee.1068581517664" targetNodeId="7902446790715897792" resolveInfo="mod" />
              </node>
            </node>
            <node role="statementList" roleId="tpee.1206060644605" type="tpee.StatementList" typeId="tpee.1068580123136" id="7902446790715915026" nodeInfo="sn" />
          </node>
          <node role="ifFalseStatement" roleId="tpee.1082485599094" type="tpee.BlockStatement" typeId="tpee.1082485599095" id="7902446790715915032" nodeInfo="nn">
            <node role="statements" roleId="tpee.1082485599096" type="tpee.StatementList" typeId="tpee.1068580123136" id="7902446790715915033" nodeInfo="sn" />
          </node>
        </node>
        <node role="statement" roleId="tpee.1068581517665" type="tpee.ExpressionStatement" typeId="tpee.1068580123155" id="7902446790715915090" nodeInfo="nn">
          <node role="expression" roleId="tpee.1068580123156" type="tpee.DotExpression" typeId="tpee.1197027756228" id="7902446790715915099" nodeInfo="nn">
            <node role="operand" roleId="tpee.1197027771414" type="tpee.DotExpression" typeId="tpee.1197027756228" id="7902446790715915092" nodeInfo="nn">
              <node role="operand" roleId="tpee.1197027771414" type="tpee.VariableReference" typeId="tpee.1068498886296" id="4265636116363081098" nodeInfo="nn">
                <link role="variableDeclaration" roleId="tpee.1068581517664" targetNodeId="7902446790715915048" resolveInfo="reqs" />
              </node>
              <node role="operation" roleId="tpee.1197027833540" type="tp2q.DistinctOperation" typeId="tp2q.1178894719932" id="7902446790715915098" nodeInfo="nn" />
            </node>
            <node role="operation" roleId="tpee.1197027833540" type="tp2q.ToListOperation" typeId="tp2q.1151702311717" id="7902446790715915103" nodeInfo="nn" />
          </node>
        </node>
      </node>
      <node role="parameter" roleId="tpee.1068580123134" type="tpee.ParameterDeclaration" typeId="tpee.1068498886292" id="7902446790715897792" nodeInfo="ir">
        <property name="name" nameId="tpck.1169194664001" value="mod" />
        <node role="type" roleId="tpee.5680397130376446158" type="tpee.ClassifierType" typeId="tpee.1107535904670" id="7902446790715897793" nodeInfo="in">
          <link role="classifier" roleId="tpee.1107535924139" targetNodeId="88zw.~SModule" resolveInfo="SModule" />
        </node>
      </node>
    </node>
    <node role="member" roleId="tpee.5375687026011219971" type="tpee.ClassConcept" typeId="tpee.1068390468198" id="7902446790715915110" nodeInfo="igu">
      <property name="name" nameId="tpck.1169194664001" value="ModuleDeps" />
      <property name="nonStatic" nameId="tpee.521412098689998745" value="false" />
      <node role="visibility" roleId="tpee.1178549979242" type="tpee.PublicVisibility" typeId="tpee.1146644602865" id="7902446790715915111" nodeInfo="nn" />
      <node role="member" roleId="tpee.5375687026011219971" type="tpee.FieldDeclaration" typeId="tpee.1068390468200" id="7902446790715915117" nodeInfo="igu">
        <property name="name" nameId="tpck.1169194664001" value="dependent" />
        <node role="visibility" roleId="tpee.1178549979242" type="tpee.PrivateVisibility" typeId="tpee.1146644623116" id="7902446790715915118" nodeInfo="nn" />
        <node role="type" roleId="tpee.5680397130376446158" type="tp2q.ListType" typeId="tp2q.1151688443754" id="7902446790715915120" nodeInfo="in">
          <node role="elementType" roleId="tp2q.1151688676805" type="tpee.ClassifierType" typeId="tpee.1107535904670" id="7902446790715915251" nodeInfo="in">
            <link role="classifier" roleId="tpee.1107535924139" targetNodeId="88zw.~SModuleReference" resolveInfo="SModuleReference" />
          </node>
        </node>
        <node role="initializer" roleId="tpee.1068431790190" type="tpee.GenericNewExpression" typeId="tpee.1145552977093" id="7902446790715915126" nodeInfo="nn">
          <node role="creator" roleId="tpee.1145553007750" type="tp2q.LinkedListCreator" typeId="tp2q.1227008614712" id="7902446790715915127" nodeInfo="nn">
            <node role="elementType" roleId="tp2q.1237721435807" type="tpee.ClassifierType" typeId="tpee.1107535904670" id="7902446790715915252" nodeInfo="in">
              <link role="classifier" roleId="tpee.1107535924139" targetNodeId="88zw.~SModuleReference" resolveInfo="SModuleReference" />
            </node>
          </node>
        </node>
      </node>
      <node role="member" roleId="tpee.5375687026011219971" type="tpee.FieldDeclaration" typeId="tpee.1068390468200" id="7902446790715915129" nodeInfo="igu">
        <property name="name" nameId="tpck.1169194664001" value="required" />
        <node role="visibility" roleId="tpee.1178549979242" type="tpee.PrivateVisibility" typeId="tpee.1146644623116" id="7902446790715915130" nodeInfo="nn" />
        <node role="type" roleId="tpee.5680397130376446158" type="tp2q.ListType" typeId="tp2q.1151688443754" id="7902446790715915132" nodeInfo="in">
          <node role="elementType" roleId="tp2q.1151688676805" type="tpee.ClassifierType" typeId="tpee.1107535904670" id="7902446790715915253" nodeInfo="in">
            <link role="classifier" roleId="tpee.1107535924139" targetNodeId="88zw.~SModuleReference" resolveInfo="SModuleReference" />
          </node>
        </node>
        <node role="initializer" roleId="tpee.1068431790190" type="tpee.GenericNewExpression" typeId="tpee.1145552977093" id="7902446790715915136" nodeInfo="nn">
          <node role="creator" roleId="tpee.1145553007750" type="tp2q.LinkedListCreator" typeId="tp2q.1227008614712" id="7902446790715915137" nodeInfo="nn">
            <node role="elementType" roleId="tp2q.1237721435807" type="tpee.ClassifierType" typeId="tpee.1107535904670" id="7902446790715915254" nodeInfo="in">
              <link role="classifier" roleId="tpee.1107535924139" targetNodeId="88zw.~SModuleReference" resolveInfo="SModuleReference" />
            </node>
          </node>
        </node>
      </node>
      <node role="member" roleId="tpee.5375687026011219971" type="tpee.ConstructorDeclaration" typeId="tpee.1068580123140" id="7902446790715915112" nodeInfo="igu">
        <node role="parameter" roleId="tpee.1068580123134" type="tpee.ParameterDeclaration" typeId="tpee.1068498886292" id="6354106720379814581" nodeInfo="ir">
          <property name="name" nameId="tpck.1169194664001" value="mod" />
          <node role="type" roleId="tpee.5680397130376446158" type="tpee.ClassifierType" typeId="tpee.1107535904670" id="6354106720379814583" nodeInfo="in">
            <link role="classifier" roleId="tpee.1107535924139" targetNodeId="88zw.~SModuleReference" resolveInfo="SModuleReference" />
          </node>
        </node>
        <node role="returnType" roleId="tpee.1068580123133" type="tpee.VoidType" typeId="tpee.1068581517677" id="7902446790715915113" nodeInfo="in" />
        <node role="visibility" roleId="tpee.1178549979242" type="tpee.PublicVisibility" typeId="tpee.1146644602865" id="7902446790715915114" nodeInfo="nn" />
        <node role="body" roleId="tpee.1068580123135" type="tpee.StatementList" typeId="tpee.1068580123136" id="7902446790715915115" nodeInfo="sn">
          <node role="statement" roleId="tpee.1068581517665" type="tpee.ExpressionStatement" typeId="tpee.1068580123155" id="6354106720379814584" nodeInfo="nn">
            <node role="expression" roleId="tpee.1068580123156" type="tpee.DotExpression" typeId="tpee.1197027756228" id="6354106720379814586" nodeInfo="nn">
              <node role="operand" roleId="tpee.1197027771414" type="tpee.VariableReference" typeId="tpee.1068498886296" id="3021153905120335023" nodeInfo="nn">
                <link role="variableDeclaration" roleId="tpee.1068581517664" targetNodeId="7902446790715915117" resolveInfo="dependent" />
              </node>
              <node role="operation" roleId="tpee.1197027833540" type="tp2q.AddElementOperation" typeId="tp2q.1160612413312" id="6354106720379814590" nodeInfo="nn">
                <node role="argument" roleId="tp2q.1160612519549" type="tpee.VariableReference" typeId="tpee.1068498886296" id="3021153905150304867" nodeInfo="nn">
                  <link role="variableDeclaration" roleId="tpee.1068581517664" targetNodeId="6354106720379814581" resolveInfo="mod" />
                </node>
              </node>
            </node>
          </node>
          <node role="statement" roleId="tpee.1068581517665" type="tpee.ExpressionStatement" typeId="tpee.1068580123155" id="6354106720379814594" nodeInfo="nn">
            <node role="expression" roleId="tpee.1068580123156" type="tpee.DotExpression" typeId="tpee.1197027756228" id="6354106720379814596" nodeInfo="nn">
              <node role="operand" roleId="tpee.1197027771414" type="tpee.VariableReference" typeId="tpee.1068498886296" id="3021153905120203469" nodeInfo="nn">
                <link role="variableDeclaration" roleId="tpee.1068581517664" targetNodeId="7902446790715915129" resolveInfo="required" />
              </node>
              <node role="operation" roleId="tpee.1197027833540" type="tp2q.AddElementOperation" typeId="tp2q.1160612413312" id="6354106720379814600" nodeInfo="nn">
                <node role="argument" roleId="tp2q.1160612519549" type="tpee.VariableReference" typeId="tpee.1068498886296" id="3021153905151727012" nodeInfo="nn">
                  <link role="variableDeclaration" roleId="tpee.1068581517664" targetNodeId="6354106720379814581" resolveInfo="mod" />
                </node>
              </node>
            </node>
          </node>
        </node>
      </node>
    </node>
    <node role="member" roleId="tpee.5375687026011219971" type="tpee.ClassConcept" typeId="tpee.1068390468198" id="7902446790715915141" nodeInfo="igu">
      <property name="name" nameId="tpck.1169194664001" value="ModulesGraph" />
      <property name="nonStatic" nameId="tpee.521412098689998745" value="true" />
      <node role="visibility" roleId="tpee.1178549979242" type="tpee.PublicVisibility" typeId="tpee.1146644602865" id="7902446790715915142" nodeInfo="nn" />
      <node role="superclass" roleId="tpee.1165602531693" type="tpee.ClassifierType" typeId="tpee.1107535904670" id="7902446790715915163" nodeInfo="in">
        <link role="classifier" roleId="tpee.1107535924139" targetNodeId="rk9m.1936544640085949692" resolveInfo="GraphAnalyzer" />
        <node role="parameter" roleId="tpee.1109201940907" type="tpee.ClassifierType" typeId="tpee.1107535904670" id="7902446790715915309" nodeInfo="in">
          <link role="classifier" roleId="tpee.1107535924139" targetNodeId="88zw.~SModuleReference" resolveInfo="SModuleReference" />
        </node>
      </node>
      <node role="member" roleId="tpee.5375687026011219971" type="tpee.ConstructorDeclaration" typeId="tpee.1068580123140" id="7902446790715915143" nodeInfo="igu">
        <node role="returnType" roleId="tpee.1068580123133" type="tpee.VoidType" typeId="tpee.1068581517677" id="7902446790715915144" nodeInfo="in" />
        <node role="visibility" roleId="tpee.1178549979242" type="tpee.PublicVisibility" typeId="tpee.1146644602865" id="7902446790715915145" nodeInfo="nn" />
        <node role="body" roleId="tpee.1068580123135" type="tpee.StatementList" typeId="tpee.1068580123136" id="7902446790715915146" nodeInfo="sn" />
      </node>
      <node role="member" roleId="tpee.5375687026011219971" type="tpee.InstanceMethodDeclaration" typeId="tpee.1068580123165" id="7902446790715915173" nodeInfo="igu">
        <property name="isAbstract" nameId="tpee.1178608670077" value="false" />
        <property name="name" nameId="tpck.1169194664001" value="forwardEdges" />
        <node role="visibility" roleId="tpee.1178549979242" type="tpee.PublicVisibility" typeId="tpee.1146644602865" id="7902446790715915174" nodeInfo="nn" />
        <node role="returnType" roleId="tpee.1068580123133" type="tp2q.SequenceType" typeId="tp2q.1151689724996" id="7902446790715915175" nodeInfo="in">
          <node role="elementType" roleId="tp2q.1151689745422" type="tpee.ClassifierType" typeId="tpee.1107535904670" id="7902446790715915310" nodeInfo="in">
            <link role="classifier" roleId="tpee.1107535924139" targetNodeId="88zw.~SModuleReference" resolveInfo="SModuleReference" />
          </node>
        </node>
        <node role="parameter" roleId="tpee.1068580123134" type="tpee.ParameterDeclaration" typeId="tpee.1068498886292" id="7902446790715915177" nodeInfo="ir">
          <property name="name" nameId="tpck.1169194664001" value="v" />
          <node role="type" roleId="tpee.5680397130376446158" type="tpee.ClassifierType" typeId="tpee.1107535904670" id="7902446790715915312" nodeInfo="in">
            <link role="classifier" roleId="tpee.1107535924139" targetNodeId="88zw.~SModuleReference" resolveInfo="SModuleReference" />
          </node>
        </node>
        <node role="body" roleId="tpee.1068580123135" type="tpee.StatementList" typeId="tpee.1068580123136" id="7902446790715915179" nodeInfo="sn">
          <node role="statement" roleId="tpee.1068581517665" type="tpee.ExpressionStatement" typeId="tpee.1068580123155" id="7902446790715915230" nodeInfo="nn">
            <node role="expression" roleId="tpee.1068580123156" type="tpee.DotExpression" typeId="tpee.1197027756228" id="7902446790715915231" nodeInfo="nn">
              <node role="operand" roleId="tpee.1197027771414" type="tpee.DotExpression" typeId="tpee.1197027756228" id="7902446790715915232" nodeInfo="nn">
                <node role="operand" roleId="tpee.1197027771414" type="tp2q.MapElement" typeId="tp2q.1197932370469" id="7902446790715915233" nodeInfo="nn">
                  <node role="key" roleId="tp2q.1197932525128" type="tpee.VariableReference" typeId="tpee.1068498886296" id="3021153905150329468" nodeInfo="nn">
                    <link role="variableDeclaration" roleId="tpee.1068581517664" targetNodeId="7902446790715915177" resolveInfo="v" />
                  </node>
                  <node role="map" roleId="tp2q.1197932505799" type="tpee.VariableReference" typeId="tpee.1068498886296" id="3021153905120198342" nodeInfo="nn">
                    <link role="variableDeclaration" roleId="tpee.1068581517664" targetNodeId="7902446790715915149" resolveInfo="allDeps" />
                  </node>
                </node>
                <node role="operation" roleId="tpee.1197027833540" type="tpee.FieldReferenceOperation" typeId="tpee.1197029447546" id="7902446790715915247" nodeInfo="nn">
                  <link role="fieldDeclaration" roleId="tpee.1197029500499" targetNodeId="7902446790715915117" resolveInfo="dependent" />
                </node>
              </node>
              <node role="operation" roleId="tpee.1197027833540" type="tp2q.WhereOperation" typeId="tp2q.1202120902084" id="7902446790715915237" nodeInfo="nn">
                <node role="closure" roleId="tp2q.1204796294226" type="tp2c.ClosureLiteral" typeId="tp2c.1199569711397" id="7902446790715915238" nodeInfo="nn">
                  <node role="body" roleId="tp2c.1199569916463" type="tpee.StatementList" typeId="tpee.1068580123136" id="7902446790715915239" nodeInfo="sn">
                    <node role="statement" roleId="tpee.1068581517665" type="tpee.ExpressionStatement" typeId="tpee.1068580123155" id="7902446790715915240" nodeInfo="nn">
                      <node role="expression" roleId="tpee.1068580123156" type="tpee.DotExpression" typeId="tpee.1197027756228" id="7902446790715915241" nodeInfo="nn">
                        <node role="operand" roleId="tpee.1197027771414" type="tpee.VariableReference" typeId="tpee.1068498886296" id="3021153905120230609" nodeInfo="nn">
                          <link role="variableDeclaration" roleId="tpee.1068581517664" targetNodeId="7902446790715915149" resolveInfo="allDeps" />
                        </node>
                        <node role="operation" roleId="tpee.1197027833540" type="tp2q.ContainsKeyOperation" typeId="tp2q.1201306600024" id="7902446790715915243" nodeInfo="nn">
                          <node role="key" roleId="tp2q.1201654602639" type="tpee.VariableReference" typeId="tpee.1068498886296" id="3021153905151355040" nodeInfo="nn">
                            <link role="variableDeclaration" roleId="tpee.1068581517664" targetNodeId="7902446790715915245" resolveInfo="mod" />
                          </node>
                        </node>
                      </node>
                    </node>
                  </node>
                  <node role="parameter" roleId="tp2c.1199569906740" type="tp2q.SmartClosureParameterDeclaration" typeId="tp2q.1203518072036" id="7902446790715915245" nodeInfo="ig">
                    <property name="name" nameId="tpck.1169194664001" value="mod" />
                    <node role="type" roleId="tpee.5680397130376446158" type="tpee.UndefinedType" typeId="tpee.4836112446988635817" id="7902446790715915246" nodeInfo="in" />
                  </node>
                </node>
              </node>
            </node>
          </node>
        </node>
        <node role="annotation" roleId="tpee.1188208488637" type="tpee.AnnotationInstance" typeId="tpee.1188207840427" id="3998760702351429904" nodeInfo="nn">
          <link role="annotation" roleId="tpee.1188208074048" targetNodeId="e2lb.~Override" resolveInfo="Override" />
        </node>
      </node>
      <node role="member" roleId="tpee.5375687026011219971" type="tpee.InstanceMethodDeclaration" typeId="tpee.1068580123165" id="7902446790715915166" nodeInfo="igu">
        <property name="isAbstract" nameId="tpee.1178608670077" value="false" />
        <property name="name" nameId="tpck.1169194664001" value="backwardEdges" />
        <node role="visibility" roleId="tpee.1178549979242" type="tpee.PublicVisibility" typeId="tpee.1146644602865" id="7902446790715915167" nodeInfo="nn" />
        <node role="returnType" roleId="tpee.1068580123133" type="tp2q.SequenceType" typeId="tp2q.1151689724996" id="7902446790715915168" nodeInfo="in">
          <node role="elementType" roleId="tp2q.1151689745422" type="tpee.ClassifierType" typeId="tpee.1107535904670" id="7902446790715915311" nodeInfo="in">
            <link role="classifier" roleId="tpee.1107535924139" targetNodeId="88zw.~SModuleReference" resolveInfo="SModuleReference" />
          </node>
        </node>
        <node role="parameter" roleId="tpee.1068580123134" type="tpee.ParameterDeclaration" typeId="tpee.1068498886292" id="7902446790715915170" nodeInfo="ir">
          <property name="name" nameId="tpck.1169194664001" value="v" />
          <node role="type" roleId="tpee.5680397130376446158" type="tpee.ClassifierType" typeId="tpee.1107535904670" id="7902446790715915316" nodeInfo="in">
            <link role="classifier" roleId="tpee.1107535924139" targetNodeId="88zw.~SModuleReference" resolveInfo="SModuleReference" />
          </node>
        </node>
        <node role="body" roleId="tpee.1068580123135" type="tpee.StatementList" typeId="tpee.1068580123136" id="7902446790715915172" nodeInfo="sn">
          <node role="statement" roleId="tpee.1068581517665" type="tpee.ExpressionStatement" typeId="tpee.1068580123155" id="7902446790715915197" nodeInfo="nn">
            <node role="expression" roleId="tpee.1068580123156" type="tpee.DotExpression" typeId="tpee.1197027756228" id="7902446790715915209" nodeInfo="nn">
              <node role="operand" roleId="tpee.1197027771414" type="tpee.DotExpression" typeId="tpee.1197027756228" id="7902446790715915203" nodeInfo="nn">
                <node role="operand" roleId="tpee.1197027771414" type="tp2q.MapElement" typeId="tp2q.1197932370469" id="7902446790715915199" nodeInfo="nn">
                  <node role="key" roleId="tp2q.1197932525128" type="tpee.VariableReference" typeId="tpee.1068498886296" id="3021153905151579315" nodeInfo="nn">
                    <link role="variableDeclaration" roleId="tpee.1068581517664" targetNodeId="7902446790715915170" resolveInfo="v" />
                  </node>
                  <node role="map" roleId="tp2q.1197932505799" type="tpee.VariableReference" typeId="tpee.1068498886296" id="3021153905120333167" nodeInfo="nn">
                    <link role="variableDeclaration" roleId="tpee.1068581517664" targetNodeId="7902446790715915149" resolveInfo="allDeps" />
                  </node>
                </node>
                <node role="operation" roleId="tpee.1197027833540" type="tpee.FieldReferenceOperation" typeId="tpee.1197029447546" id="7902446790715915207" nodeInfo="nn">
                  <link role="fieldDeclaration" roleId="tpee.1197029500499" targetNodeId="7902446790715915129" resolveInfo="required" />
                </node>
              </node>
              <node role="operation" roleId="tpee.1197027833540" type="tp2q.WhereOperation" typeId="tp2q.1202120902084" id="7902446790715915213" nodeInfo="nn">
                <node role="closure" roleId="tp2q.1204796294226" type="tp2c.ClosureLiteral" typeId="tp2c.1199569711397" id="7902446790715915214" nodeInfo="nn">
                  <node role="body" roleId="tp2c.1199569916463" type="tpee.StatementList" typeId="tpee.1068580123136" id="7902446790715915215" nodeInfo="sn">
                    <node role="statement" roleId="tpee.1068581517665" type="tpee.ExpressionStatement" typeId="tpee.1068580123155" id="7902446790715915219" nodeInfo="nn">
                      <node role="expression" roleId="tpee.1068580123156" type="tpee.DotExpression" typeId="tpee.1197027756228" id="7902446790715915221" nodeInfo="nn">
                        <node role="operand" roleId="tpee.1197027771414" type="tpee.VariableReference" typeId="tpee.1068498886296" id="3021153905120329937" nodeInfo="nn">
                          <link role="variableDeclaration" roleId="tpee.1068581517664" targetNodeId="7902446790715915149" resolveInfo="allDeps" />
                        </node>
                        <node role="operation" roleId="tpee.1197027833540" type="tp2q.ContainsKeyOperation" typeId="tp2q.1201306600024" id="7902446790715915225" nodeInfo="nn">
                          <node role="key" roleId="tp2q.1201654602639" type="tpee.VariableReference" typeId="tpee.1068498886296" id="3021153905151599571" nodeInfo="nn">
                            <link role="variableDeclaration" roleId="tpee.1068581517664" targetNodeId="7902446790715915216" resolveInfo="mod" />
                          </node>
                        </node>
                      </node>
                    </node>
                  </node>
                  <node role="parameter" roleId="tp2c.1199569906740" type="tp2q.SmartClosureParameterDeclaration" typeId="tp2q.1203518072036" id="7902446790715915216" nodeInfo="ig">
                    <property name="name" nameId="tpck.1169194664001" value="mod" />
                    <node role="type" roleId="tpee.5680397130376446158" type="tpee.UndefinedType" typeId="tpee.4836112446988635817" id="7902446790715915217" nodeInfo="in" />
                  </node>
                </node>
              </node>
            </node>
          </node>
        </node>
        <node role="annotation" roleId="tpee.1188208488637" type="tpee.AnnotationInstance" typeId="tpee.1188207840427" id="3998760702351429906" nodeInfo="nn">
          <link role="annotation" roleId="tpee.1188208074048" targetNodeId="e2lb.~Override" resolveInfo="Override" />
        </node>
      </node>
      <node role="member" roleId="tpee.5375687026011219971" type="tpee.InstanceMethodDeclaration" typeId="tpee.1068580123165" id="7902446790715915180" nodeInfo="igu">
        <property name="isAbstract" nameId="tpee.1178608670077" value="false" />
        <property name="name" nameId="tpck.1169194664001" value="vertices" />
        <node role="visibility" roleId="tpee.1178549979242" type="tpee.PublicVisibility" typeId="tpee.1146644602865" id="7902446790715915181" nodeInfo="nn" />
        <node role="returnType" roleId="tpee.1068580123133" type="tp2q.SequenceType" typeId="tp2q.1151689724996" id="7902446790715915182" nodeInfo="in">
          <node role="elementType" roleId="tp2q.1151689745422" type="tpee.ClassifierType" typeId="tpee.1107535904670" id="7902446790715915317" nodeInfo="in">
            <link role="classifier" roleId="tpee.1107535924139" targetNodeId="88zw.~SModuleReference" resolveInfo="SModuleReference" />
          </node>
        </node>
        <node role="body" roleId="tpee.1068580123135" type="tpee.StatementList" typeId="tpee.1068580123136" id="7902446790715915184" nodeInfo="sn">
          <node role="statement" roleId="tpee.1068581517665" type="tpee.ExpressionStatement" typeId="tpee.1068580123155" id="7902446790715915189" nodeInfo="nn">
            <node role="expression" roleId="tpee.1068580123156" type="tpee.DotExpression" typeId="tpee.1197027756228" id="7902446790715915191" nodeInfo="nn">
              <node role="operand" roleId="tpee.1197027771414" type="tpee.VariableReference" typeId="tpee.1068498886296" id="3021153905120368814" nodeInfo="nn">
                <link role="variableDeclaration" roleId="tpee.1068581517664" targetNodeId="7902446790715915149" resolveInfo="allDeps" />
              </node>
              <node role="operation" roleId="tpee.1197027833540" type="tp2q.GetKeysOperation" typeId="tp2q.1201872418428" id="7902446790715915195" nodeInfo="nn" />
            </node>
          </node>
        </node>
        <node role="annotation" roleId="tpee.1188208488637" type="tpee.AnnotationInstance" typeId="tpee.1188207840427" id="3998760702351429905" nodeInfo="nn">
          <link role="annotation" roleId="tpee.1188208074048" targetNodeId="e2lb.~Override" resolveInfo="Override" />
        </node>
      </node>
    </node>
  </root>
  <root type="tpee.ClassConcept" typeId="tpee.1068390468198" id="1077540970775387654" nodeInfo="ig">
    <property name="name" nameId="tpck.1169194664001" value="ModulesClusterizer" />
    <node role="visibility" roleId="tpee.1178549979242" type="tpee.PublicVisibility" typeId="tpee.1146644602865" id="1077540970775387655" nodeInfo="nn" />
    <node role="member" roleId="tpee.5375687026011219971" type="tpee.StaticFieldDeclaration" typeId="tpee.1070462154015" id="5541828167401385635" nodeInfo="igu">
      <property name="name" nameId="tpck.1169194664001" value="LOG" />
      <node role="initializer" roleId="tpee.1068431790190" type="tpee.StaticMethodCall" typeId="tpee.1081236700937" id="817124385502521048" nodeInfo="nn">
        <link role="baseMethodDeclaration" roleId="tpee.1068499141037" targetNodeId="ajxo.~LogManager%dgetLogger(java%dlang%dClass)%corg%dapache%dlog4j%dLogger" resolveInfo="getLogger" />
        <link role="classConcept" roleId="tpee.1144433194310" targetNodeId="ajxo.~LogManager" resolveInfo="LogManager" />
        <node role="actualArgument" roleId="tpee.1068499141038" type="tpee.ClassifierClassExpression" typeId="tpee.1116615150612" id="817124385502521049" nodeInfo="nn">
          <link role="classifier" roleId="tpee.1116615189566" targetNodeId="5888262800849895741" resolveInfo="ModulesCluster" />
        </node>
      </node>
      <node role="type" roleId="tpee.5680397130376446158" type="tpee.ClassifierType" typeId="tpee.1107535904670" id="817124385502521040" nodeInfo="in">
        <link role="classifier" roleId="tpee.1107535924139" targetNodeId="ajxo.~Logger" resolveInfo="Logger" />
      </node>
      <node role="visibility" roleId="tpee.1178549979242" type="tpee.PrivateVisibility" typeId="tpee.1146644623116" id="5541828167401385636" nodeInfo="nn" />
    </node>
    <node role="member" roleId="tpee.5375687026011219971" type="tpee.ConstructorDeclaration" typeId="tpee.1068580123140" id="1077540970775387656" nodeInfo="igu">
      <node role="returnType" roleId="tpee.1068580123133" type="tpee.VoidType" typeId="tpee.1068581517677" id="1077540970775387657" nodeInfo="in" />
      <node role="visibility" roleId="tpee.1178549979242" type="tpee.PublicVisibility" typeId="tpee.1146644602865" id="1077540970775387658" nodeInfo="nn" />
      <node role="body" roleId="tpee.1068580123135" type="tpee.StatementList" typeId="tpee.1068580123136" id="1077540970775387659" nodeInfo="sn" />
    </node>
    <node role="member" roleId="tpee.5375687026011219971" type="tpee.InstanceMethodDeclaration" typeId="tpee.1068580123165" id="1077540970775387661" nodeInfo="igu">
      <property name="isAbstract" nameId="tpee.1178608670077" value="false" />
      <property name="name" nameId="tpck.1169194664001" value="clusterize" />
      <node role="visibility" roleId="tpee.1178549979242" type="tpee.PublicVisibility" typeId="tpee.1146644602865" id="1077540970775387662" nodeInfo="nn" />
      <node role="returnType" roleId="tpee.1068580123133" type="tp2q.SequenceType" typeId="tp2q.1151689724996" id="1077540970775387663" nodeInfo="in">
        <node role="elementType" roleId="tp2q.1151689745422" type="tpee.ClassifierType" typeId="tpee.1107535904670" id="4634869729617835784" nodeInfo="in">
          <link role="classifier" roleId="tpee.1107535924139" targetNodeId="4634869729620616118" resolveInfo="Cluster" />
        </node>
      </node>
      <node role="parameter" roleId="tpee.1068580123134" type="tpee.ParameterDeclaration" typeId="tpee.1068498886292" id="1077540970775387666" nodeInfo="ir">
        <property name="name" nameId="tpck.1169194664001" value="res" />
        <node role="type" roleId="tpee.5680397130376446158" type="tp2q.SequenceType" typeId="tp2q.1151689724996" id="1077540970775387667" nodeInfo="in">
          <node role="elementType" roleId="tp2q.1151689745422" type="tpee.UpperBoundType" typeId="tpee.1171903916106" id="4107886699326797363" nodeInfo="in">
            <node role="bound" roleId="tpee.1171903916107" type="tpee.ClassifierType" typeId="tpee.1107535904670" id="4107886699326816503" nodeInfo="in">
              <link role="classifier" roleId="tpee.1107535924139" targetNodeId="yo81.6168415856807657256" resolveInfo="IResource" />
            </node>
          </node>
        </node>
      </node>
      <node role="body" roleId="tpee.1068580123135" type="tpee.StatementList" typeId="tpee.1068580123136" id="1077540970775387669" nodeInfo="sn">
        <node role="statement" roleId="tpee.1068581517665" type="tpee.LocalVariableDeclarationStatement" typeId="tpee.1068581242864" id="1077540970775395291" nodeInfo="nn">
          <node role="localVariableDeclaration" roleId="tpee.1068581242865" type="tpee.LocalVariableDeclaration" typeId="tpee.1068581242863" id="1077540970775395292" nodeInfo="nr">
            <property name="name" nameId="tpck.1169194664001" value="mres" />
            <node role="type" roleId="tpee.5680397130376446158" type="tp2q.SequenceType" typeId="tp2q.1151689724996" id="1077540970775395293" nodeInfo="in">
              <node role="elementType" roleId="tp2q.1151689745422" type="cx9y.NamedTupleType" typeId="cx9y.1239531918181" id="2974980382112368077" nodeInfo="in">
                <link role="classifier" roleId="tpee.1107535924139" targetNodeId="fn29.2257725414731981680" resolveInfo="MResource" />
              </node>
            </node>
            <node role="initializer" roleId="tpee.1068431790190" type="tpee.DotExpression" typeId="tpee.1197027756228" id="1077540970775395340" nodeInfo="nn">
              <node role="operand" roleId="tpee.1197027771414" type="tpee.DotExpression" typeId="tpee.1197027756228" id="2974980382112428062" nodeInfo="nn">
                <node role="operation" roleId="tpee.1197027833540" type="tp2q.SelectOperation" typeId="tp2q.1202128969694" id="2974980382112430464" nodeInfo="nn">
                  <node role="closure" roleId="tp2q.1204796294226" type="tp2c.ClosureLiteral" typeId="tp2c.1199569711397" id="2974980382112430466" nodeInfo="nn">
                    <node role="body" roleId="tp2c.1199569916463" type="tpee.StatementList" typeId="tpee.1068580123136" id="2974980382112430467" nodeInfo="sn">
                      <node role="statement" roleId="tpee.1068581517665" type="tpee.ExpressionStatement" typeId="tpee.1068580123155" id="2974980382112430526" nodeInfo="nn">
                        <node role="expression" roleId="tpee.1068580123156" type="tpee.ParenthesizedExpression" typeId="tpee.1079359253375" id="2974980382112430524" nodeInfo="nn">
                          <node role="expression" roleId="tpee.1079359253376" type="tpee.CastExpression" typeId="tpee.1070534934090" id="2974980382112430521" nodeInfo="nn">
                            <node role="expression" roleId="tpee.1070534934092" type="tpee.VariableReference" typeId="tpee.1068498886296" id="2974980382112430558" nodeInfo="nn">
                              <link role="variableDeclaration" roleId="tpee.1068581517664" targetNodeId="2974980382112430468" resolveInfo="r" />
                            </node>
                            <node role="type" roleId="tpee.1070534934091" type="cx9y.NamedTupleType" typeId="cx9y.1239531918181" id="2974980382112430533" nodeInfo="in">
                              <link role="classifier" roleId="tpee.1107535924139" targetNodeId="fn29.2257725414731981680" resolveInfo="MResource" />
                            </node>
                          </node>
                        </node>
                      </node>
                    </node>
                    <node role="parameter" roleId="tp2c.1199569906740" type="tp2q.SmartClosureParameterDeclaration" typeId="tp2q.1203518072036" id="2974980382112430468" nodeInfo="ig">
                      <property name="name" nameId="tpck.1169194664001" value="r" />
                      <node role="type" roleId="tpee.5680397130376446158" type="tpee.UndefinedType" typeId="tpee.4836112446988635817" id="2974980382112430469" nodeInfo="in" />
                    </node>
                  </node>
                </node>
                <node role="operand" roleId="tpee.1197027771414" type="tpee.DotExpression" typeId="tpee.1197027756228" id="1077540970775395295" nodeInfo="nn">
                  <node role="operand" roleId="tpee.1197027771414" type="tpee.VariableReference" typeId="tpee.1068498886296" id="3021153905151485712" nodeInfo="nn">
                    <link role="variableDeclaration" roleId="tpee.1068581517664" targetNodeId="1077540970775387666" resolveInfo="res" />
                  </node>
                  <node role="operation" roleId="tpee.1197027833540" type="tp2q.WhereOperation" typeId="tp2q.1202120902084" id="1077540970775395297" nodeInfo="nn">
                    <node role="closure" roleId="tp2q.1204796294226" type="tp2c.ClosureLiteral" typeId="tp2c.1199569711397" id="1077540970775395298" nodeInfo="nn">
                      <node role="body" roleId="tp2c.1199569916463" type="tpee.StatementList" typeId="tpee.1068580123136" id="1077540970775395299" nodeInfo="sn">
                        <node role="statement" roleId="tpee.1068581517665" type="tpee.ExpressionStatement" typeId="tpee.1068580123155" id="1077540970775395300" nodeInfo="nn">
                          <node role="expression" roleId="tpee.1068580123156" type="tpee.InstanceOfExpression" typeId="tpee.1081256982272" id="1077540970775395301" nodeInfo="nn">
                            <node role="classType" roleId="tpee.1081256993305" type="cx9y.NamedTupleType" typeId="cx9y.1239531918181" id="2974980382112376269" nodeInfo="in">
                              <link role="classifier" roleId="tpee.1107535924139" targetNodeId="fn29.2257725414731981680" resolveInfo="MResource" />
                            </node>
                            <node role="leftExpression" roleId="tpee.1081256993304" type="tpee.VariableReference" typeId="tpee.1068498886296" id="3021153905150330691" nodeInfo="nn">
                              <link role="variableDeclaration" roleId="tpee.1068581517664" targetNodeId="1077540970775395304" resolveInfo="r" />
                            </node>
                          </node>
                        </node>
                      </node>
                      <node role="parameter" roleId="tp2c.1199569906740" type="tp2q.SmartClosureParameterDeclaration" typeId="tp2q.1203518072036" id="1077540970775395304" nodeInfo="ig">
                        <property name="name" nameId="tpck.1169194664001" value="r" />
                        <node role="type" roleId="tpee.5680397130376446158" type="tpee.UndefinedType" typeId="tpee.4836112446988635817" id="1077540970775395305" nodeInfo="in" />
                      </node>
                    </node>
                  </node>
                </node>
              </node>
              <node role="operation" roleId="tpee.1197027833540" type="tp2q.ToListOperation" typeId="tp2q.1151702311717" id="1077540970775395344" nodeInfo="nn" />
            </node>
          </node>
        </node>
        <node role="statement" roleId="tpee.1068581517665" type="tpee.LocalVariableDeclarationStatement" typeId="tpee.1068581242864" id="1077540970775395188" nodeInfo="nn">
          <node role="localVariableDeclaration" roleId="tpee.1068581242865" type="tpee.LocalVariableDeclaration" typeId="tpee.1068581242863" id="1077540970775395189" nodeInfo="nr">
            <property name="name" nameId="tpck.1169194664001" value="mods" />
            <node role="type" roleId="tpee.5680397130376446158" type="tp2q.SequenceType" typeId="tp2q.1151689724996" id="1077540970775395190" nodeInfo="in">
              <node role="elementType" roleId="tp2q.1151689745422" type="tpee.ClassifierType" typeId="tpee.1107535904670" id="1077540970775395191" nodeInfo="in">
                <link role="classifier" roleId="tpee.1107535924139" targetNodeId="88zw.~SModule" resolveInfo="SModule" />
              </node>
            </node>
            <node role="initializer" roleId="tpee.1068431790190" type="tpee.DotExpression" typeId="tpee.1197027756228" id="1077540970775395192" nodeInfo="nn">
              <node role="operand" roleId="tpee.1197027771414" type="tpee.VariableReference" typeId="tpee.1068498886296" id="4265636116363091641" nodeInfo="nn">
                <link role="variableDeclaration" roleId="tpee.1068581517664" targetNodeId="1077540970775395292" resolveInfo="mres" />
              </node>
              <node role="operation" roleId="tpee.1197027833540" type="tp2q.SelectOperation" typeId="tp2q.1202128969694" id="1077540970775395204" nodeInfo="nn">
                <node role="closure" roleId="tp2q.1204796294226" type="tp2c.ClosureLiteral" typeId="tp2c.1199569711397" id="1077540970775395205" nodeInfo="nn">
                  <node role="body" roleId="tp2c.1199569916463" type="tpee.StatementList" typeId="tpee.1068580123136" id="1077540970775395206" nodeInfo="sn">
                    <node role="statement" roleId="tpee.1068581517665" type="tpee.ExpressionStatement" typeId="tpee.1068580123155" id="1077540970775395207" nodeInfo="nn">
                      <node role="expression" roleId="tpee.1068580123156" type="tpee.DotExpression" typeId="tpee.1197027756228" id="2974980382112404162" nodeInfo="nn">
                        <node role="operation" roleId="tpee.1197027833540" type="cx9y.NamedTupleComponentAccessOperation" typeId="cx9y.1239576519914" id="2974980382112409887" nodeInfo="nn">
                          <link role="component" roleId="cx9y.1239576542472" targetNodeId="fn29.2257725414731981681" resolveInfo="module" />
                        </node>
                        <node role="operand" roleId="tpee.1197027771414" type="tpee.VariableReference" typeId="tpee.1068498886296" id="2974980382112392632" nodeInfo="nn">
                          <link role="variableDeclaration" roleId="tpee.1068581517664" targetNodeId="1077540970775395214" resolveInfo="r" />
                        </node>
                      </node>
                    </node>
                  </node>
                  <node role="parameter" roleId="tp2c.1199569906740" type="tp2q.SmartClosureParameterDeclaration" typeId="tp2q.1203518072036" id="1077540970775395214" nodeInfo="ig">
                    <property name="name" nameId="tpck.1169194664001" value="r" />
                    <node role="type" roleId="tpee.5680397130376446158" type="tpee.UndefinedType" typeId="tpee.4836112446988635817" id="1077540970775395215" nodeInfo="in" />
                  </node>
                </node>
              </node>
            </node>
          </node>
        </node>
        <node role="statement" roleId="tpee.1068581517665" type="tpee.LocalVariableDeclarationStatement" typeId="tpee.1068581242864" id="1077540970775403251" nodeInfo="nn">
          <node role="localVariableDeclaration" roleId="tpee.1068581242865" type="tpee.LocalVariableDeclaration" typeId="tpee.1068581242863" id="1077540970775403252" nodeInfo="nr">
            <property name="name" nameId="tpck.1169194664001" value="rest" />
            <node role="type" roleId="tpee.5680397130376446158" type="tp2q.SequenceType" typeId="tp2q.1151689724996" id="4634869729619361224" nodeInfo="in">
              <node role="elementType" roleId="tp2q.1151689745422" type="tpee.ClassifierType" typeId="tpee.1107535904670" id="4634869729619361226" nodeInfo="in">
                <link role="classifier" roleId="tpee.1107535924139" targetNodeId="yo81.6168415856807657256" resolveInfo="IResource" />
              </node>
            </node>
            <node role="initializer" roleId="tpee.1068431790190" type="tpee.DotExpression" typeId="tpee.1197027756228" id="4107886699327181788" nodeInfo="nn">
              <node role="operand" roleId="tpee.1197027771414" type="tpee.ParenthesizedExpression" typeId="tpee.1079359253375" id="4634869729619483460" nodeInfo="nn">
                <node role="expression" roleId="tpee.1079359253376" type="tpee.CastExpression" typeId="tpee.1070534934090" id="4634869729619483457" nodeInfo="nn">
                  <node role="expression" roleId="tpee.1070534934092" type="tpee.VariableReference" typeId="tpee.1068498886296" id="4634869729619484926" nodeInfo="nn">
                    <link role="variableDeclaration" roleId="tpee.1068581517664" targetNodeId="1077540970775387666" resolveInfo="res" />
                  </node>
                  <node role="type" roleId="tpee.1070534934091" type="tp2q.SequenceType" typeId="tp2q.1151689724996" id="4634869729619248907" nodeInfo="in">
                    <node role="elementType" roleId="tp2q.1151689745422" type="tpee.ClassifierType" typeId="tpee.1107535904670" id="4634869729619251532" nodeInfo="in">
                      <link role="classifier" roleId="tpee.1107535924139" targetNodeId="yo81.6168415856807657256" resolveInfo="IResource" />
                    </node>
                  </node>
                </node>
              </node>
              <node role="operation" roleId="tpee.1197027833540" type="tp2q.ExcludeOperation" typeId="tp2q.1176923520476" id="4107886699327198021" nodeInfo="nn">
                <node role="rightExpression" roleId="tp2q.1176906787974" type="tpee.VariableReference" typeId="tpee.1068498886296" id="4107886699327200207" nodeInfo="nn">
                  <link role="variableDeclaration" roleId="tpee.1068581517664" targetNodeId="1077540970775395292" resolveInfo="mres" />
                </node>
              </node>
            </node>
          </node>
        </node>
        <node role="statement" roleId="tpee.1068581517665" type="tpee.LocalVariableDeclarationStatement" typeId="tpee.1068581242864" id="5096303344248387513" nodeInfo="nn">
          <node role="localVariableDeclaration" roleId="tpee.1068581242865" type="tpee.LocalVariableDeclaration" typeId="tpee.1068581242863" id="5096303344248387514" nodeInfo="nr">
            <property name="name" nameId="tpck.1169194664001" value="clst" />
            <node role="type" roleId="tpee.5680397130376446158" type="tpee.ClassifierType" typeId="tpee.1107535904670" id="5096303344248387515" nodeInfo="in">
              <link role="classifier" roleId="tpee.1107535924139" targetNodeId="5888262800849895741" resolveInfo="ModulesCluster" />
            </node>
            <node role="initializer" roleId="tpee.1068431790190" type="tpee.GenericNewExpression" typeId="tpee.1145552977093" id="5096303344248387516" nodeInfo="nn">
              <node role="creator" roleId="tpee.1145553007750" type="tpee.ClassCreator" typeId="tpee.1212685548494" id="5096303344248387517" nodeInfo="nn">
                <link role="baseMethodDeclaration" roleId="tpee.1068499141037" targetNodeId="7902446790715915657" resolveInfo="ModulesCluster" />
                <node role="actualArgument" roleId="tpee.1068499141038" type="tpee.VariableReference" typeId="tpee.1068498886296" id="4265636116363104689" nodeInfo="nn">
                  <link role="variableDeclaration" roleId="tpee.1068581517664" targetNodeId="1077540970775395189" resolveInfo="mods" />
                </node>
              </node>
            </node>
          </node>
        </node>
        <node role="statement" roleId="tpee.1068581517665" type="tpee.ExpressionStatement" typeId="tpee.1068580123155" id="5096303344248387528" nodeInfo="nn">
          <node role="expression" roleId="tpee.1068580123156" type="tpee.DotExpression" typeId="tpee.1197027756228" id="5096303344248387530" nodeInfo="nn">
            <node role="operand" roleId="tpee.1197027771414" type="tpee.VariableReference" typeId="tpee.1068498886296" id="4265636116363076243" nodeInfo="nn">
              <link role="variableDeclaration" roleId="tpee.1068581517664" targetNodeId="5096303344248387514" resolveInfo="clst" />
            </node>
            <node role="operation" roleId="tpee.1197027833540" type="tpee.InstanceMethodCallOperation" typeId="tpee.1202948039474" id="5096303344248387534" nodeInfo="nn">
              <link role="baseMethodDeclaration" roleId="tpee.1068499141037" targetNodeId="3429507295688660819" resolveInfo="collectRequired" />
              <node role="actualArgument" roleId="tpee.1068499141038" type="tpee.VariableReference" typeId="tpee.1068498886296" id="4265636116363095567" nodeInfo="nn">
                <link role="variableDeclaration" roleId="tpee.1068581517664" targetNodeId="1077540970775395189" resolveInfo="mods" />
              </node>
            </node>
          </node>
        </node>
        <node role="statement" roleId="tpee.1068581517665" type="tpee.LocalVariableDeclarationStatement" typeId="tpee.1068581242864" id="4107886699326407728" nodeInfo="nn">
          <node role="localVariableDeclaration" roleId="tpee.1068581242865" type="tpee.LocalVariableDeclaration" typeId="tpee.1068581242863" id="4107886699326407729" nodeInfo="nr">
            <property name="name" nameId="tpck.1169194664001" value="moduleBuildOrder" />
            <node role="type" roleId="tpee.5680397130376446158" type="tp2q.SequenceType" typeId="tp2q.1151689724996" id="4107886699326407617" nodeInfo="in">
              <node role="elementType" roleId="tp2q.1151689745422" type="tp2q.SequenceType" typeId="tp2q.1151689724996" id="4107886699326462565" nodeInfo="in">
                <node role="elementType" roleId="tp2q.1151689745422" type="tpee.ClassifierType" typeId="tpee.1107535904670" id="4107886699326462566" nodeInfo="in">
                  <link role="classifier" roleId="tpee.1107535924139" targetNodeId="88zw.~SModule" resolveInfo="SModule" />
                </node>
              </node>
            </node>
            <node role="initializer" roleId="tpee.1068431790190" type="tpee.DotExpression" typeId="tpee.1197027756228" id="4107886699326407730" nodeInfo="nn">
              <node role="operand" roleId="tpee.1197027771414" type="tpee.VariableReference" typeId="tpee.1068498886296" id="4107886699326407731" nodeInfo="nn">
                <link role="variableDeclaration" roleId="tpee.1068581517664" targetNodeId="5096303344248387514" resolveInfo="clst" />
              </node>
              <node role="operation" roleId="tpee.1197027833540" type="tpee.InstanceMethodCallOperation" typeId="tpee.1202948039474" id="4107886699326407732" nodeInfo="nn">
                <link role="baseMethodDeclaration" roleId="tpee.1068499141037" targetNodeId="3429507295688670731" resolveInfo="buildOrder" />
              </node>
            </node>
          </node>
        </node>
        <node role="statement" roleId="tpee.1068581517665" type="tpee.LocalVariableDeclarationStatement" typeId="tpee.1068581242864" id="4107886699326415853" nodeInfo="nn">
          <node role="localVariableDeclaration" roleId="tpee.1068581242865" type="tpee.LocalVariableDeclaration" typeId="tpee.1068581242863" id="4107886699326415854" nodeInfo="nr">
            <property name="name" nameId="tpck.1169194664001" value="mresBuildOrder" />
            <node role="type" roleId="tpee.5680397130376446158" type="tp2q.SequenceType" typeId="tp2q.1151689724996" id="4107886699326415630" nodeInfo="in">
              <node role="elementType" roleId="tp2q.1151689745422" type="tp2q.SequenceType" typeId="tp2q.1151689724996" id="4107886699326474389" nodeInfo="in">
                <node role="elementType" roleId="tp2q.1151689745422" type="cx9y.NamedTupleType" typeId="cx9y.1239531918181" id="4107886699326415637" nodeInfo="in">
                  <link role="classifier" roleId="tpee.1107535924139" targetNodeId="fn29.2257725414731981680" resolveInfo="MResource" />
                </node>
              </node>
            </node>
            <node role="initializer" roleId="tpee.1068431790190" type="tpee.DotExpression" typeId="tpee.1197027756228" id="4107886699326415855" nodeInfo="nn">
              <node role="operand" roleId="tpee.1197027771414" type="tpee.VariableReference" typeId="tpee.1068498886296" id="4107886699326415856" nodeInfo="nn">
                <link role="variableDeclaration" roleId="tpee.1068581517664" targetNodeId="4107886699326407729" resolveInfo="moduleBuildOrder" />
              </node>
              <node role="operation" roleId="tpee.1197027833540" type="tp2q.SelectOperation" typeId="tp2q.1202128969694" id="4107886699326415857" nodeInfo="nn">
                <node role="closure" roleId="tp2q.1204796294226" type="tp2c.ClosureLiteral" typeId="tp2c.1199569711397" id="4107886699326415858" nodeInfo="nn">
                  <node role="body" roleId="tp2c.1199569916463" type="tpee.StatementList" typeId="tpee.1068580123136" id="4107886699326415859" nodeInfo="sn">
                    <node role="statement" roleId="tpee.1068581517665" type="tpee.ExpressionStatement" typeId="tpee.1068580123155" id="4107886699326415860" nodeInfo="nn">
                      <node role="expression" roleId="tpee.1068580123156" type="tpee.DotExpression" typeId="tpee.1197027756228" id="4107886699326415862" nodeInfo="nn">
                        <node role="operand" roleId="tpee.1197027771414" type="tpee.VariableReference" typeId="tpee.1068498886296" id="4107886699326415863" nodeInfo="nn">
                          <link role="variableDeclaration" roleId="tpee.1068581517664" targetNodeId="1077540970775395292" resolveInfo="mres" />
                        </node>
                        <node role="operation" roleId="tpee.1197027833540" type="tp2q.WhereOperation" typeId="tp2q.1202120902084" id="4107886699326415864" nodeInfo="nn">
                          <node role="closure" roleId="tp2q.1204796294226" type="tp2c.ClosureLiteral" typeId="tp2c.1199569711397" id="4107886699326415865" nodeInfo="nn">
                            <node role="body" roleId="tp2c.1199569916463" type="tpee.StatementList" typeId="tpee.1068580123136" id="4107886699326415866" nodeInfo="sn">
                              <node role="statement" roleId="tpee.1068581517665" type="tpee.ExpressionStatement" typeId="tpee.1068580123155" id="4107886699326415867" nodeInfo="nn">
                                <node role="expression" roleId="tpee.1068580123156" type="tpee.DotExpression" typeId="tpee.1197027756228" id="4107886699326415868" nodeInfo="nn">
                                  <node role="operand" roleId="tpee.1197027771414" type="tpee.VariableReference" typeId="tpee.1068498886296" id="4107886699326415869" nodeInfo="nn">
                                    <link role="variableDeclaration" roleId="tpee.1068581517664" targetNodeId="4107886699326415877" resolveInfo="cl" />
                                  </node>
                                  <node role="operation" roleId="tpee.1197027833540" type="tp2q.ContainsOperation" typeId="tp2q.1172254888721" id="4107886699326415870" nodeInfo="nn">
                                    <node role="argument" roleId="tp2q.1172256416782" type="tpee.DotExpression" typeId="tpee.1197027756228" id="4107886699326415871" nodeInfo="nn">
                                      <node role="operation" roleId="tpee.1197027833540" type="cx9y.NamedTupleComponentAccessOperation" typeId="cx9y.1239576519914" id="4107886699326415872" nodeInfo="nn">
                                        <link role="component" roleId="cx9y.1239576542472" targetNodeId="fn29.2257725414731981681" resolveInfo="module" />
                                      </node>
                                      <node role="operand" roleId="tpee.1197027771414" type="tpee.VariableReference" typeId="tpee.1068498886296" id="4107886699326415873" nodeInfo="nn">
                                        <link role="variableDeclaration" roleId="tpee.1068581517664" targetNodeId="4107886699326415874" resolveInfo="r" />
                                      </node>
                                    </node>
                                  </node>
                                </node>
                              </node>
                            </node>
                            <node role="parameter" roleId="tp2c.1199569906740" type="tp2q.SmartClosureParameterDeclaration" typeId="tp2q.1203518072036" id="4107886699326415874" nodeInfo="ig">
                              <property name="name" nameId="tpck.1169194664001" value="r" />
                              <node role="type" roleId="tpee.5680397130376446158" type="tpee.UndefinedType" typeId="tpee.4836112446988635817" id="4107886699326415875" nodeInfo="in" />
                            </node>
                          </node>
                        </node>
                      </node>
                    </node>
                  </node>
                  <node role="parameter" roleId="tp2c.1199569906740" type="tp2q.SmartClosureParameterDeclaration" typeId="tp2q.1203518072036" id="4107886699326415877" nodeInfo="ig">
                    <property name="name" nameId="tpck.1169194664001" value="cl" />
                    <node role="type" roleId="tpee.5680397130376446158" type="tpee.UndefinedType" typeId="tpee.4836112446988635817" id="4107886699326415878" nodeInfo="in" />
                  </node>
                </node>
              </node>
            </node>
          </node>
        </node>
        <node role="statement" roleId="tpee.1068581517665" type="tpee.Statement" typeId="tpee.1068580123157" id="2974980382114413811" nodeInfo="nn" />
        <node role="statement" roleId="tpee.1068581517665" type="tpee.LocalVariableDeclarationStatement" typeId="tpee.1068581242864" id="2974980382112896141" nodeInfo="nn">
          <node role="localVariableDeclaration" roleId="tpee.1068581242865" type="tpee.LocalVariableDeclaration" typeId="tpee.1068581242863" id="2974980382112896142" nodeInfo="nr">
            <property name="name" nameId="tpck.1169194664001" value="result" />
            <node role="type" roleId="tpee.5680397130376446158" type="tp2q.ListType" typeId="tp2q.1151688443754" id="2974980382114427328" nodeInfo="in">
              <node role="elementType" roleId="tp2q.1151688676805" type="tpee.ClassifierType" typeId="tpee.1107535904670" id="4634869729617846856" nodeInfo="in">
                <link role="classifier" roleId="tpee.1107535924139" targetNodeId="4634869729620616118" resolveInfo="Cluster" />
              </node>
            </node>
            <node role="initializer" roleId="tpee.1068431790190" type="tpee.GenericNewExpression" typeId="tpee.1145552977093" id="2974980382114416909" nodeInfo="nn">
              <node role="creator" roleId="tpee.1145553007750" type="tp2q.ListCreatorWithInit" typeId="tp2q.1160600644654" id="2974980382114417947" nodeInfo="nn">
                <node role="elementType" roleId="tp2q.1237721435807" type="tpee.ClassifierType" typeId="tpee.1107535904670" id="4634869729617867333" nodeInfo="in">
                  <link role="classifier" roleId="tpee.1107535924139" targetNodeId="4634869729620616118" resolveInfo="Cluster" />
                </node>
              </node>
            </node>
          </node>
        </node>
        <node role="statement" roleId="tpee.1068581517665" type="tpee.ForeachStatement" typeId="tpee.1144226303539" id="4634869729617887094" nodeInfo="nn">
          <node role="body" roleId="tpee.1154032183016" type="tpee.StatementList" typeId="tpee.1068580123136" id="4634869729617887095" nodeInfo="sn">
            <node role="statement" roleId="tpee.1068581517665" type="tpee.ExpressionStatement" typeId="tpee.1068580123155" id="4634869729617894050" nodeInfo="nn">
              <node role="expression" roleId="tpee.1068580123156" type="tpee.DotExpression" typeId="tpee.1197027756228" id="4634869729617894813" nodeInfo="nn">
                <node role="operand" roleId="tpee.1197027771414" type="tpee.VariableReference" typeId="tpee.1068498886296" id="4634869729617894049" nodeInfo="nn">
                  <link role="variableDeclaration" roleId="tpee.1068581517664" targetNodeId="2974980382112896142" resolveInfo="result" />
                </node>
                <node role="operation" roleId="tpee.1197027833540" type="tp2q.AddElementOperation" typeId="tp2q.1160612413312" id="4634869729617896689" nodeInfo="nn">
                  <node role="argument" roleId="tp2q.1160612519549" type="tpee.GenericNewExpression" typeId="tpee.1145552977093" id="4634869729617896887" nodeInfo="nn">
                    <node role="creator" roleId="tpee.1145553007750" type="tpee.ClassCreator" typeId="tpee.1212685548494" id="4634869729617898209" nodeInfo="nn">
                      <link role="baseMethodDeclaration" roleId="tpee.1068499141037" targetNodeId="4634869729620616131" resolveInfo="Cluster" />
                      <node role="actualArgument" roleId="tpee.1068499141038" type="tpee.VariableReference" typeId="tpee.1068498886296" id="4634869729617898442" nodeInfo="nn">
                        <link role="variableDeclaration" roleId="tpee.1068581517664" targetNodeId="4634869729617887098" resolveInfo="s" />
                      </node>
                      <node role="actualArgument" roleId="tpee.1068499141038" type="tpee.LocalMethodCall" typeId="tpee.7812454656619025412" id="4634869729621863338" nodeInfo="nn">
                        <link role="baseMethodDeclaration" roleId="tpee.1068499141037" targetNodeId="4634869729621864197" resolveInfo="allUsedLangNamespaces" />
                        <node role="actualArgument" roleId="tpee.1068499141038" type="tpee.VariableReference" typeId="tpee.1068498886296" id="4634869729621882923" nodeInfo="nn">
                          <link role="variableDeclaration" roleId="tpee.1068581517664" targetNodeId="4634869729617887098" resolveInfo="s" />
                        </node>
                      </node>
                    </node>
                  </node>
                </node>
              </node>
            </node>
          </node>
          <node role="variable" roleId="tpee.1144230900587" type="tpee.LocalVariableDeclaration" typeId="tpee.1068581242863" id="4634869729617887098" nodeInfo="nr">
            <property name="name" nameId="tpck.1169194664001" value="s" />
            <node role="type" roleId="tpee.5680397130376446158" type="tp2q.SequenceType" typeId="tp2q.1151689724996" id="4634869729617887102" nodeInfo="in">
              <node role="elementType" roleId="tp2q.1151689745422" type="cx9y.NamedTupleType" typeId="cx9y.1239531918181" id="4634869729617887103" nodeInfo="in">
                <link role="classifier" roleId="tpee.1107535924139" targetNodeId="fn29.2257725414731981680" resolveInfo="MResource" />
              </node>
            </node>
          </node>
          <node role="iterable" roleId="tpee.1144226360166" type="tpee.VariableReference" typeId="tpee.1068498886296" id="4634869729617887104" nodeInfo="nn">
            <link role="variableDeclaration" roleId="tpee.1068581517664" targetNodeId="4107886699326415854" resolveInfo="mresBuildOrder" />
          </node>
        </node>
        <node role="statement" roleId="tpee.1068581517665" type="tpee.IfStatement" typeId="tpee.1068580123159" id="4107886699326521529" nodeInfo="nn">
          <node role="ifTrue" roleId="tpee.1068580123161" type="tpee.StatementList" typeId="tpee.1068580123136" id="4107886699326521532" nodeInfo="sn">
            <node role="statement" roleId="tpee.1068581517665" type="tpee.ExpressionStatement" typeId="tpee.1068580123155" id="4107886699326532353" nodeInfo="nn">
              <node role="expression" roleId="tpee.1068580123156" type="tpee.DotExpression" typeId="tpee.1197027756228" id="4107886699326533590" nodeInfo="nn">
                <node role="operand" roleId="tpee.1197027771414" type="tpee.VariableReference" typeId="tpee.1068498886296" id="4107886699326532352" nodeInfo="nn">
                  <link role="variableDeclaration" roleId="tpee.1068581517664" targetNodeId="2974980382112896142" resolveInfo="result" />
                </node>
                <node role="operation" roleId="tpee.1197027833540" type="tp2q.AddElementOperation" typeId="tp2q.1160612413312" id="4107886699326618295" nodeInfo="nn">
                  <node role="argument" roleId="tp2q.1160612519549" type="tpee.GenericNewExpression" typeId="tpee.1145552977093" id="4634869729617905433" nodeInfo="nn">
                    <node role="creator" roleId="tpee.1145553007750" type="tpee.ClassCreator" typeId="tpee.1212685548494" id="4634869729617906781" nodeInfo="nn">
                      <link role="baseMethodDeclaration" roleId="tpee.1068499141037" targetNodeId="4634869729620616131" resolveInfo="Cluster" />
                      <node role="actualArgument" roleId="tpee.1068499141038" type="tpee.VariableReference" typeId="tpee.1068498886296" id="4634869729617907002" nodeInfo="nn">
                        <link role="variableDeclaration" roleId="tpee.1068581517664" targetNodeId="1077540970775403252" resolveInfo="rest" />
                      </node>
                      <node role="actualArgument" roleId="tpee.1068499141038" type="tpee.LocalMethodCall" typeId="tpee.7812454656619025412" id="4634869729621884146" nodeInfo="nn">
                        <link role="baseMethodDeclaration" roleId="tpee.1068499141037" targetNodeId="4634869729621864197" resolveInfo="allUsedLangNamespaces" />
                        <node role="actualArgument" roleId="tpee.1068499141038" type="tpee.VariableReference" typeId="tpee.1068498886296" id="4634869729621884531" nodeInfo="nn">
                          <link role="variableDeclaration" roleId="tpee.1068581517664" targetNodeId="1077540970775403252" resolveInfo="rest" />
                        </node>
                      </node>
                    </node>
                  </node>
                </node>
              </node>
            </node>
          </node>
          <node role="condition" roleId="tpee.1068580123160" type="tpee.DotExpression" typeId="tpee.1197027756228" id="4107886699326529579" nodeInfo="nn">
            <node role="operand" roleId="tpee.1197027771414" type="tpee.VariableReference" typeId="tpee.1068498886296" id="4107886699326527361" nodeInfo="nn">
              <link role="variableDeclaration" roleId="tpee.1068581517664" targetNodeId="1077540970775403252" resolveInfo="rest" />
            </node>
            <node role="operation" roleId="tpee.1197027833540" type="tp2q.IsNotEmptyOperation" typeId="tp2q.1176501494711" id="4107886699326531488" nodeInfo="nn" />
          </node>
        </node>
        <node role="statement" roleId="tpee.1068581517665" type="tpee.ReturnStatement" typeId="tpee.1068581242878" id="2974980382112917650" nodeInfo="nn">
          <node role="expression" roleId="tpee.1068581517676" type="tpee.VariableReference" typeId="tpee.1068498886296" id="2974980382112917651" nodeInfo="nn">
            <link role="variableDeclaration" roleId="tpee.1068581517664" targetNodeId="2974980382112896142" resolveInfo="result" />
          </node>
        </node>
      </node>
    </node>
    <node role="member" roleId="tpee.5375687026011219971" type="tpee.PlaceholderMember" typeId="tpee.1465982738277781862" id="2974980382115069011" nodeInfo="ngu" />
    <node role="member" roleId="tpee.5375687026011219971" type="tpee.StaticMethodDeclaration" typeId="tpee.1081236700938" id="4634869729621864197" nodeInfo="igu">
      <property name="name" nameId="tpck.1169194664001" value="allUsedLangNamespaces" />
      <property name="isDeprecated" nameId="tpee.1224848525476" value="false" />
      <property name="isFinal" nameId="tpee.1181808852946" value="false" />
      <property name="isSynchronized" nameId="tpee.4276006055363816570" value="false" />
      <node role="body" roleId="tpee.1068580123135" type="tpee.StatementList" typeId="tpee.1068580123136" id="5541828167401360124" nodeInfo="sn">
        <node role="statement" roleId="tpee.1068581517665" type="tpee.LocalVariableDeclarationStatement" typeId="tpee.1068581242864" id="2974980382112515617" nodeInfo="nn">
          <node role="localVariableDeclaration" roleId="tpee.1068581242865" type="tpee.LocalVariableDeclaration" typeId="tpee.1068581242863" id="2974980382112515618" nodeInfo="nr">
            <property name="name" nameId="tpck.1169194664001" value="mres" />
            <node role="type" roleId="tpee.5680397130376446158" type="tp2q.SequenceType" typeId="tp2q.1151689724996" id="2974980382112515619" nodeInfo="in">
              <node role="elementType" roleId="tp2q.1151689745422" type="cx9y.NamedTupleType" typeId="cx9y.1239531918181" id="2974980382112515620" nodeInfo="in">
                <link role="classifier" roleId="tpee.1107535924139" targetNodeId="fn29.2257725414731981680" resolveInfo="MResource" />
              </node>
            </node>
            <node role="initializer" roleId="tpee.1068431790190" type="tpee.DotExpression" typeId="tpee.1197027756228" id="2974980382112515621" nodeInfo="nn">
              <node role="operand" roleId="tpee.1197027771414" type="tpee.DotExpression" typeId="tpee.1197027756228" id="2974980382112515622" nodeInfo="nn">
                <node role="operation" roleId="tpee.1197027833540" type="tp2q.SelectOperation" typeId="tp2q.1202128969694" id="2974980382112515623" nodeInfo="nn">
                  <node role="closure" roleId="tp2q.1204796294226" type="tp2c.ClosureLiteral" typeId="tp2c.1199569711397" id="2974980382112515624" nodeInfo="nn">
                    <node role="body" roleId="tp2c.1199569916463" type="tpee.StatementList" typeId="tpee.1068580123136" id="2974980382112515625" nodeInfo="sn">
                      <node role="statement" roleId="tpee.1068581517665" type="tpee.ExpressionStatement" typeId="tpee.1068580123155" id="2974980382112515626" nodeInfo="nn">
                        <node role="expression" roleId="tpee.1068580123156" type="tpee.ParenthesizedExpression" typeId="tpee.1079359253375" id="2974980382112515627" nodeInfo="nn">
                          <node role="expression" roleId="tpee.1079359253376" type="tpee.CastExpression" typeId="tpee.1070534934090" id="2974980382112515628" nodeInfo="nn">
                            <node role="expression" roleId="tpee.1070534934092" type="tpee.VariableReference" typeId="tpee.1068498886296" id="2974980382112515629" nodeInfo="nn">
                              <link role="variableDeclaration" roleId="tpee.1068581517664" targetNodeId="2974980382112515631" resolveInfo="r" />
                            </node>
                            <node role="type" roleId="tpee.1070534934091" type="cx9y.NamedTupleType" typeId="cx9y.1239531918181" id="2974980382112515630" nodeInfo="in">
                              <link role="classifier" roleId="tpee.1107535924139" targetNodeId="fn29.2257725414731981680" resolveInfo="MResource" />
                            </node>
                          </node>
                        </node>
                      </node>
                    </node>
                    <node role="parameter" roleId="tp2c.1199569906740" type="tp2q.SmartClosureParameterDeclaration" typeId="tp2q.1203518072036" id="2974980382112515631" nodeInfo="ig">
                      <property name="name" nameId="tpck.1169194664001" value="r" />
                      <node role="type" roleId="tpee.5680397130376446158" type="tpee.UndefinedType" typeId="tpee.4836112446988635817" id="2974980382112515632" nodeInfo="in" />
                    </node>
                  </node>
                </node>
                <node role="operand" roleId="tpee.1197027771414" type="tpee.DotExpression" typeId="tpee.1197027756228" id="2974980382112515633" nodeInfo="nn">
                  <node role="operand" roleId="tpee.1197027771414" type="tpee.VariableReference" typeId="tpee.1068498886296" id="2974980382112524196" nodeInfo="nn">
                    <link role="variableDeclaration" roleId="tpee.1068581517664" targetNodeId="5541828167401360128" resolveInfo="cluster" />
                  </node>
                  <node role="operation" roleId="tpee.1197027833540" type="tp2q.WhereOperation" typeId="tp2q.1202120902084" id="2974980382112515635" nodeInfo="nn">
                    <node role="closure" roleId="tp2q.1204796294226" type="tp2c.ClosureLiteral" typeId="tp2c.1199569711397" id="2974980382112515636" nodeInfo="nn">
                      <node role="body" roleId="tp2c.1199569916463" type="tpee.StatementList" typeId="tpee.1068580123136" id="2974980382112515637" nodeInfo="sn">
                        <node role="statement" roleId="tpee.1068581517665" type="tpee.ExpressionStatement" typeId="tpee.1068580123155" id="2974980382112515638" nodeInfo="nn">
                          <node role="expression" roleId="tpee.1068580123156" type="tpee.InstanceOfExpression" typeId="tpee.1081256982272" id="2974980382112515639" nodeInfo="nn">
                            <node role="classType" roleId="tpee.1081256993305" type="cx9y.NamedTupleType" typeId="cx9y.1239531918181" id="2974980382112515640" nodeInfo="in">
                              <link role="classifier" roleId="tpee.1107535924139" targetNodeId="fn29.2257725414731981680" resolveInfo="MResource" />
                            </node>
                            <node role="leftExpression" roleId="tpee.1081256993304" type="tpee.VariableReference" typeId="tpee.1068498886296" id="3021153905150325449" nodeInfo="nn">
                              <link role="variableDeclaration" roleId="tpee.1068581517664" targetNodeId="2974980382112515642" resolveInfo="r" />
                            </node>
                          </node>
                        </node>
                      </node>
                      <node role="parameter" roleId="tp2c.1199569906740" type="tp2q.SmartClosureParameterDeclaration" typeId="tp2q.1203518072036" id="2974980382112515642" nodeInfo="ig">
                        <property name="name" nameId="tpck.1169194664001" value="r" />
                        <node role="type" roleId="tpee.5680397130376446158" type="tpee.UndefinedType" typeId="tpee.4836112446988635817" id="2974980382112515643" nodeInfo="in" />
                      </node>
                    </node>
                  </node>
                </node>
              </node>
              <node role="operation" roleId="tpee.1197027833540" type="tp2q.ToListOperation" typeId="tp2q.1151702311717" id="2974980382112515644" nodeInfo="nn" />
            </node>
          </node>
        </node>
        <node role="statement" roleId="tpee.1068581517665" type="tpee.LocalVariableDeclarationStatement" typeId="tpee.1068581242864" id="5541828167401360169" nodeInfo="nn">
          <node role="localVariableDeclaration" roleId="tpee.1068581242865" type="tpee.LocalVariableDeclaration" typeId="tpee.1068581242863" id="5541828167401360170" nodeInfo="nr">
            <property name="name" nameId="tpck.1169194664001" value="mods" />
            <node role="type" roleId="tpee.5680397130376446158" type="tp2q.SequenceType" typeId="tp2q.1151689724996" id="5541828167401360171" nodeInfo="in">
              <node role="elementType" roleId="tp2q.1151689745422" type="tpee.ClassifierType" typeId="tpee.1107535904670" id="5541828167401360172" nodeInfo="in">
                <link role="classifier" roleId="tpee.1107535924139" targetNodeId="88zw.~SModule" resolveInfo="SModule" />
              </node>
            </node>
            <node role="initializer" roleId="tpee.1068431790190" type="tpee.DotExpression" typeId="tpee.1197027756228" id="5541828167401360173" nodeInfo="nn">
              <node role="operand" roleId="tpee.1197027771414" type="tpee.VariableReference" typeId="tpee.1068498886296" id="2974980382112524136" nodeInfo="nn">
                <link role="variableDeclaration" roleId="tpee.1068581517664" targetNodeId="2974980382112515618" resolveInfo="mres" />
              </node>
              <node role="operation" roleId="tpee.1197027833540" type="tp2q.SelectOperation" typeId="tp2q.1202128969694" id="5541828167401360175" nodeInfo="nn">
                <node role="closure" roleId="tp2q.1204796294226" type="tp2c.ClosureLiteral" typeId="tp2c.1199569711397" id="5541828167401360176" nodeInfo="nn">
                  <node role="body" roleId="tp2c.1199569916463" type="tpee.StatementList" typeId="tpee.1068580123136" id="5541828167401360177" nodeInfo="sn">
                    <node role="statement" roleId="tpee.1068581517665" type="tpee.ExpressionStatement" typeId="tpee.1068580123155" id="5541828167401360178" nodeInfo="nn">
                      <node role="expression" roleId="tpee.1068580123156" type="tpee.DotExpression" typeId="tpee.1197027756228" id="2974980382112596217" nodeInfo="nn">
                        <node role="operation" roleId="tpee.1197027833540" type="cx9y.NamedTupleComponentAccessOperation" typeId="cx9y.1239576519914" id="2974980382112602307" nodeInfo="nn">
                          <link role="component" roleId="cx9y.1239576542472" targetNodeId="fn29.2257725414731981681" resolveInfo="module" />
                        </node>
                        <node role="operand" roleId="tpee.1197027771414" type="tpee.VariableReference" typeId="tpee.1068498886296" id="2974980382112591142" nodeInfo="nn">
                          <link role="variableDeclaration" roleId="tpee.1068581517664" targetNodeId="5541828167401360185" resolveInfo="r" />
                        </node>
                      </node>
                    </node>
                  </node>
                  <node role="parameter" roleId="tp2c.1199569906740" type="tp2q.SmartClosureParameterDeclaration" typeId="tp2q.1203518072036" id="5541828167401360185" nodeInfo="ig">
                    <property name="name" nameId="tpck.1169194664001" value="r" />
                    <node role="type" roleId="tpee.5680397130376446158" type="tpee.UndefinedType" typeId="tpee.4836112446988635817" id="5541828167401360186" nodeInfo="in" />
                  </node>
                </node>
              </node>
            </node>
          </node>
        </node>
        <node role="statement" roleId="tpee.1068581517665" type="tpee.ExpressionStatement" typeId="tpee.1068580123155" id="5541828167401370227" nodeInfo="nn">
          <node role="expression" roleId="tpee.1068580123156" type="tpee.LocalMethodCall" typeId="tpee.7812454656619025412" id="4923130412073219975" nodeInfo="nn">
            <link role="baseMethodDeclaration" roleId="tpee.1068499141037" targetNodeId="4634869729621870027" resolveInfo="allNamespaces" />
            <node role="actualArgument" roleId="tpee.1068499141038" type="tpee.VariableReference" typeId="tpee.1068498886296" id="4265636116363075963" nodeInfo="nn">
              <link role="variableDeclaration" roleId="tpee.1068581517664" targetNodeId="5541828167401360170" resolveInfo="mods" />
            </node>
          </node>
        </node>
      </node>
      <node role="parameter" roleId="tpee.1068580123134" type="tpee.ParameterDeclaration" typeId="tpee.1068498886292" id="5541828167401360128" nodeInfo="ir">
        <property name="name" nameId="tpck.1169194664001" value="cluster" />
        <node role="type" roleId="tpee.5680397130376446158" type="tp2q.SequenceType" typeId="tp2q.1151689724996" id="5541828167401360131" nodeInfo="in">
          <node role="elementType" roleId="tp2q.1151689745422" type="tpee.UpperBoundType" typeId="tpee.1171903916106" id="2974980382116442791" nodeInfo="in">
            <node role="bound" roleId="tpee.1171903916107" type="tpee.ClassifierType" typeId="tpee.1107535904670" id="2974980382116442797" nodeInfo="in">
              <link role="classifier" roleId="tpee.1107535924139" targetNodeId="yo81.6168415856807657256" resolveInfo="IResource" />
            </node>
          </node>
        </node>
      </node>
      <node role="returnType" roleId="tpee.1068580123133" type="tp2q.SequenceType" typeId="tp2q.1151689724996" id="5541828167401370230" nodeInfo="in">
        <node role="elementType" roleId="tp2q.1151689745422" type="tpee.StringType" typeId="tpee.1225271177708" id="5541828167401370232" nodeInfo="in" />
      </node>
      <node role="visibility" roleId="tpee.1178549979242" type="tpee.PublicVisibility" typeId="tpee.1146644602865" id="5541828167401360123" nodeInfo="nn" />
    </node>
    <node role="member" roleId="tpee.5375687026011219971" type="tpee.StaticMethodDeclaration" typeId="tpee.1081236700938" id="4634869729621870027" nodeInfo="igu">
      <property name="name" nameId="tpck.1169194664001" value="allNamespaces" />
      <property name="isDeprecated" nameId="tpee.1224848525476" value="false" />
      <property name="isFinal" nameId="tpee.1181808852946" value="false" />
      <property name="isSynchronized" nameId="tpee.4276006055363816570" value="false" />
      <node role="body" roleId="tpee.1068580123135" type="tpee.StatementList" typeId="tpee.1068580123136" id="5541828167401370105" nodeInfo="sn">
        <node role="statement" roleId="tpee.1068581517665" type="tpee.LocalVariableDeclarationStatement" typeId="tpee.1068581242864" id="5541828167401370107" nodeInfo="nn">
          <node role="localVariableDeclaration" roleId="tpee.1068581242865" type="tpee.LocalVariableDeclaration" typeId="tpee.1068581242863" id="5541828167401370108" nodeInfo="nr">
            <property name="name" nameId="tpck.1169194664001" value="namespaces" />
            <node role="type" roleId="tpee.5680397130376446158" type="tp2q.SetType" typeId="tp2q.1226511727824" id="5541828167401370109" nodeInfo="in">
              <node role="elementType" roleId="tp2q.1226511765987" type="tpee.StringType" typeId="tpee.1225271177708" id="5541828167401370110" nodeInfo="in" />
            </node>
            <node role="initializer" roleId="tpee.1068431790190" type="tpee.GenericNewExpression" typeId="tpee.1145552977093" id="5541828167401370111" nodeInfo="nn">
              <node role="creator" roleId="tpee.1145553007750" type="tp2q.HashSetCreator" typeId="tp2q.1226516258405" id="5541828167401370112" nodeInfo="nn">
                <node role="elementType" roleId="tp2q.1237721435807" type="tpee.StringType" typeId="tpee.1225271177708" id="5541828167401370113" nodeInfo="in" />
              </node>
            </node>
          </node>
        </node>
        <node role="statement" roleId="tpee.1068581517665" type="tpee.LocalVariableDeclarationStatement" typeId="tpee.1068581242864" id="5006694999088887585" nodeInfo="nn">
          <node role="localVariableDeclaration" roleId="tpee.1068581242865" type="tpee.LocalVariableDeclaration" typeId="tpee.1068581242863" id="5006694999088887586" nodeInfo="nr">
            <property name="name" nameId="tpck.1169194664001" value="seen" />
            <node role="type" roleId="tpee.5680397130376446158" type="tp2q.SetType" typeId="tp2q.1226511727824" id="5006694999088887587" nodeInfo="in">
              <node role="elementType" roleId="tp2q.1226511765987" type="tpee.ClassifierType" typeId="tpee.1107535904670" id="5006694999088887589" nodeInfo="in">
                <link role="classifier" roleId="tpee.1107535924139" targetNodeId="icf3.~TemplateModule" resolveInfo="TemplateModule" />
              </node>
            </node>
            <node role="initializer" roleId="tpee.1068431790190" type="tpee.GenericNewExpression" typeId="tpee.1145552977093" id="5006694999088887591" nodeInfo="nn">
              <node role="creator" roleId="tpee.1145553007750" type="tp2q.HashSetCreator" typeId="tp2q.1226516258405" id="5006694999088887592" nodeInfo="nn">
                <node role="elementType" roleId="tp2q.1237721435807" type="tpee.ClassifierType" typeId="tpee.1107535904670" id="5006694999088887593" nodeInfo="in">
                  <link role="classifier" roleId="tpee.1107535924139" targetNodeId="icf3.~TemplateModule" resolveInfo="TemplateModule" />
                </node>
              </node>
            </node>
          </node>
        </node>
        <node role="statement" roleId="tpee.1068581517665" type="tpee.LocalVariableDeclarationStatement" typeId="tpee.1068581242864" id="5541828167401370114" nodeInfo="nn">
          <node role="localVariableDeclaration" roleId="tpee.1068581242865" type="tpee.LocalVariableDeclaration" typeId="tpee.1068581242863" id="5541828167401370115" nodeInfo="nr">
            <property name="name" nameId="tpck.1169194664001" value="nsq" />
            <node role="type" roleId="tpee.5680397130376446158" type="tp2q.QueueType" typeId="tp2q.5686963296372475025" id="5541828167401370116" nodeInfo="in">
              <node role="elementType" roleId="tp2q.5686963296372573084" type="tpee.StringType" typeId="tpee.1225271177708" id="5541828167401370117" nodeInfo="in" />
            </node>
            <node role="initializer" roleId="tpee.1068431790190" type="tpee.GenericNewExpression" typeId="tpee.1145552977093" id="5541828167401370118" nodeInfo="nn">
              <node role="creator" roleId="tpee.1145553007750" type="tp2q.LinkedListCreator" typeId="tp2q.1227008614712" id="5541828167401370119" nodeInfo="nn">
                <node role="elementType" roleId="tp2q.1237721435807" type="tpee.StringType" typeId="tpee.1225271177708" id="5541828167401370120" nodeInfo="in" />
              </node>
            </node>
          </node>
        </node>
        <node role="statement" roleId="tpee.1068581517665" type="tpee.ForeachStatement" typeId="tpee.1144226303539" id="5541828167401370121" nodeInfo="nn">
          <node role="body" roleId="tpee.1154032183016" type="tpee.StatementList" typeId="tpee.1068580123136" id="5541828167401370122" nodeInfo="sn">
            <node role="statement" roleId="tpee.1068581517665" type="tpee.IfStatement" typeId="tpee.1068580123159" id="6987891284706391815" nodeInfo="nn">
              <node role="ifTrue" roleId="tpee.1068580123161" type="tpee.StatementList" typeId="tpee.1068580123136" id="6987891284706391816" nodeInfo="sn">
                <node role="statement" roleId="tpee.1068581517665" type="tpee.LocalVariableDeclarationStatement" typeId="tpee.1068581242864" id="6987891284706391860" nodeInfo="nn">
                  <node role="localVariableDeclaration" roleId="tpee.1068581242865" type="tpee.LocalVariableDeclaration" typeId="tpee.1068581242863" id="6987891284706391861" nodeInfo="nr">
                    <property name="name" nameId="tpck.1169194664001" value="genModels" />
                    <node role="type" roleId="tpee.5680397130376446158" type="tp2q.SequenceType" typeId="tp2q.1151689724996" id="6987891284706391862" nodeInfo="in">
                      <node role="elementType" roleId="tp2q.1151689745422" type="tpee.ClassifierType" typeId="tpee.1107535904670" id="6987891284706391864" nodeInfo="in">
                        <link role="classifier" roleId="tpee.1107535924139" targetNodeId="ec5l.~SModel" resolveInfo="SModel" />
                      </node>
                    </node>
                    <node role="initializer" roleId="tpee.1068431790190" type="tpee.DotExpression" typeId="tpee.1197027756228" id="964220167941858303" nodeInfo="nn">
                      <node role="operation" roleId="tpee.1197027833540" type="tpee.InstanceMethodCallOperation" typeId="tpee.1202948039474" id="964220167941858304" nodeInfo="nn">
                        <link role="baseMethodDeclaration" roleId="tpee.1068499141037" targetNodeId="88zw.~SModule%dgetModels()%cjava%dlang%dIterable" resolveInfo="getModels" />
                      </node>
                      <node role="operand" roleId="tpee.1197027771414" type="tpee.VariableReference" typeId="tpee.1068498886296" id="4265636116363108340" nodeInfo="nn">
                        <link role="variableDeclaration" roleId="tpee.1068581517664" targetNodeId="5541828167401370206" resolveInfo="mod" />
                      </node>
                    </node>
                  </node>
                </node>
                <node role="statement" roleId="tpee.1068581517665" type="tpee.ExpressionStatement" typeId="tpee.1068580123155" id="6987891284706393023" nodeInfo="nn">
                  <node role="expression" roleId="tpee.1068580123156" type="tpee.DotExpression" typeId="tpee.1197027756228" id="6987891284706393025" nodeInfo="nn">
                    <node role="operand" roleId="tpee.1197027771414" type="tpee.VariableReference" typeId="tpee.1068498886296" id="4265636116363090694" nodeInfo="nn">
                      <link role="variableDeclaration" roleId="tpee.1068581517664" targetNodeId="5541828167401370115" resolveInfo="nsq" />
                    </node>
                    <node role="operation" roleId="tpee.1197027833540" type="tp2q.AddAllElementsOperation" typeId="tp2q.1160666733551" id="6987891284706393029" nodeInfo="nn">
                      <node role="argument" roleId="tp2q.1160666822012" type="tpee.DotExpression" typeId="tpee.1197027756228" id="6987891284706393031" nodeInfo="nn">
                        <node role="operand" roleId="tpee.1197027771414" type="tpee.DotExpression" typeId="tpee.1197027756228" id="6987891284706393032" nodeInfo="nn">
                          <node role="operand" roleId="tpee.1197027771414" type="tpee.VariableReference" typeId="tpee.1068498886296" id="4265636116363082506" nodeInfo="nn">
                            <link role="variableDeclaration" roleId="tpee.1068581517664" targetNodeId="6987891284706391861" resolveInfo="genModels" />
                          </node>
                          <node role="operation" roleId="tpee.1197027833540" type="tp2q.TranslateOperation" typeId="tp2q.1201792049884" id="6987891284706393034" nodeInfo="nn">
                            <node role="closure" roleId="tp2q.1204796294226" type="tp2c.ClosureLiteral" typeId="tp2c.1199569711397" id="6987891284706393035" nodeInfo="nn">
                              <node role="body" roleId="tp2c.1199569916463" type="tpee.StatementList" typeId="tpee.1068580123136" id="6987891284706393036" nodeInfo="sn">
                                <node role="statement" roleId="tpee.1068581517665" type="tpee.ExpressionStatement" typeId="tpee.1068580123155" id="6987891284706393037" nodeInfo="nn">
                                  <node role="expression" roleId="tpee.1068580123156" type="tpee.StaticMethodCall" typeId="tpee.1081236700937" id="6987891284706393038" nodeInfo="nn">
                                    <link role="classConcept" roleId="tpee.1144433194310" targetNodeId="i6ta.~ModelContentUtil" resolveInfo="ModelContentUtil" />
<<<<<<< HEAD
                                    <link role="baseMethodDeclaration" roleId="tpee.1068499141037" targetNodeId="i6ta.~ModelContentUtil%dgetUsedLanguageNamespaces(org%djetbrains%dmps%dopenapi%dmodel%dSModel,boolean)%cjava%dutil%dCollection" resolveInfo="getUsedLanguageNamespaces" />
=======
                                    <link role="baseMethodDeclaration" roleId="tpee.1068499141037" targetNodeId="i6ta.~ModelContentUtil%dgetUsedLanguageNamespaces(org%djetbrains%dmps%dopenapi%dmodel%dSModel)%cjava%dutil%dCollection" resolveInfo="getUsedLanguageNamespaces" />
>>>>>>> f41488bc
                                    <node role="actualArgument" roleId="tpee.1068499141038" type="tpee.VariableReference" typeId="tpee.1068498886296" id="3021153905150339812" nodeInfo="nn">
                                      <link role="variableDeclaration" roleId="tpee.1068581517664" targetNodeId="6987891284706393043" resolveInfo="smd" />
                                    </node>
                                  </node>
                                </node>
                              </node>
                              <node role="parameter" roleId="tp2c.1199569906740" type="tp2q.SmartClosureParameterDeclaration" typeId="tp2q.1203518072036" id="6987891284706393043" nodeInfo="ig">
                                <property name="name" nameId="tpck.1169194664001" value="smd" />
                                <node role="type" roleId="tpee.5680397130376446158" type="tpee.UndefinedType" typeId="tpee.4836112446988635817" id="6987891284706393044" nodeInfo="in" />
                              </node>
                            </node>
                          </node>
                        </node>
                        <node role="operation" roleId="tpee.1197027833540" type="tp2q.WhereOperation" typeId="tp2q.1202120902084" id="6987891284706393045" nodeInfo="nn">
                          <node role="closure" roleId="tp2q.1204796294226" type="tp2c.ClosureLiteral" typeId="tp2c.1199569711397" id="6987891284706393046" nodeInfo="nn">
                            <node role="body" roleId="tp2c.1199569916463" type="tpee.StatementList" typeId="tpee.1068580123136" id="6987891284706393047" nodeInfo="sn">
                              <node role="statement" roleId="tpee.1068581517665" type="tpee.ExpressionStatement" typeId="tpee.1068580123155" id="6987891284706393048" nodeInfo="nn">
                                <node role="expression" roleId="tpee.1068580123156" type="tpee.NotExpression" typeId="tpee.1081516740877" id="6987891284706393049" nodeInfo="nn">
                                  <node role="expression" roleId="tpee.1081516765348" type="tpee.DotExpression" typeId="tpee.1197027756228" id="6987891284706393050" nodeInfo="nn">
                                    <node role="operand" roleId="tpee.1197027771414" type="tpee.VariableReference" typeId="tpee.1068498886296" id="4265636116363099833" nodeInfo="nn">
                                      <link role="variableDeclaration" roleId="tpee.1068581517664" targetNodeId="5541828167401370108" resolveInfo="namespaces" />
                                    </node>
                                    <node role="operation" roleId="tpee.1197027833540" type="tp2q.ContainsOperation" typeId="tp2q.1172254888721" id="6987891284706393052" nodeInfo="nn">
                                      <node role="argument" roleId="tp2q.1172256416782" type="tpee.VariableReference" typeId="tpee.1068498886296" id="3021153905151609414" nodeInfo="nn">
                                        <link role="variableDeclaration" roleId="tpee.1068581517664" targetNodeId="6987891284706393054" resolveInfo="ns" />
                                      </node>
                                    </node>
                                  </node>
                                </node>
                              </node>
                            </node>
                            <node role="parameter" roleId="tp2c.1199569906740" type="tp2q.SmartClosureParameterDeclaration" typeId="tp2q.1203518072036" id="6987891284706393054" nodeInfo="ig">
                              <property name="name" nameId="tpck.1169194664001" value="ns" />
                              <node role="type" roleId="tpee.5680397130376446158" type="tpee.UndefinedType" typeId="tpee.4836112446988635817" id="6987891284706393055" nodeInfo="in" />
                            </node>
                          </node>
                        </node>
                      </node>
                    </node>
                  </node>
                </node>
              </node>
              <node role="condition" roleId="tpee.1068580123160" type="tpee.InstanceOfExpression" typeId="tpee.1081256982272" id="6987891284706391824" nodeInfo="nn">
                <node role="classType" roleId="tpee.1081256993305" type="tpee.ClassifierType" typeId="tpee.1107535904670" id="6987891284706391827" nodeInfo="in">
                  <link role="classifier" roleId="tpee.1107535924139" targetNodeId="cu2c.~Generator" resolveInfo="Generator" />
                </node>
                <node role="leftExpression" roleId="tpee.1081256993304" type="tpee.VariableReference" typeId="tpee.1068498886296" id="4265636116363089480" nodeInfo="nn">
                  <link role="variableDeclaration" roleId="tpee.1068581517664" targetNodeId="5541828167401370206" resolveInfo="mod" />
                </node>
              </node>
              <node role="ifFalseStatement" roleId="tpee.1082485599094" type="tpee.BlockStatement" typeId="tpee.1082485599095" id="6987891284706391828" nodeInfo="nn">
                <node role="statements" roleId="tpee.1082485599096" type="tpee.StatementList" typeId="tpee.1068580123136" id="6987891284706391829" nodeInfo="sn">
                  <node role="statement" roleId="tpee.1068581517665" type="tpee.LocalVariableDeclarationStatement" typeId="tpee.1068581242864" id="5541828167401370123" nodeInfo="nn">
                    <node role="localVariableDeclaration" roleId="tpee.1068581242865" type="tpee.LocalVariableDeclaration" typeId="tpee.1068581242863" id="5541828167401370124" nodeInfo="nr">
                      <property name="name" nameId="tpck.1169194664001" value="langs" />
                      <node role="type" roleId="tpee.5680397130376446158" type="tp2q.SetType" typeId="tp2q.1226511727824" id="3712686628935234075" nodeInfo="in">
                        <node role="elementType" roleId="tp2q.1226511765987" type="tpee.ClassifierType" typeId="tpee.1107535904670" id="3712686628935234076" nodeInfo="in">
                          <link role="classifier" roleId="tpee.1107535924139" targetNodeId="cu2c.~Language" resolveInfo="Language" />
                        </node>
                      </node>
                      <node role="initializer" roleId="tpee.1068431790190" type="tpee.GenericNewExpression" typeId="tpee.1145552977093" id="3712686628935232884" nodeInfo="nn">
                        <node role="creator" roleId="tpee.1145553007750" type="tp2q.HashSetCreator" typeId="tp2q.1226516258405" id="3712686628935232886" nodeInfo="nn">
                          <node role="elementType" roleId="tp2q.1237721435807" type="tpee.ClassifierType" typeId="tpee.1107535904670" id="3712686628935232888" nodeInfo="in">
                            <link role="classifier" roleId="tpee.1107535924139" targetNodeId="cu2c.~Language" resolveInfo="Language" />
                          </node>
                        </node>
                      </node>
                    </node>
                  </node>
                  <node role="statement" roleId="tpee.1068581517665" type="tp2q.ForEachStatement" typeId="tp2q.1153943597977" id="3712686628935232879" nodeInfo="nn">
                    <node role="variable" roleId="tp2q.1153944400369" type="tp2q.ForEachVariable" typeId="tp2q.1153944193378" id="3712686628935232880" nodeInfo="nr">
                      <property name="name" nameId="tpck.1169194664001" value="l" />
                    </node>
                    <node role="body" roleId="tpee.1154032183016" type="tpee.StatementList" typeId="tpee.1068580123136" id="3712686628935232882" nodeInfo="sn">
                      <node role="statement" roleId="tpee.1068581517665" type="tpee.ExpressionStatement" typeId="tpee.1068580123155" id="1407637024314432175" nodeInfo="nn">
                        <node role="expression" roleId="tpee.1068580123156" type="tpee.DotExpression" typeId="tpee.1197027756228" id="1407637024314433907" nodeInfo="nn">
                          <node role="operand" roleId="tpee.1197027771414" type="tpee.VariableReference" typeId="tpee.1068498886296" id="1407637024314432174" nodeInfo="nn">
                            <link role="variableDeclaration" roleId="tpee.1068581517664" targetNodeId="5541828167401370124" resolveInfo="langs" />
                          </node>
                          <node role="operation" roleId="tpee.1197027833540" type="tp2q.AddAllElementsOperation" typeId="tp2q.1160666733551" id="1407637024314437469" nodeInfo="nn">
                            <node role="argument" roleId="tp2q.1160666822012" type="tpee.StaticMethodCall" typeId="tpee.1081236700937" id="1407637024314439422" nodeInfo="nn">
                              <link role="baseMethodDeclaration" roleId="tpee.1068499141037" targetNodeId="kqrb.~LanguageDependenciesManager%dgetAllExtendedLanguages(jetbrains%dmps%dsmodel%dLanguage)%cjava%dutil%dSet" resolveInfo="getAllExtendedLanguages" />
                              <link role="classConcept" roleId="tpee.1144433194310" targetNodeId="kqrb.~LanguageDependenciesManager" resolveInfo="LanguageDependenciesManager" />
                              <node role="actualArgument" roleId="tpee.1068499141038" type="tp2q.ForEachVariableReference" typeId="tp2q.1153944233411" id="1407637024314439455" nodeInfo="nn">
                                <link role="variable" roleId="tp2q.1153944258490" targetNodeId="3712686628935232880" resolveInfo="l" />
                              </node>
                            </node>
                          </node>
                        </node>
                      </node>
                    </node>
                    <node role="inputSequence" roleId="tp2q.1153944424730" type="tpee.DotExpression" typeId="tpee.1197027756228" id="2856694665814355896" nodeInfo="nn">
                      <node role="operand" roleId="tpee.1197027771414" type="tpee.GenericNewExpression" typeId="tpee.1145552977093" id="2856694665814355878" nodeInfo="nn">
                        <node role="creator" roleId="tpee.1145553007750" type="tpee.ClassCreator" typeId="tpee.1212685548494" id="2856694665814355880" nodeInfo="nn">
                          <link role="baseMethodDeclaration" roleId="tpee.1068499141037" targetNodeId="gqu6.~GlobalModuleDependenciesManager%d&lt;init&gt;(org%djetbrains%dmps%dopenapi%dmodule%dSModule)" resolveInfo="GlobalModuleDependenciesManager" />
                          <node role="actualArgument" roleId="tpee.1068499141038" type="tpee.VariableReference" typeId="tpee.1068498886296" id="4265636116363105406" nodeInfo="nn">
                            <link role="variableDeclaration" roleId="tpee.1068581517664" targetNodeId="5541828167401370206" resolveInfo="mod" />
                          </node>
                        </node>
                      </node>
                      <node role="operation" roleId="tpee.1197027833540" type="tpee.InstanceMethodCallOperation" typeId="tpee.1202948039474" id="2856694665814355904" nodeInfo="nn">
                        <link role="baseMethodDeclaration" roleId="tpee.1068499141037" targetNodeId="gqu6.~GlobalModuleDependenciesManager%dgetUsedLanguages()%cjava%dutil%dCollection" resolveInfo="getUsedLanguages" />
                      </node>
                    </node>
                  </node>
                  <node role="statement" roleId="tpee.1068581517665" type="tpee.ExpressionStatement" typeId="tpee.1068580123155" id="5541828167401370132" nodeInfo="nn">
                    <node role="expression" roleId="tpee.1068580123156" type="tpee.DotExpression" typeId="tpee.1197027756228" id="5541828167401370133" nodeInfo="nn">
                      <node role="operand" roleId="tpee.1197027771414" type="tpee.VariableReference" typeId="tpee.1068498886296" id="4265636116363085747" nodeInfo="nn">
                        <link role="variableDeclaration" roleId="tpee.1068581517664" targetNodeId="5541828167401370115" resolveInfo="nsq" />
                      </node>
                      <node role="operation" roleId="tpee.1197027833540" type="tp2q.AddAllElementsOperation" typeId="tp2q.1160666733551" id="5541828167401370135" nodeInfo="nn">
                        <node role="argument" roleId="tp2q.1160666822012" type="tpee.DotExpression" typeId="tpee.1197027756228" id="6987891284706391839" nodeInfo="nn">
                          <node role="operand" roleId="tpee.1197027771414" type="tpee.DotExpression" typeId="tpee.1197027756228" id="5541828167401370136" nodeInfo="nn">
                            <node role="operand" roleId="tpee.1197027771414" type="tpee.VariableReference" typeId="tpee.1068498886296" id="4265636116363074776" nodeInfo="nn">
                              <link role="variableDeclaration" roleId="tpee.1068581517664" targetNodeId="5541828167401370124" resolveInfo="langs" />
                            </node>
                            <node role="operation" roleId="tpee.1197027833540" type="tp2q.SelectOperation" typeId="tp2q.1202128969694" id="5541828167401370138" nodeInfo="nn">
                              <node role="closure" roleId="tp2q.1204796294226" type="tp2c.ClosureLiteral" typeId="tp2c.1199569711397" id="5541828167401370139" nodeInfo="nn">
                                <node role="body" roleId="tp2c.1199569916463" type="tpee.StatementList" typeId="tpee.1068580123136" id="5541828167401370140" nodeInfo="sn">
                                  <node role="statement" roleId="tpee.1068581517665" type="tpee.ExpressionStatement" typeId="tpee.1068580123155" id="5541828167401370141" nodeInfo="nn">
                                    <node role="expression" roleId="tpee.1068580123156" type="tpee.DotExpression" typeId="tpee.1197027756228" id="5541828167401370142" nodeInfo="nn">
                                      <node role="operand" roleId="tpee.1197027771414" type="tpee.DotExpression" typeId="tpee.1197027756228" id="5541828167401370143" nodeInfo="nn">
                                        <node role="operand" roleId="tpee.1197027771414" type="tpee.VariableReference" typeId="tpee.1068498886296" id="3021153905151602906" nodeInfo="nn">
                                          <link role="variableDeclaration" roleId="tpee.1068581517664" targetNodeId="5541828167401370147" resolveInfo="lang" />
                                        </node>
                                        <node role="operation" roleId="tpee.1197027833540" type="tpee.InstanceMethodCallOperation" typeId="tpee.1202948039474" id="5541828167401370145" nodeInfo="nn">
                                          <link role="baseMethodDeclaration" roleId="tpee.1068499141037" targetNodeId="cu2c.~Language%dgetModuleDescriptor()%cjetbrains%dmps%dproject%dstructure%dmodules%dLanguageDescriptor" resolveInfo="getModuleDescriptor" />
                                        </node>
                                      </node>
                                      <node role="operation" roleId="tpee.1197027833540" type="tpee.InstanceMethodCallOperation" typeId="tpee.1202948039474" id="5541828167401370146" nodeInfo="nn">
                                        <link role="baseMethodDeclaration" roleId="tpee.1068499141037" targetNodeId="kqhl.~ModuleDescriptor%dgetNamespace()%cjava%dlang%dString" resolveInfo="getNamespace" />
                                      </node>
                                    </node>
                                  </node>
                                </node>
                                <node role="parameter" roleId="tp2c.1199569906740" type="tp2q.SmartClosureParameterDeclaration" typeId="tp2q.1203518072036" id="5541828167401370147" nodeInfo="ig">
                                  <property name="name" nameId="tpck.1169194664001" value="lang" />
                                  <node role="type" roleId="tpee.5680397130376446158" type="tpee.UndefinedType" typeId="tpee.4836112446988635817" id="5541828167401370148" nodeInfo="in" />
                                </node>
                              </node>
                            </node>
                          </node>
                          <node role="operation" roleId="tpee.1197027833540" type="tp2q.WhereOperation" typeId="tp2q.1202120902084" id="6987891284706391843" nodeInfo="nn">
                            <node role="closure" roleId="tp2q.1204796294226" type="tp2c.ClosureLiteral" typeId="tp2c.1199569711397" id="6987891284706391844" nodeInfo="nn">
                              <node role="body" roleId="tp2c.1199569916463" type="tpee.StatementList" typeId="tpee.1068580123136" id="6987891284706391845" nodeInfo="sn">
                                <node role="statement" roleId="tpee.1068581517665" type="tpee.ExpressionStatement" typeId="tpee.1068580123155" id="6987891284706391848" nodeInfo="nn">
                                  <node role="expression" roleId="tpee.1068580123156" type="tpee.NotExpression" typeId="tpee.1081516740877" id="6987891284706391849" nodeInfo="nn">
                                    <node role="expression" roleId="tpee.1081516765348" type="tpee.DotExpression" typeId="tpee.1197027756228" id="6987891284706391852" nodeInfo="nn">
                                      <node role="operand" roleId="tpee.1197027771414" type="tpee.VariableReference" typeId="tpee.1068498886296" id="4265636116363100653" nodeInfo="nn">
                                        <link role="variableDeclaration" roleId="tpee.1068581517664" targetNodeId="5541828167401370108" resolveInfo="namespaces" />
                                      </node>
                                      <node role="operation" roleId="tpee.1197027833540" type="tp2q.ContainsOperation" typeId="tp2q.1172254888721" id="6987891284706391856" nodeInfo="nn">
                                        <node role="argument" roleId="tp2q.1172256416782" type="tpee.VariableReference" typeId="tpee.1068498886296" id="3021153905151459148" nodeInfo="nn">
                                          <link role="variableDeclaration" roleId="tpee.1068581517664" targetNodeId="6987891284706391846" resolveInfo="ns" />
                                        </node>
                                      </node>
                                    </node>
                                  </node>
                                </node>
                              </node>
                              <node role="parameter" roleId="tp2c.1199569906740" type="tp2q.SmartClosureParameterDeclaration" typeId="tp2q.1203518072036" id="6987891284706391846" nodeInfo="ig">
                                <property name="name" nameId="tpck.1169194664001" value="ns" />
                                <node role="type" roleId="tpee.5680397130376446158" type="tpee.UndefinedType" typeId="tpee.4836112446988635817" id="6987891284706391847" nodeInfo="in" />
                              </node>
                            </node>
                          </node>
                        </node>
                      </node>
                    </node>
                  </node>
                </node>
              </node>
            </node>
            <node role="statement" roleId="tpee.1068581517665" type="tpee.WhileStatement" typeId="tpee.1076505808687" id="5541828167401370149" nodeInfo="nn">
              <node role="body" roleId="tpee.1154032183016" type="tpee.StatementList" typeId="tpee.1068580123136" id="5541828167401370150" nodeInfo="sn">
                <node role="statement" roleId="tpee.1068581517665" type="tpee.LocalVariableDeclarationStatement" typeId="tpee.1068581242864" id="5541828167401370151" nodeInfo="nn">
                  <node role="localVariableDeclaration" roleId="tpee.1068581242865" type="tpee.LocalVariableDeclaration" typeId="tpee.1068581242863" id="5541828167401370152" nodeInfo="nr">
                    <property name="name" nameId="tpck.1169194664001" value="ns" />
                    <node role="type" roleId="tpee.5680397130376446158" type="tpee.StringType" typeId="tpee.1225271177708" id="5541828167401370153" nodeInfo="in" />
                    <node role="initializer" roleId="tpee.1068431790190" type="tpee.DotExpression" typeId="tpee.1197027756228" id="5541828167401370154" nodeInfo="nn">
                      <node role="operand" roleId="tpee.1197027771414" type="tpee.VariableReference" typeId="tpee.1068498886296" id="4265636116363090616" nodeInfo="nn">
                        <link role="variableDeclaration" roleId="tpee.1068581517664" targetNodeId="5541828167401370115" resolveInfo="nsq" />
                      </node>
                      <node role="operation" roleId="tpee.1197027833540" type="tp2q.RemoveFirstElementOperation" typeId="tp2q.1227026082377" id="5541828167401370156" nodeInfo="nn" />
                    </node>
                  </node>
                </node>
                <node role="statement" roleId="tpee.1068581517665" type="tpee.LocalVariableDeclarationStatement" typeId="tpee.1068581242864" id="5541828167401370157" nodeInfo="nn">
                  <node role="localVariableDeclaration" roleId="tpee.1068581242865" type="tpee.LocalVariableDeclaration" typeId="tpee.1068581242863" id="5541828167401370158" nodeInfo="nr">
                    <property name="name" nameId="tpck.1169194664001" value="lr" />
                    <node role="type" roleId="tpee.5680397130376446158" type="tpee.ClassifierType" typeId="tpee.1107535904670" id="5541828167401370159" nodeInfo="in">
                      <link role="classifier" roleId="tpee.1107535924139" targetNodeId="n55e.~LanguageRuntime" resolveInfo="LanguageRuntime" />
                    </node>
                    <node role="initializer" roleId="tpee.1068431790190" type="tpee.DotExpression" typeId="tpee.1197027756228" id="5541828167401370160" nodeInfo="nn">
                      <node role="operand" roleId="tpee.1197027771414" type="tpee.StaticMethodCall" typeId="tpee.1081236700937" id="5541828167401370161" nodeInfo="nn">
                        <link role="baseMethodDeclaration" roleId="tpee.1068499141037" targetNodeId="n55e.~LanguageRegistry%dgetInstance()%cjetbrains%dmps%dsmodel%dlanguage%dLanguageRegistry" resolveInfo="getInstance" />
                        <link role="classConcept" roleId="tpee.1144433194310" targetNodeId="n55e.~LanguageRegistry" resolveInfo="LanguageRegistry" />
                      </node>
                      <node role="operation" roleId="tpee.1197027833540" type="tpee.InstanceMethodCallOperation" typeId="tpee.1202948039474" id="5541828167401370162" nodeInfo="nn">
                        <link role="baseMethodDeclaration" roleId="tpee.1068499141037" targetNodeId="n55e.~LanguageRegistry%dgetLanguage(java%dlang%dString)%cjetbrains%dmps%dsmodel%dlanguage%dLanguageRuntime" resolveInfo="getLanguage" />
                        <node role="actualArgument" roleId="tpee.1068499141038" type="tpee.VariableReference" typeId="tpee.1068498886296" id="4265636116363081331" nodeInfo="nn">
                          <link role="variableDeclaration" roleId="tpee.1068581517664" targetNodeId="5541828167401370152" resolveInfo="ns" />
                        </node>
                      </node>
                    </node>
                  </node>
                </node>
                <node role="statement" roleId="tpee.1068581517665" type="tpee.IfStatement" typeId="tpee.1068580123159" id="5541828167401370164" nodeInfo="nn">
                  <node role="ifTrue" roleId="tpee.1068580123161" type="tpee.StatementList" typeId="tpee.1068580123136" id="5541828167401370165" nodeInfo="sn">
                    <node role="statement" roleId="tpee.1068581517665" type="tpee.ExpressionStatement" typeId="tpee.1068580123155" id="5541828167401370166" nodeInfo="nn">
                      <node role="expression" roleId="tpee.1068580123156" type="tpee.DotExpression" typeId="tpee.1197027756228" id="5541828167401370167" nodeInfo="nn">
                        <node role="operand" roleId="tpee.1197027771414" type="tpee.VariableReference" typeId="tpee.1068498886296" id="3021153905118650954" nodeInfo="nn">
                          <link role="variableDeclaration" roleId="tpee.1068581517664" targetNodeId="5541828167401385635" resolveInfo="LOG" />
                        </node>
                        <node role="operation" roleId="tpee.1197027833540" type="tpee.InstanceMethodCallOperation" typeId="tpee.1202948039474" id="5541828167401370169" nodeInfo="nn">
                          <link role="baseMethodDeclaration" roleId="tpee.1068499141037" targetNodeId="ajxo.~Category%ddebug(java%dlang%dObject)%cvoid" resolveInfo="debug" />
                          <node role="actualArgument" roleId="tpee.1068499141038" type="tpee.PlusExpression" typeId="tpee.1068581242875" id="5541828167401370170" nodeInfo="nn">
                            <node role="rightExpression" roleId="tpee.1081773367579" type="tpee.VariableReference" typeId="tpee.1068498886296" id="4265636116363094683" nodeInfo="nn">
                              <link role="variableDeclaration" roleId="tpee.1068581517664" targetNodeId="5541828167401370152" resolveInfo="ns" />
                            </node>
                            <node role="leftExpression" roleId="tpee.1081773367580" type="tpee.StringLiteral" typeId="tpee.1070475926800" id="5541828167401370172" nodeInfo="nn">
                              <property name="value" nameId="tpee.1070475926801" value="language not found for namespace " />
                            </node>
                          </node>
                        </node>
                      </node>
                    </node>
                    <node role="statement" roleId="tpee.1068581517665" type="tpee.ContinueStatement" typeId="tpee.1082113931046" id="5541828167401370173" nodeInfo="nn" />
                  </node>
                  <node role="condition" roleId="tpee.1068580123160" type="tpee.EqualsExpression" typeId="tpee.1068580123152" id="5541828167401370174" nodeInfo="nn">
                    <node role="rightExpression" roleId="tpee.1081773367579" type="tpee.NullLiteral" typeId="tpee.1070534058343" id="5541828167401370175" nodeInfo="nn" />
                    <node role="leftExpression" roleId="tpee.1081773367580" type="tpee.VariableReference" typeId="tpee.1068498886296" id="4265636116363084365" nodeInfo="nn">
                      <link role="variableDeclaration" roleId="tpee.1068581517664" targetNodeId="5541828167401370158" resolveInfo="lr" />
                    </node>
                  </node>
                </node>
                <node role="statement" roleId="tpee.1068581517665" type="tpee.IfStatement" typeId="tpee.1068580123159" id="5541828167401370177" nodeInfo="nn">
                  <node role="ifTrue" roleId="tpee.1068580123161" type="tpee.StatementList" typeId="tpee.1068580123136" id="5541828167401370178" nodeInfo="sn">
                    <node role="statement" roleId="tpee.1068581517665" type="tpee.ExpressionStatement" typeId="tpee.1068580123155" id="5541828167401370179" nodeInfo="nn">
                      <node role="expression" roleId="tpee.1068580123156" type="tpee.DotExpression" typeId="tpee.1197027756228" id="5541828167401370180" nodeInfo="nn">
                        <node role="operand" roleId="tpee.1197027771414" type="tpee.VariableReference" typeId="tpee.1068498886296" id="4265636116363105590" nodeInfo="nn">
                          <link role="variableDeclaration" roleId="tpee.1068581517664" targetNodeId="5541828167401370108" resolveInfo="namespaces" />
                        </node>
                        <node role="operation" roleId="tpee.1197027833540" type="tp2q.AddSetElementOperation" typeId="tp2q.1226566855640" id="5541828167401370182" nodeInfo="nn">
                          <node role="argument" roleId="tp2q.1226567214363" type="tpee.VariableReference" typeId="tpee.1068498886296" id="4265636116363082471" nodeInfo="nn">
                            <link role="variableDeclaration" roleId="tpee.1068581517664" targetNodeId="5541828167401370152" resolveInfo="ns" />
                          </node>
                        </node>
                      </node>
                    </node>
                    <node role="statement" roleId="tpee.1068581517665" type="tpee.LocalVariableDeclarationStatement" typeId="tpee.1068581242864" id="3861256696861030165" nodeInfo="nn">
                      <node role="localVariableDeclaration" roleId="tpee.1068581242865" type="tpee.LocalVariableDeclaration" typeId="tpee.1068581242863" id="3861256696861030166" nodeInfo="nr">
                        <property name="name" nameId="tpck.1169194664001" value="gens" />
                        <node role="type" roleId="tpee.5680397130376446158" type="tpee.ClassifierType" typeId="tpee.1107535904670" id="3861256696861030167" nodeInfo="in">
                          <link role="classifier" roleId="tpee.1107535924139" targetNodeId="k7g3.~Collection" resolveInfo="Collection" />
                          <node role="parameter" roleId="tpee.1109201940907" type="tpee.ClassifierType" typeId="tpee.1107535904670" id="3861256696861030168" nodeInfo="in">
                            <link role="classifier" roleId="tpee.1107535924139" targetNodeId="icf3.~TemplateModule" resolveInfo="TemplateModule" />
                          </node>
                        </node>
                        <node role="initializer" roleId="tpee.1068431790190" type="tpee.DotExpression" typeId="tpee.1197027756228" id="3861256696861030169" nodeInfo="nn">
                          <node role="operand" roleId="tpee.1197027771414" type="tpee.VariableReference" typeId="tpee.1068498886296" id="4265636116363099886" nodeInfo="nn">
                            <link role="variableDeclaration" roleId="tpee.1068581517664" targetNodeId="5541828167401370158" resolveInfo="lr" />
                          </node>
                          <node role="operation" roleId="tpee.1197027833540" type="tpee.InstanceMethodCallOperation" typeId="tpee.1202948039474" id="3861256696861030171" nodeInfo="nn">
                            <link role="baseMethodDeclaration" roleId="tpee.1068499141037" targetNodeId="n55e.~LanguageRuntime%dgetGenerators()%cjava%dutil%dCollection" resolveInfo="getGenerators" />
                          </node>
                        </node>
                      </node>
                    </node>
                    <node role="statement" roleId="tpee.1068581517665" type="tpee.IfStatement" typeId="tpee.1068580123159" id="3861256696861030151" nodeInfo="nn">
                      <node role="ifTrue" roleId="tpee.1068580123161" type="tpee.StatementList" typeId="tpee.1068580123136" id="3861256696861030152" nodeInfo="sn">
                        <node role="statement" roleId="tpee.1068581517665" type="tpee.ForeachStatement" typeId="tpee.1144226303539" id="5541828167401370184" nodeInfo="nn">
                          <node role="body" roleId="tpee.1154032183016" type="tpee.StatementList" typeId="tpee.1068580123136" id="5541828167401370185" nodeInfo="sn">
                            <node role="statement" roleId="tpee.1068581517665" type="tpee.IfStatement" typeId="tpee.1068580123159" id="7952422520065086502" nodeInfo="nn">
                              <node role="ifTrue" roleId="tpee.1068580123161" type="tpee.StatementList" typeId="tpee.1068580123136" id="7952422520065086503" nodeInfo="sn">
                                <node role="statement" roleId="tpee.1068581517665" type="tpee.ContinueStatement" typeId="tpee.1082113931046" id="7952422520065086515" nodeInfo="nn" />
                              </node>
                              <node role="condition" roleId="tpee.1068580123160" type="tpee.EqualsExpression" typeId="tpee.1068580123152" id="7952422520065086511" nodeInfo="nn">
                                <node role="rightExpression" roleId="tpee.1081773367579" type="tpee.NullLiteral" typeId="tpee.1070534058343" id="7952422520065086514" nodeInfo="nn" />
                                <node role="leftExpression" roleId="tpee.1081773367580" type="tpee.VariableReference" typeId="tpee.1068498886296" id="4265636116363101222" nodeInfo="nn">
                                  <link role="variableDeclaration" roleId="tpee.1068581517664" targetNodeId="5541828167401370193" resolveInfo="tm" />
                                </node>
                              </node>
                            </node>
                            <node role="statement" roleId="tpee.1068581517665" type="tpee.IfStatement" typeId="tpee.1068580123159" id="5006694999088887595" nodeInfo="nn">
                              <node role="ifTrue" roleId="tpee.1068580123161" type="tpee.StatementList" typeId="tpee.1068580123136" id="5006694999088887596" nodeInfo="sn">
                                <node role="statement" roleId="tpee.1068581517665" type="tpee.ExpressionStatement" typeId="tpee.1068580123155" id="5541828167401370186" nodeInfo="nn">
                                  <node role="expression" roleId="tpee.1068580123156" type="tpee.DotExpression" typeId="tpee.1197027756228" id="5541828167401370187" nodeInfo="nn">
                                    <node role="operand" roleId="tpee.1197027771414" type="tpee.VariableReference" typeId="tpee.1068498886296" id="4265636116363114858" nodeInfo="nn">
                                      <link role="variableDeclaration" roleId="tpee.1068581517664" targetNodeId="5541828167401370115" resolveInfo="nsq" />
                                    </node>
                                    <node role="operation" roleId="tpee.1197027833540" type="tp2q.AddAllElementsOperation" typeId="tp2q.1160666733551" id="5541828167401370189" nodeInfo="nn">
                                      <node role="argument" roleId="tp2q.1160666822012" type="tpee.DotExpression" typeId="tpee.1197027756228" id="5541828167401370190" nodeInfo="nn">
                                        <node role="operand" roleId="tpee.1197027771414" type="tpee.VariableReference" typeId="tpee.1068498886296" id="4265636116363068652" nodeInfo="nn">
                                          <link role="variableDeclaration" roleId="tpee.1068581517664" targetNodeId="5541828167401370193" resolveInfo="tm" />
                                        </node>
                                        <node role="operation" roleId="tpee.1197027833540" type="tpee.InstanceMethodCallOperation" typeId="tpee.1202948039474" id="5541828167401370192" nodeInfo="nn">
                                          <link role="baseMethodDeclaration" roleId="tpee.1068499141037" targetNodeId="icf3.~TemplateModule%dgetUsedLanguages()%cjava%dutil%dCollection" resolveInfo="getUsedLanguages" />
                                        </node>
                                      </node>
                                    </node>
                                  </node>
                                </node>
                                <node role="statement" roleId="tpee.1068581517665" type="tpee.ExpressionStatement" typeId="tpee.1068580123155" id="5006694999088887612" nodeInfo="nn">
                                  <node role="expression" roleId="tpee.1068580123156" type="tpee.DotExpression" typeId="tpee.1197027756228" id="5006694999088887614" nodeInfo="nn">
                                    <node role="operand" roleId="tpee.1197027771414" type="tpee.VariableReference" typeId="tpee.1068498886296" id="4265636116363083799" nodeInfo="nn">
                                      <link role="variableDeclaration" roleId="tpee.1068581517664" targetNodeId="5006694999088887586" resolveInfo="seen" />
                                    </node>
                                    <node role="operation" roleId="tpee.1197027833540" type="tp2q.AddSetElementOperation" typeId="tp2q.1226566855640" id="5006694999088887618" nodeInfo="nn">
                                      <node role="argument" roleId="tp2q.1226567214363" type="tpee.VariableReference" typeId="tpee.1068498886296" id="4265636116363092700" nodeInfo="nn">
                                        <link role="variableDeclaration" roleId="tpee.1068581517664" targetNodeId="5541828167401370193" resolveInfo="tm" />
                                      </node>
                                    </node>
                                  </node>
                                </node>
                              </node>
                              <node role="condition" roleId="tpee.1068580123160" type="tpee.NotExpression" typeId="tpee.1081516740877" id="5006694999088887599" nodeInfo="nn">
                                <node role="expression" roleId="tpee.1081516765348" type="tpee.DotExpression" typeId="tpee.1197027756228" id="5006694999088887602" nodeInfo="nn">
                                  <node role="operand" roleId="tpee.1197027771414" type="tpee.VariableReference" typeId="tpee.1068498886296" id="4265636116363105214" nodeInfo="nn">
                                    <link role="variableDeclaration" roleId="tpee.1068581517664" targetNodeId="5006694999088887586" resolveInfo="seen" />
                                  </node>
                                  <node role="operation" roleId="tpee.1197027833540" type="tp2q.ContainsOperation" typeId="tp2q.1172254888721" id="5006694999088887606" nodeInfo="nn">
                                    <node role="argument" roleId="tp2q.1172256416782" type="tpee.VariableReference" typeId="tpee.1068498886296" id="4265636116363114692" nodeInfo="nn">
                                      <link role="variableDeclaration" roleId="tpee.1068581517664" targetNodeId="5541828167401370193" resolveInfo="tm" />
                                    </node>
                                  </node>
                                </node>
                              </node>
                            </node>
                          </node>
                          <node role="variable" roleId="tpee.1144230900587" type="tpee.LocalVariableDeclaration" typeId="tpee.1068581242863" id="5541828167401370193" nodeInfo="nr">
                            <property name="name" nameId="tpck.1169194664001" value="tm" />
                            <node role="type" roleId="tpee.5680397130376446158" type="tpee.ClassifierType" typeId="tpee.1107535904670" id="5541828167401370194" nodeInfo="in">
                              <link role="classifier" roleId="tpee.1107535924139" targetNodeId="icf3.~TemplateModule" resolveInfo="TemplateModule" />
                            </node>
                          </node>
                          <node role="iterable" roleId="tpee.1144226360166" type="tpee.VariableReference" typeId="tpee.1068498886296" id="4265636116363084740" nodeInfo="nn">
                            <link role="variableDeclaration" roleId="tpee.1068581517664" targetNodeId="3861256696861030166" resolveInfo="gens" />
                          </node>
                        </node>
                      </node>
                      <node role="condition" roleId="tpee.1068580123160" type="tpee.NotEqualsExpression" typeId="tpee.1073239437375" id="3861256696861030161" nodeInfo="nn">
                        <node role="rightExpression" roleId="tpee.1081773367579" type="tpee.NullLiteral" typeId="tpee.1070534058343" id="3861256696861030164" nodeInfo="nn" />
                        <node role="leftExpression" roleId="tpee.1081773367580" type="tpee.VariableReference" typeId="tpee.1068498886296" id="4265636116363102421" nodeInfo="nn">
                          <link role="variableDeclaration" roleId="tpee.1068581517664" targetNodeId="3861256696861030166" resolveInfo="gens" />
                        </node>
                      </node>
                    </node>
                  </node>
                  <node role="condition" roleId="tpee.1068580123160" type="tpee.NotExpression" typeId="tpee.1081516740877" id="5541828167401370198" nodeInfo="nn">
                    <node role="expression" roleId="tpee.1081516765348" type="tpee.DotExpression" typeId="tpee.1197027756228" id="5541828167401370199" nodeInfo="nn">
                      <node role="operand" roleId="tpee.1197027771414" type="tpee.VariableReference" typeId="tpee.1068498886296" id="4265636116363071965" nodeInfo="nn">
                        <link role="variableDeclaration" roleId="tpee.1068581517664" targetNodeId="5541828167401370108" resolveInfo="namespaces" />
                      </node>
                      <node role="operation" roleId="tpee.1197027833540" type="tp2q.ContainsOperation" typeId="tp2q.1172254888721" id="5541828167401370201" nodeInfo="nn">
                        <node role="argument" roleId="tp2q.1172256416782" type="tpee.VariableReference" typeId="tpee.1068498886296" id="4265636116363092189" nodeInfo="nn">
                          <link role="variableDeclaration" roleId="tpee.1068581517664" targetNodeId="5541828167401370152" resolveInfo="ns" />
                        </node>
                      </node>
                    </node>
                  </node>
                </node>
              </node>
              <node role="condition" roleId="tpee.1076505808688" type="tpee.DotExpression" typeId="tpee.1197027756228" id="5541828167401370203" nodeInfo="nn">
                <node role="operand" roleId="tpee.1197027771414" type="tpee.VariableReference" typeId="tpee.1068498886296" id="4265636116363096964" nodeInfo="nn">
                  <link role="variableDeclaration" roleId="tpee.1068581517664" targetNodeId="5541828167401370115" resolveInfo="nsq" />
                </node>
                <node role="operation" roleId="tpee.1197027833540" type="tp2q.IsNotEmptyOperation" typeId="tp2q.1176501494711" id="5541828167401370205" nodeInfo="nn" />
              </node>
            </node>
          </node>
          <node role="variable" roleId="tpee.1144230900587" type="tpee.LocalVariableDeclaration" typeId="tpee.1068581242863" id="5541828167401370206" nodeInfo="nr">
            <property name="name" nameId="tpck.1169194664001" value="mod" />
            <node role="type" roleId="tpee.5680397130376446158" type="tpee.ClassifierType" typeId="tpee.1107535904670" id="5541828167401370207" nodeInfo="in">
              <link role="classifier" roleId="tpee.1107535924139" targetNodeId="88zw.~SModule" resolveInfo="SModule" />
            </node>
          </node>
          <node role="iterable" roleId="tpee.1144226360166" type="tpee.VariableReference" typeId="tpee.1068498886296" id="3021153905151751723" nodeInfo="nn">
            <link role="variableDeclaration" roleId="tpee.1068581517664" targetNodeId="5541828167401370216" resolveInfo="modules" />
          </node>
        </node>
        <node role="statement" roleId="tpee.1068581517665" type="tpee.ReturnStatement" typeId="tpee.1068581242878" id="5541828167401370209" nodeInfo="nn">
          <node role="expression" roleId="tpee.1068581517676" type="tpee.DotExpression" typeId="tpee.1197027756228" id="5541828167401370254" nodeInfo="nn">
            <node role="operand" roleId="tpee.1197027771414" type="tpee.VariableReference" typeId="tpee.1068498886296" id="4265636116363075261" nodeInfo="nn">
              <link role="variableDeclaration" roleId="tpee.1068581517664" targetNodeId="5541828167401370108" resolveInfo="namespaces" />
            </node>
            <node role="operation" roleId="tpee.1197027833540" type="tp2q.ToListOperation" typeId="tp2q.1151702311717" id="5541828167401370258" nodeInfo="nn" />
          </node>
        </node>
      </node>
      <node role="parameter" roleId="tpee.1068580123134" type="tpee.ParameterDeclaration" typeId="tpee.1068498886292" id="5541828167401370216" nodeInfo="ir">
        <property name="name" nameId="tpck.1169194664001" value="modules" />
        <node role="type" roleId="tpee.5680397130376446158" type="tp2q.SequenceType" typeId="tp2q.1151689724996" id="5541828167401370219" nodeInfo="in">
          <node role="elementType" roleId="tp2q.1151689745422" type="tpee.ClassifierType" typeId="tpee.1107535904670" id="5541828167401370222" nodeInfo="in">
            <link role="classifier" roleId="tpee.1107535924139" targetNodeId="88zw.~SModule" resolveInfo="SModule" />
          </node>
        </node>
      </node>
      <node role="returnType" roleId="tpee.1068580123133" type="tp2q.SequenceType" typeId="tp2q.1151689724996" id="5541828167401370224" nodeInfo="in">
        <node role="elementType" roleId="tp2q.1151689745422" type="tpee.StringType" typeId="tpee.1225271177708" id="5541828167401370226" nodeInfo="in" />
      </node>
      <node role="visibility" roleId="tpee.1178549979242" type="tpee.PrivateVisibility" typeId="tpee.1146644623116" id="5541828167401370283" nodeInfo="nn" />
    </node>
  </root>
  <root type="tpee.ClassConcept" typeId="tpee.1068390468198" id="4634869729620616118" nodeInfo="ig">
    <property name="nonStatic" nameId="tpee.521412098689998745" value="false" />
    <property name="name" nameId="tpck.1169194664001" value="Cluster" />
    <node role="member" roleId="tpee.5375687026011219971" type="tpee.FieldDeclaration" typeId="tpee.1068390468200" id="4634869729620616119" nodeInfo="igu">
      <property name="isVolatile" nameId="tpee.1240249534625" value="false" />
      <property name="isTransient" nameId="tpee.8606350594693632173" value="false" />
      <property name="name" nameId="tpck.1169194664001" value="myResources" />
      <property name="isFinal" nameId="tpee.1176718929932" value="true" />
      <node role="visibility" roleId="tpee.1178549979242" type="tpee.PrivateVisibility" typeId="tpee.1146644623116" id="4634869729620616120" nodeInfo="nn" />
      <node role="type" roleId="tpee.5680397130376446158" type="tp2q.SequenceType" typeId="tp2q.1151689724996" id="4634869729620616121" nodeInfo="in">
        <node role="elementType" roleId="tp2q.1151689745422" type="tpee.ClassifierType" typeId="tpee.1107535904670" id="4634869729620616122" nodeInfo="in">
          <link role="classifier" roleId="tpee.1107535924139" targetNodeId="yo81.6168415856807657256" resolveInfo="IResource" />
        </node>
      </node>
    </node>
    <node role="member" roleId="tpee.5375687026011219971" type="tpee.FieldDeclaration" typeId="tpee.1068390468200" id="4634869729620616123" nodeInfo="igu">
      <property name="isVolatile" nameId="tpee.1240249534625" value="false" />
      <property name="isTransient" nameId="tpee.8606350594693632173" value="false" />
      <property name="name" nameId="tpck.1169194664001" value="myUsedLang" />
      <property name="isFinal" nameId="tpee.1176718929932" value="true" />
      <node role="visibility" roleId="tpee.1178549979242" type="tpee.PrivateVisibility" typeId="tpee.1146644623116" id="4634869729620616124" nodeInfo="nn" />
      <node role="type" roleId="tpee.5680397130376446158" type="tp2q.SequenceType" typeId="tp2q.1151689724996" id="4634869729620616125" nodeInfo="in">
        <node role="elementType" roleId="tp2q.1151689745422" type="tpee.StringType" typeId="tpee.1225271177708" id="4634869729620616126" nodeInfo="in" />
      </node>
    </node>
    <node role="member" roleId="tpee.5375687026011219971" type="tpee.FieldDeclaration" typeId="tpee.1068390468200" id="4634869729620616127" nodeInfo="igu">
      <property name="name" nameId="tpck.1169194664001" value="myScript" />
      <node role="visibility" roleId="tpee.1178549979242" type="tpee.PrivateVisibility" typeId="tpee.1146644623116" id="4634869729620616128" nodeInfo="nn" />
      <node role="type" roleId="tpee.5680397130376446158" type="tpee.ClassifierType" typeId="tpee.1107535904670" id="4634869729620616129" nodeInfo="in">
        <link role="classifier" roleId="tpee.1107535924139" targetNodeId="i9so.6168415856807657227" resolveInfo="IScript" />
      </node>
    </node>
    <node role="member" roleId="tpee.5375687026011219971" type="tpee.PlaceholderMember" typeId="tpee.1465982738277781862" id="4634869729620616130" nodeInfo="ngu" />
    <node role="member" roleId="tpee.5375687026011219971" type="tpee.ConstructorDeclaration" typeId="tpee.1068580123140" id="4634869729620616131" nodeInfo="igu">
      <node role="returnType" roleId="tpee.1068580123133" type="tpee.VoidType" typeId="tpee.1068581517677" id="4634869729620616132" nodeInfo="in" />
      <node role="body" roleId="tpee.1068580123135" type="tpee.StatementList" typeId="tpee.1068580123136" id="4634869729620616133" nodeInfo="sn">
        <node role="statement" roleId="tpee.1068581517665" type="tpee.ExpressionStatement" typeId="tpee.1068580123155" id="4634869729620616134" nodeInfo="nn">
          <node role="expression" roleId="tpee.1068580123156" type="tpee.AssignmentExpression" typeId="tpee.1068498886294" id="4634869729620616135" nodeInfo="nn">
            <node role="lValue" roleId="tpee.1068498886295" type="tpee.VariableReference" typeId="tpee.1068498886296" id="4634869729620616136" nodeInfo="nn">
              <link role="variableDeclaration" roleId="tpee.1068581517664" targetNodeId="4634869729620616119" resolveInfo="myResources" />
            </node>
            <node role="rValue" roleId="tpee.1068498886297" type="tpee.GenericNewExpression" typeId="tpee.1145552977093" id="4634869729620616137" nodeInfo="nn">
              <node role="creator" roleId="tpee.1145553007750" type="tp2q.ListCreatorWithInit" typeId="tp2q.1160600644654" id="4634869729620616138" nodeInfo="nn">
                <node role="elementType" roleId="tp2q.1237721435807" type="tpee.ClassifierType" typeId="tpee.1107535904670" id="4634869729620616139" nodeInfo="in">
                  <link role="classifier" roleId="tpee.1107535924139" targetNodeId="yo81.6168415856807657256" resolveInfo="IResource" />
                </node>
                <node role="copyFrom" roleId="tp2q.1237731803878" type="tpee.VariableReference" typeId="tpee.1068498886296" id="4634869729620616140" nodeInfo="nn">
                  <link role="variableDeclaration" roleId="tpee.1068581517664" targetNodeId="4634869729620616175" resolveInfo="resources" />
                </node>
              </node>
            </node>
          </node>
        </node>
        <node role="statement" roleId="tpee.1068581517665" type="tpee.ExpressionStatement" typeId="tpee.1068580123155" id="4634869729620616169" nodeInfo="nn">
          <node role="expression" roleId="tpee.1068580123156" type="tpee.AssignmentExpression" typeId="tpee.1068498886294" id="4634869729620616170" nodeInfo="nn">
            <node role="lValue" roleId="tpee.1068498886295" type="tpee.VariableReference" typeId="tpee.1068498886296" id="4634869729620616171" nodeInfo="nn">
              <link role="variableDeclaration" roleId="tpee.1068581517664" targetNodeId="4634869729620616123" resolveInfo="myUsedLang" />
            </node>
            <node role="rValue" roleId="tpee.1068498886297" type="tpee.VariableReference" typeId="tpee.1068498886296" id="4634869729621889650" nodeInfo="nn">
              <link role="variableDeclaration" roleId="tpee.1068581517664" targetNodeId="4634869729621823755" resolveInfo="usedLang" />
            </node>
          </node>
        </node>
      </node>
      <node role="parameter" roleId="tpee.1068580123134" type="tpee.ParameterDeclaration" typeId="tpee.1068498886292" id="4634869729620616175" nodeInfo="ir">
        <property name="name" nameId="tpck.1169194664001" value="resources" />
        <node role="type" roleId="tpee.5680397130376446158" type="tp2q.SequenceType" typeId="tp2q.1151689724996" id="4634869729620616176" nodeInfo="in">
          <node role="elementType" roleId="tp2q.1151689745422" type="tpee.UpperBoundType" typeId="tpee.1171903916106" id="4634869729620616177" nodeInfo="in">
            <node role="bound" roleId="tpee.1171903916107" type="tpee.ClassifierType" typeId="tpee.1107535904670" id="4634869729620616178" nodeInfo="in">
              <link role="classifier" roleId="tpee.1107535924139" targetNodeId="yo81.6168415856807657256" resolveInfo="IResource" />
            </node>
          </node>
        </node>
        <node role="annotation" roleId="tpee.1188208488637" type="tpee.AnnotationInstance" typeId="tpee.1188207840427" id="4634869729621890108" nodeInfo="nn">
          <link role="annotation" roleId="tpee.1188208074048" targetNodeId="as9o.~NotNull" resolveInfo="NotNull" />
        </node>
      </node>
      <node role="parameter" roleId="tpee.1068580123134" type="tpee.ParameterDeclaration" typeId="tpee.1068498886292" id="4634869729621823755" nodeInfo="ir">
        <property name="name" nameId="tpck.1169194664001" value="usedLang" />
        <node role="type" roleId="tpee.5680397130376446158" type="tp2q.SequenceType" typeId="tp2q.1151689724996" id="4634869729621824349" nodeInfo="in">
          <node role="elementType" roleId="tp2q.1151689745422" type="tpee.StringType" typeId="tpee.1225271177708" id="4634869729621824373" nodeInfo="in" />
        </node>
        <node role="annotation" roleId="tpee.1188208488637" type="tpee.AnnotationInstance" typeId="tpee.1188207840427" id="4634869729621891475" nodeInfo="nn">
          <link role="annotation" roleId="tpee.1188208074048" targetNodeId="as9o.~NotNull" resolveInfo="NotNull" />
        </node>
      </node>
    </node>
    <node role="member" roleId="tpee.5375687026011219971" type="tpee.InstanceMethodDeclaration" typeId="tpee.1068580123165" id="4634869729620616179" nodeInfo="igu">
      <property name="isAbstract" nameId="tpee.1178608670077" value="false" />
      <property name="name" nameId="tpck.1169194664001" value="allUsedLangNamespaces" />
      <property name="isSynchronized" nameId="tpee.4276006055363816570" value="false" />
      <property name="isFinal" nameId="tpee.1181808852946" value="false" />
      <node role="body" roleId="tpee.1068580123135" type="tpee.StatementList" typeId="tpee.1068580123136" id="4634869729620616180" nodeInfo="sn">
        <node role="statement" roleId="tpee.1068581517665" type="tpee.ReturnStatement" typeId="tpee.1068581242878" id="4634869729620616181" nodeInfo="nn">
          <node role="expression" roleId="tpee.1068581517676" type="tpee.VariableReference" typeId="tpee.1068498886296" id="4634869729620616182" nodeInfo="nn">
            <link role="variableDeclaration" roleId="tpee.1068581517664" targetNodeId="4634869729620616123" resolveInfo="myUsedLang" />
          </node>
        </node>
      </node>
      <node role="visibility" roleId="tpee.1178549979242" type="tpee.PublicVisibility" typeId="tpee.1146644602865" id="4634869729620616183" nodeInfo="nn" />
      <node role="returnType" roleId="tpee.1068580123133" type="tp2q.SequenceType" typeId="tp2q.1151689724996" id="4634869729620616184" nodeInfo="in">
        <node role="elementType" roleId="tp2q.1151689745422" type="tpee.StringType" typeId="tpee.1225271177708" id="4634869729620616185" nodeInfo="in" />
      </node>
    </node>
    <node role="member" roleId="tpee.5375687026011219971" type="tpee.InstanceMethodDeclaration" typeId="tpee.1068580123165" id="4634869729620616186" nodeInfo="igu">
      <property name="isAbstract" nameId="tpee.1178608670077" value="false" />
      <property name="name" nameId="tpck.1169194664001" value="getResources" />
      <property name="isSynchronized" nameId="tpee.4276006055363816570" value="false" />
      <property name="isFinal" nameId="tpee.1181808852946" value="false" />
      <node role="body" roleId="tpee.1068580123135" type="tpee.StatementList" typeId="tpee.1068580123136" id="4634869729620616187" nodeInfo="sn">
        <node role="statement" roleId="tpee.1068581517665" type="tpee.ReturnStatement" typeId="tpee.1068581242878" id="4634869729620616188" nodeInfo="nn">
          <node role="expression" roleId="tpee.1068581517676" type="tpee.VariableReference" typeId="tpee.1068498886296" id="4634869729620616189" nodeInfo="nn">
            <link role="variableDeclaration" roleId="tpee.1068581517664" targetNodeId="4634869729620616119" resolveInfo="myResources" />
          </node>
        </node>
      </node>
      <node role="visibility" roleId="tpee.1178549979242" type="tpee.PublicVisibility" typeId="tpee.1146644602865" id="4634869729620616190" nodeInfo="nn" />
      <node role="returnType" roleId="tpee.1068580123133" type="tp2q.SequenceType" typeId="tp2q.1151689724996" id="4634869729620616191" nodeInfo="in">
        <node role="elementType" roleId="tp2q.1151689745422" type="tpee.ClassifierType" typeId="tpee.1107535904670" id="4634869729620616192" nodeInfo="in">
          <link role="classifier" roleId="tpee.1107535924139" targetNodeId="yo81.6168415856807657256" resolveInfo="IResource" />
        </node>
      </node>
    </node>
    <node role="member" roleId="tpee.5375687026011219971" type="tpee.InstanceMethodDeclaration" typeId="tpee.1068580123165" id="4634869729620616193" nodeInfo="igu">
      <property name="isAbstract" nameId="tpee.1178608670077" value="false" />
      <property name="name" nameId="tpck.1169194664001" value="createScriptBuilder" />
      <property name="isSynchronized" nameId="tpee.4276006055363816570" value="false" />
      <property name="isFinal" nameId="tpee.1181808852946" value="false" />
      <node role="body" roleId="tpee.1068580123135" type="tpee.StatementList" typeId="tpee.1068580123136" id="4634869729620616194" nodeInfo="sn">
        <node role="statement" roleId="tpee.1068581517665" type="tpee.LocalVariableDeclarationStatement" typeId="tpee.1068581242864" id="4634869729620616195" nodeInfo="nn">
          <node role="localVariableDeclaration" roleId="tpee.1068581242865" type="tpee.LocalVariableDeclaration" typeId="tpee.1068581242863" id="4634869729620616196" nodeInfo="nr">
            <property name="name" nameId="tpck.1169194664001" value="scb" />
            <node role="type" roleId="tpee.5680397130376446158" type="tpee.ClassifierType" typeId="tpee.1107535904670" id="4634869729620616197" nodeInfo="in">
              <link role="classifier" roleId="tpee.1107535924139" targetNodeId="i9so.1479818508463261244" resolveInfo="ScriptBuilder" />
            </node>
            <node role="initializer" roleId="tpee.1068431790190" type="tpee.GenericNewExpression" typeId="tpee.1145552977093" id="4634869729620616198" nodeInfo="nn">
              <node role="creator" roleId="tpee.1145553007750" type="tpee.ClassCreator" typeId="tpee.1212685548494" id="4634869729620616199" nodeInfo="nn">
                <link role="baseMethodDeclaration" roleId="tpee.1068499141037" targetNodeId="i9so.1479818508463261979" resolveInfo="ScriptBuilder" />
              </node>
            </node>
          </node>
        </node>
        <node role="statement" roleId="tpee.1068581517665" type="tpee.ForeachStatement" typeId="tpee.1144226303539" id="8948874851850926300" nodeInfo="nn">
          <node role="body" roleId="tpee.1154032183016" type="tpee.StatementList" typeId="tpee.1068580123136" id="8948874851850926303" nodeInfo="sn">
            <node role="statement" roleId="tpee.1068581517665" type="tpee.LocalVariableDeclarationStatement" typeId="tpee.1068581242864" id="4634869729620616205" nodeInfo="nn">
              <node role="localVariableDeclaration" roleId="tpee.1068581242865" type="tpee.LocalVariableDeclaration" typeId="tpee.1068581242863" id="4634869729620616206" nodeInfo="nr">
                <property name="name" nameId="tpck.1169194664001" value="lr" />
                <node role="type" roleId="tpee.5680397130376446158" type="tpee.ClassifierType" typeId="tpee.1107535904670" id="4634869729620616207" nodeInfo="in">
                  <link role="classifier" roleId="tpee.1107535924139" targetNodeId="n55e.~LanguageRuntime" resolveInfo="LanguageRuntime" />
                </node>
                <node role="initializer" roleId="tpee.1068431790190" type="tpee.DotExpression" typeId="tpee.1197027756228" id="4634869729620616208" nodeInfo="nn">
                  <node role="operand" roleId="tpee.1197027771414" type="tpee.StaticMethodCall" typeId="tpee.1081236700937" id="4634869729620616209" nodeInfo="nn">
                    <link role="baseMethodDeclaration" roleId="tpee.1068499141037" targetNodeId="n55e.~LanguageRegistry%dgetInstance()%cjetbrains%dmps%dsmodel%dlanguage%dLanguageRegistry" resolveInfo="getInstance" />
                    <link role="classConcept" roleId="tpee.1144433194310" targetNodeId="n55e.~LanguageRegistry" resolveInfo="LanguageRegistry" />
                  </node>
                  <node role="operation" roleId="tpee.1197027833540" type="tpee.InstanceMethodCallOperation" typeId="tpee.1202948039474" id="4634869729620616210" nodeInfo="nn">
                    <link role="baseMethodDeclaration" roleId="tpee.1068499141037" targetNodeId="n55e.~LanguageRegistry%dgetLanguage(java%dlang%dString)%cjetbrains%dmps%dsmodel%dlanguage%dLanguageRuntime" resolveInfo="getLanguage" />
                    <node role="actualArgument" roleId="tpee.1068499141038" type="tpee.VariableReference" typeId="tpee.1068498886296" id="4634869729620616211" nodeInfo="nn">
                      <link role="variableDeclaration" roleId="tpee.1068581517664" targetNodeId="8948874851850926306" resolveInfo="ns" />
                    </node>
                  </node>
                </node>
              </node>
            </node>
            <node role="statement" roleId="tpee.1068581517665" type="tpee.LocalVariableDeclarationStatement" typeId="tpee.1068581242864" id="4634869729620616212" nodeInfo="nn">
              <node role="localVariableDeclaration" roleId="tpee.1068581242865" type="tpee.LocalVariableDeclaration" typeId="tpee.1068581242863" id="4634869729620616213" nodeInfo="nr">
                <property name="name" nameId="tpck.1169194664001" value="fcts" />
                <node role="type" roleId="tpee.5680397130376446158" type="tp2q.SequenceType" typeId="tp2q.1151689724996" id="4634869729620616214" nodeInfo="in">
                  <node role="elementType" roleId="tp2q.1151689745422" type="tpee.ClassifierType" typeId="tpee.1107535904670" id="8948874851850949292" nodeInfo="in">
                    <link role="classifier" roleId="tpee.1107535924139" targetNodeId="wcph.~IFacet" resolveInfo="IFacet" />
                  </node>
                </node>
                <node role="initializer" roleId="tpee.1068431790190" type="tpee.DotExpression" typeId="tpee.1197027756228" id="4634869729620616216" nodeInfo="nn">
                  <node role="operand" roleId="tpee.1197027771414" type="tpee.DotExpression" typeId="tpee.1197027756228" id="4634869729620616217" nodeInfo="nn">
                    <node role="operand" roleId="tpee.1197027771414" type="tpee.DotExpression" typeId="tpee.1197027756228" id="4634869729620616218" nodeInfo="nn">
                      <node role="operand" roleId="tpee.1197027771414" type="tpee.DotExpression" typeId="tpee.1197027756228" id="4634869729620616219" nodeInfo="nn">
                        <node role="operand" roleId="tpee.1197027771414" type="tpee.VariableReference" typeId="tpee.1068498886296" id="4634869729620616220" nodeInfo="nn">
                          <link role="variableDeclaration" roleId="tpee.1068581517664" targetNodeId="4634869729620616206" resolveInfo="lr" />
                        </node>
                        <node role="operation" roleId="tpee.1197027833540" type="tpee.InstanceMethodCallOperation" typeId="tpee.1202948039474" id="4634869729620616221" nodeInfo="nn">
                          <link role="baseMethodDeclaration" roleId="tpee.1068499141037" targetNodeId="n55e.~LanguageRuntime%dgetFacetProvider()%cjetbrains%dmps%dsmodel%dstructure%dDescriptorProvider" resolveInfo="getFacetProvider" />
                        </node>
                      </node>
                      <node role="operation" roleId="tpee.1197027833540" type="tpee.InstanceMethodCallOperation" typeId="tpee.1202948039474" id="4634869729620616222" nodeInfo="nn">
                        <link role="baseMethodDeclaration" roleId="tpee.1068499141037" targetNodeId="bltl.~DescriptorProvider%dgetDescriptor(java%dlang%dString)%cjava%dlang%dObject" resolveInfo="getDescriptor" />
                        <node role="actualArgument" roleId="tpee.1068499141038" type="tpee.NullLiteral" typeId="tpee.1070534058343" id="4634869729620616223" nodeInfo="nn" />
                      </node>
                    </node>
                    <node role="operation" roleId="tpee.1197027833540" type="tpee.InstanceMethodCallOperation" typeId="tpee.1202948039474" id="4634869729620616224" nodeInfo="nn">
                      <link role="baseMethodDeclaration" roleId="tpee.1068499141037" targetNodeId="bltl.~FacetDescriptor%dgetManifest()%cjetbrains%dmps%dmake%dfacet%dIFacetManifest" resolveInfo="getManifest" />
                    </node>
                  </node>
                  <node role="operation" roleId="tpee.1197027833540" type="tpee.InstanceMethodCallOperation" typeId="tpee.1202948039474" id="4634869729620616225" nodeInfo="nn">
                    <link role="baseMethodDeclaration" roleId="tpee.1068499141037" targetNodeId="wcph.~IFacetManifest%dfacets()%cjava%dlang%dIterable" resolveInfo="facets" />
                  </node>
                </node>
              </node>
            </node>
            <node role="statement" roleId="tpee.1068581517665" type="tpee.ExpressionStatement" typeId="tpee.1068580123155" id="4634869729620616226" nodeInfo="nn">
              <node role="expression" roleId="tpee.1068580123156" type="tpee.DotExpression" typeId="tpee.1197027756228" id="4634869729620616227" nodeInfo="nn">
                <node role="operand" roleId="tpee.1197027771414" type="tpee.VariableReference" typeId="tpee.1068498886296" id="4634869729620616228" nodeInfo="nn">
                  <link role="variableDeclaration" roleId="tpee.1068581517664" targetNodeId="4634869729620616196" resolveInfo="scb" />
                </node>
                <node role="operation" roleId="tpee.1197027833540" type="tpee.InstanceMethodCallOperation" typeId="tpee.1202948039474" id="4634869729620616229" nodeInfo="nn">
                  <link role="baseMethodDeclaration" roleId="tpee.1068499141037" targetNodeId="i9so.1479818508463261331" resolveInfo="withFacetNames" />
                  <node role="actualArgument" roleId="tpee.1068499141038" type="tpee.DotExpression" typeId="tpee.1197027756228" id="4634869729620616230" nodeInfo="nn">
                    <node role="operand" roleId="tpee.1197027771414" type="tpee.VariableReference" typeId="tpee.1068498886296" id="4634869729620616231" nodeInfo="nn">
                      <link role="variableDeclaration" roleId="tpee.1068581517664" targetNodeId="4634869729620616213" resolveInfo="fcts" />
                    </node>
                    <node role="operation" roleId="tpee.1197027833540" type="tp2q.SelectOperation" typeId="tp2q.1202128969694" id="4634869729620616232" nodeInfo="nn">
                      <node role="closure" roleId="tp2q.1204796294226" type="tp2c.ClosureLiteral" typeId="tp2c.1199569711397" id="4634869729620616233" nodeInfo="nn">
                        <node role="body" roleId="tp2c.1199569916463" type="tpee.StatementList" typeId="tpee.1068580123136" id="4634869729620616234" nodeInfo="sn">
                          <node role="statement" roleId="tpee.1068581517665" type="tpee.ExpressionStatement" typeId="tpee.1068580123155" id="4634869729620616235" nodeInfo="nn">
                            <node role="expression" roleId="tpee.1068580123156" type="tpee.DotExpression" typeId="tpee.1197027756228" id="4634869729620616236" nodeInfo="nn">
                              <node role="operand" roleId="tpee.1197027771414" type="tpee.VariableReference" typeId="tpee.1068498886296" id="4634869729620616237" nodeInfo="nn">
                                <link role="variableDeclaration" roleId="tpee.1068581517664" targetNodeId="4634869729620616239" resolveInfo="fct" />
                              </node>
                              <node role="operation" roleId="tpee.1197027833540" type="tpee.InstanceMethodCallOperation" typeId="tpee.1202948039474" id="4634869729620616238" nodeInfo="nn">
                                <link role="baseMethodDeclaration" roleId="tpee.1068499141037" targetNodeId="wcph.~IFacet%dgetName()%cjetbrains%dmps%dmake%dfacet%dIFacet$Name" resolveInfo="getName" />
                              </node>
                            </node>
                          </node>
                        </node>
                        <node role="parameter" roleId="tp2c.1199569906740" type="tp2q.SmartClosureParameterDeclaration" typeId="tp2q.1203518072036" id="4634869729620616239" nodeInfo="ig">
                          <property name="name" nameId="tpck.1169194664001" value="fct" />
                          <node role="type" roleId="tpee.5680397130376446158" type="tpee.UndefinedType" typeId="tpee.4836112446988635817" id="4634869729620616240" nodeInfo="in" />
                        </node>
                      </node>
                    </node>
                  </node>
                </node>
              </node>
            </node>
            <node role="statement" roleId="tpee.1068581517665" type="tpee.ExpressionStatement" typeId="tpee.1068580123155" id="4634869729620616241" nodeInfo="nn">
              <node role="expression" roleId="tpee.1068580123156" type="tpee.DotExpression" typeId="tpee.1197027756228" id="4634869729620616242" nodeInfo="nn">
                <node role="operation" roleId="tpee.1197027833540" type="tpee.InstanceMethodCallOperation" typeId="tpee.1202948039474" id="4634869729620616243" nodeInfo="nn">
                  <link role="baseMethodDeclaration" roleId="tpee.1068499141037" targetNodeId="i9so.1479818508463261331" resolveInfo="withFacetNames" />
                  <node role="actualArgument" roleId="tpee.1068499141038" type="tpee.DotExpression" typeId="tpee.1197027756228" id="4634869729620616244" nodeInfo="nn">
                    <node role="operation" roleId="tpee.1197027833540" type="tp2q.SelectOperation" typeId="tp2q.1202128969694" id="4634869729620616245" nodeInfo="nn">
                      <node role="closure" roleId="tp2q.1204796294226" type="tp2c.ClosureLiteral" typeId="tp2c.1199569711397" id="4634869729620616246" nodeInfo="nn">
                        <node role="body" roleId="tp2c.1199569916463" type="tpee.StatementList" typeId="tpee.1068580123136" id="4634869729620616247" nodeInfo="sn">
                          <node role="statement" roleId="tpee.1068581517665" type="tpee.ExpressionStatement" typeId="tpee.1068580123155" id="4634869729620616248" nodeInfo="nn">
                            <node role="expression" roleId="tpee.1068580123156" type="tpee.DotExpression" typeId="tpee.1197027756228" id="4634869729620616249" nodeInfo="nn">
                              <node role="operation" roleId="tpee.1197027833540" type="tpee.InstanceMethodCallOperation" typeId="tpee.1202948039474" id="4634869729620616250" nodeInfo="nn">
                                <link role="baseMethodDeclaration" roleId="tpee.1068499141037" targetNodeId="ud0o.6168415856807657109" resolveInfo="getName" />
                              </node>
                              <node role="operand" roleId="tpee.1197027771414" type="tpee.VariableReference" typeId="tpee.1068498886296" id="4634869729620616251" nodeInfo="nn">
                                <link role="variableDeclaration" roleId="tpee.1068581517664" targetNodeId="4634869729620616252" resolveInfo="fct" />
                              </node>
                            </node>
                          </node>
                        </node>
                        <node role="parameter" roleId="tp2c.1199569906740" type="tp2q.SmartClosureParameterDeclaration" typeId="tp2q.1203518072036" id="4634869729620616252" nodeInfo="ig">
                          <property name="name" nameId="tpck.1169194664001" value="fct" />
                          <node role="type" roleId="tpee.5680397130376446158" type="tpee.UndefinedType" typeId="tpee.4836112446988635817" id="4634869729620616253" nodeInfo="in" />
                        </node>
                      </node>
                    </node>
                    <node role="operand" roleId="tpee.1197027771414" type="tpee.DotExpression" typeId="tpee.1197027756228" id="4634869729620616254" nodeInfo="nn">
                      <node role="operation" roleId="tpee.1197027833540" type="tpee.InstanceMethodCallOperation" typeId="tpee.1202948039474" id="4634869729620616255" nodeInfo="nn">
                        <link role="baseMethodDeclaration" roleId="tpee.1068499141037" targetNodeId="ud0o.4867764537728076293" resolveInfo="getFacetsForLanguage" />
                        <node role="actualArgument" roleId="tpee.1068499141038" type="tpee.VariableReference" typeId="tpee.1068498886296" id="4634869729620616256" nodeInfo="nn">
                          <link role="variableDeclaration" roleId="tpee.1068581517664" targetNodeId="8948874851850926306" resolveInfo="ns" />
                        </node>
                      </node>
                      <node role="operand" roleId="tpee.1197027771414" type="tpee.StaticMethodCall" typeId="tpee.1081236700937" id="4634869729620616257" nodeInfo="nn">
                        <link role="baseMethodDeclaration" roleId="tpee.1068499141037" targetNodeId="ud0o.6168415856807659150" resolveInfo="getInstance" />
                        <link role="classConcept" roleId="tpee.1144433194310" targetNodeId="ud0o.6168415856807659069" resolveInfo="FacetRegistry" />
                      </node>
                    </node>
                  </node>
                </node>
                <node role="operand" roleId="tpee.1197027771414" type="tpee.VariableReference" typeId="tpee.1068498886296" id="4634869729620616258" nodeInfo="nn">
                  <link role="variableDeclaration" roleId="tpee.1068581517664" targetNodeId="4634869729620616196" resolveInfo="scb" />
                </node>
              </node>
            </node>
          </node>
          <node role="variable" roleId="tpee.1144230900587" type="tpee.LocalVariableDeclaration" typeId="tpee.1068581242863" id="8948874851850926306" nodeInfo="nr">
            <property name="name" nameId="tpck.1169194664001" value="ns" />
            <node role="type" roleId="tpee.5680397130376446158" type="tpee.StringType" typeId="tpee.1225271177708" id="8948874851850931700" nodeInfo="in" />
          </node>
          <node role="iterable" roleId="tpee.1144226360166" type="tpee.LocalMethodCall" typeId="tpee.7812454656619025412" id="8948874851850932093" nodeInfo="nn">
            <link role="baseMethodDeclaration" roleId="tpee.1068499141037" targetNodeId="4634869729620616179" resolveInfo="allUsedLangNamespaces" />
          </node>
        </node>
        <node role="statement" roleId="tpee.1068581517665" type="tpee.ReturnStatement" typeId="tpee.1068581242878" id="4634869729620616262" nodeInfo="nn">
          <node role="expression" roleId="tpee.1068581517676" type="tpee.DotExpression" typeId="tpee.1197027756228" id="8948874851850857946" nodeInfo="nn">
            <node role="operand" roleId="tpee.1197027771414" type="tpee.VariableReference" typeId="tpee.1068498886296" id="4634869729620616263" nodeInfo="nn">
              <link role="variableDeclaration" roleId="tpee.1068581517664" targetNodeId="4634869729620616196" resolveInfo="scb" />
            </node>
            <node role="operation" roleId="tpee.1197027833540" type="tpee.InstanceMethodCallOperation" typeId="tpee.1202948039474" id="8948874851850863444" nodeInfo="nn">
              <link role="baseMethodDeclaration" roleId="tpee.1068499141037" targetNodeId="i9so.1479818508463261392" resolveInfo="withFinalTarget" />
              <node role="actualArgument" roleId="tpee.1068499141038" type="vvvw.TargetReferenceExpression" typeId="vvvw.8703512757937156087" id="173672751428924004" nodeInfo="nn">
                <link role="target" roleId="vvvw.8703512757937161148" targetNodeId="fy8e.525295658369137115" resolveInfo="make" />
                <node role="facetRef" roleId="vvvw.8703512757937161134" type="vvvw.FacetReferenceExpression" typeId="vvvw.7178445679340358576" id="173672751428924005" nodeInfo="nn">
                  <node role="reference" roleId="vvvw.7178445679340358578" type="vvvw.NamedFacetReference" typeId="vvvw.1919086248986845077" id="173672751428924006" nodeInfo="ng">
                    <link role="facet" roleId="vvvw.6447445394688422643" targetNodeId="fy8e.525295658369136955" resolveInfo="Make" />
                  </node>
                </node>
              </node>
            </node>
          </node>
        </node>
      </node>
      <node role="visibility" roleId="tpee.1178549979242" type="tpee.PublicVisibility" typeId="tpee.1146644602865" id="4634869729620616264" nodeInfo="nn" />
      <node role="returnType" roleId="tpee.1068580123133" type="tpee.ClassifierType" typeId="tpee.1107535904670" id="4634869729620616265" nodeInfo="in">
        <link role="classifier" roleId="tpee.1107535924139" targetNodeId="i9so.1479818508463261244" resolveInfo="ScriptBuilder" />
      </node>
    </node>
    <node role="member" roleId="tpee.5375687026011219971" type="tpee.InstanceMethodDeclaration" typeId="tpee.1068580123165" id="4634869729620616266" nodeInfo="igu">
      <property name="isAbstract" nameId="tpee.1178608670077" value="false" />
      <property name="name" nameId="tpck.1169194664001" value="setScript" />
      <property name="isSynchronized" nameId="tpee.4276006055363816570" value="false" />
      <property name="isFinal" nameId="tpee.1181808852946" value="false" />
      <node role="body" roleId="tpee.1068580123135" type="tpee.StatementList" typeId="tpee.1068580123136" id="4634869729620616267" nodeInfo="sn">
        <node role="statement" roleId="tpee.1068581517665" type="tpee.ExpressionStatement" typeId="tpee.1068580123155" id="4634869729620616268" nodeInfo="nn">
          <node role="expression" roleId="tpee.1068580123156" type="tpee.AssignmentExpression" typeId="tpee.1068498886294" id="4634869729620616269" nodeInfo="nn">
            <node role="lValue" roleId="tpee.1068498886295" type="tpee.VariableReference" typeId="tpee.1068498886296" id="4634869729620616270" nodeInfo="nn">
              <link role="variableDeclaration" roleId="tpee.1068581517664" targetNodeId="4634869729620616127" resolveInfo="myScript" />
            </node>
            <node role="rValue" roleId="tpee.1068498886297" type="tpee.VariableReference" typeId="tpee.1068498886296" id="4634869729620616271" nodeInfo="nn">
              <link role="variableDeclaration" roleId="tpee.1068581517664" targetNodeId="4634869729620616274" resolveInfo="script" />
            </node>
          </node>
        </node>
      </node>
      <node role="visibility" roleId="tpee.1178549979242" type="tpee.PublicVisibility" typeId="tpee.1146644602865" id="4634869729620616272" nodeInfo="nn" />
      <node role="returnType" roleId="tpee.1068580123133" type="tpee.VoidType" typeId="tpee.1068581517677" id="4634869729620616273" nodeInfo="in" />
      <node role="parameter" roleId="tpee.1068580123134" type="tpee.ParameterDeclaration" typeId="tpee.1068498886292" id="4634869729620616274" nodeInfo="ir">
        <property name="name" nameId="tpck.1169194664001" value="script" />
        <node role="type" roleId="tpee.5680397130376446158" type="tpee.ClassifierType" typeId="tpee.1107535904670" id="4634869729620616275" nodeInfo="in">
          <link role="classifier" roleId="tpee.1107535924139" targetNodeId="i9so.6168415856807657227" resolveInfo="IScript" />
        </node>
      </node>
    </node>
    <node role="member" roleId="tpee.5375687026011219971" type="tpee.InstanceMethodDeclaration" typeId="tpee.1068580123165" id="4634869729620616276" nodeInfo="igu">
      <property name="name" nameId="tpck.1169194664001" value="getScript" />
      <node role="returnType" roleId="tpee.1068580123133" type="tpee.ClassifierType" typeId="tpee.1107535904670" id="4634869729620616277" nodeInfo="in">
        <link role="classifier" roleId="tpee.1107535924139" targetNodeId="i9so.6168415856807657227" resolveInfo="IScript" />
      </node>
      <node role="visibility" roleId="tpee.1178549979242" type="tpee.PublicVisibility" typeId="tpee.1146644602865" id="4634869729620616278" nodeInfo="nn" />
      <node role="body" roleId="tpee.1068580123135" type="tpee.StatementList" typeId="tpee.1068580123136" id="4634869729620616279" nodeInfo="sn">
        <node role="statement" roleId="tpee.1068581517665" type="tpee.ReturnStatement" typeId="tpee.1068581242878" id="4634869729620616280" nodeInfo="nn">
          <node role="expression" roleId="tpee.1068581517676" type="tpee.VariableReference" typeId="tpee.1068498886296" id="4634869729620616281" nodeInfo="nn">
            <link role="variableDeclaration" roleId="tpee.1068581517664" targetNodeId="4634869729620616127" resolveInfo="myScript" />
          </node>
        </node>
      </node>
    </node>
    <node role="visibility" roleId="tpee.1178549979242" type="tpee.PublicVisibility" typeId="tpee.1146644602865" id="4634869729620616282" nodeInfo="nn" />
  </root>
  <root type="tpee.ClassConcept" typeId="tpee.1068390468198" id="4634869729620720374" nodeInfo="ig">
    <property name="name" nameId="tpck.1169194664001" value="MakeSequence" />
    <node role="member" roleId="tpee.5375687026011219971" type="tpee.FieldDeclaration" typeId="tpee.1068390468200" id="4634869729621399404" nodeInfo="igu">
      <property name="name" nameId="tpck.1169194664001" value="myClusters" />
      <property name="isFinal" nameId="tpee.1176718929932" value="false" />
      <node role="visibility" roleId="tpee.1178549979242" type="tpee.PrivateVisibility" typeId="tpee.1146644623116" id="4634869729621399405" nodeInfo="nn" />
      <node role="type" roleId="tpee.5680397130376446158" type="tp2q.SequenceType" typeId="tp2q.1151689724996" id="4671800353872688537" nodeInfo="in">
        <node role="elementType" roleId="tp2q.1151689745422" type="tpee.ClassifierType" typeId="tpee.1107535904670" id="4634869729617941836" nodeInfo="in">
          <link role="classifier" roleId="tpee.1107535924139" targetNodeId="4634869729620616118" resolveInfo="Cluster" />
        </node>
      </node>
    </node>
    <node role="member" roleId="tpee.5375687026011219971" type="tpee.ConstructorDeclaration" typeId="tpee.1068580123140" id="4634869729621283863" nodeInfo="igu">
      <node role="returnType" roleId="tpee.1068580123133" type="tpee.VoidType" typeId="tpee.1068581517677" id="4634869729621283864" nodeInfo="in" />
      <node role="body" roleId="tpee.1068580123135" type="tpee.StatementList" typeId="tpee.1068580123136" id="4634869729621283866" nodeInfo="sn" />
      <node role="visibility" roleId="tpee.1178549979242" type="tpee.PublicVisibility" typeId="tpee.1146644602865" id="4634869729621283867" nodeInfo="nn" />
    </node>
    <node role="member" roleId="tpee.5375687026011219971" type="tpee.ConstructorDeclaration" typeId="tpee.1068580123140" id="4634869729621283945" nodeInfo="igu">
      <node role="parameter" roleId="tpee.1068580123134" type="tpee.ParameterDeclaration" typeId="tpee.1068498886292" id="7184932954667943627" nodeInfo="ir">
        <property name="name" nameId="tpck.1169194664001" value="inputRes" />
        <node role="type" roleId="tpee.5680397130376446158" type="tp2q.SequenceType" typeId="tp2q.1151689724996" id="7184932954667943628" nodeInfo="in">
          <node role="elementType" roleId="tp2q.1151689745422" type="tpee.UpperBoundType" typeId="tpee.1171903916106" id="7184932954667943629" nodeInfo="in">
            <node role="bound" roleId="tpee.1171903916107" type="tp2q.SequenceType" typeId="tp2q.1151689724996" id="7184932954667943630" nodeInfo="in">
              <node role="elementType" roleId="tp2q.1151689745422" type="tpee.ClassifierType" typeId="tpee.1107535904670" id="7184932954667943631" nodeInfo="in">
                <link role="classifier" roleId="tpee.1107535924139" targetNodeId="yo81.6168415856807657256" resolveInfo="IResource" />
              </node>
            </node>
          </node>
        </node>
      </node>
      <node role="parameter" roleId="tpee.1068580123134" type="tpee.ParameterDeclaration" typeId="tpee.1068498886292" id="7184932954667943622" nodeInfo="ir">
        <property name="name" nameId="tpck.1169194664001" value="scripts" />
        <node role="type" roleId="tpee.5680397130376446158" type="tp2q.SequenceType" typeId="tp2q.1151689724996" id="7184932954667943623" nodeInfo="in">
          <node role="elementType" roleId="tp2q.1151689745422" type="tpee.ClassifierType" typeId="tpee.1107535904670" id="7184932954667943624" nodeInfo="in">
            <link role="classifier" roleId="tpee.1107535924139" targetNodeId="i9so.6168415856807657227" resolveInfo="IScript" />
          </node>
        </node>
      </node>
      <node role="returnType" roleId="tpee.1068580123133" type="tpee.VoidType" typeId="tpee.1068581517677" id="4634869729621283946" nodeInfo="in" />
      <node role="body" roleId="tpee.1068580123135" type="tpee.StatementList" typeId="tpee.1068580123136" id="4634869729621283948" nodeInfo="sn">
        <node role="statement" roleId="tpee.1068581517665" type="tpee.SingleLineComment" typeId="tpee.6329021646629104954" id="2688686017773777353" nodeInfo="nn">
          <node role="commentPart" roleId="tpee.6329021646629175155" type="tpee.TextCommentPart" typeId="tpee.6329021646629104957" id="2688686017773778053" nodeInfo="nn">
            <property name="text" nameId="tpee.6329021646629104958" value="protected to prevent accidental use. This cons here is for compatibility reasons" />
          </node>
        </node>
        <node role="statement" roleId="tpee.1068581517665" type="tpee.SingleLineComment" typeId="tpee.6329021646629104954" id="2688686017773778526" nodeInfo="nn">
          <node role="commentPart" roleId="tpee.6329021646629175155" type="tpee.TextCommentPart" typeId="tpee.6329021646629104957" id="2688686017773778602" nodeInfo="nn">
            <property name="text" nameId="tpee.6329021646629104958" value="and will be removed as soon as it's only use in CoreMakeTask(deprecated cons) gone." />
          </node>
        </node>
        <node role="statement" roleId="tpee.1068581517665" type="tpee.LocalVariableDeclarationStatement" typeId="tpee.1068581242864" id="4634869729621745827" nodeInfo="nn">
          <node role="localVariableDeclaration" roleId="tpee.1068581242865" type="tpee.LocalVariableDeclaration" typeId="tpee.1068581242863" id="4634869729621745828" nodeInfo="nr">
            <property name="name" nameId="tpck.1169194664001" value="it1" />
            <node role="type" roleId="tpee.5680397130376446158" type="tp2q.IteratorType" typeId="tp2q.1237467705688" id="4634869729621745815" nodeInfo="in">
              <node role="elementType" roleId="tp2q.1237467730343" type="tpee.ClassifierType" typeId="tpee.1107535904670" id="4634869729621745818" nodeInfo="in">
                <link role="classifier" roleId="tpee.1107535924139" targetNodeId="i9so.6168415856807657227" resolveInfo="IScript" />
              </node>
            </node>
            <node role="initializer" roleId="tpee.1068431790190" type="tpee.DotExpression" typeId="tpee.1197027756228" id="4634869729621745829" nodeInfo="nn">
              <node role="operand" roleId="tpee.1197027771414" type="tpee.VariableReference" typeId="tpee.1068498886296" id="4634869729621745830" nodeInfo="nn">
                <link role="variableDeclaration" roleId="tpee.1068581517664" targetNodeId="7184932954667943622" resolveInfo="scripts" />
              </node>
              <node role="operation" roleId="tpee.1197027833540" type="tp2q.GetIteratorOperation" typeId="tp2q.1237467461002" id="4634869729621745831" nodeInfo="nn" />
            </node>
          </node>
        </node>
        <node role="statement" roleId="tpee.1068581517665" type="tpee.LocalVariableDeclarationStatement" typeId="tpee.1068581242864" id="4634869729621747884" nodeInfo="nn">
          <node role="localVariableDeclaration" roleId="tpee.1068581242865" type="tpee.LocalVariableDeclaration" typeId="tpee.1068581242863" id="4634869729621747885" nodeInfo="nr">
            <property name="name" nameId="tpck.1169194664001" value="it2" />
            <node role="type" roleId="tpee.5680397130376446158" type="tp2q.IteratorType" typeId="tp2q.1237467705688" id="4634869729621747856" nodeInfo="in">
              <node role="elementType" roleId="tp2q.1237467730343" type="tpee.UpperBoundType" typeId="tpee.1171903916106" id="4634869729621747867" nodeInfo="in">
                <node role="bound" roleId="tpee.1171903916107" type="tp2q.SequenceType" typeId="tp2q.1151689724996" id="4634869729621747868" nodeInfo="in">
                  <node role="elementType" roleId="tp2q.1151689745422" type="tpee.ClassifierType" typeId="tpee.1107535904670" id="4634869729621747869" nodeInfo="in">
                    <link role="classifier" roleId="tpee.1107535924139" targetNodeId="yo81.6168415856807657256" resolveInfo="IResource" />
                  </node>
                </node>
              </node>
            </node>
            <node role="initializer" roleId="tpee.1068431790190" type="tpee.DotExpression" typeId="tpee.1197027756228" id="4634869729621747886" nodeInfo="nn">
              <node role="operand" roleId="tpee.1197027771414" type="tpee.VariableReference" typeId="tpee.1068498886296" id="4634869729621747887" nodeInfo="nn">
                <link role="variableDeclaration" roleId="tpee.1068581517664" targetNodeId="7184932954667943627" resolveInfo="inputRes" />
              </node>
              <node role="operation" roleId="tpee.1197027833540" type="tp2q.GetIteratorOperation" typeId="tp2q.1237467461002" id="4634869729621747888" nodeInfo="nn" />
            </node>
          </node>
        </node>
        <node role="statement" roleId="tpee.1068581517665" type="tpee.LocalVariableDeclarationStatement" typeId="tpee.1068581242864" id="4634869729621760695" nodeInfo="nn">
          <node role="localVariableDeclaration" roleId="tpee.1068581242865" type="tpee.LocalVariableDeclaration" typeId="tpee.1068581242863" id="4634869729621760698" nodeInfo="nr">
            <property name="name" nameId="tpck.1169194664001" value="cc" />
            <node role="type" roleId="tpee.5680397130376446158" type="tp2q.ListType" typeId="tp2q.1151688443754" id="4634869729621760691" nodeInfo="in">
              <node role="elementType" roleId="tp2q.1151688676805" type="tpee.ClassifierType" typeId="tpee.1107535904670" id="4634869729621761116" nodeInfo="in">
                <link role="classifier" roleId="tpee.1107535924139" targetNodeId="4634869729620616118" resolveInfo="Cluster" />
              </node>
            </node>
            <node role="initializer" roleId="tpee.1068431790190" type="tpee.GenericNewExpression" typeId="tpee.1145552977093" id="4634869729621752481" nodeInfo="nn">
              <node role="creator" roleId="tpee.1145553007750" type="tp2q.ListCreatorWithInit" typeId="tp2q.1160600644654" id="4634869729621754372" nodeInfo="nn">
                <node role="elementType" roleId="tp2q.1237721435807" type="tpee.ClassifierType" typeId="tpee.1107535904670" id="4634869729621756680" nodeInfo="in">
                  <link role="classifier" roleId="tpee.1107535924139" targetNodeId="4634869729620616118" resolveInfo="Cluster" />
                </node>
              </node>
            </node>
          </node>
        </node>
        <node role="statement" roleId="tpee.1068581517665" type="tpee.SingleLineComment" typeId="tpee.6329021646629104954" id="4634869729621905943" nodeInfo="nn">
          <node role="commentPart" roleId="tpee.6329021646629175155" type="tpee.TextCommentPart" typeId="tpee.6329021646629104957" id="4634869729621906538" nodeInfo="nn">
            <property name="text" nameId="tpee.6329021646629104958" value="list of used languages is for script building. since we've got script already, there's no use for languages" />
          </node>
        </node>
        <node role="statement" roleId="tpee.1068581517665" type="tpee.LocalVariableDeclarationStatement" typeId="tpee.1068581242864" id="4634869729621901475" nodeInfo="nn">
          <node role="localVariableDeclaration" roleId="tpee.1068581242865" type="tpee.LocalVariableDeclaration" typeId="tpee.1068581242863" id="4634869729621901476" nodeInfo="nr">
            <property name="name" nameId="tpck.1169194664001" value="noUse" />
            <node role="type" roleId="tpee.5680397130376446158" type="tp2q.ListType" typeId="tp2q.1151688443754" id="4634869729621901467" nodeInfo="in">
              <node role="elementType" roleId="tp2q.1151688676805" type="tpee.StringType" typeId="tpee.1225271177708" id="4634869729621901470" nodeInfo="in" />
            </node>
            <node role="initializer" roleId="tpee.1068431790190" type="tpee.GenericNewExpression" typeId="tpee.1145552977093" id="4634869729621901477" nodeInfo="nn">
              <node role="creator" roleId="tpee.1145553007750" type="tp2q.ListCreatorWithInit" typeId="tp2q.1160600644654" id="4634869729621901478" nodeInfo="nn">
                <node role="elementType" roleId="tp2q.1237721435807" type="tpee.StringType" typeId="tpee.1225271177708" id="4634869729621901479" nodeInfo="in" />
              </node>
            </node>
          </node>
        </node>
        <node role="statement" roleId="tpee.1068581517665" type="tpee.WhileStatement" typeId="tpee.1076505808687" id="4634869729621748915" nodeInfo="nn">
          <node role="body" roleId="tpee.1154032183016" type="tpee.StatementList" typeId="tpee.1068580123136" id="4634869729621748917" nodeInfo="sn">
            <node role="statement" roleId="tpee.1068581517665" type="tpee.LocalVariableDeclarationStatement" typeId="tpee.1068581242864" id="4634869729621791055" nodeInfo="nn">
              <node role="localVariableDeclaration" roleId="tpee.1068581242865" type="tpee.LocalVariableDeclaration" typeId="tpee.1068581242863" id="4634869729621791056" nodeInfo="nr">
                <property name="name" nameId="tpck.1169194664001" value="seq" />
                <node role="type" roleId="tpee.5680397130376446158" type="tp2q.SequenceType" typeId="tp2q.1151689724996" id="4634869729621791057" nodeInfo="in">
                  <node role="elementType" roleId="tp2q.1151689745422" type="tpee.ClassifierType" typeId="tpee.1107535904670" id="4634869729621791058" nodeInfo="in">
                    <link role="classifier" roleId="tpee.1107535924139" targetNodeId="yo81.6168415856807657256" resolveInfo="IResource" />
                  </node>
                </node>
                <node role="initializer" roleId="tpee.1068431790190" type="tpee.DotExpression" typeId="tpee.1197027756228" id="4634869729621791059" nodeInfo="nn">
                  <node role="operand" roleId="tpee.1197027771414" type="tpee.VariableReference" typeId="tpee.1068498886296" id="4634869729621791060" nodeInfo="nn">
                    <link role="variableDeclaration" roleId="tpee.1068581517664" targetNodeId="4634869729621747885" resolveInfo="it2" />
                  </node>
                  <node role="operation" roleId="tpee.1197027833540" type="tp2q.GetNextOperation" typeId="tp2q.1237471031357" id="4634869729621791061" nodeInfo="nn" />
                </node>
              </node>
            </node>
            <node role="statement" roleId="tpee.1068581517665" type="tpee.LocalVariableDeclarationStatement" typeId="tpee.1068581242864" id="4634869729621774612" nodeInfo="nn">
              <node role="localVariableDeclaration" roleId="tpee.1068581242865" type="tpee.LocalVariableDeclaration" typeId="tpee.1068581242863" id="4634869729621774613" nodeInfo="nr">
                <property name="name" nameId="tpck.1169194664001" value="c" />
                <node role="type" roleId="tpee.5680397130376446158" type="tpee.ClassifierType" typeId="tpee.1107535904670" id="4634869729621774611" nodeInfo="in">
                  <link role="classifier" roleId="tpee.1107535924139" targetNodeId="4634869729620616118" resolveInfo="Cluster" />
                </node>
                <node role="initializer" roleId="tpee.1068431790190" type="tpee.GenericNewExpression" typeId="tpee.1145552977093" id="4634869729621774614" nodeInfo="nn">
                  <node role="creator" roleId="tpee.1145553007750" type="tpee.ClassCreator" typeId="tpee.1212685548494" id="4634869729621774615" nodeInfo="nn">
                    <link role="baseMethodDeclaration" roleId="tpee.1068499141037" targetNodeId="4634869729620616131" resolveInfo="Cluster" />
                    <node role="actualArgument" roleId="tpee.1068499141038" type="tpee.VariableReference" typeId="tpee.1068498886296" id="4634869729621791062" nodeInfo="nn">
                      <link role="variableDeclaration" roleId="tpee.1068581517664" targetNodeId="4634869729621791056" resolveInfo="seq" />
                    </node>
                    <node role="actualArgument" roleId="tpee.1068499141038" type="tpee.VariableReference" typeId="tpee.1068498886296" id="4634869729621901480" nodeInfo="nn">
                      <link role="variableDeclaration" roleId="tpee.1068581517664" targetNodeId="4634869729621901476" resolveInfo="noUse" />
                    </node>
                  </node>
                </node>
              </node>
            </node>
            <node role="statement" roleId="tpee.1068581517665" type="tpee.ExpressionStatement" typeId="tpee.1068580123155" id="4634869729621777680" nodeInfo="nn">
              <node role="expression" roleId="tpee.1068580123156" type="tpee.DotExpression" typeId="tpee.1197027756228" id="4634869729621778028" nodeInfo="nn">
                <node role="operand" roleId="tpee.1197027771414" type="tpee.VariableReference" typeId="tpee.1068498886296" id="4634869729621777679" nodeInfo="nn">
                  <link role="variableDeclaration" roleId="tpee.1068581517664" targetNodeId="4634869729621774613" resolveInfo="c" />
                </node>
                <node role="operation" roleId="tpee.1197027833540" type="tpee.InstanceMethodCallOperation" typeId="tpee.1202948039474" id="4634869729621778691" nodeInfo="nn">
                  <link role="baseMethodDeclaration" roleId="tpee.1068499141037" targetNodeId="4634869729620616266" resolveInfo="setScript" />
                  <node role="actualArgument" roleId="tpee.1068499141038" type="tpee.DotExpression" typeId="tpee.1197027756228" id="4634869729621778948" nodeInfo="nn">
                    <node role="operand" roleId="tpee.1197027771414" type="tpee.VariableReference" typeId="tpee.1068498886296" id="4634869729621778775" nodeInfo="nn">
                      <link role="variableDeclaration" roleId="tpee.1068581517664" targetNodeId="4634869729621745828" resolveInfo="it1" />
                    </node>
                    <node role="operation" roleId="tpee.1197027833540" type="tp2q.GetNextOperation" typeId="tp2q.1237471031357" id="4634869729621779242" nodeInfo="nn" />
                  </node>
                </node>
              </node>
            </node>
            <node role="statement" roleId="tpee.1068581517665" type="tpee.ExpressionStatement" typeId="tpee.1068580123155" id="4634869729621757241" nodeInfo="nn">
              <node role="expression" roleId="tpee.1068580123156" type="tpee.DotExpression" typeId="tpee.1197027756228" id="4634869729621757750" nodeInfo="nn">
                <node role="operand" roleId="tpee.1197027771414" type="tpee.VariableReference" typeId="tpee.1068498886296" id="4634869729621761857" nodeInfo="nn">
                  <link role="variableDeclaration" roleId="tpee.1068581517664" targetNodeId="4634869729621760698" resolveInfo="cc" />
                </node>
                <node role="operation" roleId="tpee.1197027833540" type="tp2q.AddElementOperation" typeId="tp2q.1160612413312" id="4634869729621762801" nodeInfo="nn">
                  <node role="argument" roleId="tp2q.1160612519549" type="tpee.VariableReference" typeId="tpee.1068498886296" id="4634869729621774616" nodeInfo="nn">
                    <link role="variableDeclaration" roleId="tpee.1068581517664" targetNodeId="4634869729621774613" resolveInfo="c" />
                  </node>
                </node>
              </node>
            </node>
          </node>
          <node role="condition" roleId="tpee.1076505808688" type="tpee.AndExpression" typeId="tpee.1080120340718" id="4634869729621749857" nodeInfo="nn">
            <node role="rightExpression" roleId="tpee.1081773367579" type="tpee.DotExpression" typeId="tpee.1197027756228" id="4634869729621750337" nodeInfo="nn">
              <node role="operand" roleId="tpee.1197027771414" type="tpee.VariableReference" typeId="tpee.1068498886296" id="4634869729621750036" nodeInfo="nn">
                <link role="variableDeclaration" roleId="tpee.1068581517664" targetNodeId="4634869729621747885" resolveInfo="it2" />
              </node>
              <node role="operation" roleId="tpee.1197027833540" type="tp2q.HasNextOperation" typeId="tp2q.1237470895604" id="4634869729621750916" nodeInfo="nn" />
            </node>
            <node role="leftExpression" roleId="tpee.1081773367580" type="tpee.DotExpression" typeId="tpee.1197027756228" id="4634869729621749191" nodeInfo="nn">
              <node role="operand" roleId="tpee.1197027771414" type="tpee.VariableReference" typeId="tpee.1068498886296" id="4634869729621749042" nodeInfo="nn">
                <link role="variableDeclaration" roleId="tpee.1068581517664" targetNodeId="4634869729621745828" resolveInfo="it1" />
              </node>
              <node role="operation" roleId="tpee.1197027833540" type="tp2q.HasNextOperation" typeId="tp2q.1237470895604" id="4634869729621749501" nodeInfo="nn" />
            </node>
          </node>
        </node>
        <node role="statement" roleId="tpee.1068581517665" type="tpee.ExpressionStatement" typeId="tpee.1068580123155" id="8948874851850960602" nodeInfo="nn">
          <node role="expression" roleId="tpee.1068580123156" type="tpee.AssignmentExpression" typeId="tpee.1068498886294" id="8948874851850961319" nodeInfo="nn">
            <node role="rValue" roleId="tpee.1068498886297" type="tpee.VariableReference" typeId="tpee.1068498886296" id="8948874851850961494" nodeInfo="nn">
              <link role="variableDeclaration" roleId="tpee.1068581517664" targetNodeId="4634869729621760698" resolveInfo="cc" />
            </node>
            <node role="lValue" roleId="tpee.1068498886295" type="tpee.VariableReference" typeId="tpee.1068498886296" id="8948874851850960601" nodeInfo="nn">
              <link role="variableDeclaration" roleId="tpee.1068581517664" targetNodeId="4634869729621399404" resolveInfo="myClusters" />
            </node>
          </node>
        </node>
      </node>
      <node role="visibility" roleId="tpee.1178549979242" type="tpee.ProtectedVisibility" typeId="tpee.1146644641414" id="4634869729621283991" nodeInfo="nn" />
    </node>
    <node role="member" roleId="tpee.5375687026011219971" type="tpee.InstanceMethodDeclaration" typeId="tpee.1068580123165" id="4634869729620720415" nodeInfo="igu">
      <property name="name" nameId="tpck.1169194664001" value="prepareClusters" />
      <node role="parameter" roleId="tpee.1068580123134" type="tpee.ParameterDeclaration" typeId="tpee.1068498886292" id="4671800353872688523" nodeInfo="ir">
        <property name="name" nameId="tpck.1169194664001" value="inputRes" />
        <node role="type" roleId="tpee.5680397130376446158" type="tp2q.SequenceType" typeId="tp2q.1151689724996" id="4671800353872688524" nodeInfo="in">
          <node role="elementType" roleId="tp2q.1151689745422" type="tpee.UpperBoundType" typeId="tpee.1171903916106" id="4671800353872688525" nodeInfo="in">
            <node role="bound" roleId="tpee.1171903916107" type="tpee.ClassifierType" typeId="tpee.1107535904670" id="4902420589291571740" nodeInfo="in">
              <link role="classifier" roleId="tpee.1107535924139" targetNodeId="yo81.6168415856807657256" resolveInfo="IResource" />
            </node>
          </node>
        </node>
      </node>
      <node role="returnType" roleId="tpee.1068580123133" type="tpee.VoidType" typeId="tpee.1068581517677" id="4634869729620720417" nodeInfo="in" />
      <node role="visibility" roleId="tpee.1178549979242" type="tpee.PublicVisibility" typeId="tpee.1146644602865" id="4634869729620720418" nodeInfo="nn" />
      <node role="body" roleId="tpee.1068580123135" type="tpee.StatementList" typeId="tpee.1068580123136" id="4634869729620720419" nodeInfo="sn">
        <node role="statement" roleId="tpee.1068581517665" type="tpee.ExpressionStatement" typeId="tpee.1068580123155" id="4634869729621403522" nodeInfo="nn">
          <node role="expression" roleId="tpee.1068580123156" type="tpee.DotExpression" typeId="tpee.1197027756228" id="2034046503361595787" nodeInfo="nn">
            <node role="operand" roleId="tpee.1197027771414" type="tpee.StaticMethodCall" typeId="tpee.1081236700937" id="2034046503361595788" nodeInfo="nn">
              <link role="baseMethodDeclaration" roleId="tpee.1068499141037" targetNodeId="cu2c.~ModelAccess%dinstance()%cjetbrains%dmps%dsmodel%dModelAccess" resolveInfo="instance" />
              <link role="classConcept" roleId="tpee.1144433194310" targetNodeId="cu2c.~ModelAccess" resolveInfo="ModelAccess" />
            </node>
            <node role="operation" roleId="tpee.1197027833540" type="tpee.InstanceMethodCallOperation" typeId="tpee.1202948039474" id="2034046503361595789" nodeInfo="nn">
              <link role="baseMethodDeclaration" roleId="tpee.1068499141037" targetNodeId="cu2c.~ModelCommandExecutor%drunReadAction(java%dlang%dRunnable)%cvoid" resolveInfo="runReadAction" />
              <node role="actualArgument" roleId="tpee.1068499141038" type="tp2c.ClosureLiteral" typeId="tp2c.1199569711397" id="2034046503361595790" nodeInfo="nn">
                <node role="body" roleId="tp2c.1199569916463" type="tpee.StatementList" typeId="tpee.1068580123136" id="2034046503361595791" nodeInfo="sn">
                  <node role="statement" roleId="tpee.1068581517665" type="tpee.LocalVariableDeclarationStatement" typeId="tpee.1068581242864" id="2034046503361595792" nodeInfo="nn">
                    <node role="localVariableDeclaration" roleId="tpee.1068581242865" type="tpee.LocalVariableDeclaration" typeId="tpee.1068581242863" id="2034046503361595793" nodeInfo="nr">
                      <property name="name" nameId="tpck.1169194664001" value="mcr" />
                      <node role="type" roleId="tpee.5680397130376446158" type="tpee.ClassifierType" typeId="tpee.1107535904670" id="2034046503361595794" nodeInfo="in">
                        <link role="classifier" roleId="tpee.1107535924139" targetNodeId="1077540970775387654" resolveInfo="ModulesClusterizer" />
                      </node>
                      <node role="initializer" roleId="tpee.1068431790190" type="tpee.GenericNewExpression" typeId="tpee.1145552977093" id="2034046503361595795" nodeInfo="nn">
                        <node role="creator" roleId="tpee.1145553007750" type="tpee.ClassCreator" typeId="tpee.1212685548494" id="2034046503361595796" nodeInfo="nn">
                          <link role="baseMethodDeclaration" roleId="tpee.1068499141037" targetNodeId="1077540970775387656" resolveInfo="ModulesClusterizer" />
                        </node>
                      </node>
                    </node>
                  </node>
                  <node role="statement" roleId="tpee.1068581517665" type="tpee.ExpressionStatement" typeId="tpee.1068580123155" id="2034046503361595797" nodeInfo="nn">
                    <node role="expression" roleId="tpee.1068580123156" type="tpee.AssignmentExpression" typeId="tpee.1068498886294" id="2034046503361595798" nodeInfo="nn">
                      <node role="rValue" roleId="tpee.1068498886297" type="tpee.DotExpression" typeId="tpee.1197027756228" id="2034046503361595799" nodeInfo="nn">
                        <node role="operand" roleId="tpee.1197027771414" type="tpee.VariableReference" typeId="tpee.1068498886296" id="4265636116363070844" nodeInfo="nn">
                          <link role="variableDeclaration" roleId="tpee.1068581517664" targetNodeId="2034046503361595793" resolveInfo="mcr" />
                        </node>
                        <node role="operation" roleId="tpee.1197027833540" type="tpee.InstanceMethodCallOperation" typeId="tpee.1202948039474" id="2034046503361595801" nodeInfo="nn">
                          <link role="baseMethodDeclaration" roleId="tpee.1068499141037" targetNodeId="1077540970775387661" resolveInfo="clusterize" />
                          <node role="actualArgument" roleId="tpee.1068499141038" type="tpee.VariableReference" typeId="tpee.1068498886296" id="4634869729621411489" nodeInfo="nn">
                            <link role="variableDeclaration" roleId="tpee.1068581517664" targetNodeId="4671800353872688523" resolveInfo="inputRes" />
                          </node>
                        </node>
                      </node>
                      <node role="lValue" roleId="tpee.1068498886295" type="tpee.VariableReference" typeId="tpee.1068498886296" id="4634869729621405759" nodeInfo="nn">
                        <link role="variableDeclaration" roleId="tpee.1068581517664" targetNodeId="4634869729621399404" resolveInfo="myClusters" />
                      </node>
                    </node>
                  </node>
                </node>
              </node>
            </node>
          </node>
        </node>
      </node>
    </node>
    <node role="member" roleId="tpee.5375687026011219971" type="tpee.InstanceMethodDeclaration" typeId="tpee.1068580123165" id="4634869729620724588" nodeInfo="igu">
      <property name="isAbstract" nameId="tpee.1178608670077" value="false" />
      <property name="name" nameId="tpck.1169194664001" value="prepareScipts" />
      <property name="isSynchronized" nameId="tpee.4276006055363816570" value="false" />
      <property name="isFinal" nameId="tpee.1181808852946" value="false" />
      <node role="body" roleId="tpee.1068580123135" type="tpee.StatementList" typeId="tpee.1068580123136" id="4634869729620724591" nodeInfo="sn">
        <node role="statement" roleId="tpee.1068581517665" type="tpee.ExpressionStatement" typeId="tpee.1068580123155" id="4634869729620566498" nodeInfo="nn">
          <node role="expression" roleId="tpee.1068580123156" type="tpee.DotExpression" typeId="tpee.1197027756228" id="4634869729620570380" nodeInfo="nn">
            <node role="operand" roleId="tpee.1197027771414" type="tpee.VariableReference" typeId="tpee.1068498886296" id="4634869729621432628" nodeInfo="nn">
              <link role="variableDeclaration" roleId="tpee.1068581517664" targetNodeId="4634869729621399404" resolveInfo="myClusters" />
            </node>
            <node role="operation" roleId="tpee.1197027833540" type="tp2q.VisitAllOperation" typeId="tp2q.1204980550705" id="4634869729620572734" nodeInfo="nn">
              <node role="closure" roleId="tp2q.1204796294226" type="tp2c.ClosureLiteral" typeId="tp2c.1199569711397" id="4634869729620572736" nodeInfo="nn">
                <node role="body" roleId="tp2c.1199569916463" type="tpee.StatementList" typeId="tpee.1068580123136" id="4634869729620572737" nodeInfo="sn">
                  <node role="statement" roleId="tpee.1068581517665" type="tpee.IfStatement" typeId="tpee.1068580123159" id="4634869729620573805" nodeInfo="nn">
                    <node role="ifTrue" roleId="tpee.1068580123161" type="tpee.StatementList" typeId="tpee.1068580123136" id="4634869729620573806" nodeInfo="sn">
                      <node role="statement" roleId="tpee.1068581517665" type="tpee.ExpressionStatement" typeId="tpee.1068580123155" id="4634869729620575067" nodeInfo="nn">
                        <node role="expression" roleId="tpee.1068580123156" type="tpee.DotExpression" typeId="tpee.1197027756228" id="4634869729620575275" nodeInfo="nn">
                          <node role="operand" roleId="tpee.1197027771414" type="tpee.VariableReference" typeId="tpee.1068498886296" id="4634869729620575066" nodeInfo="nn">
                            <link role="variableDeclaration" roleId="tpee.1068581517664" targetNodeId="4634869729620572738" resolveInfo="cluster" />
                          </node>
                          <node role="operation" roleId="tpee.1197027833540" type="tpee.InstanceMethodCallOperation" typeId="tpee.1202948039474" id="4634869729620575822" nodeInfo="nn">
                            <link role="baseMethodDeclaration" roleId="tpee.1068499141037" targetNodeId="4634869729620616266" resolveInfo="setScript" />
                            <node role="actualArgument" roleId="tpee.1068499141038" type="tpee.VariableReference" typeId="tpee.1068498886296" id="4634869729620576176" nodeInfo="nn">
                              <link role="variableDeclaration" roleId="tpee.1068581517664" targetNodeId="4634869729620724612" resolveInfo="defaultScript" />
                            </node>
                          </node>
                        </node>
                      </node>
                    </node>
                    <node role="condition" roleId="tpee.1068580123160" type="tpee.NotEqualsExpression" typeId="tpee.1073239437375" id="4634869729620574406" nodeInfo="nn">
                      <node role="rightExpression" roleId="tpee.1081773367579" type="tpee.NullLiteral" typeId="tpee.1070534058343" id="4634869729620574697" nodeInfo="nn" />
                      <node role="leftExpression" roleId="tpee.1081773367580" type="tpee.VariableReference" typeId="tpee.1068498886296" id="4634869729620574087" nodeInfo="nn">
                        <link role="variableDeclaration" roleId="tpee.1068581517664" targetNodeId="4634869729620724612" resolveInfo="defaultScript" />
                      </node>
                    </node>
                    <node role="ifFalseStatement" roleId="tpee.1082485599094" type="tpee.BlockStatement" typeId="tpee.1082485599095" id="4634869729620576577" nodeInfo="nn">
                      <node role="statements" roleId="tpee.1082485599096" type="tpee.StatementList" typeId="tpee.1068580123136" id="4634869729620576578" nodeInfo="sn">
                        <node role="statement" roleId="tpee.1068581517665" type="tpee.LocalVariableDeclarationStatement" typeId="tpee.1068581242864" id="4634869729620577257" nodeInfo="nn">
                          <node role="localVariableDeclaration" roleId="tpee.1068581242865" type="tpee.LocalVariableDeclaration" typeId="tpee.1068581242863" id="4634869729620577258" nodeInfo="nr">
                            <property name="name" nameId="tpck.1169194664001" value="scb" />
                            <node role="type" roleId="tpee.5680397130376446158" type="tpee.ClassifierType" typeId="tpee.1107535904670" id="4634869729620577259" nodeInfo="in">
                              <link role="classifier" roleId="tpee.1107535924139" targetNodeId="i9so.1479818508463261244" resolveInfo="ScriptBuilder" />
                            </node>
                            <node role="initializer" roleId="tpee.1068431790190" type="tpee.DotExpression" typeId="tpee.1197027756228" id="4634869729620579727" nodeInfo="nn">
                              <node role="operand" roleId="tpee.1197027771414" type="tpee.VariableReference" typeId="tpee.1068498886296" id="4634869729620579329" nodeInfo="nn">
                                <link role="variableDeclaration" roleId="tpee.1068581517664" targetNodeId="4634869729620572738" resolveInfo="cluster" />
                              </node>
                              <node role="operation" roleId="tpee.1197027833540" type="tpee.InstanceMethodCallOperation" typeId="tpee.1202948039474" id="4634869729620580642" nodeInfo="nn">
                                <link role="baseMethodDeclaration" roleId="tpee.1068499141037" targetNodeId="4634869729620616193" resolveInfo="createScriptBuilder" />
                              </node>
                            </node>
                          </node>
                        </node>
                        <node role="statement" roleId="tpee.1068581517665" type="tpee.ExpressionStatement" typeId="tpee.1068580123155" id="4634869729620581449" nodeInfo="nn">
                          <node role="expression" roleId="tpee.1068580123156" type="tpee.DotExpression" typeId="tpee.1197027756228" id="4634869729620581698" nodeInfo="nn">
                            <node role="operand" roleId="tpee.1197027771414" type="tpee.VariableReference" typeId="tpee.1068498886296" id="4634869729620581448" nodeInfo="nn">
                              <link role="variableDeclaration" roleId="tpee.1068581517664" targetNodeId="4634869729620572738" resolveInfo="cluster" />
                            </node>
                            <node role="operation" roleId="tpee.1197027833540" type="tpee.InstanceMethodCallOperation" typeId="tpee.1202948039474" id="4634869729620582315" nodeInfo="nn">
                              <link role="baseMethodDeclaration" roleId="tpee.1068499141037" targetNodeId="4634869729620616266" resolveInfo="setScript" />
                              <node role="actualArgument" roleId="tpee.1068499141038" type="tpee.TernaryOperatorExpression" typeId="tpee.1163668896201" id="4634869729621436895" nodeInfo="nn">
                                <node role="ifTrue" roleId="tpee.1163668922816" type="tpee.DotExpression" typeId="tpee.1197027756228" id="4634869729621437907" nodeInfo="nn">
                                  <node role="operand" roleId="tpee.1197027771414" type="tpee.VariableReference" typeId="tpee.1068498886296" id="4634869729621437412" nodeInfo="nn">
                                    <link role="variableDeclaration" roleId="tpee.1068581517664" targetNodeId="4634869729620577258" resolveInfo="scb" />
                                  </node>
                                  <node role="operation" roleId="tpee.1197027833540" type="tpee.InstanceMethodCallOperation" typeId="tpee.1202948039474" id="4634869729621438997" nodeInfo="nn">
                                    <link role="baseMethodDeclaration" roleId="tpee.1068499141037" targetNodeId="i9so.1479818508463261441" resolveInfo="toScript" />
                                  </node>
                                </node>
                                <node role="ifFalse" roleId="tpee.1163668934364" type="tpee.DotExpression" typeId="tpee.1197027756228" id="4634869729621440202" nodeInfo="nn">
                                  <node role="operand" roleId="tpee.1197027771414" type="tpee.VariableReference" typeId="tpee.1068498886296" id="4634869729621439545" nodeInfo="nn">
                                    <link role="variableDeclaration" roleId="tpee.1068581517664" targetNodeId="4634869729620872269" resolveInfo="makeSession" />
                                  </node>
                                  <node role="operation" roleId="tpee.1197027833540" type="tpee.InstanceMethodCallOperation" typeId="tpee.1202948039474" id="4634869729621441194" nodeInfo="nn">
                                    <link role="baseMethodDeclaration" roleId="tpee.1068499141037" targetNodeId="hfuk.7260781342054369284" resolveInfo="toScript" />
                                    <node role="actualArgument" roleId="tpee.1068499141038" type="tpee.VariableReference" typeId="tpee.1068498886296" id="4634869729621441723" nodeInfo="nn">
                                      <link role="variableDeclaration" roleId="tpee.1068581517664" targetNodeId="4634869729620577258" resolveInfo="scb" />
                                    </node>
                                  </node>
                                </node>
                                <node role="condition" roleId="tpee.1163668914799" type="tpee.EqualsExpression" typeId="tpee.1068580123152" id="4634869729621434148" nodeInfo="nn">
                                  <node role="rightExpression" roleId="tpee.1081773367579" type="tpee.NullLiteral" typeId="tpee.1070534058343" id="4634869729621435524" nodeInfo="nn" />
                                  <node role="leftExpression" roleId="tpee.1081773367580" type="tpee.VariableReference" typeId="tpee.1068498886296" id="4634869729621433619" nodeInfo="nn">
                                    <link role="variableDeclaration" roleId="tpee.1068581517664" targetNodeId="4634869729620872269" resolveInfo="makeSession" />
                                  </node>
                                </node>
                              </node>
                            </node>
                          </node>
                        </node>
                      </node>
                    </node>
                  </node>
                </node>
                <node role="parameter" roleId="tp2c.1199569906740" type="tp2q.SmartClosureParameterDeclaration" typeId="tp2q.1203518072036" id="4634869729620572738" nodeInfo="ig">
                  <property name="name" nameId="tpck.1169194664001" value="cluster" />
                  <node role="type" roleId="tpee.5680397130376446158" type="tpee.UndefinedType" typeId="tpee.4836112446988635817" id="4634869729620572739" nodeInfo="in" />
                </node>
              </node>
            </node>
          </node>
        </node>
      </node>
      <node role="visibility" roleId="tpee.1178549979242" type="tpee.PublicVisibility" typeId="tpee.1146644602865" id="4634869729620724563" nodeInfo="nn" />
      <node role="returnType" roleId="tpee.1068580123133" type="tpee.VoidType" typeId="tpee.1068581517677" id="4634869729620724582" nodeInfo="in" />
      <node role="parameter" roleId="tpee.1068580123134" type="tpee.ParameterDeclaration" typeId="tpee.1068498886292" id="4634869729620724612" nodeInfo="ir">
        <property name="name" nameId="tpck.1169194664001" value="defaultScript" />
        <node role="type" roleId="tpee.5680397130376446158" type="tpee.ClassifierType" typeId="tpee.1107535904670" id="4634869729620724611" nodeInfo="in">
          <link role="classifier" roleId="tpee.1107535924139" targetNodeId="i9so.6168415856807657227" resolveInfo="IScript" />
        </node>
        <node role="annotation" roleId="tpee.1188208488637" type="tpee.AnnotationInstance" typeId="tpee.1188207840427" id="4634869729620724645" nodeInfo="nn">
          <link role="annotation" roleId="tpee.1188208074048" targetNodeId="as9o.~Nullable" resolveInfo="Nullable" />
        </node>
      </node>
      <node role="parameter" roleId="tpee.1068580123134" type="tpee.ParameterDeclaration" typeId="tpee.1068498886292" id="4634869729620872269" nodeInfo="ir">
        <property name="name" nameId="tpck.1169194664001" value="makeSession" />
        <node role="type" roleId="tpee.5680397130376446158" type="tpee.ClassifierType" typeId="tpee.1107535904670" id="4634869729620872884" nodeInfo="in">
          <link role="classifier" roleId="tpee.1107535924139" targetNodeId="hfuk.8695426379435232461" resolveInfo="MakeSession" />
        </node>
        <node role="annotation" roleId="tpee.1188208488637" type="tpee.AnnotationInstance" typeId="tpee.1188207840427" id="4634869729620872909" nodeInfo="nn">
          <link role="annotation" roleId="tpee.1188208074048" targetNodeId="as9o.~Nullable" resolveInfo="Nullable" />
        </node>
      </node>
    </node>
    <node role="member" roleId="tpee.5375687026011219971" type="tpee.PlaceholderMember" typeId="tpee.1465982738277781862" id="4634869729621457933" nodeInfo="ngu" />
    <node role="member" roleId="tpee.5375687026011219971" type="tpee.InstanceMethodDeclaration" typeId="tpee.1068580123165" id="4634869729621450246" nodeInfo="igu">
      <property name="name" nameId="tpck.1169194664001" value="getClusters" />
      <node role="returnType" roleId="tpee.1068580123133" type="tp2q.SequenceType" typeId="tp2q.1151689724996" id="4634869729621452868" nodeInfo="in">
        <node role="elementType" roleId="tp2q.1151689745422" type="tpee.ClassifierType" typeId="tpee.1107535904670" id="4634869729621455283" nodeInfo="in">
          <link role="classifier" roleId="tpee.1107535924139" targetNodeId="4634869729620616118" resolveInfo="Cluster" />
        </node>
      </node>
      <node role="visibility" roleId="tpee.1178549979242" type="tpee.PublicVisibility" typeId="tpee.1146644602865" id="4634869729621450249" nodeInfo="nn" />
      <node role="body" roleId="tpee.1068580123135" type="tpee.StatementList" typeId="tpee.1068580123136" id="4634869729621450250" nodeInfo="sn">
        <node role="statement" roleId="tpee.1068581517665" type="tpee.SingleLineComment" typeId="tpee.6329021646629104954" id="4634869729621467771" nodeInfo="nn">
          <node role="commentPart" roleId="tpee.6329021646629175155" type="tpee.TextCommentPart" typeId="tpee.6329021646629104957" id="4634869729621467776" nodeInfo="nn">
            <property name="text" nameId="tpee.6329021646629104958" value="this method is for transition period only, and will be removed afterwards" />
          </node>
        </node>
        <node role="statement" roleId="tpee.1068581517665" type="tpee.ReturnStatement" typeId="tpee.1068581242878" id="4634869729621462993" nodeInfo="nn">
          <node role="expression" roleId="tpee.1068581517676" type="tpee.VariableReference" typeId="tpee.1068498886296" id="4634869729621463052" nodeInfo="nn">
            <link role="variableDeclaration" roleId="tpee.1068581517664" targetNodeId="4634869729621399404" resolveInfo="myClusters" />
          </node>
        </node>
      </node>
      <node role="annotation" roleId="tpee.1188208488637" type="tpee.AnnotationInstance" typeId="tpee.1188207840427" id="4634869729621460536" nodeInfo="nn">
        <link role="annotation" roleId="tpee.1188208074048" targetNodeId="e2lb.~Deprecated" resolveInfo="Deprecated" />
      </node>
    </node>
    <node role="member" roleId="tpee.5375687026011219971" type="tpee.InstanceMethodDeclaration" typeId="tpee.1068580123165" id="4634869729620887738" nodeInfo="igu">
      <property name="name" nameId="tpck.1169194664001" value="steps" />
      <node role="returnType" roleId="tpee.1068580123133" type="tpee.IntegerType" typeId="tpee.1070534370425" id="4634869729620887793" nodeInfo="in" />
      <node role="visibility" roleId="tpee.1178549979242" type="tpee.PublicVisibility" typeId="tpee.1146644602865" id="4634869729620887741" nodeInfo="nn" />
      <node role="body" roleId="tpee.1068580123135" type="tpee.StatementList" typeId="tpee.1068580123136" id="4634869729620887742" nodeInfo="sn">
        <node role="statement" roleId="tpee.1068581517665" type="tpee.ReturnStatement" typeId="tpee.1068581242878" id="4634869729621417708" nodeInfo="nn">
          <node role="expression" roleId="tpee.1068581517676" type="tpee.DotExpression" typeId="tpee.1197027756228" id="4634869729621422302" nodeInfo="nn">
            <node role="operand" roleId="tpee.1197027771414" type="tpee.VariableReference" typeId="tpee.1068498886296" id="4634869729621419650" nodeInfo="nn">
              <link role="variableDeclaration" roleId="tpee.1068581517664" targetNodeId="4634869729621399404" resolveInfo="myClusters" />
            </node>
            <node role="operation" roleId="tpee.1197027833540" type="tp2q.GetSizeOperation" typeId="tp2q.1162935959151" id="4634869729621425024" nodeInfo="nn" />
          </node>
        </node>
      </node>
    </node>
    <node role="member" roleId="tpee.5375687026011219971" type="tpee.InstanceMethodDeclaration" typeId="tpee.1068580123165" id="4634869729620780491" nodeInfo="igu">
      <property name="name" nameId="tpck.1169194664001" value="iterate" />
      <node role="returnType" roleId="tpee.1068580123133" type="tpee.VoidType" typeId="tpee.1068581517677" id="4634869729620780493" nodeInfo="in" />
      <node role="visibility" roleId="tpee.1178549979242" type="tpee.PublicVisibility" typeId="tpee.1146644602865" id="4634869729620780494" nodeInfo="nn" />
      <node role="body" roleId="tpee.1068580123135" type="tpee.StatementList" typeId="tpee.1068580123136" id="4634869729620780495" nodeInfo="sn">
        <node role="statement" roleId="tpee.1068581517665" type="tpee.SingleLineComment" typeId="tpee.6329021646629104954" id="4634869729621548553" nodeInfo="nn">
          <node role="commentPart" roleId="tpee.6329021646629175155" type="tpee.TextCommentPart" typeId="tpee.6329021646629104957" id="4634869729621548573" nodeInfo="nn">
            <property name="text" nameId="tpee.6329021646629104958" value="iterator accepts script and resources to be processed by the script, and returns false to stop" />
          </node>
        </node>
        <node role="statement" roleId="tpee.1068581517665" type="tpee.ForeachStatement" typeId="tpee.1144226303539" id="4634869729621539187" nodeInfo="nn">
          <node role="body" roleId="tpee.1154032183016" type="tpee.StatementList" typeId="tpee.1068580123136" id="4634869729621539188" nodeInfo="sn">
            <node role="statement" roleId="tpee.1068581517665" type="tpee.IfStatement" typeId="tpee.1068580123159" id="4634869729621546246" nodeInfo="nn">
              <node role="ifTrue" roleId="tpee.1068580123161" type="tpee.StatementList" typeId="tpee.1068580123136" id="4634869729621546249" nodeInfo="sn">
                <node role="statement" roleId="tpee.1068581517665" type="tpee.BreakStatement" typeId="tpee.1081855346303" id="4634869729621547708" nodeInfo="nn" />
              </node>
              <node role="condition" roleId="tpee.1068580123160" type="tpee.NotExpression" typeId="tpee.1081516740877" id="4634869729621547278" nodeInfo="nn">
                <node role="expression" roleId="tpee.1081516765348" type="tp2c.CompactInvokeFunctionExpression" typeId="tp2c.1235746970280" id="4634869729621547280" nodeInfo="nn">
                  <node role="function" roleId="tp2c.1235746996653" type="tpee.VariableReference" typeId="tpee.1068498886296" id="4634869729621547281" nodeInfo="nn">
                    <link role="variableDeclaration" roleId="tpee.1068581517664" targetNodeId="4634869729620780551" resolveInfo="iterator" />
                  </node>
                  <node role="parameter" roleId="tp2c.1235747002942" type="tpee.DotExpression" typeId="tpee.1197027756228" id="4634869729621547282" nodeInfo="nn">
                    <node role="operand" roleId="tpee.1197027771414" type="tpee.VariableReference" typeId="tpee.1068498886296" id="4634869729621547283" nodeInfo="nn">
                      <link role="variableDeclaration" roleId="tpee.1068581517664" targetNodeId="4634869729621539189" resolveInfo="c" />
                    </node>
                    <node role="operation" roleId="tpee.1197027833540" type="tpee.InstanceMethodCallOperation" typeId="tpee.1202948039474" id="4634869729621547284" nodeInfo="nn">
                      <link role="baseMethodDeclaration" roleId="tpee.1068499141037" targetNodeId="4634869729620616276" resolveInfo="getScript" />
                    </node>
                  </node>
                  <node role="parameter" roleId="tp2c.1235747002942" type="tpee.DotExpression" typeId="tpee.1197027756228" id="4634869729621547285" nodeInfo="nn">
                    <node role="operand" roleId="tpee.1197027771414" type="tpee.VariableReference" typeId="tpee.1068498886296" id="4634869729621547286" nodeInfo="nn">
                      <link role="variableDeclaration" roleId="tpee.1068581517664" targetNodeId="4634869729621539189" resolveInfo="c" />
                    </node>
                    <node role="operation" roleId="tpee.1197027833540" type="tpee.InstanceMethodCallOperation" typeId="tpee.1202948039474" id="4634869729621547287" nodeInfo="nn">
                      <link role="baseMethodDeclaration" roleId="tpee.1068499141037" targetNodeId="4634869729620616186" resolveInfo="getResources" />
                    </node>
                  </node>
                </node>
              </node>
            </node>
          </node>
          <node role="variable" roleId="tpee.1144230900587" type="tpee.LocalVariableDeclaration" typeId="tpee.1068581242863" id="4634869729621539189" nodeInfo="nr">
            <property name="name" nameId="tpck.1169194664001" value="c" />
            <node role="type" roleId="tpee.5680397130376446158" type="tpee.ClassifierType" typeId="tpee.1107535904670" id="4634869729621540057" nodeInfo="in">
              <link role="classifier" roleId="tpee.1107535924139" targetNodeId="4634869729620616118" resolveInfo="Cluster" />
            </node>
          </node>
          <node role="iterable" roleId="tpee.1144226360166" type="tpee.VariableReference" typeId="tpee.1068498886296" id="4634869729621541698" nodeInfo="nn">
            <link role="variableDeclaration" roleId="tpee.1068581517664" targetNodeId="4634869729621399404" resolveInfo="myClusters" />
          </node>
        </node>
      </node>
      <node role="parameter" roleId="tpee.1068580123134" type="tpee.ParameterDeclaration" typeId="tpee.1068498886292" id="4634869729620780551" nodeInfo="ir">
        <property name="name" nameId="tpck.1169194664001" value="iterator" />
        <node role="type" roleId="tpee.5680397130376446158" type="tp2c.FunctionType" typeId="tp2c.1199542442495" id="4634869729620780549" nodeInfo="in">
          <node role="resultType" roleId="tp2c.1199542457201" type="tpee.BooleanType" typeId="tpee.1070534644030" id="4634869729621539055" nodeInfo="in" />
          <node role="parameterType" roleId="tp2c.1199542501692" type="tpee.ClassifierType" typeId="tpee.1107535904670" id="4634869729620780609" nodeInfo="in">
            <link role="classifier" roleId="tpee.1107535924139" targetNodeId="i9so.6168415856807657227" resolveInfo="IScript" />
          </node>
          <node role="parameterType" roleId="tp2c.1199542501692" type="tp2q.SequenceType" typeId="tp2q.1151689724996" id="4634869729620780679" nodeInfo="in">
            <node role="elementType" roleId="tp2q.1151689745422" type="tpee.ClassifierType" typeId="tpee.1107535904670" id="4634869729620780719" nodeInfo="in">
              <link role="classifier" roleId="tpee.1107535924139" targetNodeId="yo81.6168415856807657256" resolveInfo="IResource" />
            </node>
          </node>
        </node>
      </node>
    </node>
    <node role="visibility" roleId="tpee.1178549979242" type="tpee.PublicVisibility" typeId="tpee.1146644602865" id="4634869729620720375" nodeInfo="nn" />
  </root>
</model>
<|MERGE_RESOLUTION|>--- conflicted
+++ resolved
@@ -2157,11 +2157,7 @@
                                 <node role="statement" roleId="tpee.1068581517665" type="tpee.ExpressionStatement" typeId="tpee.1068580123155" id="6987891284706393037" nodeInfo="nn">
                                   <node role="expression" roleId="tpee.1068580123156" type="tpee.StaticMethodCall" typeId="tpee.1081236700937" id="6987891284706393038" nodeInfo="nn">
                                     <link role="classConcept" roleId="tpee.1144433194310" targetNodeId="i6ta.~ModelContentUtil" resolveInfo="ModelContentUtil" />
-<<<<<<< HEAD
-                                    <link role="baseMethodDeclaration" roleId="tpee.1068499141037" targetNodeId="i6ta.~ModelContentUtil%dgetUsedLanguageNamespaces(org%djetbrains%dmps%dopenapi%dmodel%dSModel,boolean)%cjava%dutil%dCollection" resolveInfo="getUsedLanguageNamespaces" />
-=======
                                     <link role="baseMethodDeclaration" roleId="tpee.1068499141037" targetNodeId="i6ta.~ModelContentUtil%dgetUsedLanguageNamespaces(org%djetbrains%dmps%dopenapi%dmodel%dSModel)%cjava%dutil%dCollection" resolveInfo="getUsedLanguageNamespaces" />
->>>>>>> f41488bc
                                     <node role="actualArgument" roleId="tpee.1068499141038" type="tpee.VariableReference" typeId="tpee.1068498886296" id="3021153905150339812" nodeInfo="nn">
                                       <link role="variableDeclaration" roleId="tpee.1068581517664" targetNodeId="6987891284706393043" resolveInfo="smd" />
                                     </node>
