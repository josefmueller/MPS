--- conflicted
+++ resolved
@@ -23,10 +23,7 @@
   <import index="rk9m" modelUID="r:f8580193-afc4-4673-a635-d4757ca591cf(jetbrains.mps.internal.make.runtime.util)" version="-1" />
   <import index="ajxo" modelUID="f:java_stub#6ed54515-acc8-4d1e-a16c-9fd6cfe951ea#org.apache.log4j(MPS.Core/org.apache.log4j@java_stub)" version="-1" />
   <import index="z8de" modelUID="f:java_stub#8865b7a8-5271-43d3-884c-6fd1d9cfdd34#org.jetbrains.mps.openapi.util(MPS.OpenAPI/org.jetbrains.mps.openapi.util@java_stub)" version="-1" />
-<<<<<<< HEAD
-=======
   <import index="eunx" modelUID="f:java_stub#6ed54515-acc8-4d1e-a16c-9fd6cfe951ea#jetbrains.mps.util.annotation(MPS.Core/jetbrains.mps.util.annotation@java_stub)" version="-1" />
->>>>>>> f41488bc
   <import index="tpck" modelUID="r:00000000-0000-4000-0000-011c89590288(jetbrains.mps.lang.core.structure)" version="0" implicit="yes" />
   <import index="tpee" modelUID="r:00000000-0000-4000-0000-011c895902ca(jetbrains.mps.baseLanguage.structure)" version="5" implicit="yes" />
   <import index="tp2c" modelUID="r:00000000-0000-4000-0000-011c89590338(jetbrains.mps.baseLanguage.closures.structure)" version="3" implicit="yes" />
@@ -684,8 +681,6 @@
       </node>
       <node role="annotation" roleId="tpee.1188208488637" type="tpee.AnnotationInstance" typeId="tpee.1188207840427" id="4634869729622592768" nodeInfo="nn">
         <link role="annotation" roleId="tpee.1188208074048" targetNodeId="e2lb.~Deprecated" resolveInfo="Deprecated" />
-<<<<<<< HEAD
-=======
       </node>
       <node role="annotation" roleId="tpee.1188208488637" type="tpee.AnnotationInstance" typeId="tpee.1188207840427" id="1163409073564420973" nodeInfo="nn">
         <link role="annotation" roleId="tpee.1188208074048" targetNodeId="eunx.~ToRemove" resolveInfo="ToRemove" />
@@ -695,7 +690,6 @@
             <property name="value" nameId="tpee.1113006610751" value="3.1" />
           </node>
         </node>
->>>>>>> f41488bc
       </node>
     </node>
     <node role="member" roleId="tpee.5375687026011219971" type="tpee.PlaceholderMember" typeId="tpee.1465982738277781862" id="4634869729620675895" nodeInfo="ngu" />
@@ -810,11 +804,7 @@
           </node>
         </node>
       </node>
-<<<<<<< HEAD
-      <node role="visibility" roleId="tpee.1178549979242" type="tpee.ProtectedVisibility" typeId="tpee.1146644641414" id="9122198050634814632" nodeInfo="nn" />
-=======
       <node role="visibility" roleId="tpee.1178549979242" type="tpee.PublicVisibility" typeId="tpee.1146644602865" id="1163409073564725587" nodeInfo="nn" />
->>>>>>> f41488bc
       <node role="superclass" roleId="tpee.1165602531693" type="tpee.ClassifierType" typeId="tpee.1107535904670" id="9122198050634957029" nodeInfo="in">
         <link role="classifier" roleId="tpee.1107535924139" targetNodeId="i9so.5646063728432307524" resolveInfo="IConfigMonitor.Stub" />
       </node>
@@ -960,13 +950,6 @@
           <node role="actualArgument" roleId="tpee.1068499141038" type="tpee.VariableReference" typeId="tpee.1068498886296" id="4634869729621283523" nodeInfo="nn">
             <link role="variableDeclaration" roleId="tpee.1068581517664" targetNodeId="7184932954667943634" resolveInfo="mh" />
           </node>
-<<<<<<< HEAD
-        </node>
-      </node>
-      <node role="annotation" roleId="tpee.1188208488637" type="tpee.AnnotationInstance" typeId="tpee.1188207840427" id="4634869729622575800" nodeInfo="nn">
-        <link role="annotation" roleId="tpee.1188208074048" targetNodeId="e2lb.~Deprecated" resolveInfo="Deprecated" />
-      </node>
-=======
         </node>
       </node>
       <node role="annotation" roleId="tpee.1188208488637" type="tpee.AnnotationInstance" typeId="tpee.1188207840427" id="4634869729622575800" nodeInfo="nn">
@@ -981,7 +964,6 @@
           </node>
         </node>
       </node>
->>>>>>> f41488bc
     </node>
     <node role="member" roleId="tpee.5375687026011219971" type="tpee.ConstructorDeclaration" typeId="tpee.1068580123140" id="4634869729620709700" nodeInfo="igu">
       <node role="returnType" roleId="tpee.1068580123133" type="tpee.VoidType" typeId="tpee.1068581517677" id="4634869729620709701" nodeInfo="in" />
