--- conflicted
+++ resolved
@@ -1207,7 +1207,6 @@
         <ref role="3uigEE" node="6rx4kZDk5A9" resolve="EnvironmentConfig" />
       </node>
     </node>
-<<<<<<< HEAD
     <node concept="2tJIrI" id="6uGRett36_g" role="jymVt" />
     <node concept="3clFb_" id="6uGRett37Lr" role="jymVt">
       <property role="1EzhhJ" value="false" />
@@ -1224,7 +1223,15 @@
             </node>
             <node concept="Xl_RD" id="6uGRett37Lw" role="37wK5m">
               <property role="Xl_RC" value="jetbrains.mps.ide.java" />
-=======
+            </node>
+          </node>
+        </node>
+      </node>
+      <node concept="3Tm1VV" id="6uGRett37Lx" role="1B3o_S" />
+      <node concept="3uibUv" id="6uGRett37Ly" role="3clF45">
+        <ref role="3uigEE" node="6rx4kZDk5A9" resolve="EnvironmentConfig" />
+      </node>
+    </node>
     <node concept="2tJIrI" id="4asrSzSFlSi" role="jymVt" />
     <node concept="3clFb_" id="4asrSzSFl5Q" role="jymVt">
       <property role="TrG5h" value="withMigrationPlugin" />
@@ -1239,26 +1246,16 @@
             </node>
             <node concept="Xl_RD" id="4asrSzSFl5V" role="37wK5m">
               <property role="Xl_RC" value="jetbrains.mps.ide.migration.assistant" />
->>>>>>> 4b098e93
-            </node>
-          </node>
-        </node>
-      </node>
-<<<<<<< HEAD
-      <node concept="3Tm1VV" id="6uGRett37Lx" role="1B3o_S" />
-      <node concept="3uibUv" id="6uGRett37Ly" role="3clF45">
-        <ref role="3uigEE" node="6rx4kZDk5A9" resolve="EnvironmentConfig" />
-      </node>
-    </node>
-    <node concept="2tJIrI" id="6uGRett37GX" role="jymVt" />
-=======
+            </node>
+          </node>
+        </node>
+      </node>
       <node concept="3Tm1VV" id="4asrSzSFl5W" role="1B3o_S" />
       <node concept="3uibUv" id="4asrSzSFl5X" role="3clF45">
         <ref role="3uigEE" node="6rx4kZDk5A9" resolve="EnvironmentConfig" />
       </node>
     </node>
     <node concept="2tJIrI" id="MVJ1IE6A6O" role="jymVt" />
->>>>>>> 4b098e93
     <node concept="3clFb_" id="5mza6QqhjgL" role="jymVt">
       <property role="1EzhhJ" value="false" />
       <property role="TrG5h" value="withBootstrapLibraries" />
