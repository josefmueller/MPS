--- conflicted
+++ resolved
@@ -802,22 +802,19 @@
       <node id="7633988519168229264" at="87,45,88,55" concept="9" />
       <node id="7633988519168230942" at="91,49,92,45" concept="9" />
       <node id="768083588668879924" at="95,46,96,57" concept="9" />
-<<<<<<< HEAD
       <node id="7470588768157465693" at="99,45,100,58" concept="9" />
-=======
-      <node id="4799833936948449656" at="99,50,100,84" concept="9" />
->>>>>>> 4b098e93
-      <node id="6170820365632513864" at="104,57,105,19" concept="3" />
-      <node id="6170820365632581587" at="106,5,107,43" concept="3" />
-      <node id="566882317636896791" at="107,43,108,16" concept="9" />
-      <node id="6075302498571121579" at="111,48,112,84" concept="8" />
-      <node id="6075302498571121594" at="112,84,113,26" concept="3" />
-      <node id="6075302498571121600" at="113,26,114,16" concept="9" />
-      <node id="7413225496543233504" at="117,51,118,122" concept="9" />
-      <node id="2955596675949779414" at="125,69,126,52" concept="8" />
-      <node id="2955596675949780016" at="126,52,127,47" concept="3" />
-      <node id="2955596675947301653" at="127,47,128,23" concept="9" />
-      <node id="4590871013634673762" at="135,49,136,35" concept="9" />
+      <node id="4799833936948449656" at="103,50,104,84" concept="9" />
+      <node id="6170820365632513864" at="108,57,109,19" concept="3" />
+      <node id="6170820365632581587" at="110,5,111,43" concept="3" />
+      <node id="566882317636896791" at="111,43,112,16" concept="9" />
+      <node id="6075302498571121579" at="115,48,116,84" concept="8" />
+      <node id="6075302498571121594" at="116,84,117,26" concept="3" />
+      <node id="6075302498571121600" at="117,26,118,16" concept="9" />
+      <node id="7413225496543233504" at="121,51,122,122" concept="9" />
+      <node id="2955596675949779414" at="129,69,130,52" concept="8" />
+      <node id="2955596675949780016" at="130,52,131,47" concept="3" />
+      <node id="2955596675947301653" at="131,47,132,23" concept="9" />
+      <node id="4590871013634673762" at="139,49,140,35" concept="9" />
       <node id="4590871013634745160" at="29,0,31,0" concept="2" trace="EnvironmentConfig#()V" />
       <node id="2955596675947267775" at="37,45,40,5" concept="6" />
       <node id="106664114202363337" at="44,0,47,0" concept="7" trace="getMacros#()Ljava/util/Map;" />
@@ -830,21 +827,18 @@
       <node id="7633988519168229262" at="87,0,90,0" concept="7" trace="withCorePlugin#()Ljetbrains/mps/tool/environment/EnvironmentConfig;" />
       <node id="7633988519168230940" at="91,0,94,0" concept="7" trace="withGit4IdeaPlugin#()Ljetbrains/mps/tool/environment/EnvironmentConfig;" />
       <node id="768083588668879922" at="95,0,98,0" concept="7" trace="withBuildPlugin#()Ljetbrains/mps/tool/environment/EnvironmentConfig;" />
-<<<<<<< HEAD
       <node id="7470588768157465691" at="99,0,102,0" concept="7" trace="withJavaPlugin#()Ljetbrains/mps/tool/environment/EnvironmentConfig;" />
-=======
-      <node id="4799833936948449654" at="99,0,102,0" concept="7" trace="withMigrationPlugin#()Ljetbrains/mps/tool/environment/EnvironmentConfig;" />
->>>>>>> 4b098e93
-      <node id="878521226300894242" at="103,53,106,5" concept="5" />
-      <node id="7413225496543228387" at="117,0,120,0" concept="13" trace="defaultConfig#()Ljetbrains/mps/tool/environment/EnvironmentConfig;" />
-      <node id="4590871013634673010" at="135,0,138,0" concept="13" trace="emptyConfig#()Ljetbrains/mps/tool/environment/EnvironmentConfig;" />
+      <node id="4799833936948449654" at="103,0,106,0" concept="7" trace="withMigrationPlugin#()Ljetbrains/mps/tool/environment/EnvironmentConfig;" />
+      <node id="878521226300894242" at="107,53,110,5" concept="5" />
+      <node id="7413225496543228387" at="121,0,124,0" concept="13" trace="defaultConfig#()Ljetbrains/mps/tool/environment/EnvironmentConfig;" />
+      <node id="4590871013634673010" at="139,0,142,0" concept="13" trace="emptyConfig#()Ljetbrains/mps/tool/environment/EnvironmentConfig;" />
       <node id="7413225496542997288" at="52,0,56,0" concept="7" trace="addPlugin#(Ljava/lang/String;Ljava/lang/String;)Ljetbrains/mps/tool/environment/EnvironmentConfig;" />
       <node id="7413225496542997630" at="57,0,61,0" concept="7" trace="addMacro#(Ljava/lang/String;Ljava/io/File;)Ljetbrains/mps/tool/environment/EnvironmentConfig;" />
       <node id="7413225496543004241" at="62,0,66,0" concept="7" trace="addLib#(Ljava/lang/String;)Ljetbrains/mps/tool/environment/EnvironmentConfig;" />
-      <node id="6075302498571116174" at="111,0,116,0" concept="7" trace="withWorkbenchPath#()Ljetbrains/mps/tool/environment/EnvironmentConfig;" />
-      <node id="2955596675947301651" at="125,0,130,0" concept="13" trace="defaultConfigNoPluginsSpecified#()Ljetbrains/mps/tool/environment/EnvironmentConfig;" />
+      <node id="6075302498571116174" at="115,0,120,0" concept="7" trace="withWorkbenchPath#()Ljetbrains/mps/tool/environment/EnvironmentConfig;" />
+      <node id="2955596675947301651" at="129,0,134,0" concept="13" trace="defaultConfigNoPluginsSpecified#()Ljetbrains/mps/tool/environment/EnvironmentConfig;" />
       <node id="106664114202338215" at="36,0,43,0" concept="7" trace="getPlugins#()Ljava/util/Set;" />
-      <node id="6170820365632484401" at="103,0,110,0" concept="7" trace="withBootstrapLibraries#()Ljetbrains/mps/tool/environment/EnvironmentConfig;" />
+      <node id="6170820365632484401" at="107,0,114,0" concept="7" trace="withBootstrapLibraries#()Ljetbrains/mps/tool/environment/EnvironmentConfig;" />
       <scope id="4590871013634745165" at="29,31,29,31" />
       <scope id="2955596675947267777" at="38,33,39,18" />
       <scope id="106664114202363340" at="44,40,45,49" />
@@ -857,14 +851,11 @@
       <scope id="7633988519168229263" at="87,45,88,55" />
       <scope id="7633988519168230941" at="91,49,92,45" />
       <scope id="768083588668879923" at="95,46,96,57" />
-<<<<<<< HEAD
       <scope id="7470588768157465692" at="99,45,100,58" />
-=======
-      <scope id="4799833936948449655" at="99,50,100,84" />
->>>>>>> 4b098e93
-      <scope id="878521226300894244" at="104,57,105,19" />
-      <scope id="7413225496543228390" at="117,51,118,122" />
-      <scope id="4590871013634673013" at="135,49,136,35" />
+      <scope id="4799833936948449655" at="103,50,104,84" />
+      <scope id="878521226300894244" at="108,57,109,19" />
+      <scope id="7413225496543228390" at="121,51,122,122" />
+      <scope id="4590871013634673013" at="139,49,140,35" />
       <scope id="4590871013634745160" at="29,0,31,0" />
       <scope id="7413225496542997291" at="52,62,54,16" />
       <scope id="7413225496542997633" at="57,72,59,16" />
@@ -879,22 +870,19 @@
       <scope id="7633988519168229262" at="87,0,90,0" />
       <scope id="7633988519168230940" at="91,0,94,0" />
       <scope id="768083588668879922" at="95,0,98,0" />
-<<<<<<< HEAD
       <scope id="7470588768157465691" at="99,0,102,0" />
-=======
-      <scope id="4799833936948449654" at="99,0,102,0" />
->>>>>>> 4b098e93
-      <scope id="878521226300894242" at="103,53,106,5">
+      <scope id="4799833936948449654" at="103,0,106,0" />
+      <scope id="878521226300894242" at="107,53,110,5">
         <var name="path" id="878521226300894243" />
       </scope>
-      <scope id="6075302498571116177" at="111,48,114,16">
+      <scope id="6075302498571116177" at="115,48,118,16">
         <var name="workbenchPath" id="6075302498571121580" />
       </scope>
-      <scope id="7413225496543228387" at="117,0,120,0" />
-      <scope id="2955596675947301652" at="125,69,128,23">
+      <scope id="7413225496543228387" at="121,0,124,0" />
+      <scope id="2955596675947301652" at="129,69,132,23">
         <var name="defaultConf" id="2955596675949779415" />
       </scope>
-      <scope id="4590871013634673010" at="135,0,138,0" />
+      <scope id="4590871013634673010" at="139,0,142,0" />
       <scope id="106664114202338218" at="37,45,41,59" />
       <scope id="7413225496542997288" at="52,0,56,0">
         <var name="id" id="4250060134484696578" />
@@ -907,12 +895,12 @@
       <scope id="7413225496543004241" at="62,0,66,0">
         <var name="libPath" id="7413225496543004875" />
       </scope>
-      <scope id="6170820365632484404" at="103,53,108,16" />
-      <scope id="6075302498571116174" at="111,0,116,0" />
-      <scope id="2955596675947301651" at="125,0,130,0" />
+      <scope id="6170820365632484404" at="107,53,112,16" />
+      <scope id="6075302498571116174" at="115,0,120,0" />
+      <scope id="2955596675947301651" at="129,0,134,0" />
       <scope id="106664114202338215" at="36,0,43,0" />
-      <scope id="6170820365632484401" at="103,0,110,0" />
-      <unit id="7413225496542992777" at="23,0,139,0" name="jetbrains.mps.tool.environment.EnvironmentConfig" />
+      <scope id="6170820365632484401" at="107,0,114,0" />
+      <unit id="7413225496542992777" at="23,0,143,0" name="jetbrains.mps.tool.environment.EnvironmentConfig" />
     </file>
   </root>
   <root nodeRef="r:2876f1ee-0b45-4db5-8c09-0682cdee5c67(jetbrains.mps.tool.environment)/7413225496542996633">
