--- conflicted
+++ resolved
@@ -38,12 +38,9 @@
     <import index="ajxo" ref="f:java_stub#6ed54515-acc8-4d1e-a16c-9fd6cfe951ea#org.apache.log4j(org.apache.log4j@java_stub)" />
     <import index="59et" ref="f:java_stub#6ed54515-acc8-4d1e-a16c-9fd6cfe951ea#jetbrains.mps.vfs(jetbrains.mps.vfs@java_stub)" />
     <import index="1p1s" ref="f:java_stub#6ed54515-acc8-4d1e-a16c-9fd6cfe951ea#jetbrains.mps(MPS.Core/jetbrains.mps@java_stub)" />
-<<<<<<< HEAD
     <import index="i119" ref="6ed54515-acc8-4d1e-a16c-9fd6cfe951ea/f:java_stub#6ed54515-acc8-4d1e-a16c-9fd6cfe951ea#jetbrains.mps.compiler(MPS.Core/jetbrains.mps.compiler@java_stub)" />
-=======
     <import index="bw6v" ref="498d89d2-c2e9-11e2-ad49-6cf049e62fe5/f:java_stub#498d89d2-c2e9-11e2-ad49-6cf049e62fe5#com.intellij.openapi.diagnostic(MPS.IDEA/com.intellij.openapi.diagnostic@java_stub)" />
     <import index="gwo9" ref="498d89d2-c2e9-11e2-ad49-6cf049e62fe5/f:java_stub#498d89d2-c2e9-11e2-ad49-6cf049e62fe5#com.intellij.idea(MPS.IDEA/com.intellij.idea@java_stub)" />
->>>>>>> aad94c2e
   </imports>
   <registry>
     <language id="f3061a53-9226-4cc5-a443-f952ceaf5816" name="jetbrains.mps.baseLanguage">
@@ -182,7 +179,7 @@
         <child id="1068580123160" name="condition" index="3clFbw" />
         <child id="1068580123161" name="ifTrue" index="3clFbx" />
       </concept>
-      <concept id="1068580123136" name="jetbrains.mps.baseLanguage.structure.StatementList" flags="sn" stub="5293379017992965193" index="3clFbS">
+      <concept id="1068580123136" name="jetbrains.mps.baseLanguage.structure.StatementList" flags="sn" index="3clFbS">
         <child id="1068581517665" name="statement" index="3cqZAp" />
       </concept>
       <concept id="1068580123137" name="jetbrains.mps.baseLanguage.structure.BooleanConstant" flags="nn" index="3clFbT">
@@ -1835,18 +1832,18 @@
           <node concept="3cpWsn" id="KL8Aqlj5uk" role="3cpWs9">
             <property role="TrG5h" value="tmpmodules" />
             <property role="3TUv4t" value="false" />
-            <node concept="3uibUv" id="KL8Aqlj5ul" role="1tU5fm">
-              <ref role="3uigEE" to="k7g3:~List" resolve="List" />
-              <node concept="3uibUv" id="KL8Aqlj5um" role="11_B2D">
-                <ref role="3uigEE" to="88zw:~SModule" resolve="SModule" />
-              </node>
-            </node>
             <node concept="2ShNRf" id="3$4ceq7yJdj" role="33vP2m">
               <node concept="1pGfFk" id="3$4ceq7yRSy" role="2ShVmc">
                 <ref role="37wK5l" to="k7g3:~ArrayList.&lt;init&gt;()" resolve="ArrayList" />
                 <node concept="3uibUv" id="3$4ceq7yVaT" role="1pMfVU">
                   <ref role="3uigEE" to="88zw:~SModule" resolve="SModule" />
                 </node>
+              </node>
+            </node>
+            <node concept="3uibUv" id="KL8Aqlj5ul" role="1tU5fm">
+              <ref role="3uigEE" to="k7g3:~List" resolve="List" />
+              <node concept="3uibUv" id="KL8Aqlj5um" role="11_B2D">
+                <ref role="3uigEE" to="88zw:~SModule" resolve="SModule" />
               </node>
             </node>
           </node>
