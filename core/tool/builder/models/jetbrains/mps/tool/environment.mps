<?xml version="1.0" encoding="UTF-8"?>
<model modelUID="r:2876f1ee-0b45-4db5-8c09-0682cdee5c67(jetbrains.mps.tool.environment)">
  <persistence version="8" />
  <language namespace="f2801650-65d5-424e-bb1b-463a8781b786(jetbrains.mps.baseLanguage.javadoc)" />
  <devkit namespace="fbc25dd2-5da4-483a-8b19-70928e1b62d7(jetbrains.mps.devkit.general-purpose)" />
  <import index="a8jz" modelUID="r:ff0ebc03-7726-472b-abbc-eb2c660f70cb(jetbrains.mps.tool.builder.util)" version="-1" />
  <import index="jo3e" modelUID="r:73cef602-d8a6-459c-91ff-d4e129d1a7c5(jetbrains.mps.tool.builder)" version="-1" />
  <import index="d4yz" modelUID="r:9aacb4c5-da89-46f5-8c41-93d864945583(jetbrains.mps.tool.common.util)" version="-1" />
  <import index="fxg7" modelUID="f:java_stub#6354ebe7-c22a-4a0f-ac54-50b52ab9b065#java.io(java.io@java_stub)" version="-1" />
  <import index="vsqj" modelUID="f:java_stub#6ed54515-acc8-4d1e-a16c-9fd6cfe951ea#jetbrains.mps.project(jetbrains.mps.project@java_stub)" version="-1" />
  <import index="k7g3" modelUID="f:java_stub#6354ebe7-c22a-4a0f-ac54-50b52ab9b065#java.util(java.util@java_stub)" version="-1" />
  <import index="msyo" modelUID="f:java_stub#6ed54515-acc8-4d1e-a16c-9fd6cfe951ea#jetbrains.mps.util(jetbrains.mps.util@java_stub)" version="-1" />
  <import index="y5px" modelUID="f:java_stub#6ed54515-acc8-4d1e-a16c-9fd6cfe951ea#jetbrains.mps.generator(jetbrains.mps.generator@java_stub)" version="-1" />
  <import index="c762" modelUID="f:java_stub#6ed54515-acc8-4d1e-a16c-9fd6cfe951ea#jetbrains.mps.library.contributor(jetbrains.mps.library.contributor@java_stub)" version="-1" />
  <import index="cu2c" modelUID="f:java_stub#6ed54515-acc8-4d1e-a16c-9fd6cfe951ea#jetbrains.mps.smodel(jetbrains.mps.smodel@java_stub)" version="-1" />
  <import index="ztul" modelUID="f:java_stub#6ed54515-acc8-4d1e-a16c-9fd6cfe951ea#jetbrains.mps.library(jetbrains.mps.library@java_stub)" version="-1" />
  <import index="8dm4" modelUID="f:java_stub#6ed54515-acc8-4d1e-a16c-9fd6cfe951ea#jetbrains.mps.internal.collections.runtime(jetbrains.mps.internal.collections.runtime@java_stub)" version="-1" />
  <import index="dbrf" modelUID="f:java_stub#6354ebe7-c22a-4a0f-ac54-50b52ab9b065#javax.swing(javax.swing@java_stub)" version="-1" />
  <import index="as9o" modelUID="f:java_stub#3f233e7f-b8a6-46d2-a57f-795d56775243#org.jetbrains.annotations(org.jetbrains.annotations@java_stub)" version="-1" />
  <import index="m373" modelUID="r:4095af4f-a097-4799-aaa9-03df087ddfa6(jetbrains.mps.baseLanguage.javadoc.structure)" version="5" implicit="yes" />
  <import index="tpck" modelUID="r:00000000-0000-4000-0000-011c89590288(jetbrains.mps.lang.core.structure)" version="0" implicit="yes" />
  <import index="tpee" modelUID="r:00000000-0000-4000-0000-011c895902ca(jetbrains.mps.baseLanguage.structure)" version="5" implicit="yes" />
  <import index="tp2q" modelUID="r:00000000-0000-4000-0000-011c8959032e(jetbrains.mps.baseLanguage.collections.structure)" version="7" implicit="yes" />
  <import index="e2lb" modelUID="f:java_stub#6354ebe7-c22a-4a0f-ac54-50b52ab9b065#java.lang(JDK/java.lang@java_stub)" version="-1" implicit="yes" />
  <import index="fxg8" modelUID="f:java_stub#6354ebe7-c22a-4a0f-ac54-50b52ab9b065#java.io(JDK/java.io@java_stub)" version="-1" implicit="yes" />
  <import index="vsqk" modelUID="f:java_stub#6ed54515-acc8-4d1e-a16c-9fd6cfe951ea#jetbrains.mps.project(MPS.Core/jetbrains.mps.project@java_stub)" version="-1" implicit="yes" />
  <import index="k7g4" modelUID="f:java_stub#6354ebe7-c22a-4a0f-ac54-50b52ab9b065#java.util(JDK/java.util@java_stub)" version="-1" implicit="yes" />
  <import index="msyp" modelUID="f:java_stub#6ed54515-acc8-4d1e-a16c-9fd6cfe951ea#jetbrains.mps.util(MPS.Core/jetbrains.mps.util@java_stub)" version="-1" implicit="yes" />
  <import index="y5py" modelUID="f:java_stub#6ed54515-acc8-4d1e-a16c-9fd6cfe951ea#jetbrains.mps.generator(MPS.Core/jetbrains.mps.generator@java_stub)" version="-1" implicit="yes" />
  <import index="c763" modelUID="f:java_stub#6ed54515-acc8-4d1e-a16c-9fd6cfe951ea#jetbrains.mps.library.contributor(MPS.Core/jetbrains.mps.library.contributor@java_stub)" version="-1" implicit="yes" />
  <import index="cu2d" modelUID="f:java_stub#6ed54515-acc8-4d1e-a16c-9fd6cfe951ea#jetbrains.mps.smodel(MPS.Core/jetbrains.mps.smodel@java_stub)" version="-1" implicit="yes" />
  <import index="ztum" modelUID="f:java_stub#6ed54515-acc8-4d1e-a16c-9fd6cfe951ea#jetbrains.mps.library(MPS.Core/jetbrains.mps.library@java_stub)" version="-1" implicit="yes" />
  <import index="dbrg" modelUID="f:java_stub#6354ebe7-c22a-4a0f-ac54-50b52ab9b065#javax.swing(JDK/javax.swing@java_stub)" version="-1" implicit="yes" />
  <import index="tpib" modelUID="r:00000000-0000-4000-0000-011c8959057f(jetbrains.mps.baseLanguage.logging.structure)" version="0" implicit="yes" />
  <import index="as9p" modelUID="f:java_stub#3f233e7f-b8a6-46d2-a57f-795d56775243#org.jetbrains.annotations(Annotations/org.jetbrains.annotations@java_stub)" version="-1" implicit="yes" />
  <import index="tp2c" modelUID="r:00000000-0000-4000-0000-011c89590338(jetbrains.mps.baseLanguage.closures.structure)" version="3" implicit="yes" />
  <import index="8dm5" modelUID="f:java_stub#6ed54515-acc8-4d1e-a16c-9fd6cfe951ea#jetbrains.mps.internal.collections.runtime(MPS.Core/jetbrains.mps.internal.collections.runtime@java_stub)" version="-1" implicit="yes" />
  <root type="tpee.ClassConcept" typeId="tpee.1068390468198" id="4417301346392321475" nodeInfo="ig">
    <property name="name" nameId="tpck.1169194664001" value="ActiveEnvironment" />
    <node role="member" roleId="tpee.5375687026011219971" type="tpee.StaticFieldDeclaration" typeId="tpee.1070462154015" id="4417301346392323010" nodeInfo="igu">
      <property name="name" nameId="tpck.1169194664001" value="INSTANCE" />
      <property name="isFinal" nameId="tpee.1176718929932" value="false" />
      <node role="visibility" roleId="tpee.1178549979242" type="tpee.PrivateVisibility" typeId="tpee.1146644623116" id="4417301346392322494" nodeInfo="nn" />
      <node role="type" roleId="tpee.5680397130376446158" type="tpee.ClassifierType" typeId="tpee.1107535904670" id="4417301346392323008" nodeInfo="in">
        <link role="classifier" roleId="tpee.1107535924139" targetNodeId="824372260173098491" resolveInfo="Environment" />
      </node>
    </node>
    <node role="member" roleId="tpee.5375687026011219971" type="tpee.PlaceholderMember" typeId="tpee.1465982738277781862" id="1729512929061980557" nodeInfo="ngu" />
    <node role="member" roleId="tpee.5375687026011219971" type="tpee.StaticMethodDeclaration" typeId="tpee.1081236700938" id="4417301346392367408" nodeInfo="igu">
      <property name="name" nameId="tpck.1169194664001" value="activateEnvironment" />
      <node role="parameter" roleId="tpee.1068580123134" type="tpee.ParameterDeclaration" typeId="tpee.1068498886292" id="4417301346392367446" nodeInfo="ir">
        <property name="name" nameId="tpck.1169194664001" value="env" />
        <node role="type" roleId="tpee.5680397130376446158" type="tpee.ClassifierType" typeId="tpee.1107535904670" id="4417301346392367447" nodeInfo="in">
          <link role="classifier" roleId="tpee.1107535924139" targetNodeId="824372260173098491" resolveInfo="Environment" />
        </node>
      </node>
      <node role="returnType" roleId="tpee.1068580123133" type="tpee.VoidType" typeId="tpee.1068581517677" id="4417301346392367410" nodeInfo="in" />
      <node role="body" roleId="tpee.1068580123135" type="tpee.StatementList" typeId="tpee.1068580123136" id="4417301346392367412" nodeInfo="sn">
        <node role="statement" roleId="tpee.1068581517665" type="tpee.IfStatement" typeId="tpee.1068580123159" id="4417301346392387974" nodeInfo="nn">
          <node role="condition" roleId="tpee.1068580123160" type="tpee.NotEqualsExpression" typeId="tpee.1073239437375" id="4417301346392388262" nodeInfo="nn">
            <node role="leftExpression" roleId="tpee.1081773367580" type="tpee.StaticFieldReference" typeId="tpee.1070533707846" id="8713822108809047763" nodeInfo="nn">
              <link role="classifier" roleId="tpee.1144433057691" targetNodeId="4417301346392321475" resolveInfo="ActiveEnvironment" />
              <link role="variableDeclaration" roleId="tpee.1068581517664" targetNodeId="4417301346392323010" resolveInfo="INSTANCE" />
            </node>
            <node role="rightExpression" roleId="tpee.1081773367579" type="tpee.NullLiteral" typeId="tpee.1070534058343" id="4417301346392388293" nodeInfo="nn" />
          </node>
          <node role="ifTrue" roleId="tpee.1068580123161" type="tpee.StatementList" typeId="tpee.1068580123136" id="4417301346392387977" nodeInfo="sn">
            <node role="statement" roleId="tpee.1068581517665" type="tpee.ThrowStatement" typeId="tpee.1164991038168" id="4417301346392388301" nodeInfo="nn">
              <node role="throwable" roleId="tpee.1164991057263" type="tpee.GenericNewExpression" typeId="tpee.1145552977093" id="4417301346392388310" nodeInfo="nn">
                <node role="creator" roleId="tpee.1145553007750" type="tpee.ClassCreator" typeId="tpee.1212685548494" id="4417301346392389734" nodeInfo="nn">
                  <link role="baseMethodDeclaration" roleId="tpee.1068499141037" targetNodeId="e2lb.~IllegalStateException%d&lt;init&gt;(java%dlang%dString)" resolveInfo="IllegalStateException" />
                  <node role="actualArgument" roleId="tpee.1068499141038" type="tpee.PlusExpression" typeId="tpee.1068581242875" id="4417301346392390817" nodeInfo="nn">
                    <node role="rightExpression" roleId="tpee.1081773367579" type="tpee.StaticFieldReference" typeId="tpee.1070533707846" id="8713822108809047764" nodeInfo="nn">
                      <link role="classifier" roleId="tpee.1144433057691" targetNodeId="4417301346392321475" resolveInfo="ActiveEnvironment" />
                      <link role="variableDeclaration" roleId="tpee.1068581517664" targetNodeId="4417301346392323010" resolveInfo="INSTANCE" />
                    </node>
                    <node role="leftExpression" roleId="tpee.1081773367580" type="tpee.StringLiteral" typeId="tpee.1070475926800" id="4417301346392389741" nodeInfo="nn">
                      <property name="value" nameId="tpee.1070475926801" value="Active env: " />
                    </node>
                  </node>
                </node>
              </node>
            </node>
          </node>
        </node>
        <node role="statement" roleId="tpee.1068581517665" type="tpee.ExpressionStatement" typeId="tpee.1068580123155" id="4417301346392391432" nodeInfo="nn">
          <node role="expression" roleId="tpee.1068580123156" type="tpee.AssignmentExpression" typeId="tpee.1068498886294" id="4417301346392391718" nodeInfo="nn">
            <node role="lValue" roleId="tpee.1068498886295" type="tpee.StaticFieldReference" typeId="tpee.1070533707846" id="8713822108809047765" nodeInfo="nn">
              <link role="classifier" roleId="tpee.1144433057691" targetNodeId="4417301346392321475" resolveInfo="ActiveEnvironment" />
              <link role="variableDeclaration" roleId="tpee.1068581517664" targetNodeId="4417301346392323010" resolveInfo="INSTANCE" />
            </node>
            <node role="rValue" roleId="tpee.1068498886297" type="tpee.VariableReference" typeId="tpee.1068498886296" id="4417301346392392013" nodeInfo="nn">
              <link role="variableDeclaration" roleId="tpee.1068581517664" targetNodeId="4417301346392367446" resolveInfo="env" />
            </node>
          </node>
        </node>
      </node>
      <node role="visibility" roleId="tpee.1178549979242" type="tpee.PublicVisibility" typeId="tpee.1146644602865" id="8713822108809785166" nodeInfo="nn" />
    </node>
    <node role="member" roleId="tpee.5375687026011219971" type="tpee.PlaceholderMember" typeId="tpee.1465982738277781862" id="1729512929061980628" nodeInfo="ngu" />
    <node role="member" roleId="tpee.5375687026011219971" type="tpee.StaticMethodDeclaration" typeId="tpee.1081236700938" id="4417301346392367497" nodeInfo="igu">
      <property name="name" nameId="tpck.1169194664001" value="deactivateEnvironment" />
      <node role="parameter" roleId="tpee.1068580123134" type="tpee.ParameterDeclaration" typeId="tpee.1068498886292" id="4417301346392367498" nodeInfo="ir">
        <property name="name" nameId="tpck.1169194664001" value="env" />
        <node role="type" roleId="tpee.5680397130376446158" type="tpee.ClassifierType" typeId="tpee.1107535904670" id="4417301346392367499" nodeInfo="in">
          <link role="classifier" roleId="tpee.1107535924139" targetNodeId="824372260173098491" resolveInfo="Environment" />
        </node>
      </node>
      <node role="returnType" roleId="tpee.1068580123133" type="tpee.VoidType" typeId="tpee.1068581517677" id="4417301346392367500" nodeInfo="in" />
      <node role="body" roleId="tpee.1068580123135" type="tpee.StatementList" typeId="tpee.1068580123136" id="4417301346392367501" nodeInfo="sn">
        <node role="statement" roleId="tpee.1068581517665" type="tpee.IfStatement" typeId="tpee.1068580123159" id="4417301346392408369" nodeInfo="nn">
          <node role="condition" roleId="tpee.1068580123160" type="tpee.NotEqualsExpression" typeId="tpee.1073239437375" id="4417301346392415588" nodeInfo="nn">
            <node role="leftExpression" roleId="tpee.1081773367580" type="tpee.StaticFieldReference" typeId="tpee.1070533707846" id="8713822108809047766" nodeInfo="nn">
              <link role="classifier" roleId="tpee.1144433057691" targetNodeId="4417301346392321475" resolveInfo="ActiveEnvironment" />
              <link role="variableDeclaration" roleId="tpee.1068581517664" targetNodeId="4417301346392323010" resolveInfo="INSTANCE" />
            </node>
            <node role="rightExpression" roleId="tpee.1081773367579" type="tpee.VariableReference" typeId="tpee.1068498886296" id="4417301346392415600" nodeInfo="nn">
              <link role="variableDeclaration" roleId="tpee.1068581517664" targetNodeId="4417301346392367498" resolveInfo="env" />
            </node>
          </node>
          <node role="ifTrue" roleId="tpee.1068580123161" type="tpee.StatementList" typeId="tpee.1068580123136" id="4417301346392408370" nodeInfo="sn">
            <node role="statement" roleId="tpee.1068581517665" type="tpee.ThrowStatement" typeId="tpee.1164991038168" id="4417301346392421110" nodeInfo="nn">
              <node role="throwable" roleId="tpee.1164991057263" type="tpee.GenericNewExpression" typeId="tpee.1145552977093" id="4417301346392421111" nodeInfo="nn">
                <node role="creator" roleId="tpee.1145553007750" type="tpee.ClassCreator" typeId="tpee.1212685548494" id="4417301346392421112" nodeInfo="nn">
                  <link role="baseMethodDeclaration" roleId="tpee.1068499141037" targetNodeId="e2lb.~IllegalStateException%d&lt;init&gt;(java%dlang%dString)" resolveInfo="IllegalStateException" />
                  <node role="actualArgument" roleId="tpee.1068499141038" type="tpee.PlusExpression" typeId="tpee.1068581242875" id="4417301346392421113" nodeInfo="nn">
                    <node role="rightExpression" roleId="tpee.1081773367579" type="tpee.StaticFieldReference" typeId="tpee.1070533707846" id="8713822108809047767" nodeInfo="nn">
                      <link role="classifier" roleId="tpee.1144433057691" targetNodeId="4417301346392321475" resolveInfo="ActiveEnvironment" />
                      <link role="variableDeclaration" roleId="tpee.1068581517664" targetNodeId="4417301346392323010" resolveInfo="INSTANCE" />
                    </node>
                    <node role="leftExpression" roleId="tpee.1081773367580" type="tpee.StringLiteral" typeId="tpee.1070475926800" id="4417301346392421114" nodeInfo="nn">
                      <property name="value" nameId="tpee.1070475926801" value="Active env: " />
                    </node>
                  </node>
                </node>
              </node>
            </node>
          </node>
        </node>
        <node role="statement" roleId="tpee.1068581517665" type="tpee.ExpressionStatement" typeId="tpee.1068580123155" id="4417301346392422000" nodeInfo="nn">
          <node role="expression" roleId="tpee.1068580123156" type="tpee.AssignmentExpression" typeId="tpee.1068498886294" id="4417301346392422286" nodeInfo="nn">
            <node role="lValue" roleId="tpee.1068498886295" type="tpee.StaticFieldReference" typeId="tpee.1070533707846" id="8713822108809047768" nodeInfo="nn">
              <link role="classifier" roleId="tpee.1144433057691" targetNodeId="4417301346392321475" resolveInfo="ActiveEnvironment" />
              <link role="variableDeclaration" roleId="tpee.1068581517664" targetNodeId="4417301346392323010" resolveInfo="INSTANCE" />
            </node>
            <node role="rValue" roleId="tpee.1068498886297" type="tpee.NullLiteral" typeId="tpee.1070534058343" id="4417301346392422305" nodeInfo="nn" />
          </node>
        </node>
      </node>
      <node role="visibility" roleId="tpee.1178549979242" type="tpee.PublicVisibility" typeId="tpee.1146644602865" id="8713822108809785495" nodeInfo="nn" />
    </node>
    <node role="member" roleId="tpee.5375687026011219971" type="tpee.PlaceholderMember" typeId="tpee.1465982738277781862" id="1729512929061980734" nodeInfo="ngu" />
    <node role="member" roleId="tpee.5375687026011219971" type="tpee.StaticMethodDeclaration" typeId="tpee.1081236700938" id="4417301346392324764" nodeInfo="igu">
      <property name="name" nameId="tpck.1169194664001" value="getInstance" />
      <property name="isSynchronized" nameId="tpee.4276006055363816570" value="false" />
      <property name="isFinal" nameId="tpee.1181808852946" value="false" />
      <node role="body" roleId="tpee.1068580123135" type="tpee.StatementList" typeId="tpee.1068580123136" id="4417301346392324767" nodeInfo="sn">
        <node role="statement" roleId="tpee.1068581517665" type="tpee.ExpressionStatement" typeId="tpee.1068580123155" id="4417301346392325320" nodeInfo="nn">
          <node role="expression" roleId="tpee.1068580123156" type="tpee.StaticFieldReference" typeId="tpee.1070533707846" id="8713822108809047769" nodeInfo="nn">
            <link role="variableDeclaration" roleId="tpee.1068581517664" targetNodeId="4417301346392323010" resolveInfo="INSTANCE" />
            <link role="classifier" roleId="tpee.1144433057691" targetNodeId="4417301346392321475" resolveInfo="ActiveEnvironment" />
          </node>
        </node>
      </node>
      <node role="visibility" roleId="tpee.1178549979242" type="tpee.PublicVisibility" typeId="tpee.1146644602865" id="4417301346392324744" nodeInfo="nn" />
      <node role="returnType" roleId="tpee.1068580123133" type="tpee.ClassifierType" typeId="tpee.1107535904670" id="4417301346392324762" nodeInfo="in">
        <link role="classifier" roleId="tpee.1107535924139" targetNodeId="824372260173098491" resolveInfo="Environment" />
      </node>
    </node>
    <node role="visibility" roleId="tpee.1178549979242" type="tpee.PublicVisibility" typeId="tpee.1146644602865" id="4417301346392321476" nodeInfo="nn" />
  </root>
  <root type="tpee.Interface" typeId="tpee.1107796713796" id="824372260173098491" nodeInfo="ig">
    <property name="name" nameId="tpck.1169194664001" value="Environment" />
    <node role="member" roleId="tpee.5375687026011219971" type="tpee.InstanceMethodDeclaration" typeId="tpee.1068580123165" id="4590871013634748595" nodeInfo="igu">
      <property name="isAbstract" nameId="tpee.1178608670077" value="true" />
      <property name="name" nameId="tpck.1169194664001" value="hasIdeaInstance" />
      <node role="returnType" roleId="tpee.1068580123133" type="tpee.BooleanType" typeId="tpee.1070534644030" id="4590871013634748630" nodeInfo="in" />
      <node role="visibility" roleId="tpee.1178549979242" type="tpee.PublicVisibility" typeId="tpee.1146644602865" id="4590871013634748598" nodeInfo="nn" />
      <node role="body" roleId="tpee.1068580123135" type="tpee.StatementList" typeId="tpee.1068580123136" id="4590871013634748599" nodeInfo="sn" />
    </node>
    <node role="member" roleId="tpee.5375687026011219971" type="tpee.PlaceholderMember" typeId="tpee.1465982738277781862" id="4590871013634748568" nodeInfo="ngu" />
    <node role="member" roleId="tpee.5375687026011219971" type="tpee.InstanceMethodDeclaration" typeId="tpee.1068580123165" id="7413225496542954500" nodeInfo="igu">
      <property name="isAbstract" nameId="tpee.1178608670077" value="true" />
      <property name="name" nameId="tpck.1169194664001" value="openProject" />
      <node role="parameter" roleId="tpee.1068580123134" type="tpee.ParameterDeclaration" typeId="tpee.1068498886292" id="7413225496542981766" nodeInfo="ir">
        <property name="name" nameId="tpck.1169194664001" value="projectFile" />
        <node role="type" roleId="tpee.5680397130376446158" type="tpee.ClassifierType" typeId="tpee.1107535904670" id="7413225496542991875" nodeInfo="in">
          <link role="classifier" roleId="tpee.1107535924139" targetNodeId="fxg8.~File" resolveInfo="File" />
        </node>
      </node>
      <node role="returnType" roleId="tpee.1068580123133" type="tpee.ClassifierType" typeId="tpee.1107535904670" id="7413225496542981764" nodeInfo="in">
        <link role="classifier" roleId="tpee.1107535924139" targetNodeId="vsqk.~Project" resolveInfo="Project" />
      </node>
      <node role="visibility" roleId="tpee.1178549979242" type="tpee.PublicVisibility" typeId="tpee.1146644602865" id="7413225496542954503" nodeInfo="nn" />
      <node role="body" roleId="tpee.1068580123135" type="tpee.StatementList" typeId="tpee.1068580123136" id="7413225496542954504" nodeInfo="sn" />
      <node role="smodelAttribute" roleId="tpck.5169995583184591170" type="m373.MethodDocComment" typeId="m373.5349172909345532724" id="7413225496543012748" nodeInfo="ng">
        <node role="body" roleId="m373.8465538089690331502" type="m373.CommentLine" typeId="m373.8465538089690331500" id="7413225496543012749" nodeInfo="ng">
          <node role="part" roleId="m373.8970989240999019149" type="m373.TextCommentLinePart" typeId="m373.8970989240999019143" id="7413225496543012750" nodeInfo="ng">
            <property name="text" nameId="m373.8970989240999019144" value="Opened project should be compiled and classloaded" />
          </node>
        </node>
      </node>
    </node>
    <node role="member" roleId="tpee.5375687026011219971" type="tpee.InstanceMethodDeclaration" typeId="tpee.1068580123165" id="623745604707424252" nodeInfo="igu">
      <property name="isAbstract" nameId="tpee.1178608670077" value="true" />
      <property name="name" nameId="tpck.1169194664001" value="isProjectOpened" />
      <node role="returnType" roleId="tpee.1068580123133" type="tpee.BooleanType" typeId="tpee.1070534644030" id="623745604707496901" nodeInfo="in" />
      <node role="visibility" roleId="tpee.1178549979242" type="tpee.PublicVisibility" typeId="tpee.1146644602865" id="623745604707424255" nodeInfo="nn" />
      <node role="body" roleId="tpee.1068580123135" type="tpee.StatementList" typeId="tpee.1068580123136" id="623745604707424256" nodeInfo="sn" />
      <node role="parameter" roleId="tpee.1068580123134" type="tpee.ParameterDeclaration" typeId="tpee.1068498886292" id="623745604707425011" nodeInfo="ir">
        <property name="name" nameId="tpck.1169194664001" value="projectFile" />
        <node role="type" roleId="tpee.5680397130376446158" type="tpee.ClassifierType" typeId="tpee.1107535904670" id="623745604707425010" nodeInfo="in">
          <link role="classifier" roleId="tpee.1107535924139" targetNodeId="fxg8.~File" resolveInfo="File" />
        </node>
      </node>
    </node>
    <node role="member" roleId="tpee.5375687026011219971" type="tpee.InstanceMethodDeclaration" typeId="tpee.1068580123165" id="7413225496542992039" nodeInfo="igu">
      <property name="isAbstract" nameId="tpee.1178608670077" value="true" />
      <property name="name" nameId="tpck.1169194664001" value="disposeProject" />
      <node role="returnType" roleId="tpee.1068580123133" type="tpee.VoidType" typeId="tpee.1068581517677" id="7413225496542992041" nodeInfo="in" />
      <node role="visibility" roleId="tpee.1178549979242" type="tpee.PublicVisibility" typeId="tpee.1146644602865" id="7413225496542992042" nodeInfo="nn" />
      <node role="body" roleId="tpee.1068580123135" type="tpee.StatementList" typeId="tpee.1068580123136" id="7413225496542992043" nodeInfo="sn" />
      <node role="parameter" roleId="tpee.1068580123134" type="tpee.ParameterDeclaration" typeId="tpee.1068498886292" id="7413225496542992103" nodeInfo="ir">
        <property name="name" nameId="tpck.1169194664001" value="projectFile" />
        <node role="type" roleId="tpee.5680397130376446158" type="tpee.ClassifierType" typeId="tpee.1107535904670" id="7176721727541721488" nodeInfo="in">
          <link role="classifier" roleId="tpee.1107535924139" targetNodeId="fxg8.~File" resolveInfo="File" />
        </node>
      </node>
    </node>
    <node role="member" roleId="tpee.5375687026011219971" type="tpee.InstanceMethodDeclaration" typeId="tpee.1068580123165" id="7413225496542991933" nodeInfo="igu">
      <property name="isAbstract" nameId="tpee.1178608670077" value="true" />
      <property name="name" nameId="tpck.1169194664001" value="createDummyProject" />
      <node role="returnType" roleId="tpee.1068580123133" type="tpee.ClassifierType" typeId="tpee.1107535904670" id="7413225496542991949" nodeInfo="in">
        <link role="classifier" roleId="tpee.1107535924139" targetNodeId="vsqk.~Project" resolveInfo="Project" />
      </node>
      <node role="visibility" roleId="tpee.1178549979242" type="tpee.PublicVisibility" typeId="tpee.1146644602865" id="7413225496542991936" nodeInfo="nn" />
      <node role="body" roleId="tpee.1068580123135" type="tpee.StatementList" typeId="tpee.1068580123136" id="7413225496542991937" nodeInfo="sn" />
    </node>
    <node role="member" roleId="tpee.5375687026011219971" type="tpee.InstanceMethodDeclaration" typeId="tpee.1068580123165" id="7413225496542992077" nodeInfo="igu">
      <property name="isAbstract" nameId="tpee.1178608670077" value="true" />
      <property name="name" nameId="tpck.1169194664001" value="dispose" />
      <node role="returnType" roleId="tpee.1068580123133" type="tpee.VoidType" typeId="tpee.1068581517677" id="7413225496542992079" nodeInfo="in" />
      <node role="visibility" roleId="tpee.1178549979242" type="tpee.PublicVisibility" typeId="tpee.1146644602865" id="7413225496542992080" nodeInfo="nn" />
      <node role="body" roleId="tpee.1068580123135" type="tpee.StatementList" typeId="tpee.1068580123136" id="7413225496542992081" nodeInfo="sn" />
    </node>
    <node role="visibility" roleId="tpee.1178549979242" type="tpee.PublicVisibility" typeId="tpee.1146644602865" id="824372260173098492" nodeInfo="nn" />
    <node role="smodelAttribute" roleId="tpck.5169995583184591170" type="m373.ClassifierDocComment" typeId="m373.2068944020170241612" id="8713822108809791736" nodeInfo="ng">
      <node role="body" roleId="m373.8465538089690331502" type="m373.CommentLine" typeId="m373.8465538089690331500" id="8713822108809791737" nodeInfo="ng">
        <node role="part" roleId="m373.8970989240999019149" type="m373.TextCommentLinePart" typeId="m373.8970989240999019143" id="8713822108809791738" nodeInfo="ng">
          <property name="text" nameId="m373.8970989240999019144" value="Environment impl MUST call ActiveEnvironment.activateEnvironment at the beginning of the constructor and ActiveEnvrionment.deactivateEnvironment at the end of dispose()" />
        </node>
      </node>
    </node>
  </root>
  <root type="tpee.ClassConcept" typeId="tpee.1068390468198" id="7413225496542992777" nodeInfo="ig">
    <property name="name" nameId="tpck.1169194664001" value="EnvironmentConfig" />
    <node role="member" roleId="tpee.5375687026011219971" type="tpee.StaticFieldDeclaration" typeId="tpee.1070462154015" id="6170820365632486598" nodeInfo="igu">
      <property name="name" nameId="tpck.1169194664001" value="BOOTSTRAP_LIBRARIES_LIB_NAME" />
      <property name="isFinal" nameId="tpee.1176718929932" value="true" />
      <node role="initializer" roleId="tpee.1068431790190" type="tpee.StringLiteral" typeId="tpee.1070475926800" id="6170820365632486780" nodeInfo="nn">
        <property name="value" nameId="tpee.1070475926801" value="bootstrap" />
      </node>
      <node role="visibility" roleId="tpee.1178549979242" type="tpee.PublicVisibility" typeId="tpee.1146644602865" id="6170820365632486420" nodeInfo="nn" />
      <node role="type" roleId="tpee.5680397130376446158" type="tpee.StringType" typeId="tpee.1225271177708" id="6170820365632486596" nodeInfo="in" />
    </node>
    <node role="member" roleId="tpee.5375687026011219971" type="tpee.PlaceholderMember" typeId="tpee.1465982738277781862" id="6170820365632485906" nodeInfo="ngu" />
    <node role="member" roleId="tpee.5375687026011219971" type="tpee.FieldDeclaration" typeId="tpee.1068390468200" id="7413225496543111394" nodeInfo="igu">
      <property name="isVolatile" nameId="tpee.1240249534625" value="false" />
      <property name="isTransient" nameId="tpee.8606350594693632173" value="false" />
      <property name="name" nameId="tpck.1169194664001" value="plugins" />
      <property name="isFinal" nameId="tpee.1176718929932" value="true" />
      <node role="initializer" roleId="tpee.1068431790190" type="tpee.GenericNewExpression" typeId="tpee.1145552977093" id="7413225496543111478" nodeInfo="nn">
        <node role="creator" roleId="tpee.1145553007750" type="tp2q.HashSetCreator" typeId="tp2q.1226516258405" id="7413225496543111793" nodeInfo="nn">
          <node role="elementType" roleId="tp2q.1237721435807" type="tpee.StringType" typeId="tpee.1225271177708" id="7413225496543112107" nodeInfo="in" />
        </node>
      </node>
      <node role="visibility" roleId="tpee.1178549979242" type="tpee.PrivateVisibility" typeId="tpee.1146644623116" id="7413225496543111324" nodeInfo="nn" />
      <node role="type" roleId="tpee.5680397130376446158" type="tp2q.SetType" typeId="tp2q.1226511727824" id="7413225496543111388" nodeInfo="in">
        <node role="elementType" roleId="tp2q.1226511765987" type="tpee.StringType" typeId="tpee.1225271177708" id="7413225496543111392" nodeInfo="in" />
      </node>
    </node>
    <node role="member" roleId="tpee.5375687026011219971" type="tpee.FieldDeclaration" typeId="tpee.1068390468200" id="7413225496543013719" nodeInfo="igu">
      <property name="isVolatile" nameId="tpee.1240249534625" value="false" />
      <property name="isTransient" nameId="tpee.8606350594693632173" value="false" />
      <property name="name" nameId="tpck.1169194664001" value="macros" />
      <property name="isFinal" nameId="tpee.1176718929932" value="true" />
      <node role="initializer" roleId="tpee.1068431790190" type="tpee.GenericNewExpression" typeId="tpee.1145552977093" id="7413225496543013988" nodeInfo="nn">
        <node role="creator" roleId="tpee.1145553007750" type="tp2q.HashMapCreator" typeId="tp2q.1197686869805" id="7413225496543014628" nodeInfo="nn">
          <node role="valueType" roleId="tp2q.1197687035757" type="tpee.ClassifierType" typeId="tpee.1107535904670" id="7413225496543103605" nodeInfo="in">
            <link role="classifier" roleId="tpee.1107535924139" targetNodeId="fxg8.~File" resolveInfo="File" />
          </node>
          <node role="keyType" roleId="tp2q.1197687026896" type="tpee.StringType" typeId="tpee.1225271177708" id="7413225496543014952" nodeInfo="in" />
        </node>
      </node>
      <node role="visibility" roleId="tpee.1178549979242" type="tpee.PrivateVisibility" typeId="tpee.1146644623116" id="7413225496543013231" nodeInfo="nn" />
      <node role="type" roleId="tpee.5680397130376446158" type="tp2q.MapType" typeId="tp2q.1197683403723" id="7413225496543013420" nodeInfo="in">
        <node role="valueType" roleId="tp2q.1197683475734" type="tpee.ClassifierType" typeId="tpee.1107535904670" id="7413225496543013717" nodeInfo="in">
          <link role="classifier" roleId="tpee.1107535924139" targetNodeId="fxg8.~File" resolveInfo="File" />
        </node>
        <node role="keyType" roleId="tp2q.1197683466920" type="tpee.StringType" typeId="tpee.1225271177708" id="7413225496543013570" nodeInfo="in" />
      </node>
    </node>
    <node role="member" roleId="tpee.5375687026011219971" type="tpee.FieldDeclaration" typeId="tpee.1068390468200" id="7413225496543112476" nodeInfo="igu">
      <property name="isVolatile" nameId="tpee.1240249534625" value="false" />
      <property name="isTransient" nameId="tpee.8606350594693632173" value="false" />
      <property name="name" nameId="tpck.1169194664001" value="libs" />
      <property name="isFinal" nameId="tpee.1176718929932" value="true" />
      <node role="initializer" roleId="tpee.1068431790190" type="tpee.GenericNewExpression" typeId="tpee.1145552977093" id="7413225496543112572" nodeInfo="nn">
        <node role="creator" roleId="tpee.1145553007750" type="tp2q.HashMapCreator" typeId="tp2q.1197686869805" id="7413225496543113212" nodeInfo="nn">
          <node role="valueType" roleId="tp2q.1197687035757" type="tpee.ClassifierType" typeId="tpee.1107535904670" id="7413225496543113539" nodeInfo="in">
            <link role="classifier" roleId="tpee.1107535924139" targetNodeId="fxg8.~File" resolveInfo="File" />
          </node>
          <node role="keyType" roleId="tp2q.1197687026896" type="tpee.StringType" typeId="tpee.1225271177708" id="7413225496543113536" nodeInfo="in" />
        </node>
      </node>
      <node role="visibility" roleId="tpee.1178549979242" type="tpee.PrivateVisibility" typeId="tpee.1146644623116" id="7413225496543112110" nodeInfo="nn" />
      <node role="type" roleId="tpee.5680397130376446158" type="tp2q.MapType" typeId="tp2q.1197683403723" id="7413225496543112465" nodeInfo="in">
        <node role="valueType" roleId="tp2q.1197683475734" type="tpee.ClassifierType" typeId="tpee.1107535904670" id="7413225496543112474" nodeInfo="in">
          <link role="classifier" roleId="tpee.1107535924139" targetNodeId="fxg8.~File" resolveInfo="File" />
        </node>
        <node role="keyType" roleId="tp2q.1197683466920" type="tpee.StringType" typeId="tpee.1225271177708" id="7413225496543112471" nodeInfo="in" />
      </node>
    </node>
    <node role="member" roleId="tpee.5375687026011219971" type="tpee.PlaceholderMember" typeId="tpee.1465982738277781862" id="7413225496543013046" nodeInfo="ngu" />
    <node role="member" roleId="tpee.5375687026011219971" type="tpee.ConstructorDeclaration" typeId="tpee.1068580123140" id="4590871013634745160" nodeInfo="igu">
      <node role="visibility" roleId="tpee.1178549979242" type="tpee.PrivateVisibility" typeId="tpee.1146644623116" id="4590871013634745922" nodeInfo="nn" />
      <node role="returnType" roleId="tpee.1068580123133" type="tpee.VoidType" typeId="tpee.1068581517677" id="4590871013634745163" nodeInfo="in" />
      <node role="body" roleId="tpee.1068580123135" type="tpee.StatementList" typeId="tpee.1068580123136" id="4590871013634745165" nodeInfo="sn" />
    </node>
    <node role="member" roleId="tpee.5375687026011219971" type="tpee.PlaceholderMember" typeId="tpee.1465982738277781862" id="106664114202337792" nodeInfo="ngu" />
    <node role="member" roleId="tpee.5375687026011219971" type="tpee.InstanceMethodDeclaration" typeId="tpee.1068580123165" id="106664114202338215" nodeInfo="igu">
      <property name="isAbstract" nameId="tpee.1178608670077" value="false" />
      <property name="name" nameId="tpck.1169194664001" value="plugins" />
      <property name="isSynchronized" nameId="tpee.4276006055363816570" value="false" />
      <property name="isFinal" nameId="tpee.1181808852946" value="false" />
      <node role="body" roleId="tpee.1068580123135" type="tpee.StatementList" typeId="tpee.1068580123136" id="106664114202338218" nodeInfo="sn">
        <node role="statement" roleId="tpee.1068581517665" type="tpee.ExpressionStatement" typeId="tpee.1068580123155" id="106664114202339125" nodeInfo="nn">
          <node role="expression" roleId="tpee.1068580123156" type="tpee.DotExpression" typeId="tpee.1197027756228" id="106664114202341691" nodeInfo="nn">
            <node role="operation" roleId="tpee.1197027833540" type="tp2q.AsUnmodifiableOperation" typeId="tp2q.2526372162255441536" id="106664114202356810" nodeInfo="nn" />
            <node role="operand" roleId="tpee.1197027771414" type="tpee.VariableReference" typeId="tpee.1068498886296" id="106664114202339124" nodeInfo="nn">
              <link role="variableDeclaration" roleId="tpee.1068581517664" targetNodeId="7413225496543111394" resolveInfo="plugins" />
            </node>
          </node>
        </node>
      </node>
      <node role="visibility" roleId="tpee.1178549979242" type="tpee.PublicVisibility" typeId="tpee.1146644602865" id="106664114202338067" nodeInfo="nn" />
      <node role="returnType" roleId="tpee.1068580123133" type="tp2q.SetType" typeId="tp2q.1226511727824" id="106664114202338208" nodeInfo="in">
        <node role="elementType" roleId="tp2q.1226511765987" type="tpee.StringType" typeId="tpee.1225271177708" id="106664114202338212" nodeInfo="in" />
      </node>
    </node>
    <node role="member" roleId="tpee.5375687026011219971" type="tpee.PlaceholderMember" typeId="tpee.1465982738277781862" id="2654128911718188899" nodeInfo="ngu" />
    <node role="member" roleId="tpee.5375687026011219971" type="tpee.InstanceMethodDeclaration" typeId="tpee.1068580123165" id="106664114202363337" nodeInfo="igu">
      <property name="isAbstract" nameId="tpee.1178608670077" value="false" />
      <property name="name" nameId="tpck.1169194664001" value="macros" />
      <property name="isSynchronized" nameId="tpee.4276006055363816570" value="false" />
      <property name="isFinal" nameId="tpee.1181808852946" value="false" />
      <node role="body" roleId="tpee.1068580123135" type="tpee.StatementList" typeId="tpee.1068580123136" id="106664114202363340" nodeInfo="sn">
        <node role="statement" roleId="tpee.1068581517665" type="tpee.ExpressionStatement" typeId="tpee.1068580123155" id="106664114202429810" nodeInfo="nn">
          <node role="expression" roleId="tpee.1068580123156" type="tpee.StaticMethodCall" typeId="tpee.1081236700937" id="106664114202431323" nodeInfo="nn">
            <link role="baseMethodDeclaration" roleId="tpee.1068499141037" targetNodeId="k7g4.~Collections%dunmodifiableMap(java%dutil%dMap)%cjava%dutil%dMap" resolveInfo="unmodifiableMap" />
            <link role="classConcept" roleId="tpee.1144433194310" targetNodeId="k7g4.~Collections" resolveInfo="Collections" />
            <node role="actualArgument" roleId="tpee.1068499141038" type="tpee.VariableReference" typeId="tpee.1068498886296" id="106664114202431345" nodeInfo="nn">
              <link role="variableDeclaration" roleId="tpee.1068581517664" targetNodeId="7413225496543013719" resolveInfo="macros" />
            </node>
          </node>
        </node>
      </node>
      <node role="visibility" roleId="tpee.1178549979242" type="tpee.PublicVisibility" typeId="tpee.1146644602865" id="106664114202356960" nodeInfo="nn" />
      <node role="returnType" roleId="tpee.1068580123133" type="tp2q.MapType" typeId="tp2q.1197683403723" id="106664114202357110" nodeInfo="in">
        <node role="valueType" roleId="tp2q.1197683475734" type="tpee.ClassifierType" typeId="tpee.1107535904670" id="106664114202363335" nodeInfo="in">
          <link role="classifier" roleId="tpee.1107535924139" targetNodeId="fxg8.~File" resolveInfo="File" />
        </node>
        <node role="keyType" roleId="tp2q.1197683466920" type="tpee.StringType" typeId="tpee.1225271177708" id="106664114202357116" nodeInfo="in" />
      </node>
    </node>
    <node role="member" roleId="tpee.5375687026011219971" type="tpee.PlaceholderMember" typeId="tpee.1465982738277781862" id="2654128911718183124" nodeInfo="ngu" />
    <node role="member" roleId="tpee.5375687026011219971" type="tpee.InstanceMethodDeclaration" typeId="tpee.1068580123165" id="106664114202436231" nodeInfo="igu">
      <property name="isAbstract" nameId="tpee.1178608670077" value="false" />
      <property name="name" nameId="tpck.1169194664001" value="libs" />
      <property name="isSynchronized" nameId="tpee.4276006055363816570" value="false" />
      <property name="isFinal" nameId="tpee.1181808852946" value="false" />
      <node role="body" roleId="tpee.1068580123135" type="tpee.StatementList" typeId="tpee.1068580123136" id="106664114202436234" nodeInfo="sn">
        <node role="statement" roleId="tpee.1068581517665" type="tpee.ExpressionStatement" typeId="tpee.1068580123155" id="106664114202436407" nodeInfo="nn">
          <node role="expression" roleId="tpee.1068580123156" type="tpee.StaticMethodCall" typeId="tpee.1081236700937" id="106664114202436408" nodeInfo="nn">
            <link role="classConcept" roleId="tpee.1144433194310" targetNodeId="k7g4.~Collections" resolveInfo="Collections" />
            <link role="baseMethodDeclaration" roleId="tpee.1068499141037" targetNodeId="k7g4.~Collections%dunmodifiableMap(java%dutil%dMap)%cjava%dutil%dMap" resolveInfo="unmodifiableMap" />
            <node role="actualArgument" roleId="tpee.1068499141038" type="tpee.VariableReference" typeId="tpee.1068498886296" id="106664114202438075" nodeInfo="nn">
              <link role="variableDeclaration" roleId="tpee.1068581517664" targetNodeId="7413225496543112476" resolveInfo="libs" />
            </node>
          </node>
        </node>
      </node>
      <node role="visibility" roleId="tpee.1178549979242" type="tpee.PublicVisibility" typeId="tpee.1146644602865" id="106664114202435868" nodeInfo="nn" />
      <node role="returnType" roleId="tpee.1068580123133" type="tp2q.MapType" typeId="tp2q.1197683403723" id="106664114202436054" nodeInfo="in">
        <node role="valueType" roleId="tp2q.1197683475734" type="tpee.ClassifierType" typeId="tpee.1107535904670" id="106664114202436055" nodeInfo="in">
          <link role="classifier" roleId="tpee.1107535924139" targetNodeId="fxg8.~File" resolveInfo="File" />
        </node>
        <node role="keyType" roleId="tp2q.1197683466920" type="tpee.StringType" typeId="tpee.1225271177708" id="106664114202436056" nodeInfo="in" />
      </node>
    </node>
    <node role="member" roleId="tpee.5375687026011219971" type="tpee.PlaceholderMember" typeId="tpee.1465982738277781862" id="4590871013634744631" nodeInfo="ngu" />
    <node role="member" roleId="tpee.5375687026011219971" type="tpee.InstanceMethodDeclaration" typeId="tpee.1068580123165" id="7413225496542997288" nodeInfo="igu">
      <property name="isAbstract" nameId="tpee.1178608670077" value="false" />
      <property name="name" nameId="tpck.1169194664001" value="addPlugin" />
      <property name="isSynchronized" nameId="tpee.4276006055363816570" value="false" />
      <property name="isFinal" nameId="tpee.1181808852946" value="false" />
      <node role="body" roleId="tpee.1068580123135" type="tpee.StatementList" typeId="tpee.1068580123136" id="7413225496542997291" nodeInfo="sn">
        <node role="statement" roleId="tpee.1068581517665" type="tpee.ExpressionStatement" typeId="tpee.1068580123155" id="7413225496543115378" nodeInfo="nn">
          <node role="expression" roleId="tpee.1068580123156" type="tpee.DotExpression" typeId="tpee.1197027756228" id="7413225496543118682" nodeInfo="nn">
            <node role="operation" roleId="tpee.1197027833540" type="tp2q.AddElementOperation" typeId="tp2q.1160612413312" id="7413225496543132804" nodeInfo="nn">
              <node role="argument" roleId="tp2q.1160612519549" type="tpee.VariableReference" typeId="tpee.1068498886296" id="7413225496543133507" nodeInfo="nn">
                <link role="variableDeclaration" roleId="tpee.1068581517664" targetNodeId="7413225496542997394" resolveInfo="plugin" />
              </node>
            </node>
            <node role="operand" roleId="tpee.1197027771414" type="tpee.VariableReference" typeId="tpee.1068498886296" id="7413225496543115377" nodeInfo="nn">
              <link role="variableDeclaration" roleId="tpee.1068581517664" targetNodeId="7413225496543111394" resolveInfo="plugins" />
            </node>
          </node>
        </node>
        <node role="statement" roleId="tpee.1068581517665" type="tpee.ExpressionStatement" typeId="tpee.1068580123155" id="7413225496543004042" nodeInfo="nn">
          <node role="expression" roleId="tpee.1068580123156" type="tpee.ThisExpression" typeId="tpee.1070475354124" id="7413225496543004041" nodeInfo="nn" />
        </node>
      </node>
      <node role="visibility" roleId="tpee.1178549979242" type="tpee.PublicVisibility" typeId="tpee.1146644602865" id="7413225496542997279" nodeInfo="nn" />
      <node role="returnType" roleId="tpee.1068580123133" type="tpee.ClassifierType" typeId="tpee.1107535904670" id="7413225496542997286" nodeInfo="in">
        <link role="classifier" roleId="tpee.1107535924139" targetNodeId="7413225496542992777" resolveInfo="EnvironmentConfig" />
      </node>
      <node role="parameter" roleId="tpee.1068580123134" type="tpee.ParameterDeclaration" typeId="tpee.1068498886292" id="7413225496542997394" nodeInfo="ir">
        <property name="name" nameId="tpck.1169194664001" value="plugin" />
        <node role="type" roleId="tpee.5680397130376446158" type="tpee.StringType" typeId="tpee.1225271177708" id="7413225496543011705" nodeInfo="in" />
      </node>
    </node>
    <node role="member" roleId="tpee.5375687026011219971" type="tpee.PlaceholderMember" typeId="tpee.1465982738277781862" id="2654128911718214704" nodeInfo="ngu" />
    <node role="member" roleId="tpee.5375687026011219971" type="tpee.InstanceMethodDeclaration" typeId="tpee.1068580123165" id="7413225496542997630" nodeInfo="igu">
      <property name="isAbstract" nameId="tpee.1178608670077" value="false" />
      <property name="name" nameId="tpck.1169194664001" value="addMacro" />
      <property name="isSynchronized" nameId="tpee.4276006055363816570" value="false" />
      <property name="isFinal" nameId="tpee.1181808852946" value="false" />
      <node role="body" roleId="tpee.1068580123135" type="tpee.StatementList" typeId="tpee.1068580123136" id="7413225496542997633" nodeInfo="sn">
        <node role="statement" roleId="tpee.1068581517665" type="tpee.ExpressionStatement" typeId="tpee.1068580123155" id="7413225496543104405" nodeInfo="nn">
          <node role="expression" roleId="tpee.1068580123156" type="tpee.AssignmentExpression" typeId="tpee.1068498886294" id="7413225496543109299" nodeInfo="nn">
            <node role="rValue" roleId="tpee.1068498886297" type="tpee.VariableReference" typeId="tpee.1068498886296" id="7413225496543109670" nodeInfo="nn">
              <link role="variableDeclaration" roleId="tpee.1068581517664" targetNodeId="7413225496542997650" resolveInfo="macroValue" />
            </node>
            <node role="lValue" roleId="tpee.1068498886295" type="tp2q.MapElement" typeId="tp2q.1197932370469" id="7413225496543107191" nodeInfo="nn">
              <node role="key" roleId="tp2q.1197932525128" type="tpee.VariableReference" typeId="tpee.1068498886296" id="7413225496543107551" nodeInfo="nn">
                <link role="variableDeclaration" roleId="tpee.1068581517664" targetNodeId="7413225496542997646" resolveInfo="macroName" />
              </node>
              <node role="map" roleId="tp2q.1197932505799" type="tpee.VariableReference" typeId="tpee.1068498886296" id="7413225496543104404" nodeInfo="nn">
                <link role="variableDeclaration" roleId="tpee.1068581517664" targetNodeId="7413225496543013719" resolveInfo="macros" />
              </node>
            </node>
          </node>
        </node>
        <node role="statement" roleId="tpee.1068581517665" type="tpee.ExpressionStatement" typeId="tpee.1068580123155" id="7413225496543004056" nodeInfo="nn">
          <node role="expression" roleId="tpee.1068580123156" type="tpee.ThisExpression" typeId="tpee.1070475354124" id="7413225496543004055" nodeInfo="nn" />
        </node>
      </node>
      <node role="visibility" roleId="tpee.1178549979242" type="tpee.PublicVisibility" typeId="tpee.1146644602865" id="7413225496542997514" nodeInfo="nn" />
      <node role="returnType" roleId="tpee.1068580123133" type="tpee.ClassifierType" typeId="tpee.1107535904670" id="7413225496542997628" nodeInfo="in">
        <link role="classifier" roleId="tpee.1107535924139" targetNodeId="7413225496542992777" resolveInfo="EnvironmentConfig" />
      </node>
      <node role="parameter" roleId="tpee.1068580123134" type="tpee.ParameterDeclaration" typeId="tpee.1068498886292" id="7413225496542997646" nodeInfo="ir">
        <property name="name" nameId="tpck.1169194664001" value="macroName" />
        <node role="type" roleId="tpee.5680397130376446158" type="tpee.StringType" typeId="tpee.1225271177708" id="7413225496542997645" nodeInfo="in" />
      </node>
      <node role="parameter" roleId="tpee.1068580123134" type="tpee.ParameterDeclaration" typeId="tpee.1068498886292" id="7413225496542997650" nodeInfo="ir">
        <property name="name" nameId="tpck.1169194664001" value="macroValue" />
        <node role="type" roleId="tpee.5680397130376446158" type="tpee.ClassifierType" typeId="tpee.1107535904670" id="7413225496543003983" nodeInfo="in">
          <link role="classifier" roleId="tpee.1107535924139" targetNodeId="fxg8.~File" resolveInfo="File" />
        </node>
      </node>
    </node>
    <node role="member" roleId="tpee.5375687026011219971" type="tpee.PlaceholderMember" typeId="tpee.1465982738277781862" id="2654128911718210026" nodeInfo="ngu" />
    <node role="member" roleId="tpee.5375687026011219971" type="tpee.InstanceMethodDeclaration" typeId="tpee.1068580123165" id="7413225496543004241" nodeInfo="igu">
      <property name="isAbstract" nameId="tpee.1178608670077" value="false" />
      <property name="name" nameId="tpck.1169194664001" value="addLib" />
      <property name="isSynchronized" nameId="tpee.4276006055363816570" value="false" />
      <property name="isFinal" nameId="tpee.1181808852946" value="false" />
      <node role="body" roleId="tpee.1068580123135" type="tpee.StatementList" typeId="tpee.1068580123136" id="7413225496543004244" nodeInfo="sn">
        <node role="statement" roleId="tpee.1068581517665" type="tpee.ExpressionStatement" typeId="tpee.1068580123155" id="7413225496543137936" nodeInfo="nn">
          <node role="expression" roleId="tpee.1068580123156" type="tpee.AssignmentExpression" typeId="tpee.1068498886294" id="7413225496543175025" nodeInfo="nn">
            <node role="rValue" roleId="tpee.1068498886297" type="tpee.VariableReference" typeId="tpee.1068498886296" id="7413225496543175864" nodeInfo="nn">
              <link role="variableDeclaration" roleId="tpee.1068581517664" targetNodeId="7413225496543004875" resolveInfo="libPath" />
            </node>
            <node role="lValue" roleId="tpee.1068498886295" type="tp2q.MapElement" typeId="tp2q.1197932370469" id="7413225496543155972" nodeInfo="nn">
              <node role="key" roleId="tp2q.1197932525128" type="tpee.VariableReference" typeId="tpee.1068498886296" id="7413225496543157113" nodeInfo="nn">
                <link role="variableDeclaration" roleId="tpee.1068581517664" targetNodeId="7413225496543004387" resolveInfo="libName" />
              </node>
              <node role="map" roleId="tp2q.1197932505799" type="tpee.VariableReference" typeId="tpee.1068498886296" id="7413225496543137935" nodeInfo="nn">
                <link role="variableDeclaration" roleId="tpee.1068581517664" targetNodeId="7413225496543112476" resolveInfo="libs" />
              </node>
            </node>
          </node>
        </node>
        <node role="statement" roleId="tpee.1068581517665" type="tpee.ExpressionStatement" typeId="tpee.1068580123155" id="7413225496543004894" nodeInfo="nn">
          <node role="expression" roleId="tpee.1068580123156" type="tpee.ThisExpression" typeId="tpee.1070475354124" id="7413225496543004893" nodeInfo="nn" />
        </node>
      </node>
      <node role="visibility" roleId="tpee.1178549979242" type="tpee.PublicVisibility" typeId="tpee.1146644602865" id="7413225496543004213" nodeInfo="nn" />
      <node role="returnType" roleId="tpee.1068580123133" type="tpee.ClassifierType" typeId="tpee.1107535904670" id="7413225496543004239" nodeInfo="in">
        <link role="classifier" roleId="tpee.1107535924139" targetNodeId="7413225496542992777" resolveInfo="EnvironmentConfig" />
      </node>
      <node role="parameter" roleId="tpee.1068580123134" type="tpee.ParameterDeclaration" typeId="tpee.1068498886292" id="7413225496543004387" nodeInfo="ir">
        <property name="name" nameId="tpck.1169194664001" value="libName" />
        <node role="type" roleId="tpee.5680397130376446158" type="tpee.StringType" typeId="tpee.1225271177708" id="7413225496543004755" nodeInfo="in" />
      </node>
      <node role="parameter" roleId="tpee.1068580123134" type="tpee.ParameterDeclaration" typeId="tpee.1068498886292" id="7413225496543004875" nodeInfo="ir">
        <property name="name" nameId="tpck.1169194664001" value="libPath" />
        <node role="type" roleId="tpee.5680397130376446158" type="tpee.ClassifierType" typeId="tpee.1107535904670" id="7413225496543004881" nodeInfo="in">
          <link role="classifier" roleId="tpee.1107535924139" targetNodeId="fxg8.~File" resolveInfo="File" />
        </node>
      </node>
    </node>
    <node role="member" roleId="tpee.5375687026011219971" type="tpee.PlaceholderMember" typeId="tpee.1465982738277781862" id="7413225496543182909" nodeInfo="ngu" />
    <node role="member" roleId="tpee.5375687026011219971" type="tpee.InstanceMethodDeclaration" typeId="tpee.1068580123165" id="7413225496543186844" nodeInfo="igu">
      <property name="isAbstract" nameId="tpee.1178608670077" value="false" />
      <property name="name" nameId="tpck.1169194664001" value="withDefaultSamples" />
      <property name="isSynchronized" nameId="tpee.4276006055363816570" value="false" />
      <property name="isFinal" nameId="tpee.1181808852946" value="false" />
      <node role="body" roleId="tpee.1068580123135" type="tpee.StatementList" typeId="tpee.1068580123136" id="7413225496543186847" nodeInfo="sn">
        <node role="statement" roleId="tpee.1068581517665" type="tpee.ExpressionStatement" typeId="tpee.1068580123155" id="106664114202257169" nodeInfo="nn">
          <node role="expression" roleId="tpee.1068580123156" type="tpee.LocalMethodCall" typeId="tpee.7812454656619025412" id="106664114202257168" nodeInfo="nn">
            <link role="baseMethodDeclaration" roleId="tpee.1068499141037" targetNodeId="7413225496542997630" resolveInfo="addMacro" />
            <node role="actualArgument" roleId="tpee.1068499141038" type="tpee.StringLiteral" typeId="tpee.1070475926800" id="106664114202257193" nodeInfo="nn">
              <property name="value" nameId="tpee.1070475926801" value="samples_home" />
            </node>
            <node role="actualArgument" roleId="tpee.1068499141038" type="tpee.GenericNewExpression" typeId="tpee.1145552977093" id="7413225496543344656" nodeInfo="nn">
              <node role="creator" roleId="tpee.1145553007750" type="tpee.ClassCreator" typeId="tpee.1212685548494" id="7413225496543360238" nodeInfo="nn">
                <link role="baseMethodDeclaration" roleId="tpee.1068499141037" targetNodeId="fxg8.~File%d&lt;init&gt;(java%dlang%dString,java%dlang%dString)" resolveInfo="File" />
                <node role="actualArgument" roleId="tpee.1068499141038" type="tpee.StaticMethodCall" typeId="tpee.1081236700937" id="7413225496543364003" nodeInfo="nn">
                  <link role="classConcept" roleId="tpee.1144433194310" targetNodeId="e2lb.~System" resolveInfo="System" />
                  <link role="baseMethodDeclaration" roleId="tpee.1068499141037" targetNodeId="e2lb.~System%dgetProperty(java%dlang%dString)%cjava%dlang%dString" resolveInfo="getProperty" />
                  <node role="actualArgument" roleId="tpee.1068499141038" type="tpee.StringLiteral" typeId="tpee.1070475926800" id="7413225496543364271" nodeInfo="nn">
                    <property name="value" nameId="tpee.1070475926801" value="user.dir" />
                  </node>
                </node>
                <node role="actualArgument" roleId="tpee.1068499141038" type="tpee.StringLiteral" typeId="tpee.1070475926800" id="7413225496543366751" nodeInfo="nn">
                  <property name="value" nameId="tpee.1070475926801" value="samples" />
                </node>
              </node>
            </node>
          </node>
        </node>
      </node>
      <node role="visibility" roleId="tpee.1178549979242" type="tpee.PublicVisibility" typeId="tpee.1146644602865" id="7413225496543186751" nodeInfo="nn" />
      <node role="returnType" roleId="tpee.1068580123133" type="tpee.ClassifierType" typeId="tpee.1107535904670" id="7413225496543186842" nodeInfo="in">
        <link role="classifier" roleId="tpee.1107535924139" targetNodeId="7413225496542992777" resolveInfo="EnvironmentConfig" />
      </node>
    </node>
    <node role="member" roleId="tpee.5375687026011219971" type="tpee.InstanceMethodDeclaration" typeId="tpee.1068580123165" id="106664114201982028" nodeInfo="igu">
      <property name="isAbstract" nameId="tpee.1178608670077" value="false" />
      <property name="name" nameId="tpck.1169194664001" value="withDefaultPlugins" />
      <property name="isSynchronized" nameId="tpee.4276006055363816570" value="false" />
      <property name="isFinal" nameId="tpee.1181808852946" value="false" />
      <node role="body" roleId="tpee.1068580123135" type="tpee.StatementList" typeId="tpee.1068580123136" id="106664114201982031" nodeInfo="sn">
        <node role="statement" roleId="tpee.1068581517665" type="tpee.ReturnStatement" typeId="tpee.1068581242878" id="5481070676328113887" nodeInfo="nn">
          <node role="expression" roleId="tpee.1068581517676" type="tpee.DotExpression" typeId="tpee.1197027756228" id="5481070676328113895" nodeInfo="nn">
            <node role="operand" roleId="tpee.1197027771414" type="tpee.LocalMethodCall" typeId="tpee.7812454656619025412" id="5481070676328113896" nodeInfo="nn">
              <link role="baseMethodDeclaration" roleId="tpee.1068499141037" targetNodeId="7413225496542997288" resolveInfo="addPlugin" />
              <node role="actualArgument" roleId="tpee.1068499141038" type="tpee.StringLiteral" typeId="tpee.1070475926800" id="5481070676328113897" nodeInfo="nn">
                <property name="value" nameId="tpee.1070475926801" value="jetbrains.mps.ide.make" />
              </node>
            </node>
            <node role="operation" roleId="tpee.1197027833540" type="tpee.InstanceMethodCallOperation" typeId="tpee.1202948039474" id="5481070676328113898" nodeInfo="nn">
              <link role="baseMethodDeclaration" roleId="tpee.1068499141037" targetNodeId="7413225496542997288" resolveInfo="addPlugin" />
              <node role="actualArgument" roleId="tpee.1068499141038" type="tpee.StringLiteral" typeId="tpee.1070475926800" id="5481070676328113899" nodeInfo="nn">
                <property name="value" nameId="tpee.1070475926801" value="jetbrains.mps.vcs" />
              </node>
            </node>
          </node>
        </node>
      </node>
      <node role="visibility" roleId="tpee.1178549979242" type="tpee.PublicVisibility" typeId="tpee.1146644602865" id="106664114201981902" nodeInfo="nn" />
      <node role="returnType" roleId="tpee.1068580123133" type="tpee.ClassifierType" typeId="tpee.1107535904670" id="106664114201982026" nodeInfo="in">
        <link role="classifier" roleId="tpee.1107535924139" targetNodeId="7413225496542992777" resolveInfo="EnvironmentConfig" />
      </node>
    </node>
    <node role="member" roleId="tpee.5375687026011219971" type="tpee.InstanceMethodDeclaration" typeId="tpee.1068580123165" id="6170820365632484401" nodeInfo="igu">
      <property name="isAbstract" nameId="tpee.1178608670077" value="false" />
      <property name="name" nameId="tpck.1169194664001" value="withBootstrapLibraries" />
      <property name="isSynchronized" nameId="tpee.4276006055363816570" value="false" />
      <property name="isFinal" nameId="tpee.1181808852946" value="false" />
      <node role="body" roleId="tpee.1068580123135" type="tpee.StatementList" typeId="tpee.1068580123136" id="6170820365632484404" nodeInfo="sn">
        <node role="statement" roleId="tpee.1068581517665" type="tp2q.ForEachStatement" typeId="tp2q.1153943597977" id="878521226300894242" nodeInfo="nn">
          <node role="variable" roleId="tp2q.1153944400369" type="tp2q.ForEachVariable" typeId="tp2q.1153944193378" id="878521226300894243" nodeInfo="nr">
            <property name="name" nameId="tpck.1169194664001" value="path" />
          </node>
          <node role="body" roleId="tpee.1154032183016" type="tpee.StatementList" typeId="tpee.1068580123136" id="878521226300894244" nodeInfo="sn">
            <node role="statement" roleId="tpee.1068581517665" type="tpee.ExpressionStatement" typeId="tpee.1068580123155" id="6170820365632513864" nodeInfo="nn">
              <node role="expression" roleId="tpee.1068580123156" type="tpee.LocalMethodCall" typeId="tpee.7812454656619025412" id="6170820365632513863" nodeInfo="nn">
                <link role="baseMethodDeclaration" roleId="tpee.1068499141037" targetNodeId="7413225496543004241" resolveInfo="addLib" />
                <node role="actualArgument" roleId="tpee.1068499141038" type="tpee.VariableReference" typeId="tpee.1068498886296" id="6170820365632517147" nodeInfo="nn">
                  <link role="variableDeclaration" roleId="tpee.1068581517664" targetNodeId="6170820365632486598" resolveInfo="BOOTSTRAP_LIBRARIES_LIB_NAME" />
                </node>
                <node role="actualArgument" roleId="tpee.1068499141038" type="tpee.GenericNewExpression" typeId="tpee.1145552977093" id="6170820365632532157" nodeInfo="nn">
                  <node role="creator" roleId="tpee.1145553007750" type="tpee.ClassCreator" typeId="tpee.1212685548494" id="6170820365632578645" nodeInfo="nn">
                    <link role="baseMethodDeclaration" roleId="tpee.1068499141037" targetNodeId="fxg8.~File%d&lt;init&gt;(java%dlang%dString)" resolveInfo="File" />
                    <node role="actualArgument" roleId="tpee.1068499141038" type="tp2q.ForEachVariableReference" typeId="tp2q.1153944233411" id="6170820365632578657" nodeInfo="nn">
                      <link role="variable" roleId="tp2q.1153944258490" targetNodeId="878521226300894243" resolveInfo="path" />
                    </node>
                  </node>
                </node>
              </node>
            </node>
          </node>
          <node role="inputSequence" roleId="tp2q.1153944424730" type="tpee.StaticMethodCall" typeId="tpee.1081236700937" id="878521226300894253" nodeInfo="nn">
            <link role="baseMethodDeclaration" roleId="tpee.1068499141037" targetNodeId="a8jz.4774692914340656778" resolveInfo="getBootstrapPaths" />
            <link role="classConcept" roleId="tpee.1144433194310" targetNodeId="a8jz.4774692914340655529" resolveInfo="PathManager" />
          </node>
        </node>
        <node role="statement" roleId="tpee.1068581517665" type="tpee.ExpressionStatement" typeId="tpee.1068580123155" id="6170820365632581587" nodeInfo="nn">
          <node role="expression" roleId="tpee.1068580123156" type="tpee.LocalMethodCall" typeId="tpee.7812454656619025412" id="6170820365632581586" nodeInfo="nn">
            <link role="baseMethodDeclaration" roleId="tpee.1068499141037" targetNodeId="7413225496543004241" resolveInfo="addLib" />
            <node role="actualArgument" roleId="tpee.1068499141038" type="tpee.VariableReference" typeId="tpee.1068498886296" id="6170820365632584816" nodeInfo="nn">
              <link role="variableDeclaration" roleId="tpee.1068581517664" targetNodeId="6170820365632486598" resolveInfo="BOOTSTRAP_LIBRARIES_LIB_NAME" />
            </node>
            <node role="actualArgument" roleId="tpee.1068499141038" type="tpee.GenericNewExpression" typeId="tpee.1145552977093" id="6170820365632593895" nodeInfo="nn">
              <node role="creator" roleId="tpee.1145553007750" type="tpee.ClassCreator" typeId="tpee.1212685548494" id="6170820365632597580" nodeInfo="nn">
                <link role="baseMethodDeclaration" roleId="tpee.1068499141037" targetNodeId="fxg8.~File%d&lt;init&gt;(java%dlang%dString)" resolveInfo="File" />
                <node role="actualArgument" roleId="tpee.1068499141038" type="tpee.StaticMethodCall" typeId="tpee.1081236700937" id="878521226300894260" nodeInfo="nn">
                  <link role="classConcept" roleId="tpee.1144433194310" targetNodeId="a8jz.4774692914340655529" resolveInfo="PathManager" />
                  <link role="baseMethodDeclaration" roleId="tpee.1068499141037" targetNodeId="a8jz.4774692914340656846" resolveInfo="getLanguagesPath" />
                </node>
              </node>
            </node>
          </node>
        </node>
      </node>
      <node role="visibility" roleId="tpee.1178549979242" type="tpee.PublicVisibility" typeId="tpee.1146644602865" id="6170820365632484230" nodeInfo="nn" />
      <node role="returnType" roleId="tpee.1068580123133" type="tpee.ClassifierType" typeId="tpee.1107535904670" id="6170820365632484399" nodeInfo="in">
        <link role="classifier" roleId="tpee.1107535924139" targetNodeId="7413225496542992777" resolveInfo="EnvironmentConfig" />
      </node>
    </node>
    <node role="member" roleId="tpee.5375687026011219971" type="tpee.PlaceholderMember" typeId="tpee.1465982738277781862" id="4590871013634672031" nodeInfo="ngu" />
    <node role="member" roleId="tpee.5375687026011219971" type="tpee.StaticMethodDeclaration" typeId="tpee.1081236700938" id="7413225496543228387" nodeInfo="igu">
      <property name="name" nameId="tpck.1169194664001" value="defaultEnvironment" />
      <property name="isSynchronized" nameId="tpee.4276006055363816570" value="false" />
      <property name="isFinal" nameId="tpee.1181808852946" value="false" />
      <node role="body" roleId="tpee.1068580123135" type="tpee.StatementList" typeId="tpee.1068580123136" id="7413225496543228390" nodeInfo="sn">
        <node role="statement" roleId="tpee.1068581517665" type="tpee.ExpressionStatement" typeId="tpee.1068580123155" id="7413225496543233504" nodeInfo="nn">
          <node role="expression" roleId="tpee.1068580123156" type="tpee.DotExpression" typeId="tpee.1197027756228" id="6170820365632614280" nodeInfo="nn">
            <node role="operation" roleId="tpee.1197027833540" type="tpee.InstanceMethodCallOperation" typeId="tpee.1202948039474" id="6170820365632619273" nodeInfo="nn">
              <link role="baseMethodDeclaration" roleId="tpee.1068499141037" targetNodeId="6170820365632484401" resolveInfo="withBootstrapLibraries" />
            </node>
            <node role="operand" roleId="tpee.1197027771414" type="tpee.DotExpression" typeId="tpee.1197027756228" id="106664114202248181" nodeInfo="nn">
              <node role="operation" roleId="tpee.1197027833540" type="tpee.InstanceMethodCallOperation" typeId="tpee.1202948039474" id="106664114202252276" nodeInfo="nn">
                <link role="baseMethodDeclaration" roleId="tpee.1068499141037" targetNodeId="106664114201982028" resolveInfo="withDefaultPlugins" />
              </node>
              <node role="operand" roleId="tpee.1197027771414" type="tpee.DotExpression" typeId="tpee.1197027756228" id="7413225496543234381" nodeInfo="nn">
                <node role="operation" roleId="tpee.1197027833540" type="tpee.InstanceMethodCallOperation" typeId="tpee.1202948039474" id="7413225496543239094" nodeInfo="nn">
                  <link role="baseMethodDeclaration" roleId="tpee.1068499141037" targetNodeId="7413225496543186844" resolveInfo="withDefaultSamples" />
                </node>
                <node role="operand" roleId="tpee.1197027771414" type="tpee.GenericNewExpression" typeId="tpee.1145552977093" id="7413225496543233502" nodeInfo="nn">
                  <node role="creator" roleId="tpee.1145553007750" type="tpee.ClassCreator" typeId="tpee.1212685548494" id="8713822108809061921" nodeInfo="nn">
                    <link role="baseMethodDeclaration" roleId="tpee.1068499141037" targetNodeId="4590871013634745160" resolveInfo="EnvironmentConfig" />
                  </node>
                </node>
              </node>
            </node>
          </node>
        </node>
      </node>
      <node role="visibility" roleId="tpee.1178549979242" type="tpee.PublicVisibility" typeId="tpee.1146644602865" id="7413225496543228172" nodeInfo="nn" />
      <node role="returnType" roleId="tpee.1068580123133" type="tpee.ClassifierType" typeId="tpee.1107535904670" id="7413225496543228280" nodeInfo="in">
        <link role="classifier" roleId="tpee.1107535924139" targetNodeId="7413225496542992777" resolveInfo="EnvironmentConfig" />
      </node>
    </node>
    <node role="member" roleId="tpee.5375687026011219971" type="tpee.PlaceholderMember" typeId="tpee.1465982738277781862" id="2654128911718193883" nodeInfo="ngu" />
    <node role="member" roleId="tpee.5375687026011219971" type="tpee.StaticMethodDeclaration" typeId="tpee.1081236700938" id="4590871013634673010" nodeInfo="igu">
      <property name="name" nameId="tpck.1169194664001" value="emptyEnvironment" />
      <property name="isSynchronized" nameId="tpee.4276006055363816570" value="false" />
      <property name="isFinal" nameId="tpee.1181808852946" value="false" />
      <node role="body" roleId="tpee.1068580123135" type="tpee.StatementList" typeId="tpee.1068580123136" id="4590871013634673013" nodeInfo="sn">
        <node role="statement" roleId="tpee.1068581517665" type="tpee.ExpressionStatement" typeId="tpee.1068580123155" id="4590871013634673762" nodeInfo="nn">
          <node role="expression" roleId="tpee.1068580123156" type="tpee.GenericNewExpression" typeId="tpee.1145552977093" id="4590871013634673760" nodeInfo="nn">
            <node role="creator" roleId="tpee.1145553007750" type="tpee.ClassCreator" typeId="tpee.1212685548494" id="8713822108809064357" nodeInfo="nn">
              <link role="baseMethodDeclaration" roleId="tpee.1068499141037" targetNodeId="4590871013634745160" resolveInfo="EnvironmentConfig" />
            </node>
          </node>
        </node>
      </node>
      <node role="visibility" roleId="tpee.1178549979242" type="tpee.PublicVisibility" typeId="tpee.1146644602865" id="4590871013634672270" nodeInfo="nn" />
      <node role="returnType" roleId="tpee.1068580123133" type="tpee.ClassifierType" typeId="tpee.1107535904670" id="4590871013634672393" nodeInfo="in">
        <link role="classifier" roleId="tpee.1107535924139" targetNodeId="7413225496542992777" resolveInfo="EnvironmentConfig" />
      </node>
    </node>
    <node role="visibility" roleId="tpee.1178549979242" type="tpee.PublicVisibility" typeId="tpee.1146644602865" id="7413225496542992778" nodeInfo="nn" />
  </root>
  <root type="tpee.ClassConcept" typeId="tpee.1068390468198" id="7413225496542996633" nodeInfo="ig">
    <property name="name" nameId="tpck.1169194664001" value="MpsEnvironment" />
    <node role="member" roleId="tpee.5375687026011219971" type="tpee.FieldDeclaration" typeId="tpee.1068390468200" id="623745604705888648" nodeInfo="igu">
      <property name="isVolatile" nameId="tpee.1240249534625" value="false" />
      <property name="isTransient" nameId="tpee.8606350594693632173" value="false" />
      <property name="name" nameId="tpck.1169194664001" value="myContainer" />
      <property name="isFinal" nameId="tpee.1176718929932" value="true" />
      <node role="visibility" roleId="tpee.1178549979242" type="tpee.PrivateVisibility" typeId="tpee.1146644623116" id="623745604705835857" nodeInfo="nn" />
      <node role="type" roleId="tpee.5680397130376446158" type="tpee.ClassifierType" typeId="tpee.1107535904670" id="623745604705843122" nodeInfo="in">
        <link role="classifier" roleId="tpee.1107535924139" targetNodeId="623745604705880298" resolveInfo="ProjectContainer" />
      </node>
      <node role="initializer" roleId="tpee.1068431790190" type="tpee.GenericNewExpression" typeId="tpee.1145552977093" id="623745604706218358" nodeInfo="nn">
        <node role="creator" roleId="tpee.1145553007750" type="tpee.ClassCreator" typeId="tpee.1212685548494" id="623745604706221075" nodeInfo="nn">
          <link role="baseMethodDeclaration" roleId="tpee.1068499141037" targetNodeId="623745604705880305" resolveInfo="ProjectContainer" />
        </node>
      </node>
    </node>
    <node role="member" roleId="tpee.5375687026011219971" type="tpee.FieldDeclaration" typeId="tpee.1068390468200" id="6170820365633305456" nodeInfo="igu">
      <property name="isVolatile" nameId="tpee.1240249534625" value="false" />
      <property name="isTransient" nameId="tpee.8606350594693632173" value="false" />
      <property name="name" nameId="tpck.1169194664001" value="myMacrosProvider" />
      <property name="isFinal" nameId="tpee.1176718929932" value="true" />
      <node role="type" roleId="tpee.5680397130376446158" type="tpee.ClassifierType" typeId="tpee.1107535904670" id="2654128911718729170" nodeInfo="in">
        <link role="classifier" roleId="tpee.1107535924139" targetNodeId="vsqk.~PathMacrosProvider" resolveInfo="PathMacrosProvider" />
      </node>
      <node role="visibility" roleId="tpee.1178549979242" type="tpee.PrivateVisibility" typeId="tpee.1146644623116" id="6170820365633305274" nodeInfo="nn" />
    </node>
    <node role="member" roleId="tpee.5375687026011219971" type="tpee.FieldDeclaration" typeId="tpee.1068390468200" id="2654128911716849191" nodeInfo="igu">
      <property name="isVolatile" nameId="tpee.1240249534625" value="false" />
      <property name="isTransient" nameId="tpee.8606350594693632173" value="false" />
      <property name="name" nameId="tpck.1169194664001" value="myLibContributors" />
      <property name="isFinal" nameId="tpee.1176718929932" value="true" />
      <node role="visibility" roleId="tpee.1178549979242" type="tpee.PrivateVisibility" typeId="tpee.1146644623116" id="2654128911716843010" nodeInfo="nn" />
      <node role="type" roleId="tpee.5680397130376446158" type="tp2q.SetType" typeId="tp2q.1226511727824" id="2654128911716848905" nodeInfo="in">
        <node role="elementType" roleId="tp2q.1226511765987" type="tpee.ClassifierType" typeId="tpee.1107535904670" id="2654128911716849179" nodeInfo="in">
          <link role="classifier" roleId="tpee.1107535924139" targetNodeId="c763.~LibraryContributor" resolveInfo="LibraryContributor" />
        </node>
      </node>
    </node>
    <node role="member" roleId="tpee.5375687026011219971" type="tpee.FieldDeclaration" typeId="tpee.1068390468200" id="1186687992399689666" nodeInfo="igu">
      <property name="isVolatile" nameId="tpee.1240249534625" value="false" />
      <property name="isTransient" nameId="tpee.8606350594693632173" value="false" />
      <property name="name" nameId="tpck.1169194664001" value="myPlatformLoader" />
      <property name="isFinal" nameId="tpee.1176718929932" value="false" />
      <node role="visibility" roleId="tpee.1178549979242" type="tpee.PrivateVisibility" typeId="tpee.1146644623116" id="1186687992399678343" nodeInfo="nn" />
      <node role="type" roleId="tpee.5680397130376446158" type="tpee.ClassifierType" typeId="tpee.1107535904670" id="1186687992399701076" nodeInfo="in">
        <link role="classifier" roleId="tpee.1107535924139" targetNodeId="a8jz.878521226300613674" resolveInfo="MpsPlatform" />
      </node>
    </node>
    <node role="member" roleId="tpee.5375687026011219971" type="tpee.PlaceholderMember" typeId="tpee.1465982738277781862" id="6170820365633733974" nodeInfo="ngu" />
    <node role="member" roleId="tpee.5375687026011219971" type="tpee.ConstructorDeclaration" typeId="tpee.1068580123140" id="7413225496543197371" nodeInfo="igu">
      <node role="returnType" roleId="tpee.1068580123133" type="tpee.VoidType" typeId="tpee.1068581517677" id="7413225496543197383" nodeInfo="in" />
      <node role="visibility" roleId="tpee.1178549979242" type="tpee.PublicVisibility" typeId="tpee.1146644602865" id="7413225496543197384" nodeInfo="nn" />
      <node role="body" roleId="tpee.1068580123135" type="tpee.StatementList" typeId="tpee.1068580123136" id="7413225496543197385" nodeInfo="sn">
        <node role="statement" roleId="tpee.1068581517665" type="tpib.LogStatement" typeId="tpib.1167227138527" id="6151449412875097657" nodeInfo="nn">
          <property name="severity" nameId="tpib.1167245565795" value="info" />
          <node role="logExpression" roleId="tpib.1167227463056" type="tpee.StringLiteral" typeId="tpee.1070475926800" id="6151449412875097658" nodeInfo="nn">
            <property name="value" nameId="tpee.1070475926801" value="Creating MPS environment" />
          </node>
        </node>
        <node role="statement" roleId="tpee.1068581517665" type="tpee.ExpressionStatement" typeId="tpee.1068580123155" id="4417301346392386231" nodeInfo="nn">
          <node role="expression" roleId="tpee.1068580123156" type="tpee.StaticMethodCall" typeId="tpee.1081236700937" id="4417301346392386338" nodeInfo="nn">
            <link role="classConcept" roleId="tpee.1144433194310" targetNodeId="4417301346392321475" resolveInfo="ActiveEnvironment" />
            <link role="baseMethodDeclaration" roleId="tpee.1068499141037" targetNodeId="4417301346392367408" resolveInfo="activateEnvironment" />
            <node role="actualArgument" roleId="tpee.1068499141038" type="tpee.ThisExpression" typeId="tpee.1070475354124" id="4417301346392386339" nodeInfo="nn" />
          </node>
        </node>
<<<<<<< HEAD
        <node role="statement" roleId="tpee.1068581517665" type="tpee.ExpressionStatement" typeId="tpee.1068580123155" id="6170820365633263027" nodeInfo="nn">
          <node role="expression" roleId="tpee.1068580123156" type="tpee.StaticMethodCall" typeId="tpee.1081236700937" id="6170820365633263089" nodeInfo="nn">
            <link role="baseMethodDeclaration" roleId="tpee.1068499141037" targetNodeId="a8jz.878521226300613680" resolveInfo="init" />
            <link role="classConcept" roleId="tpee.1144433194310" targetNodeId="a8jz.878521226300613674" resolveInfo="MpsPlatform" />
          </node>
        </node>
=======
        <node role="statement" roleId="tpee.1068581517665" type="tpee.Statement" typeId="tpee.1068580123157" id="4417301346392454594" nodeInfo="nn" />
        <node role="statement" roleId="tpee.1068581517665" type="tpee.SingleLineComment" typeId="tpee.6329021646629104954" id="7413225496543249869" nodeInfo="nn">
          <node role="commentPart" roleId="tpee.6329021646629175155" type="tpee.TextCommentPart" typeId="tpee.6329021646629104957" id="7413225496543249870" nodeInfo="nn">
            <property name="text" nameId="tpee.6329021646629104958" value="todo: plugins, libs" />
          </node>
        </node>
        <node role="statement" roleId="tpee.1068581517665" type="tpee.Statement" typeId="tpee.1068580123157" id="2239521199950558961" nodeInfo="nn" />
        <node role="statement" roleId="tpee.1068581517665" type="tpee.ExpressionStatement" typeId="tpee.1068580123155" id="2239521199950560571" nodeInfo="nn">
          <node role="expression" roleId="tpee.1068580123156" type="tpee.StaticMethodCall" typeId="tpee.1081236700937" id="2239521199950560627" nodeInfo="nn">
            <link role="classConcept" roleId="tpee.1144433194310" targetNodeId="ajxp.~BasicConfigurator" resolveInfo="BasicConfigurator" />
            <link role="baseMethodDeclaration" roleId="tpee.1068499141037" targetNodeId="ajxp.~BasicConfigurator%dconfigure(org%dapache%dlog4j%dAppender)%cvoid" resolveInfo="configure" />
            <node role="actualArgument" roleId="tpee.1068499141038" type="tpee.GenericNewExpression" typeId="tpee.1145552977093" id="6170820365632775095" nodeInfo="nn">
              <node role="creator" roleId="tpee.1145553007750" type="tpee.ClassCreator" typeId="tpee.1212685548494" id="6170820365632777437" nodeInfo="nn">
                <link role="baseMethodDeclaration" roleId="tpee.1068499141037" targetNodeId="ajxp.~ConsoleAppender%d&lt;init&gt;(org%dapache%dlog4j%dLayout)" resolveInfo="ConsoleAppender" />
                <node role="actualArgument" roleId="tpee.1068499141038" type="tpee.GenericNewExpression" typeId="tpee.1145552977093" id="6170820365632778040" nodeInfo="nn">
                  <node role="creator" roleId="tpee.1145553007750" type="tpee.ClassCreator" typeId="tpee.1212685548494" id="6170820365632780209" nodeInfo="nn">
                    <link role="baseMethodDeclaration" roleId="tpee.1068499141037" targetNodeId="ajxp.~SimpleLayout%d&lt;init&gt;()" resolveInfo="SimpleLayout" />
                  </node>
                </node>
              </node>
            </node>
          </node>
        </node>
        <node role="statement" roleId="tpee.1068581517665" type="tpee.ExpressionStatement" typeId="tpee.1068580123155" id="2239521199950560574" nodeInfo="nn">
          <node role="expression" roleId="tpee.1068580123156" type="tpee.DotExpression" typeId="tpee.1197027756228" id="2239521199950560575" nodeInfo="nn">
            <node role="operand" roleId="tpee.1197027771414" type="tpee.StaticMethodCall" typeId="tpee.1081236700937" id="2239521199950560629" nodeInfo="nn">
              <link role="classConcept" roleId="tpee.1144433194310" targetNodeId="ajxp.~Logger" resolveInfo="Logger" />
              <link role="baseMethodDeclaration" roleId="tpee.1068499141037" targetNodeId="ajxp.~Logger%dgetRootLogger()%corg%dapache%dlog4j%dLogger" resolveInfo="getRootLogger" />
            </node>
            <node role="operation" roleId="tpee.1197027833540" type="tpee.InstanceMethodCallOperation" typeId="tpee.1202948039474" id="2239521199950560578" nodeInfo="nn">
              <link role="baseMethodDeclaration" roleId="tpee.1068499141037" targetNodeId="ajxp.~Category%dsetLevel(org%dapache%dlog4j%dLevel)%cvoid" resolveInfo="setLevel" />
              <node role="actualArgument" roleId="tpee.1068499141038" type="tpee.StaticFieldReference" typeId="tpee.1070533707846" id="2239521199950560631" nodeInfo="nn">
                <link role="classifier" roleId="tpee.1144433057691" targetNodeId="ajxp.~Level" resolveInfo="Level" />
                <link role="variableDeclaration" roleId="tpee.1068581517664" targetNodeId="ajxp.~Level%dINFO" resolveInfo="INFO" />
              </node>
            </node>
          </node>
        </node>
        <node role="statement" roleId="tpee.1068581517665" type="tpee.Statement" typeId="tpee.1068580123157" id="6170820365633262899" nodeInfo="nn" />
        <node role="statement" roleId="tpee.1068581517665" type="tpee.ExpressionStatement" typeId="tpee.1068580123155" id="1186687992399704886" nodeInfo="nn">
          <node role="expression" roleId="tpee.1068580123156" type="tpee.AssignmentExpression" typeId="tpee.1068498886294" id="1186687992399707040" nodeInfo="nn">
            <node role="rValue" roleId="tpee.1068498886297" type="tpee.GenericNewExpression" typeId="tpee.1145552977093" id="1186687992399708839" nodeInfo="nn">
              <node role="creator" roleId="tpee.1145553007750" type="tpee.ClassCreator" typeId="tpee.1212685548494" id="1186687992399708838" nodeInfo="nn">
                <link role="baseMethodDeclaration" roleId="tpee.1068499141037" targetNodeId="a8jz.878521226300613676" resolveInfo="MpsPlatform" />
              </node>
            </node>
            <node role="lValue" roleId="tpee.1068498886295" type="tpee.VariableReference" typeId="tpee.1068498886296" id="1186687992399704885" nodeInfo="nn">
              <link role="variableDeclaration" roleId="tpee.1068581517664" targetNodeId="1186687992399689666" resolveInfo="myPlatformLoader" />
            </node>
          </node>
        </node>
        <node role="statement" roleId="tpee.1068581517665" type="tpee.ExpressionStatement" typeId="tpee.1068580123155" id="1186687992399713305" nodeInfo="nn">
          <node role="expression" roleId="tpee.1068580123156" type="tpee.DotExpression" typeId="tpee.1197027756228" id="1186687992399716930" nodeInfo="nn">
            <node role="operand" roleId="tpee.1197027771414" type="tpee.VariableReference" typeId="tpee.1068498886296" id="1186687992399713304" nodeInfo="nn">
              <link role="variableDeclaration" roleId="tpee.1068581517664" targetNodeId="1186687992399689666" resolveInfo="myPlatformLoader" />
            </node>
            <node role="operation" roleId="tpee.1197027833540" type="tpee.InstanceMethodCallOperation" typeId="tpee.1202948039474" id="1186687992399719303" nodeInfo="nn">
              <link role="baseMethodDeclaration" roleId="tpee.1068499141037" targetNodeId="a8jz.1186687992399646519" resolveInfo="init" />
            </node>
          </node>
        </node>
        <node role="statement" roleId="tpee.1068581517665" type="tpee.SingleLineComment" typeId="tpee.6329021646629104954" id="6170820365633267534" nodeInfo="nn">
          <node role="commentPart" roleId="tpee.6329021646629175155" type="tpee.TextCommentPart" typeId="tpee.6329021646629104957" id="6170820365633267596" nodeInfo="nn">
            <property name="text" nameId="tpee.6329021646629104958" value="todo: =(" />
          </node>
        </node>
        <node role="statement" roleId="tpee.1068581517665" type="tpee.ExpressionStatement" typeId="tpee.1068580123155" id="6170820365633263793" nodeInfo="nn">
          <node role="expression" roleId="tpee.1068580123156" type="tpee.StaticMethodCall" typeId="tpee.1081236700937" id="1509137847373007297" nodeInfo="nn">
            <link role="baseMethodDeclaration" roleId="tpee.1068499141037" targetNodeId="1p1t.~RuntimeFlags%dsetTestMode(boolean)%cvoid" resolveInfo="setTestMode" />
            <link role="classConcept" roleId="tpee.1144433194310" targetNodeId="1p1t.~RuntimeFlags" resolveInfo="RuntimeFlags" />
            <node role="actualArgument" roleId="tpee.1068499141038" type="tpee.BooleanConstant" typeId="tpee.1068580123137" id="1509137847373007395" nodeInfo="nn">
              <property name="value" nameId="tpee.1068580123138" value="true" />
            </node>
          </node>
        </node>
>>>>>>> 0583c357
        <node role="statement" roleId="tpee.1068581517665" type="tpee.ExpressionStatement" typeId="tpee.1068580123155" id="878521226300894048" nodeInfo="nn">
          <node role="expression" roleId="tpee.1068580123156" type="tpee.DotExpression" typeId="tpee.1197027756228" id="878521226300894049" nodeInfo="nn">
            <node role="operand" roleId="tpee.1197027771414" type="tpee.StaticMethodCall" typeId="tpee.1081236700937" id="878521226300894050" nodeInfo="nn">
              <link role="classConcept" roleId="tpee.1144433194310" targetNodeId="y5py.~GenerationSettingsProvider" resolveInfo="GenerationSettingsProvider" />
              <link role="baseMethodDeclaration" roleId="tpee.1068499141037" targetNodeId="y5py.~GenerationSettingsProvider%dgetInstance()%cjetbrains%dmps%dgenerator%dGenerationSettingsProvider" resolveInfo="getInstance" />
            </node>
            <node role="operation" roleId="tpee.1197027833540" type="tpee.InstanceMethodCallOperation" typeId="tpee.1202948039474" id="878521226300894051" nodeInfo="nn">
              <link role="baseMethodDeclaration" roleId="tpee.1068499141037" targetNodeId="y5py.~GenerationSettingsProvider%dsetGenerationSettings(jetbrains%dmps%dgenerator%dIModifiableGenerationSettings)%cvoid" resolveInfo="setGenerationSettings" />
              <node role="actualArgument" roleId="tpee.1068499141038" type="tpee.GenericNewExpression" typeId="tpee.1145552977093" id="878521226300894052" nodeInfo="nn">
                <node role="creator" roleId="tpee.1145553007750" type="tpee.ClassCreator" typeId="tpee.1212685548494" id="878521226300894053" nodeInfo="nn">
                  <link role="baseMethodDeclaration" roleId="tpee.1068499141037" targetNodeId="y5py.~DefaultModifiableGenerationSettings%d&lt;init&gt;()" resolveInfo="DefaultModifiableGenerationSettings" />
                </node>
              </node>
            </node>
          </node>
        </node>
        <node role="statement" roleId="tpee.1068581517665" type="tpee.Statement" typeId="tpee.1068580123157" id="6170820365633270810" nodeInfo="nn" />
        <node role="statement" roleId="tpee.1068581517665" type="tpee.TryCatchStatement" typeId="tpee.1164879751025" id="878521226300894054" nodeInfo="nn">
          <node role="catchClause" roleId="tpee.1164903496223" type="tpee.CatchClause" typeId="tpee.1164903280175" id="878521226300894055" nodeInfo="nn">
            <node role="catchBody" roleId="tpee.1164903359218" type="tpee.StatementList" typeId="tpee.1068580123136" id="878521226300894056" nodeInfo="sn">
              <node role="statement" roleId="tpee.1068581517665" type="tpee.ThrowStatement" typeId="tpee.1164991038168" id="878521226300894057" nodeInfo="nn">
                <node role="throwable" roleId="tpee.1164991057263" type="tpee.GenericNewExpression" typeId="tpee.1145552977093" id="878521226300894058" nodeInfo="nn">
                  <node role="creator" roleId="tpee.1145553007750" type="tpee.ClassCreator" typeId="tpee.1212685548494" id="878521226300894059" nodeInfo="nn">
                    <link role="baseMethodDeclaration" roleId="tpee.1068499141037" targetNodeId="e2lb.~RuntimeException%d&lt;init&gt;(java%dlang%dThrowable)" resolveInfo="RuntimeException" />
                    <node role="actualArgument" roleId="tpee.1068499141038" type="tpee.VariableReference" typeId="tpee.1068498886296" id="4265636116363075258" nodeInfo="nn">
                      <link role="variableDeclaration" roleId="tpee.1068581517664" targetNodeId="878521226300894061" resolveInfo="e" />
                    </node>
                  </node>
                </node>
              </node>
            </node>
            <node role="throwable" roleId="tpee.1164903359217" type="tpee.LocalVariableDeclaration" typeId="tpee.1068581242863" id="878521226300894061" nodeInfo="nr">
              <property name="name" nameId="tpck.1169194664001" value="e" />
              <property name="isFinal" nameId="tpee.1176718929932" value="false" />
              <node role="type" roleId="tpee.5680397130376446158" type="tpee.ClassifierType" typeId="tpee.1107535904670" id="878521226300894062" nodeInfo="in">
                <link role="classifier" roleId="tpee.1107535924139" targetNodeId="e2lb.~Exception" resolveInfo="Exception" />
              </node>
            </node>
          </node>
          <node role="body" roleId="tpee.1164879758292" type="tpee.StatementList" typeId="tpee.1068580123136" id="878521226300894063" nodeInfo="sn">
            <node role="statement" roleId="tpee.1068581517665" type="tpee.ExpressionStatement" typeId="tpee.1068580123155" id="6170820365631910146" nodeInfo="nn">
              <node role="expression" roleId="tpee.1068580123156" type="tpee.StaticMethodCall" typeId="tpee.1081236700937" id="6170820365631910148" nodeInfo="nn">
                <link role="baseMethodDeclaration" roleId="tpee.1068499141037" targetNodeId="6170820365631521102" resolveInfo="setSystemProperties" />
                <link role="classConcept" roleId="tpee.1144433194310" targetNodeId="6170820365631519376" resolveInfo="EnvironmentUtils" />
                <node role="actualArgument" roleId="tpee.1068499141038" type="tpee.BooleanConstant" typeId="tpee.1068580123137" id="6170820365633296573" nodeInfo="nn">
                  <property name="value" nameId="tpee.1068580123138" value="false" />
                </node>
              </node>
            </node>
            <node role="statement" roleId="tpee.1068581517665" type="tpee.ExpressionStatement" typeId="tpee.1068580123155" id="6170820365631777578" nodeInfo="nn">
              <node role="expression" roleId="tpee.1068580123156" type="tpee.StaticMethodCall" typeId="tpee.1081236700937" id="6170820365631777579" nodeInfo="nn">
                <link role="baseMethodDeclaration" roleId="tpee.1068499141037" targetNodeId="6170820365631565106" resolveInfo="setPluginPath" />
                <link role="classConcept" roleId="tpee.1144433194310" targetNodeId="6170820365631519376" resolveInfo="EnvironmentUtils" />
              </node>
            </node>
          </node>
        </node>
        <node role="statement" roleId="tpee.1068581517665" type="tpee.Statement" typeId="tpee.1068580123157" id="6170820365632382409" nodeInfo="nn" />
        <node role="statement" roleId="tpee.1068581517665" type="tpee.ExpressionStatement" typeId="tpee.1068580123155" id="2654128911716941609" nodeInfo="nn">
          <node role="expression" roleId="tpee.1068580123156" type="tpee.AssignmentExpression" typeId="tpee.1068498886294" id="2654128911716943577" nodeInfo="nn">
            <node role="rValue" roleId="tpee.1068498886297" type="tpee.LocalMethodCall" typeId="tpee.7812454656619025412" id="2654128911716944272" nodeInfo="nn">
              <link role="baseMethodDeclaration" roleId="tpee.1068499141037" targetNodeId="2654128911716790540" resolveInfo="initLibs" />
              <node role="actualArgument" roleId="tpee.1068499141038" type="tpee.VariableReference" typeId="tpee.1068498886296" id="2654128911716945685" nodeInfo="nn">
                <link role="variableDeclaration" roleId="tpee.1068581517664" targetNodeId="106664114202453261" resolveInfo="config" />
              </node>
            </node>
            <node role="lValue" roleId="tpee.1068498886295" type="tpee.VariableReference" typeId="tpee.1068498886296" id="2654128911716941608" nodeInfo="nn">
              <link role="variableDeclaration" roleId="tpee.1068581517664" targetNodeId="2654128911716849191" resolveInfo="myLibContributors" />
            </node>
          </node>
        </node>
        <node role="statement" roleId="tpee.1068581517665" type="tpee.ExpressionStatement" typeId="tpee.1068580123155" id="2654128911716771188" nodeInfo="nn">
          <node role="expression" roleId="tpee.1068580123156" type="tpee.AssignmentExpression" typeId="tpee.1068498886294" id="2654128911716773226" nodeInfo="nn">
            <node role="rValue" roleId="tpee.1068498886297" type="tpee.LocalMethodCall" typeId="tpee.7812454656619025412" id="2654128911716774064" nodeInfo="nn">
              <link role="baseMethodDeclaration" roleId="tpee.1068499141037" targetNodeId="2654128911716737641" resolveInfo="initMacros" />
              <node role="actualArgument" roleId="tpee.1068499141038" type="tpee.VariableReference" typeId="tpee.1068498886296" id="2654128911716775126" nodeInfo="nn">
                <link role="variableDeclaration" roleId="tpee.1068581517664" targetNodeId="106664114202453261" resolveInfo="config" />
              </node>
            </node>
            <node role="lValue" roleId="tpee.1068498886295" type="tpee.VariableReference" typeId="tpee.1068498886296" id="2654128911716771187" nodeInfo="nn">
              <link role="variableDeclaration" roleId="tpee.1068581517664" targetNodeId="6170820365633305456" resolveInfo="myMacrosProvider" />
            </node>
          </node>
        </node>
      </node>
      <node role="parameter" roleId="tpee.1068580123134" type="tpee.ParameterDeclaration" typeId="tpee.1068498886292" id="106664114202453261" nodeInfo="ir">
        <property name="name" nameId="tpck.1169194664001" value="config" />
        <node role="type" roleId="tpee.5680397130376446158" type="tpee.ClassifierType" typeId="tpee.1107535904670" id="106664114202453260" nodeInfo="in">
          <link role="classifier" roleId="tpee.1107535924139" targetNodeId="7413225496542992777" resolveInfo="EnvironmentConfig" />
        </node>
      </node>
    </node>
    <node role="member" roleId="tpee.5375687026011219971" type="tpee.PlaceholderMember" typeId="tpee.1465982738277781862" id="2654128911716718637" nodeInfo="ngu" />
    <node role="member" roleId="tpee.5375687026011219971" type="tpee.InstanceMethodDeclaration" typeId="tpee.1068580123165" id="2654128911716737641" nodeInfo="igu">
      <property name="isAbstract" nameId="tpee.1178608670077" value="false" />
      <property name="name" nameId="tpck.1169194664001" value="initMacros" />
      <property name="isSynchronized" nameId="tpee.4276006055363816570" value="false" />
      <property name="isFinal" nameId="tpee.1181808852946" value="false" />
      <node role="body" roleId="tpee.1068580123135" type="tpee.StatementList" typeId="tpee.1068580123136" id="2654128911716737644" nodeInfo="sn">
        <node role="statement" roleId="tpee.1068581517665" type="tpee.LocalVariableDeclarationStatement" typeId="tpee.1068581242864" id="6170820365633407804" nodeInfo="nn">
          <node role="localVariableDeclaration" roleId="tpee.1068581242865" type="tpee.LocalVariableDeclaration" typeId="tpee.1068581242863" id="6170820365633407807" nodeInfo="nr">
            <property name="name" nameId="tpck.1169194664001" value="macros" />
            <node role="initializer" roleId="tpee.1068431790190" type="tpee.GenericNewExpression" typeId="tpee.1145552977093" id="6170820365633409965" nodeInfo="nn">
              <node role="creator" roleId="tpee.1145553007750" type="tp2q.HashMapCreator" typeId="tp2q.1197686869805" id="6170820365633411143" nodeInfo="nn">
                <node role="valueType" roleId="tp2q.1197687035757" type="tpee.StringType" typeId="tpee.1225271177708" id="6170820365633411745" nodeInfo="in" />
                <node role="keyType" roleId="tp2q.1197687026896" type="tpee.StringType" typeId="tpee.1225271177708" id="6170820365633411738" nodeInfo="in" />
              </node>
            </node>
            <node role="type" roleId="tpee.5680397130376446158" type="tp2q.MapType" typeId="tp2q.1197683403723" id="6170820365633407798" nodeInfo="in">
              <node role="valueType" roleId="tp2q.1197683475734" type="tpee.StringType" typeId="tpee.1225271177708" id="6170820365633407893" nodeInfo="in" />
              <node role="keyType" roleId="tp2q.1197683466920" type="tpee.StringType" typeId="tpee.1225271177708" id="6170820365633407888" nodeInfo="in" />
            </node>
          </node>
        </node>
        <node role="statement" roleId="tpee.1068581517665" type="tp2q.ForEachStatement" typeId="tp2q.1153943597977" id="6170820365633412496" nodeInfo="nn">
          <node role="inputSequence" roleId="tp2q.1153944424730" type="tpee.DotExpression" typeId="tpee.1197027756228" id="6170820365633480986" nodeInfo="nn">
            <node role="operation" roleId="tpee.1197027833540" type="tp2q.GetKeysOperation" typeId="tp2q.1201872418428" id="6170820365633488474" nodeInfo="nn" />
            <node role="operand" roleId="tpee.1197027771414" type="tpee.DotExpression" typeId="tpee.1197027756228" id="6170820365633414290" nodeInfo="nn">
              <node role="operation" roleId="tpee.1197027833540" type="tpee.InstanceMethodCallOperation" typeId="tpee.1202948039474" id="6170820365633418460" nodeInfo="nn">
                <link role="baseMethodDeclaration" roleId="tpee.1068499141037" targetNodeId="106664114202363337" resolveInfo="macros" />
              </node>
              <node role="operand" roleId="tpee.1197027771414" type="tpee.VariableReference" typeId="tpee.1068498886296" id="6170820365633414014" nodeInfo="nn">
                <link role="variableDeclaration" roleId="tpee.1068581517664" targetNodeId="2654128911716744559" resolveInfo="config" />
              </node>
            </node>
          </node>
          <node role="variable" roleId="tp2q.1153944400369" type="tp2q.ForEachVariable" typeId="tp2q.1153944193378" id="6170820365633412498" nodeInfo="nr">
            <property name="name" nameId="tpck.1169194664001" value="name" />
          </node>
          <node role="body" roleId="tpee.1154032183016" type="tpee.StatementList" typeId="tpee.1068580123136" id="6170820365633412502" nodeInfo="sn">
            <node role="statement" roleId="tpee.1068581517665" type="tpee.ExpressionStatement" typeId="tpee.1068580123155" id="6170820365633418481" nodeInfo="nn">
              <node role="expression" roleId="tpee.1068580123156" type="tpee.AssignmentExpression" typeId="tpee.1068498886294" id="6170820365633422687" nodeInfo="nn">
                <node role="rValue" roleId="tpee.1068498886297" type="tpee.DotExpression" typeId="tpee.1197027756228" id="6170820365633453952" nodeInfo="nn">
                  <node role="operation" roleId="tpee.1197027833540" type="tpee.InstanceMethodCallOperation" typeId="tpee.1202948039474" id="6170820365633469141" nodeInfo="nn">
                    <link role="baseMethodDeclaration" roleId="tpee.1068499141037" targetNodeId="fxg8.~File%dgetAbsolutePath()%cjava%dlang%dString" resolveInfo="getAbsolutePath" />
                  </node>
                  <node role="operand" roleId="tpee.1197027771414" type="tp2q.MapElement" typeId="tp2q.1197932370469" id="6170820365633434109" nodeInfo="nn">
                    <node role="key" roleId="tp2q.1197932525128" type="tp2q.ForEachVariableReference" typeId="tp2q.1153944233411" id="6170820365633434137" nodeInfo="nn">
                      <link role="variable" roleId="tp2q.1153944258490" targetNodeId="6170820365633412498" resolveInfo="name" />
                    </node>
                    <node role="map" roleId="tp2q.1197932505799" type="tpee.DotExpression" typeId="tpee.1197027756228" id="6170820365633427854" nodeInfo="nn">
                      <node role="operation" roleId="tpee.1197027833540" type="tpee.InstanceMethodCallOperation" typeId="tpee.1202948039474" id="6170820365633430803" nodeInfo="nn">
                        <link role="baseMethodDeclaration" roleId="tpee.1068499141037" targetNodeId="106664114202363337" resolveInfo="macros" />
                      </node>
                      <node role="operand" roleId="tpee.1197027771414" type="tpee.VariableReference" typeId="tpee.1068498886296" id="6170820365633426035" nodeInfo="nn">
                        <link role="variableDeclaration" roleId="tpee.1068581517664" targetNodeId="2654128911716744559" resolveInfo="config" />
                      </node>
                    </node>
                  </node>
                </node>
                <node role="lValue" roleId="tpee.1068498886295" type="tp2q.MapElement" typeId="tp2q.1197932370469" id="6170820365633421213" nodeInfo="nn">
                  <node role="key" roleId="tp2q.1197932525128" type="tp2q.ForEachVariableReference" typeId="tp2q.1153944233411" id="6170820365633421231" nodeInfo="nn">
                    <link role="variable" roleId="tp2q.1153944258490" targetNodeId="6170820365633412498" resolveInfo="name" />
                  </node>
                  <node role="map" roleId="tp2q.1197932505799" type="tpee.VariableReference" typeId="tpee.1068498886296" id="6170820365633418480" nodeInfo="nn">
                    <link role="variableDeclaration" roleId="tpee.1068581517664" targetNodeId="6170820365633407807" resolveInfo="macros" />
                  </node>
                </node>
              </node>
            </node>
          </node>
        </node>
        <node role="statement" roleId="tpee.1068581517665" type="tpee.LocalVariableDeclarationStatement" typeId="tpee.1068581242864" id="2654128911716752075" nodeInfo="nn">
          <node role="localVariableDeclaration" roleId="tpee.1068581242865" type="tpee.LocalVariableDeclaration" typeId="tpee.1068581242863" id="2654128911716752076" nodeInfo="nr">
            <property name="name" nameId="tpck.1169194664001" value="macrosProvider" />
            <node role="type" roleId="tpee.5680397130376446158" type="tpee.ClassifierType" typeId="tpee.1107535904670" id="2654128911716752046" nodeInfo="in">
              <link role="classifier" roleId="tpee.1107535924139" targetNodeId="a8jz.5900076103425047615" resolveInfo="MapPathMacrosProvider" />
            </node>
            <node role="initializer" roleId="tpee.1068431790190" type="tpee.StaticMethodCall" typeId="tpee.1081236700937" id="2654128911716752077" nodeInfo="nn">
              <link role="baseMethodDeclaration" roleId="tpee.1068499141037" targetNodeId="6170820365632171484" resolveInfo="createMapMacrosProvider" />
              <link role="classConcept" roleId="tpee.1144433194310" targetNodeId="6170820365631519376" resolveInfo="EnvironmentUtils" />
              <node role="actualArgument" roleId="tpee.1068499141038" type="tpee.VariableReference" typeId="tpee.1068498886296" id="2654128911716752078" nodeInfo="nn">
                <link role="variableDeclaration" roleId="tpee.1068581517664" targetNodeId="6170820365633407807" resolveInfo="macros" />
              </node>
            </node>
          </node>
        </node>
        <node role="statement" roleId="tpee.1068581517665" type="tpee.ExpressionStatement" typeId="tpee.1068580123155" id="878521226300894219" nodeInfo="nn">
          <node role="expression" roleId="tpee.1068580123156" type="tpee.DotExpression" typeId="tpee.1197027756228" id="878521226300894220" nodeInfo="nn">
            <node role="operand" roleId="tpee.1197027771414" type="tpee.StaticMethodCall" typeId="tpee.1081236700937" id="878521226300894221" nodeInfo="nn">
              <link role="baseMethodDeclaration" roleId="tpee.1068499141037" targetNodeId="vsqk.~PathMacros%dgetInstance()%cjetbrains%dmps%dproject%dPathMacros" resolveInfo="getInstance" />
              <link role="classConcept" roleId="tpee.1144433194310" targetNodeId="vsqk.~PathMacros" resolveInfo="PathMacros" />
            </node>
            <node role="operation" roleId="tpee.1197027833540" type="tpee.InstanceMethodCallOperation" typeId="tpee.1202948039474" id="878521226300894222" nodeInfo="nn">
              <link role="baseMethodDeclaration" roleId="tpee.1068499141037" targetNodeId="vsqk.~PathMacros%daddMacrosProvider(jetbrains%dmps%dproject%dPathMacrosProvider)%cvoid" resolveInfo="addMacrosProvider" />
              <node role="actualArgument" roleId="tpee.1068499141038" type="tpee.VariableReference" typeId="tpee.1068498886296" id="2654128911716755264" nodeInfo="nn">
                <link role="variableDeclaration" roleId="tpee.1068581517664" targetNodeId="2654128911716752076" resolveInfo="macrosProvider" />
              </node>
            </node>
          </node>
        </node>
        <node role="statement" roleId="tpee.1068581517665" type="tpee.ReturnStatement" typeId="tpee.1068581242878" id="2654128911716756446" nodeInfo="nn">
          <node role="expression" roleId="tpee.1068581517676" type="tpee.VariableReference" typeId="tpee.1068498886296" id="2654128911716764397" nodeInfo="nn">
            <link role="variableDeclaration" roleId="tpee.1068581517664" targetNodeId="2654128911716752076" resolveInfo="macrosProvider" />
          </node>
        </node>
      </node>
      <node role="visibility" roleId="tpee.1178549979242" type="tpee.PrivateVisibility" typeId="tpee.1146644623116" id="2654128911716731580" nodeInfo="nn" />
      <node role="returnType" roleId="tpee.1068580123133" type="tpee.ClassifierType" typeId="tpee.1107535904670" id="2654128911718729606" nodeInfo="in">
        <link role="classifier" roleId="tpee.1107535924139" targetNodeId="vsqk.~PathMacrosProvider" resolveInfo="PathMacrosProvider" />
      </node>
      <node role="parameter" roleId="tpee.1068580123134" type="tpee.ParameterDeclaration" typeId="tpee.1068498886292" id="2654128911716744559" nodeInfo="ir">
        <property name="name" nameId="tpck.1169194664001" value="config" />
        <node role="type" roleId="tpee.5680397130376446158" type="tpee.ClassifierType" typeId="tpee.1107535904670" id="2654128911716744558" nodeInfo="in">
          <link role="classifier" roleId="tpee.1107535924139" targetNodeId="7413225496542992777" resolveInfo="EnvironmentConfig" />
        </node>
      </node>
    </node>
    <node role="member" roleId="tpee.5375687026011219971" type="tpee.PlaceholderMember" typeId="tpee.1465982738277781862" id="2654128911716777952" nodeInfo="ngu" />
    <node role="member" roleId="tpee.5375687026011219971" type="tpee.InstanceMethodDeclaration" typeId="tpee.1068580123165" id="2654128911716790540" nodeInfo="igu">
      <property name="isAbstract" nameId="tpee.1178608670077" value="false" />
      <property name="name" nameId="tpck.1169194664001" value="initLibs" />
      <property name="isSynchronized" nameId="tpee.4276006055363816570" value="false" />
      <property name="isFinal" nameId="tpee.1181808852946" value="false" />
      <node role="body" roleId="tpee.1068580123135" type="tpee.StatementList" typeId="tpee.1068580123136" id="2654128911716790543" nodeInfo="sn">
        <node role="statement" roleId="tpee.1068581517665" type="tpee.LocalVariableDeclarationStatement" typeId="tpee.1068581242864" id="2654128911716855760" nodeInfo="nn">
          <node role="localVariableDeclaration" roleId="tpee.1068581242865" type="tpee.LocalVariableDeclaration" typeId="tpee.1068581242863" id="2654128911716855761" nodeInfo="nr">
            <property name="name" nameId="tpck.1169194664001" value="libContribs" />
            <property name="isFinal" nameId="tpee.1176718929932" value="true" />
            <node role="type" roleId="tpee.5680397130376446158" type="tp2q.SetType" typeId="tp2q.1226511727824" id="2654128911716855747" nodeInfo="in">
              <node role="elementType" roleId="tp2q.1226511765987" type="tpee.ClassifierType" typeId="tpee.1107535904670" id="2654128911716855750" nodeInfo="in">
                <link role="classifier" roleId="tpee.1107535924139" targetNodeId="c763.~LibraryContributor" resolveInfo="LibraryContributor" />
              </node>
            </node>
            <node role="initializer" roleId="tpee.1068431790190" type="tpee.GenericNewExpression" typeId="tpee.1145552977093" id="2654128911716855762" nodeInfo="nn">
              <node role="creator" roleId="tpee.1145553007750" type="tp2q.HashSetCreator" typeId="tp2q.1226516258405" id="2654128911716855763" nodeInfo="nn">
                <node role="copyFrom" roleId="tp2q.1237731803878" type="tpee.LocalMethodCall" typeId="tpee.7812454656619025412" id="2654128911716855764" nodeInfo="nn">
                  <link role="baseMethodDeclaration" roleId="tpee.1068499141037" targetNodeId="6132171475558692867" resolveInfo="createLibContributors" />
                  <node role="actualArgument" roleId="tpee.1068499141038" type="tpee.VariableReference" typeId="tpee.1068498886296" id="2654128911716855765" nodeInfo="nn">
                    <link role="variableDeclaration" roleId="tpee.1068581517664" targetNodeId="2654128911716795483" resolveInfo="config" />
                  </node>
                </node>
                <node role="elementType" roleId="tp2q.1237721435807" type="tpee.ClassifierType" typeId="tpee.1107535904670" id="2654128911716855766" nodeInfo="in">
                  <link role="classifier" roleId="tpee.1107535924139" targetNodeId="c763.~LibraryContributor" resolveInfo="LibraryContributor" />
                </node>
              </node>
            </node>
          </node>
        </node>
        <node role="statement" roleId="tpee.1068581517665" type="tp2q.ForEachStatement" typeId="tp2q.1153943597977" id="6132171475558781900" nodeInfo="nn">
          <node role="inputSequence" roleId="tp2q.1153944424730" type="tpee.VariableReference" typeId="tpee.1068498886296" id="2654128911716861410" nodeInfo="nn">
            <link role="variableDeclaration" roleId="tpee.1068581517664" targetNodeId="2654128911716855761" resolveInfo="libContribs" />
          </node>
          <node role="variable" roleId="tp2q.1153944400369" type="tp2q.ForEachVariable" typeId="tp2q.1153944193378" id="6132171475558781902" nodeInfo="nr">
            <property name="name" nameId="tpck.1169194664001" value="libContrib" />
          </node>
          <node role="body" roleId="tpee.1154032183016" type="tpee.StatementList" typeId="tpee.1068580123136" id="6132171475558781906" nodeInfo="sn">
            <node role="statement" roleId="tpee.1068581517665" type="tpee.ExpressionStatement" typeId="tpee.1068580123155" id="6132171475558785781" nodeInfo="nn">
              <node role="expression" roleId="tpee.1068580123156" type="tpee.DotExpression" typeId="tpee.1197027756228" id="878521226300894298" nodeInfo="nn">
                <node role="operand" roleId="tpee.1197027771414" type="tpee.StaticMethodCall" typeId="tpee.1081236700937" id="878521226300894299" nodeInfo="nn">
                  <link role="classConcept" roleId="tpee.1144433194310" targetNodeId="ztum.~LibraryInitializer" resolveInfo="LibraryInitializer" />
                  <link role="baseMethodDeclaration" roleId="tpee.1068499141037" targetNodeId="ztum.~LibraryInitializer%dgetInstance()%cjetbrains%dmps%dlibrary%dLibraryInitializer" resolveInfo="getInstance" />
                </node>
                <node role="operation" roleId="tpee.1197027833540" type="tpee.InstanceMethodCallOperation" typeId="tpee.1202948039474" id="878521226300894300" nodeInfo="nn">
                  <link role="baseMethodDeclaration" roleId="tpee.1068499141037" targetNodeId="ztum.~LibraryInitializer%daddContributor(jetbrains%dmps%dlibrary%dcontributor%dLibraryContributor)%cvoid" resolveInfo="addContributor" />
                  <node role="actualArgument" roleId="tpee.1068499141038" type="tp2q.ForEachVariableReference" typeId="tp2q.1153944233411" id="6132171475558788959" nodeInfo="nn">
                    <link role="variable" roleId="tp2q.1153944258490" targetNodeId="6132171475558781902" resolveInfo="libContrib" />
                  </node>
                </node>
              </node>
            </node>
          </node>
        </node>
        <node role="statement" roleId="tpee.1068581517665" type="tpee.ExpressionStatement" typeId="tpee.1068580123155" id="878521226300894305" nodeInfo="nn">
          <node role="expression" roleId="tpee.1068580123156" type="tpee.DotExpression" typeId="tpee.1197027756228" id="878521226300894306" nodeInfo="nn">
            <node role="operand" roleId="tpee.1197027771414" type="tpee.StaticMethodCall" typeId="tpee.1081236700937" id="878521226300894307" nodeInfo="nn">
              <link role="classConcept" roleId="tpee.1144433194310" targetNodeId="cu2d.~ModelAccess" resolveInfo="ModelAccess" />
              <link role="baseMethodDeclaration" roleId="tpee.1068499141037" targetNodeId="cu2d.~ModelAccess%dinstance()%cjetbrains%dmps%dsmodel%dModelAccess" resolveInfo="instance" />
            </node>
            <node role="operation" roleId="tpee.1197027833540" type="tpee.InstanceMethodCallOperation" typeId="tpee.1202948039474" id="878521226300894308" nodeInfo="nn">
              <link role="baseMethodDeclaration" roleId="tpee.1068499141037" targetNodeId="cu2d.~ModelCommandExecutor%drunWriteAction(java%dlang%dRunnable)%cvoid" resolveInfo="runWriteAction" />
              <node role="actualArgument" roleId="tpee.1068499141038" type="tp2c.ClosureLiteral" typeId="tp2c.1199569711397" id="5256253775190179995" nodeInfo="nn">
                <node role="body" roleId="tp2c.1199569916463" type="tpee.StatementList" typeId="tpee.1068580123136" id="5256253775190179996" nodeInfo="sn">
                  <node role="statement" roleId="tpee.1068581517665" type="tpee.ExpressionStatement" typeId="tpee.1068580123155" id="878521226300894316" nodeInfo="nn">
                    <node role="expression" roleId="tpee.1068580123156" type="tpee.DotExpression" typeId="tpee.1197027756228" id="878521226300894317" nodeInfo="nn">
                      <node role="operand" roleId="tpee.1197027771414" type="tpee.StaticMethodCall" typeId="tpee.1081236700937" id="878521226300894318" nodeInfo="nn">
                        <link role="baseMethodDeclaration" roleId="tpee.1068499141037" targetNodeId="ztum.~LibraryInitializer%dgetInstance()%cjetbrains%dmps%dlibrary%dLibraryInitializer" resolveInfo="getInstance" />
                        <link role="classConcept" roleId="tpee.1144433194310" targetNodeId="ztum.~LibraryInitializer" resolveInfo="LibraryInitializer" />
                      </node>
                      <node role="operation" roleId="tpee.1197027833540" type="tpee.InstanceMethodCallOperation" typeId="tpee.1202948039474" id="878521226300894319" nodeInfo="nn">
                        <link role="baseMethodDeclaration" roleId="tpee.1068499141037" targetNodeId="ztum.~LibraryInitializer%dupdate()%cvoid" resolveInfo="update" />
                      </node>
                    </node>
                  </node>
                </node>
              </node>
            </node>
          </node>
        </node>
        <node role="statement" roleId="tpee.1068581517665" type="tpee.ReturnStatement" typeId="tpee.1068581242878" id="2654128911716928656" nodeInfo="nn">
          <node role="expression" roleId="tpee.1068581517676" type="tpee.VariableReference" typeId="tpee.1068498886296" id="2654128911716935288" nodeInfo="nn">
            <link role="variableDeclaration" roleId="tpee.1068581517664" targetNodeId="2654128911716855761" resolveInfo="libContribs" />
          </node>
        </node>
      </node>
      <node role="visibility" roleId="tpee.1178549979242" type="tpee.PrivateVisibility" typeId="tpee.1146644623116" id="2654128911716785935" nodeInfo="nn" />
      <node role="returnType" roleId="tpee.1068580123133" type="tp2q.SetType" typeId="tp2q.1226511727824" id="2654128911716922019" nodeInfo="in">
        <node role="elementType" roleId="tp2q.1226511765987" type="tpee.ClassifierType" typeId="tpee.1107535904670" id="2654128911716928024" nodeInfo="in">
          <link role="classifier" roleId="tpee.1107535924139" targetNodeId="c763.~LibraryContributor" resolveInfo="LibraryContributor" />
        </node>
      </node>
      <node role="parameter" roleId="tpee.1068580123134" type="tpee.ParameterDeclaration" typeId="tpee.1068498886292" id="2654128911716795483" nodeInfo="ir">
        <property name="name" nameId="tpck.1169194664001" value="config" />
        <node role="type" roleId="tpee.5680397130376446158" type="tpee.ClassifierType" typeId="tpee.1107535904670" id="2654128911716795482" nodeInfo="in">
          <link role="classifier" roleId="tpee.1107535924139" targetNodeId="7413225496542992777" resolveInfo="EnvironmentConfig" />
        </node>
      </node>
    </node>
    <node role="member" roleId="tpee.5375687026011219971" type="tpee.PlaceholderMember" typeId="tpee.1465982738277781862" id="4590871013634761245" nodeInfo="ngu" />
    <node role="member" roleId="tpee.5375687026011219971" type="tpee.InstanceMethodDeclaration" typeId="tpee.1068580123165" id="4590871013634761518" nodeInfo="igu">
      <property name="isAbstract" nameId="tpee.1178608670077" value="false" />
      <property name="name" nameId="tpck.1169194664001" value="hasIdeaInstance" />
      <node role="annotation" roleId="tpee.1188208488637" type="tpee.AnnotationInstance" typeId="tpee.1188207840427" id="1729512929060847098" nodeInfo="nn">
        <link role="annotation" roleId="tpee.1188208074048" targetNodeId="e2lb.~Override" resolveInfo="Override" />
      </node>
      <node role="returnType" roleId="tpee.1068580123133" type="tpee.BooleanType" typeId="tpee.1070534644030" id="4590871013634761519" nodeInfo="in" />
      <node role="visibility" roleId="tpee.1178549979242" type="tpee.PublicVisibility" typeId="tpee.1146644602865" id="4590871013634761520" nodeInfo="nn" />
      <node role="body" roleId="tpee.1068580123135" type="tpee.StatementList" typeId="tpee.1068580123136" id="4590871013634761521" nodeInfo="sn">
        <node role="statement" roleId="tpee.1068581517665" type="tpee.ExpressionStatement" typeId="tpee.1068580123155" id="4590871013634761522" nodeInfo="nn">
          <node role="expression" roleId="tpee.1068580123156" type="tpee.BooleanConstant" typeId="tpee.1068580123137" id="4590871013634761523" nodeInfo="nn" />
        </node>
      </node>
    </node>
    <node role="member" roleId="tpee.5375687026011219971" type="tpee.PlaceholderMember" typeId="tpee.1465982738277781862" id="106664114202469964" nodeInfo="ngu" />
    <node role="member" roleId="tpee.5375687026011219971" type="tpee.InstanceMethodDeclaration" typeId="tpee.1068580123165" id="6132171475558692867" nodeInfo="igu">
      <property name="isAbstract" nameId="tpee.1178608670077" value="false" />
      <property name="name" nameId="tpck.1169194664001" value="createLibContributors" />
      <property name="isSynchronized" nameId="tpee.4276006055363816570" value="false" />
      <property name="isFinal" nameId="tpee.1181808852946" value="false" />
      <node role="body" roleId="tpee.1068580123135" type="tpee.StatementList" typeId="tpee.1068580123136" id="6132171475558692870" nodeInfo="sn">
        <node role="statement" roleId="tpee.1068581517665" type="tpee.ExpressionStatement" typeId="tpee.1068580123155" id="6132171475558720477" nodeInfo="nn">
          <node role="expression" roleId="tpee.1068580123156" type="tpee.GenericNewExpression" typeId="tpee.1145552977093" id="6132171475558720473" nodeInfo="nn">
            <node role="creator" roleId="tpee.1145553007750" type="tp2q.SingletonSequenceCreator" typeId="tp2q.1235573135402" id="6132171475558724463" nodeInfo="nn">
              <node role="elementType" roleId="tp2q.1235573175711" type="tpee.ClassifierType" typeId="tpee.1107535904670" id="6132171475558724476" nodeInfo="in">
                <link role="classifier" roleId="tpee.1107535924139" targetNodeId="c763.~LibraryContributor" resolveInfo="LibraryContributor" />
              </node>
              <node role="singletonValue" roleId="tp2q.1235573187520" type="tpee.StaticMethodCall" typeId="tpee.1081236700937" id="6170820365633740857" nodeInfo="nn">
                <link role="classConcept" roleId="tpee.1144433194310" targetNodeId="6170820365631519376" resolveInfo="EnvironmentUtils" />
                <link role="baseMethodDeclaration" roleId="tpee.1068499141037" targetNodeId="6170820365633512305" resolveInfo="createLibContributor" />
                <node role="actualArgument" roleId="tpee.1068499141038" type="tpee.BooleanConstant" typeId="tpee.1068580123137" id="6170820365633740867" nodeInfo="nn">
                  <property name="value" nameId="tpee.1068580123138" value="false" />
                </node>
                <node role="actualArgument" roleId="tpee.1068499141038" type="tpee.DotExpression" typeId="tpee.1197027756228" id="6170820365633743644" nodeInfo="nn">
                  <node role="operation" roleId="tpee.1197027833540" type="tpee.InstanceMethodCallOperation" typeId="tpee.1202948039474" id="6170820365633748161" nodeInfo="nn">
                    <link role="baseMethodDeclaration" roleId="tpee.1068499141037" targetNodeId="106664114202436231" resolveInfo="libs" />
                  </node>
                  <node role="operand" roleId="tpee.1197027771414" type="tpee.VariableReference" typeId="tpee.1068498886296" id="6170820365633743364" nodeInfo="nn">
                    <link role="variableDeclaration" roleId="tpee.1068581517664" targetNodeId="6132171475558693888" resolveInfo="config" />
                  </node>
                </node>
              </node>
            </node>
          </node>
        </node>
      </node>
      <node role="visibility" roleId="tpee.1178549979242" type="tpee.ProtectedVisibility" typeId="tpee.1146644641414" id="6132171475558691046" nodeInfo="nn" />
      <node role="returnType" roleId="tpee.1068580123133" type="tp2q.SequenceType" typeId="tp2q.1151689724996" id="6132171475558692857" nodeInfo="in">
        <node role="elementType" roleId="tp2q.1151689745422" type="tpee.ClassifierType" typeId="tpee.1107535904670" id="6132171475558692865" nodeInfo="in">
          <link role="classifier" roleId="tpee.1107535924139" targetNodeId="c763.~LibraryContributor" resolveInfo="LibraryContributor" />
        </node>
      </node>
      <node role="parameter" roleId="tpee.1068580123134" type="tpee.ParameterDeclaration" typeId="tpee.1068498886292" id="6132171475558693888" nodeInfo="ir">
        <property name="name" nameId="tpck.1169194664001" value="config" />
        <node role="type" roleId="tpee.5680397130376446158" type="tpee.ClassifierType" typeId="tpee.1107535904670" id="6132171475558693887" nodeInfo="in">
          <link role="classifier" roleId="tpee.1107535924139" targetNodeId="7413225496542992777" resolveInfo="EnvironmentConfig" />
        </node>
      </node>
    </node>
    <node role="member" roleId="tpee.5375687026011219971" type="tpee.PlaceholderMember" typeId="tpee.1465982738277781862" id="1729512929060971130" nodeInfo="ngu" />
    <node role="member" roleId="tpee.5375687026011219971" type="tpee.InstanceMethodDeclaration" typeId="tpee.1068580123165" id="623745604707472759" nodeInfo="igu">
      <property name="isAbstract" nameId="tpee.1178608670077" value="false" />
      <property name="name" nameId="tpck.1169194664001" value="isProjectOpened" />
      <property name="isSynchronized" nameId="tpee.4276006055363816570" value="false" />
      <property name="isFinal" nameId="tpee.1181808852946" value="false" />
      <node role="body" roleId="tpee.1068580123135" type="tpee.StatementList" typeId="tpee.1068580123136" id="623745604707472762" nodeInfo="sn">
        <node role="statement" roleId="tpee.1068581517665" type="tpee.ReturnStatement" typeId="tpee.1068581242878" id="623745604707495489" nodeInfo="nn">
          <node role="expression" roleId="tpee.1068581517676" type="tpee.DotExpression" typeId="tpee.1197027756228" id="623745604707495490" nodeInfo="nn">
            <node role="operand" roleId="tpee.1197027771414" type="tpee.VariableReference" typeId="tpee.1068498886296" id="623745604707495491" nodeInfo="nn">
              <link role="variableDeclaration" roleId="tpee.1068581517664" targetNodeId="623745604705888648" resolveInfo="myContainer" />
            </node>
            <node role="operation" roleId="tpee.1197027833540" type="tpee.InstanceMethodCallOperation" typeId="tpee.1202948039474" id="623745604707495492" nodeInfo="nn">
              <link role="baseMethodDeclaration" roleId="tpee.1068499141037" targetNodeId="623745604705880457" resolveInfo="containsProject" />
              <node role="actualArgument" roleId="tpee.1068499141038" type="tpee.VariableReference" typeId="tpee.1068498886296" id="623745604707495493" nodeInfo="nn">
                <link role="variableDeclaration" roleId="tpee.1068581517664" targetNodeId="623745604707479747" resolveInfo="projectFile" />
              </node>
            </node>
          </node>
        </node>
      </node>
      <node role="visibility" roleId="tpee.1178549979242" type="tpee.PublicVisibility" typeId="tpee.1146644602865" id="623745604707465413" nodeInfo="nn" />
      <node role="returnType" roleId="tpee.1068580123133" type="tpee.BooleanType" typeId="tpee.1070534644030" id="623745604707472285" nodeInfo="in" />
      <node role="parameter" roleId="tpee.1068580123134" type="tpee.ParameterDeclaration" typeId="tpee.1068498886292" id="623745604707479747" nodeInfo="ir">
        <property name="name" nameId="tpck.1169194664001" value="projectFile" />
        <node role="type" roleId="tpee.5680397130376446158" type="tpee.ClassifierType" typeId="tpee.1107535904670" id="623745604707479746" nodeInfo="in">
          <link role="classifier" roleId="tpee.1107535924139" targetNodeId="fxg8.~File" resolveInfo="File" />
        </node>
      </node>
      <node role="annotation" roleId="tpee.1188208488637" type="tpee.AnnotationInstance" typeId="tpee.1188207840427" id="623745604707488673" nodeInfo="nn">
        <link role="annotation" roleId="tpee.1188208074048" targetNodeId="e2lb.~Override" resolveInfo="Override" />
      </node>
    </node>
    <node role="member" roleId="tpee.5375687026011219971" type="tpee.PlaceholderMember" typeId="tpee.1465982738277781862" id="623745604707536103" nodeInfo="ngu" />
    <node role="implementedInterface" roleId="tpee.1095933932569" type="tpee.ClassifierType" typeId="tpee.1107535904670" id="7413225496542996775" nodeInfo="in">
      <link role="classifier" roleId="tpee.1107535924139" targetNodeId="824372260173098491" resolveInfo="Environment" />
    </node>
    <node role="visibility" roleId="tpee.1178549979242" type="tpee.PublicVisibility" typeId="tpee.1146644602865" id="7413225496542996634" nodeInfo="nn" />
    <node role="member" roleId="tpee.5375687026011219971" type="tpee.InstanceMethodDeclaration" typeId="tpee.1068580123165" id="7413225496542996860" nodeInfo="igu">
      <property name="isAbstract" nameId="tpee.1178608670077" value="false" />
      <property name="name" nameId="tpck.1169194664001" value="openProject" />
      <node role="annotation" roleId="tpee.1188208488637" type="tpee.AnnotationInstance" typeId="tpee.1188207840427" id="1729512929060839943" nodeInfo="nn">
        <link role="annotation" roleId="tpee.1188208074048" targetNodeId="e2lb.~Override" resolveInfo="Override" />
      </node>
      <node role="parameter" roleId="tpee.1068580123134" type="tpee.ParameterDeclaration" typeId="tpee.1068498886292" id="7413225496542996861" nodeInfo="ir">
        <property name="name" nameId="tpck.1169194664001" value="projectFile" />
        <node role="type" roleId="tpee.5680397130376446158" type="tpee.ClassifierType" typeId="tpee.1107535904670" id="7413225496542996862" nodeInfo="in">
          <link role="classifier" roleId="tpee.1107535924139" targetNodeId="fxg8.~File" resolveInfo="File" />
        </node>
      </node>
      <node role="returnType" roleId="tpee.1068580123133" type="tpee.ClassifierType" typeId="tpee.1107535904670" id="7413225496542996863" nodeInfo="in">
        <link role="classifier" roleId="tpee.1107535924139" targetNodeId="vsqk.~Project" resolveInfo="Project" />
      </node>
      <node role="visibility" roleId="tpee.1178549979242" type="tpee.PublicVisibility" typeId="tpee.1146644602865" id="7413225496542996864" nodeInfo="nn" />
      <node role="body" roleId="tpee.1068580123135" type="tpee.StatementList" typeId="tpee.1068580123136" id="7413225496542996866" nodeInfo="sn">
        <node role="statement" roleId="tpee.1068581517665" type="tpee.IfStatement" typeId="tpee.1068580123159" id="1729512929060361566" nodeInfo="nn">
          <node role="ifTrue" roleId="tpee.1068580123161" type="tpee.StatementList" typeId="tpee.1068580123136" id="1729512929060361569" nodeInfo="sn">
            <node role="statement" roleId="tpee.1068581517665" type="tpib.LogStatement" typeId="tpib.1167227138527" id="1729512929061162282" nodeInfo="nn">
              <property name="severity" nameId="tpib.1167245565795" value="info" />
              <node role="logExpression" roleId="tpib.1167227463056" type="tpee.StringLiteral" typeId="tpee.1070475926800" id="1729512929061162284" nodeInfo="nn">
                <property name="value" nameId="tpee.1070475926801" value="Using the last created project" />
              </node>
            </node>
            <node role="statement" roleId="tpee.1068581517665" type="tpee.LocalVariableDeclarationStatement" typeId="tpee.1068581242864" id="1729512929059966243" nodeInfo="nn">
              <node role="localVariableDeclaration" roleId="tpee.1068581242865" type="tpee.LocalVariableDeclaration" typeId="tpee.1068581242863" id="1729512929059966244" nodeInfo="nr">
                <property name="name" nameId="tpck.1169194664001" value="lastUsedProject" />
                <node role="type" roleId="tpee.5680397130376446158" type="tpee.ClassifierType" typeId="tpee.1107535904670" id="1729512929059966245" nodeInfo="in">
                  <link role="classifier" roleId="tpee.1107535924139" targetNodeId="vsqk.~Project" resolveInfo="Project" />
                </node>
                <node role="initializer" roleId="tpee.1068431790190" type="tpee.DotExpression" typeId="tpee.1197027756228" id="1729512929059966510" nodeInfo="nn">
                  <node role="operand" roleId="tpee.1197027771414" type="tpee.VariableReference" typeId="tpee.1068498886296" id="1729512929059966439" nodeInfo="nn">
                    <link role="variableDeclaration" roleId="tpee.1068581517664" targetNodeId="623745604705888648" resolveInfo="myContainer" />
                  </node>
                  <node role="operation" roleId="tpee.1197027833540" type="tpee.InstanceMethodCallOperation" typeId="tpee.1202948039474" id="1729512929059966816" nodeInfo="nn">
                    <link role="baseMethodDeclaration" roleId="tpee.1068499141037" targetNodeId="623745604705880379" resolveInfo="getProject" />
                    <node role="actualArgument" roleId="tpee.1068499141038" type="tpee.VariableReference" typeId="tpee.1068498886296" id="8171859610424692319" nodeInfo="nn">
                      <link role="variableDeclaration" roleId="tpee.1068581517664" targetNodeId="7413225496542996861" resolveInfo="projectFile" />
                    </node>
                  </node>
                </node>
              </node>
            </node>
            <node role="statement" roleId="tpee.1068581517665" type="tpee.ReturnStatement" typeId="tpee.1068581242878" id="1729512929060373694" nodeInfo="nn">
              <node role="expression" roleId="tpee.1068581517676" type="tpee.VariableReference" typeId="tpee.1068498886296" id="1729512929060443574" nodeInfo="nn">
                <link role="variableDeclaration" roleId="tpee.1068581517664" targetNodeId="1729512929059966244" resolveInfo="lastUsedProject" />
              </node>
            </node>
          </node>
          <node role="ifFalseStatement" roleId="tpee.1082485599094" type="tpee.BlockStatement" typeId="tpee.1082485599095" id="8171859610424807756" nodeInfo="nn">
            <node role="statements" roleId="tpee.1082485599096" type="tpee.StatementList" typeId="tpee.1068580123136" id="8171859610424807757" nodeInfo="sn">
              <node role="statement" roleId="tpee.1068581517665" type="tpib.LogStatement" typeId="tpib.1167227138527" id="2017907759316138617" nodeInfo="nn">
                <property name="severity" nameId="tpib.1167245565795" value="info" />
                <node role="logExpression" roleId="tpib.1167227463056" type="tpee.StringLiteral" typeId="tpee.1070475926800" id="2017907759316138619" nodeInfo="nn">
                  <property name="value" nameId="tpee.1070475926801" value="Opening a new project" />
                </node>
              </node>
              <node role="statement" roleId="tpee.1068581517665" type="tpee.LocalVariableDeclarationStatement" typeId="tpee.1068581242864" id="878521226300894145" nodeInfo="nn">
                <node role="localVariableDeclaration" roleId="tpee.1068581242865" type="tpee.LocalVariableDeclaration" typeId="tpee.1068581242863" id="878521226300894146" nodeInfo="nr">
                  <property name="name" nameId="tpck.1169194664001" value="project" />
                  <node role="type" roleId="tpee.5680397130376446158" type="tpee.ClassifierType" typeId="tpee.1107535904670" id="878521226300894147" nodeInfo="in">
                    <link role="classifier" roleId="tpee.1107535924139" targetNodeId="jo3e.2546981710035458892" resolveInfo="FileMPSProject" />
                  </node>
                  <node role="initializer" roleId="tpee.1068431790190" type="tpee.GenericNewExpression" typeId="tpee.1145552977093" id="878521226300894148" nodeInfo="nn">
                    <node role="creator" roleId="tpee.1145553007750" type="tpee.ClassCreator" typeId="tpee.1212685548494" id="878521226300894149" nodeInfo="nn">
                      <link role="baseMethodDeclaration" roleId="tpee.1068499141037" targetNodeId="jo3e.2546981710035458906" resolveInfo="FileMPSProject" />
                      <node role="actualArgument" roleId="tpee.1068499141038" type="tpee.VariableReference" typeId="tpee.1068498886296" id="3021153905150326764" nodeInfo="nn">
                        <link role="variableDeclaration" roleId="tpee.1068581517664" targetNodeId="7413225496542996861" resolveInfo="projectFile" />
                      </node>
                    </node>
                  </node>
                </node>
              </node>
              <node role="statement" roleId="tpee.1068581517665" type="tpee.ExpressionStatement" typeId="tpee.1068580123155" id="878521226300894151" nodeInfo="nn">
                <node role="expression" roleId="tpee.1068580123156" type="tpee.DotExpression" typeId="tpee.1197027756228" id="878521226300894152" nodeInfo="nn">
                  <node role="operand" roleId="tpee.1197027771414" type="tpee.VariableReference" typeId="tpee.1068498886296" id="4265636116363114298" nodeInfo="nn">
                    <link role="variableDeclaration" roleId="tpee.1068581517664" targetNodeId="878521226300894146" resolveInfo="project" />
                  </node>
                  <node role="operation" roleId="tpee.1197027833540" type="tpee.InstanceMethodCallOperation" typeId="tpee.1202948039474" id="878521226300894154" nodeInfo="nn">
                    <link role="baseMethodDeclaration" roleId="tpee.1068499141037" targetNodeId="jo3e.2546981710035459144" resolveInfo="init" />
                    <node role="actualArgument" roleId="tpee.1068499141038" type="tpee.GenericNewExpression" typeId="tpee.1145552977093" id="878521226300894155" nodeInfo="nn">
                      <node role="creator" roleId="tpee.1145553007750" type="tpee.ClassCreator" typeId="tpee.1212685548494" id="878521226300894156" nodeInfo="nn">
                        <link role="baseMethodDeclaration" roleId="tpee.1068499141037" targetNodeId="jo3e.2546981710035459225" resolveInfo="FileMPSProject.ProjectDescriptor" />
                        <node role="actualArgument" roleId="tpee.1068499141038" type="tpee.VariableReference" typeId="tpee.1068498886296" id="3021153905151296811" nodeInfo="nn">
                          <link role="variableDeclaration" roleId="tpee.1068581517664" targetNodeId="7413225496542996861" resolveInfo="projectFile" />
                        </node>
                      </node>
                    </node>
                  </node>
                </node>
              </node>
              <node role="statement" roleId="tpee.1068581517665" type="tpee.ExpressionStatement" typeId="tpee.1068580123155" id="623745604705897220" nodeInfo="nn">
                <node role="expression" roleId="tpee.1068580123156" type="tpee.DotExpression" typeId="tpee.1197027756228" id="623745604705897689" nodeInfo="nn">
                  <node role="operand" roleId="tpee.1197027771414" type="tpee.VariableReference" typeId="tpee.1068498886296" id="623745604705897219" nodeInfo="nn">
                    <link role="variableDeclaration" roleId="tpee.1068581517664" targetNodeId="623745604705888648" resolveInfo="myContainer" />
                  </node>
                  <node role="operation" roleId="tpee.1197027833540" type="tpee.InstanceMethodCallOperation" typeId="tpee.1202948039474" id="623745604705898419" nodeInfo="nn">
                    <link role="baseMethodDeclaration" roleId="tpee.1068499141037" targetNodeId="623745604705880405" resolveInfo="addProject" />
                    <node role="actualArgument" roleId="tpee.1068499141038" type="tpee.VariableReference" typeId="tpee.1068498886296" id="623745604705898527" nodeInfo="nn">
                      <link role="variableDeclaration" roleId="tpee.1068581517664" targetNodeId="878521226300894146" resolveInfo="project" />
                    </node>
                  </node>
                </node>
              </node>
              <node role="statement" roleId="tpee.1068581517665" type="tpee.ReturnStatement" typeId="tpee.1068581242878" id="623745604707609680" nodeInfo="nn">
                <node role="expression" roleId="tpee.1068581517676" type="tpee.VariableReference" typeId="tpee.1068498886296" id="623745604707609681" nodeInfo="nn">
                  <link role="variableDeclaration" roleId="tpee.1068581517664" targetNodeId="878521226300894146" resolveInfo="project" />
                </node>
              </node>
            </node>
          </node>
          <node role="condition" roleId="tpee.1068580123160" type="tpee.LocalMethodCall" typeId="tpee.7812454656619025412" id="623745604707568999" nodeInfo="nn">
            <link role="baseMethodDeclaration" roleId="tpee.1068499141037" targetNodeId="623745604707472759" resolveInfo="isProjectOpened" />
            <node role="actualArgument" roleId="tpee.1068499141038" type="tpee.VariableReference" typeId="tpee.1068498886296" id="623745604707575030" nodeInfo="nn">
              <link role="variableDeclaration" roleId="tpee.1068581517664" targetNodeId="7413225496542996861" resolveInfo="projectFile" />
            </node>
          </node>
        </node>
      </node>
    </node>
    <node role="member" roleId="tpee.5375687026011219971" type="tpee.PlaceholderMember" typeId="tpee.1465982738277781862" id="1729512929060868068" nodeInfo="ngu" />
    <node role="member" roleId="tpee.5375687026011219971" type="tpee.InstanceMethodDeclaration" typeId="tpee.1068580123165" id="7413225496542996869" nodeInfo="igu">
      <property name="isAbstract" nameId="tpee.1178608670077" value="false" />
      <property name="name" nameId="tpck.1169194664001" value="createDummyProject" />
      <node role="annotation" roleId="tpee.1188208488637" type="tpee.AnnotationInstance" typeId="tpee.1188207840427" id="1729512929060861673" nodeInfo="nn">
        <link role="annotation" roleId="tpee.1188208074048" targetNodeId="e2lb.~Override" resolveInfo="Override" />
      </node>
      <node role="returnType" roleId="tpee.1068580123133" type="tpee.ClassifierType" typeId="tpee.1107535904670" id="7413225496542996870" nodeInfo="in">
        <link role="classifier" roleId="tpee.1107535924139" targetNodeId="vsqk.~Project" resolveInfo="Project" />
      </node>
      <node role="visibility" roleId="tpee.1178549979242" type="tpee.PublicVisibility" typeId="tpee.1146644602865" id="7413225496542996871" nodeInfo="nn" />
      <node role="body" roleId="tpee.1068580123135" type="tpee.StatementList" typeId="tpee.1068580123136" id="7413225496542996873" nodeInfo="sn">
        <node role="statement" roleId="tpee.1068581517665" type="tpee.LocalVariableDeclarationStatement" typeId="tpee.1068581242864" id="7276643694148995814" nodeInfo="nn">
          <node role="localVariableDeclaration" roleId="tpee.1068581242865" type="tpee.LocalVariableDeclaration" typeId="tpee.1068581242863" id="7276643694148995815" nodeInfo="nr">
            <property name="name" nameId="tpck.1169194664001" value="project" />
            <node role="type" roleId="tpee.5680397130376446158" type="tpee.ClassifierType" typeId="tpee.1107535904670" id="7276643694148995816" nodeInfo="in">
              <link role="classifier" roleId="tpee.1107535924139" targetNodeId="vsqk.~Project" resolveInfo="Project" />
            </node>
            <node role="initializer" roleId="tpee.1068431790190" type="tpee.StaticMethodCall" typeId="tpee.1081236700937" id="6170820365633874034" nodeInfo="nn">
              <link role="baseMethodDeclaration" roleId="tpee.1068499141037" targetNodeId="6170820365631829879" resolveInfo="createDummyFileProject" />
              <link role="classConcept" roleId="tpee.1144433194310" targetNodeId="6170820365631519376" resolveInfo="EnvironmentUtils" />
            </node>
          </node>
        </node>
        <node role="statement" roleId="tpee.1068581517665" type="tpee.ExpressionStatement" typeId="tpee.1068580123155" id="623745604705899011" nodeInfo="nn">
          <node role="expression" roleId="tpee.1068580123156" type="tpee.DotExpression" typeId="tpee.1197027756228" id="623745604705899135" nodeInfo="nn">
            <node role="operand" roleId="tpee.1197027771414" type="tpee.VariableReference" typeId="tpee.1068498886296" id="623745604705899010" nodeInfo="nn">
              <link role="variableDeclaration" roleId="tpee.1068581517664" targetNodeId="623745604705888648" resolveInfo="myContainer" />
            </node>
            <node role="operation" roleId="tpee.1197027833540" type="tpee.InstanceMethodCallOperation" typeId="tpee.1202948039474" id="623745604705899533" nodeInfo="nn">
              <link role="baseMethodDeclaration" roleId="tpee.1068499141037" targetNodeId="623745604705880405" resolveInfo="addProject" />
              <node role="actualArgument" roleId="tpee.1068499141038" type="tpee.VariableReference" typeId="tpee.1068498886296" id="623745604705899615" nodeInfo="nn">
                <link role="variableDeclaration" roleId="tpee.1068581517664" targetNodeId="7276643694148995815" resolveInfo="project" />
              </node>
            </node>
          </node>
        </node>
        <node role="statement" roleId="tpee.1068581517665" type="tpee.ExpressionStatement" typeId="tpee.1068580123155" id="7276643694149013245" nodeInfo="nn">
          <node role="expression" roleId="tpee.1068580123156" type="tpee.VariableReference" typeId="tpee.1068498886296" id="7276643694149013244" nodeInfo="nn">
            <link role="variableDeclaration" roleId="tpee.1068581517664" targetNodeId="7276643694148995815" resolveInfo="project" />
          </node>
        </node>
      </node>
    </node>
    <node role="member" roleId="tpee.5375687026011219971" type="tpee.PlaceholderMember" typeId="tpee.1465982738277781862" id="7276643694148860090" nodeInfo="ngu" />
    <node role="member" roleId="tpee.5375687026011219971" type="tpee.InstanceMethodDeclaration" typeId="tpee.1068580123165" id="7413225496542996876" nodeInfo="igu">
      <property name="isAbstract" nameId="tpee.1178608670077" value="false" />
      <property name="name" nameId="tpck.1169194664001" value="disposeProject" />
      <node role="parameter" roleId="tpee.1068580123134" type="tpee.ParameterDeclaration" typeId="tpee.1068498886292" id="623745604705942318" nodeInfo="ir">
        <property name="name" nameId="tpck.1169194664001" value="projectFile" />
        <node role="type" roleId="tpee.5680397130376446158" type="tpee.ClassifierType" typeId="tpee.1107535904670" id="623745604705942317" nodeInfo="in">
          <link role="classifier" roleId="tpee.1107535924139" targetNodeId="fxg8.~File" resolveInfo="File" />
        </node>
      </node>
      <node role="annotation" roleId="tpee.1188208488637" type="tpee.AnnotationInstance" typeId="tpee.1188207840427" id="1729512929060884211" nodeInfo="nn">
        <link role="annotation" roleId="tpee.1188208074048" targetNodeId="e2lb.~Override" resolveInfo="Override" />
      </node>
      <node role="returnType" roleId="tpee.1068580123133" type="tpee.VoidType" typeId="tpee.1068581517677" id="7413225496542996877" nodeInfo="in" />
      <node role="visibility" roleId="tpee.1178549979242" type="tpee.PublicVisibility" typeId="tpee.1146644602865" id="7413225496542996878" nodeInfo="nn" />
      <node role="body" roleId="tpee.1068580123135" type="tpee.StatementList" typeId="tpee.1068580123136" id="7413225496542996882" nodeInfo="sn">
        <node role="statement" roleId="tpee.1068581517665" type="tpee.LocalVariableDeclarationStatement" typeId="tpee.1068581242864" id="623745604705988458" nodeInfo="nn">
          <node role="localVariableDeclaration" roleId="tpee.1068581242865" type="tpee.LocalVariableDeclaration" typeId="tpee.1068581242863" id="623745604705988459" nodeInfo="nr">
            <property name="name" nameId="tpck.1169194664001" value="project" />
            <node role="type" roleId="tpee.5680397130376446158" type="tpee.ClassifierType" typeId="tpee.1107535904670" id="623745604705988460" nodeInfo="in">
              <link role="classifier" roleId="tpee.1107535924139" targetNodeId="vsqk.~Project" resolveInfo="Project" />
            </node>
            <node role="initializer" roleId="tpee.1068431790190" type="tpee.DotExpression" typeId="tpee.1197027756228" id="623745604705989867" nodeInfo="nn">
              <node role="operand" roleId="tpee.1197027771414" type="tpee.VariableReference" typeId="tpee.1068498886296" id="623745604705989787" nodeInfo="nn">
                <link role="variableDeclaration" roleId="tpee.1068581517664" targetNodeId="623745604705888648" resolveInfo="myContainer" />
              </node>
              <node role="operation" roleId="tpee.1197027833540" type="tpee.InstanceMethodCallOperation" typeId="tpee.1202948039474" id="623745604705990870" nodeInfo="nn">
                <link role="baseMethodDeclaration" roleId="tpee.1068499141037" targetNodeId="623745604705880379" resolveInfo="getProject" />
                <node role="actualArgument" roleId="tpee.1068499141038" type="tpee.VariableReference" typeId="tpee.1068498886296" id="623745604705990971" nodeInfo="nn">
                  <link role="variableDeclaration" roleId="tpee.1068581517664" targetNodeId="623745604705942318" resolveInfo="projectFile" />
                </node>
              </node>
            </node>
          </node>
        </node>
        <node role="statement" roleId="tpee.1068581517665" type="tpee.ExpressionStatement" typeId="tpee.1068580123155" id="623745604705952916" nodeInfo="nn">
          <node role="expression" roleId="tpee.1068580123156" type="tpee.DotExpression" typeId="tpee.1197027756228" id="623745604705952990" nodeInfo="nn">
            <node role="operand" roleId="tpee.1197027771414" type="tpee.VariableReference" typeId="tpee.1068498886296" id="623745604705952915" nodeInfo="nn">
              <link role="variableDeclaration" roleId="tpee.1068581517664" targetNodeId="623745604705888648" resolveInfo="myContainer" />
            </node>
            <node role="operation" roleId="tpee.1197027833540" type="tpee.InstanceMethodCallOperation" typeId="tpee.1202948039474" id="623745604705953981" nodeInfo="nn">
              <link role="baseMethodDeclaration" roleId="tpee.1068499141037" targetNodeId="623745604705880426" resolveInfo="disposeProject" />
              <node role="actualArgument" roleId="tpee.1068499141038" type="tpee.VariableReference" typeId="tpee.1068498886296" id="623745604705991357" nodeInfo="nn">
                <link role="variableDeclaration" roleId="tpee.1068581517664" targetNodeId="623745604705988459" resolveInfo="project" />
              </node>
            </node>
          </node>
        </node>
      </node>
    </node>
    <node role="member" roleId="tpee.5375687026011219971" type="tpee.PlaceholderMember" typeId="tpee.1465982738277781862" id="1729512929060875858" nodeInfo="ngu" />
    <node role="member" roleId="tpee.5375687026011219971" type="tpee.InstanceMethodDeclaration" typeId="tpee.1068580123165" id="7413225496542996883" nodeInfo="igu">
      <property name="isAbstract" nameId="tpee.1178608670077" value="false" />
      <property name="name" nameId="tpck.1169194664001" value="dispose" />
      <node role="annotation" roleId="tpee.1188208488637" type="tpee.AnnotationInstance" typeId="tpee.1188207840427" id="1729512929060892244" nodeInfo="nn">
        <link role="annotation" roleId="tpee.1188208074048" targetNodeId="e2lb.~Override" resolveInfo="Override" />
      </node>
      <node role="returnType" roleId="tpee.1068580123133" type="tpee.VoidType" typeId="tpee.1068581517677" id="7413225496542996884" nodeInfo="in" />
      <node role="visibility" roleId="tpee.1178549979242" type="tpee.PublicVisibility" typeId="tpee.1146644602865" id="7413225496542996885" nodeInfo="nn" />
      <node role="body" roleId="tpee.1068580123135" type="tpee.StatementList" typeId="tpee.1068580123136" id="7413225496542996887" nodeInfo="sn">
        <node role="statement" roleId="tpee.1068581517665" type="tpee.ExpressionStatement" typeId="tpee.1068580123155" id="878521226300774107" nodeInfo="nn">
          <node role="expression" roleId="tpee.1068580123156" type="tpee.DotExpression" typeId="tpee.1197027756228" id="878521226300774108" nodeInfo="nn">
            <node role="operand" roleId="tpee.1197027771414" type="tpee.StaticMethodCall" typeId="tpee.1081236700937" id="878521226300774109" nodeInfo="nn">
              <link role="baseMethodDeclaration" roleId="tpee.1068499141037" targetNodeId="cu2d.~ModelAccess%dinstance()%cjetbrains%dmps%dsmodel%dModelAccess" resolveInfo="instance" />
              <link role="classConcept" roleId="tpee.1144433194310" targetNodeId="cu2d.~ModelAccess" resolveInfo="ModelAccess" />
            </node>
            <node role="operation" roleId="tpee.1197027833540" type="tpee.InstanceMethodCallOperation" typeId="tpee.1202948039474" id="878521226300774110" nodeInfo="nn">
              <link role="baseMethodDeclaration" roleId="tpee.1068499141037" targetNodeId="cu2d.~ModelCommandExecutor%dflushEventQueue()%cvoid" resolveInfo="flushEventQueue" />
            </node>
          </node>
        </node>
        <node role="statement" roleId="tpee.1068581517665" type="tpee.Statement" typeId="tpee.1068580123157" id="6132171475561513516" nodeInfo="nn" />
        <node role="statement" roleId="tpee.1068581517665" type="tp2q.ForEachStatement" typeId="tp2q.1153943597977" id="2239521199951176013" nodeInfo="nn">
          <node role="inputSequence" roleId="tp2q.1153944424730" type="tpee.DotExpression" typeId="tpee.1197027756228" id="623745604707341005" nodeInfo="nn">
            <node role="operand" roleId="tpee.1197027771414" type="tpee.VariableReference" typeId="tpee.1068498886296" id="623745604707340644" nodeInfo="nn">
              <link role="variableDeclaration" roleId="tpee.1068581517664" targetNodeId="623745604705888648" resolveInfo="myContainer" />
            </node>
            <node role="operation" roleId="tpee.1197027833540" type="tpee.InstanceMethodCallOperation" typeId="tpee.1202948039474" id="623745604707342247" nodeInfo="nn">
              <link role="baseMethodDeclaration" roleId="tpee.1068499141037" targetNodeId="623745604705880371" resolveInfo="getProjects" />
            </node>
          </node>
          <node role="variable" roleId="tp2q.1153944400369" type="tp2q.ForEachVariable" typeId="tp2q.1153944193378" id="2239521199951176018" nodeInfo="nr">
            <property name="name" nameId="tpck.1169194664001" value="project" />
          </node>
          <node role="body" roleId="tpee.1154032183016" type="tpee.StatementList" typeId="tpee.1068580123136" id="2239521199951176019" nodeInfo="sn">
            <node role="statement" roleId="tpee.1068581517665" type="tpee.ExpressionStatement" typeId="tpee.1068580123155" id="2239521199951176020" nodeInfo="nn">
              <node role="expression" roleId="tpee.1068580123156" type="tpee.LocalMethodCall" typeId="tpee.7812454656619025412" id="2239521199951176021" nodeInfo="nn">
                <link role="baseMethodDeclaration" roleId="tpee.1068499141037" targetNodeId="7413225496542996876" resolveInfo="disposeProject" />
                <node role="actualArgument" roleId="tpee.1068499141038" type="tpee.DotExpression" typeId="tpee.1197027756228" id="623745604705955499" nodeInfo="nn">
                  <node role="operand" roleId="tpee.1197027771414" type="tp2q.ForEachVariableReference" typeId="tp2q.1153944233411" id="2239521199951176022" nodeInfo="nn">
                    <link role="variable" roleId="tp2q.1153944258490" targetNodeId="2239521199951176018" resolveInfo="project" />
                  </node>
                  <node role="operation" roleId="tpee.1197027833540" type="tpee.InstanceMethodCallOperation" typeId="tpee.1202948039474" id="623745604705960513" nodeInfo="nn">
                    <link role="baseMethodDeclaration" roleId="tpee.1068499141037" targetNodeId="vsqk.~Project%dgetProjectFile()%cjava%dio%dFile" resolveInfo="getProjectFile" />
                  </node>
                </node>
              </node>
            </node>
          </node>
        </node>
        <node role="statement" roleId="tpee.1068581517665" type="tpee.Statement" typeId="tpee.1068580123157" id="6170820365633362822" nodeInfo="nn" />
        <node role="statement" roleId="tpee.1068581517665" type="tpee.ExpressionStatement" typeId="tpee.1068580123155" id="878521226300894077" nodeInfo="nn">
          <node role="expression" roleId="tpee.1068580123156" type="tpee.DotExpression" typeId="tpee.1197027756228" id="878521226300894078" nodeInfo="nn">
            <node role="operand" roleId="tpee.1197027771414" type="tpee.StaticMethodCall" typeId="tpee.1081236700937" id="878521226300894079" nodeInfo="nn">
              <link role="baseMethodDeclaration" roleId="tpee.1068499141037" targetNodeId="vsqk.~PathMacros%dgetInstance()%cjetbrains%dmps%dproject%dPathMacros" resolveInfo="getInstance" />
              <link role="classConcept" roleId="tpee.1144433194310" targetNodeId="vsqk.~PathMacros" resolveInfo="PathMacros" />
            </node>
            <node role="operation" roleId="tpee.1197027833540" type="tpee.InstanceMethodCallOperation" typeId="tpee.1202948039474" id="878521226300894080" nodeInfo="nn">
              <link role="baseMethodDeclaration" roleId="tpee.1068499141037" targetNodeId="vsqk.~PathMacros%dremoveMacrosProvider(jetbrains%dmps%dproject%dPathMacrosProvider)%cvoid" resolveInfo="removeMacrosProvider" />
              <node role="actualArgument" roleId="tpee.1068499141038" type="tpee.VariableReference" typeId="tpee.1068498886296" id="6170820365633376460" nodeInfo="nn">
                <link role="variableDeclaration" roleId="tpee.1068581517664" targetNodeId="6170820365633305456" resolveInfo="myMacrosProvider" />
              </node>
            </node>
          </node>
        </node>
        <node role="statement" roleId="tpee.1068581517665" type="tp2q.ForEachStatement" typeId="tp2q.1153943597977" id="6132171475558796816" nodeInfo="nn">
          <node role="inputSequence" roleId="tp2q.1153944424730" type="tpee.VariableReference" typeId="tpee.1068498886296" id="6132171475558799321" nodeInfo="nn">
            <link role="variableDeclaration" roleId="tpee.1068581517664" targetNodeId="2654128911716849191" resolveInfo="myLibContributors" />
          </node>
          <node role="variable" roleId="tp2q.1153944400369" type="tp2q.ForEachVariable" typeId="tp2q.1153944193378" id="6132171475558796818" nodeInfo="nr">
            <property name="name" nameId="tpck.1169194664001" value="libContributor" />
          </node>
          <node role="body" roleId="tpee.1154032183016" type="tpee.StatementList" typeId="tpee.1068580123136" id="6132171475558796822" nodeInfo="sn">
            <node role="statement" roleId="tpee.1068581517665" type="tpee.ExpressionStatement" typeId="tpee.1068580123155" id="6170820365633781635" nodeInfo="nn">
              <node role="expression" roleId="tpee.1068580123156" type="tpee.DotExpression" typeId="tpee.1197027756228" id="6170820365633783945" nodeInfo="nn">
                <node role="operation" roleId="tpee.1197027833540" type="tpee.InstanceMethodCallOperation" typeId="tpee.1202948039474" id="6170820365633790023" nodeInfo="nn">
                  <link role="baseMethodDeclaration" roleId="tpee.1068499141037" targetNodeId="ztum.~LibraryInitializer%dremoveContributor(jetbrains%dmps%dlibrary%dcontributor%dLibraryContributor)%cvoid" resolveInfo="removeContributor" />
                  <node role="actualArgument" roleId="tpee.1068499141038" type="tp2q.ForEachVariableReference" typeId="tp2q.1153944233411" id="6132171475559760469" nodeInfo="nn">
                    <link role="variable" roleId="tp2q.1153944258490" targetNodeId="6132171475558796818" resolveInfo="libContributor" />
                  </node>
                </node>
                <node role="operand" roleId="tpee.1197027771414" type="tpee.StaticMethodCall" typeId="tpee.1081236700937" id="6170820365633783583" nodeInfo="nn">
                  <link role="classConcept" roleId="tpee.1144433194310" targetNodeId="ztum.~LibraryInitializer" resolveInfo="LibraryInitializer" />
                  <link role="baseMethodDeclaration" roleId="tpee.1068499141037" targetNodeId="ztum.~LibraryInitializer%dgetInstance()%cjetbrains%dmps%dlibrary%dLibraryInitializer" resolveInfo="getInstance" />
                </node>
              </node>
            </node>
          </node>
        </node>
        <node role="statement" roleId="tpee.1068581517665" type="tpee.Statement" typeId="tpee.1068580123157" id="6132171475558807934" nodeInfo="nn" />
        <node role="statement" roleId="tpee.1068581517665" type="tpee.ExpressionStatement" typeId="tpee.1068580123155" id="1186687992399747625" nodeInfo="nn">
          <node role="expression" roleId="tpee.1068580123156" type="tpee.DotExpression" typeId="tpee.1197027756228" id="1186687992399750891" nodeInfo="nn">
            <node role="operand" roleId="tpee.1197027771414" type="tpee.VariableReference" typeId="tpee.1068498886296" id="1186687992399747624" nodeInfo="nn">
              <link role="variableDeclaration" roleId="tpee.1068581517664" targetNodeId="1186687992399689666" resolveInfo="myPlatformLoader" />
            </node>
            <node role="operation" roleId="tpee.1197027833540" type="tpee.InstanceMethodCallOperation" typeId="tpee.1202948039474" id="1186687992399754702" nodeInfo="nn">
              <link role="baseMethodDeclaration" roleId="tpee.1068499141037" targetNodeId="a8jz.1186687992399648909" resolveInfo="dispose" />
            </node>
          </node>
        </node>
        <node role="statement" roleId="tpee.1068581517665" type="tpee.ExpressionStatement" typeId="tpee.1068580123155" id="1186687992399757157" nodeInfo="nn">
          <node role="expression" roleId="tpee.1068580123156" type="tpee.AssignmentExpression" typeId="tpee.1068498886294" id="1186687992399765616" nodeInfo="nn">
            <node role="rValue" roleId="tpee.1068498886297" type="tpee.NullLiteral" typeId="tpee.1070534058343" id="1186687992399767742" nodeInfo="nn" />
            <node role="lValue" roleId="tpee.1068498886295" type="tpee.VariableReference" typeId="tpee.1068498886296" id="1186687992399757156" nodeInfo="nn">
              <link role="variableDeclaration" roleId="tpee.1068581517664" targetNodeId="1186687992399689666" resolveInfo="myPlatformLoader" />
            </node>
          </node>
        </node>
        <node role="statement" roleId="tpee.1068581517665" type="tpee.ExpressionStatement" typeId="tpee.1068580123155" id="4417301346392384778" nodeInfo="nn">
          <node role="expression" roleId="tpee.1068580123156" type="tpee.StaticMethodCall" typeId="tpee.1081236700937" id="4417301346392384805" nodeInfo="nn">
            <link role="classConcept" roleId="tpee.1144433194310" targetNodeId="4417301346392321475" resolveInfo="ActiveEnvironment" />
            <link role="baseMethodDeclaration" roleId="tpee.1068499141037" targetNodeId="4417301346392367497" resolveInfo="deactivateEnvironment" />
            <node role="actualArgument" roleId="tpee.1068499141038" type="tpee.ThisExpression" typeId="tpee.1070475354124" id="4417301346392384815" nodeInfo="nn" />
          </node>
        </node>
      </node>
    </node>
  </root>
  <root type="tpee.ClassConcept" typeId="tpee.1068390468198" id="6170820365631519376" nodeInfo="ig">
    <property name="name" nameId="tpck.1169194664001" value="EnvironmentUtils" />
    <node role="member" roleId="tpee.5375687026011219971" type="tpee.ConstructorDeclaration" typeId="tpee.1068580123140" id="1389352451077669415" nodeInfo="igu">
      <node role="returnType" roleId="tpee.1068580123133" type="tpee.VoidType" typeId="tpee.1068581517677" id="1389352451077669416" nodeInfo="in" />
      <node role="body" roleId="tpee.1068580123135" type="tpee.StatementList" typeId="tpee.1068580123136" id="1389352451077669418" nodeInfo="sn" />
      <node role="visibility" roleId="tpee.1178549979242" type="tpee.PrivateVisibility" typeId="tpee.1146644623116" id="1389352451077669056" nodeInfo="nn" />
    </node>
    <node role="member" roleId="tpee.5375687026011219971" type="tpee.PlaceholderMember" typeId="tpee.1465982738277781862" id="1389352451077669772" nodeInfo="ngu" />
    <node role="member" roleId="tpee.5375687026011219971" type="tpee.StaticMethodDeclaration" typeId="tpee.1081236700938" id="6170820365631521102" nodeInfo="igu">
      <property name="name" nameId="tpck.1169194664001" value="setSystemProperties" />
      <property name="isSynchronized" nameId="tpee.4276006055363816570" value="false" />
      <property name="isFinal" nameId="tpee.1181808852946" value="false" />
      <node role="body" roleId="tpee.1068580123135" type="tpee.StatementList" typeId="tpee.1068580123136" id="6170820365631521105" nodeInfo="sn">
        <node role="statement" roleId="tpee.1068581517665" type="tpee.LocalVariableDeclarationStatement" typeId="tpee.1068581242864" id="9035885805869573226" nodeInfo="nn">
          <node role="localVariableDeclaration" roleId="tpee.1068581242865" type="tpee.LocalVariableDeclaration" typeId="tpee.1068581242863" id="9035885805869573227" nodeInfo="nr">
            <property name="name" nameId="tpck.1169194664001" value="mpsInternal" />
            <property name="isFinal" nameId="tpee.1176718929932" value="false" />
            <node role="type" roleId="tpee.5680397130376446158" type="tpee.StringType" typeId="tpee.1225271177708" id="9035885805869573228" nodeInfo="in" />
            <node role="initializer" roleId="tpee.1068431790190" type="tpee.StaticMethodCall" typeId="tpee.1081236700937" id="9035885805869573229" nodeInfo="nn">
              <link role="baseMethodDeclaration" roleId="tpee.1068499141037" targetNodeId="e2lb.~System%dgetProperty(java%dlang%dString)%cjava%dlang%dString" resolveInfo="getProperty" />
              <link role="classConcept" roleId="tpee.1144433194310" targetNodeId="e2lb.~System" resolveInfo="System" />
              <node role="actualArgument" roleId="tpee.1068499141038" type="tpee.StringLiteral" typeId="tpee.1070475926800" id="9035885805869573230" nodeInfo="nn">
                <property name="value" nameId="tpee.1070475926801" value="mps.internal" />
              </node>
            </node>
          </node>
        </node>
        <node role="statement" roleId="tpee.1068581517665" type="tpee.ExpressionStatement" typeId="tpee.1068580123155" id="9035885805869573231" nodeInfo="nn">
          <node role="expression" roleId="tpee.1068580123156" type="tpee.StaticMethodCall" typeId="tpee.1081236700937" id="9035885805869573232" nodeInfo="nn">
            <link role="baseMethodDeclaration" roleId="tpee.1068499141037" targetNodeId="e2lb.~System%dsetProperty(java%dlang%dString,java%dlang%dString)%cjava%dlang%dString" resolveInfo="setProperty" />
            <link role="classConcept" roleId="tpee.1144433194310" targetNodeId="e2lb.~System" resolveInfo="System" />
            <node role="actualArgument" roleId="tpee.1068499141038" type="tpee.StringLiteral" typeId="tpee.1070475926800" id="9035885805869573233" nodeInfo="nn">
              <property name="value" nameId="tpee.1070475926801" value="idea.is.internal" />
            </node>
            <node role="actualArgument" roleId="tpee.1068499141038" type="tpee.TernaryOperatorExpression" typeId="tpee.1163668896201" id="9035885805869573234" nodeInfo="nn">
              <node role="condition" roleId="tpee.1163668914799" type="tpee.EqualsExpression" typeId="tpee.1068580123152" id="9035885805869573235" nodeInfo="nn">
                <node role="leftExpression" roleId="tpee.1081773367580" type="tpee.VariableReference" typeId="tpee.1068498886296" id="4265636116363071129" nodeInfo="nn">
                  <link role="variableDeclaration" roleId="tpee.1068581517664" targetNodeId="9035885805869573227" resolveInfo="mpsInternal" />
                </node>
                <node role="rightExpression" roleId="tpee.1081773367579" type="tpee.NullLiteral" typeId="tpee.1070534058343" id="9035885805869573237" nodeInfo="nn" />
              </node>
              <node role="ifTrue" roleId="tpee.1163668922816" type="tpee.StringLiteral" typeId="tpee.1070475926800" id="9035885805869573238" nodeInfo="nn">
                <property name="value" nameId="tpee.1070475926801" value="false" />
              </node>
              <node role="ifFalse" roleId="tpee.1163668934364" type="tpee.VariableReference" typeId="tpee.1068498886296" id="4265636116363068411" nodeInfo="nn">
                <link role="variableDeclaration" roleId="tpee.1068581517664" targetNodeId="9035885805869573227" resolveInfo="mpsInternal" />
              </node>
            </node>
          </node>
        </node>
        <node role="statement" roleId="tpee.1068581517665" type="tpee.ExpressionStatement" typeId="tpee.1068580123155" id="9035885805869573240" nodeInfo="nn">
          <node role="expression" roleId="tpee.1068580123156" type="tpee.StaticMethodCall" typeId="tpee.1081236700937" id="9035885805869573241" nodeInfo="nn">
            <link role="classConcept" roleId="tpee.1144433194310" targetNodeId="e2lb.~System" resolveInfo="System" />
            <link role="baseMethodDeclaration" roleId="tpee.1068499141037" targetNodeId="e2lb.~System%dsetProperty(java%dlang%dString,java%dlang%dString)%cjava%dlang%dString" resolveInfo="setProperty" />
            <node role="actualArgument" roleId="tpee.1068499141038" type="tpee.StringLiteral" typeId="tpee.1070475926800" id="9035885805869573242" nodeInfo="nn">
              <property name="value" nameId="tpee.1070475926801" value="idea.no.jre.check" />
            </node>
            <node role="actualArgument" roleId="tpee.1068499141038" type="tpee.StringLiteral" typeId="tpee.1070475926800" id="9035885805869573243" nodeInfo="nn">
              <property name="value" nameId="tpee.1070475926801" value="true" />
            </node>
          </node>
        </node>
        <node role="statement" roleId="tpee.1068581517665" type="tpee.IfStatement" typeId="tpee.1068580123159" id="9035885805869573244" nodeInfo="nn">
          <node role="ifTrue" roleId="tpee.1068580123161" type="tpee.StatementList" typeId="tpee.1068580123136" id="9035885805869573245" nodeInfo="sn">
            <node role="statement" roleId="tpee.1068581517665" type="tpee.ExpressionStatement" typeId="tpee.1068580123155" id="9035885805869573246" nodeInfo="nn">
              <node role="expression" roleId="tpee.1068580123156" type="tpee.StaticMethodCall" typeId="tpee.1081236700937" id="9035885805869573247" nodeInfo="nn">
                <link role="classConcept" roleId="tpee.1144433194310" targetNodeId="e2lb.~System" resolveInfo="System" />
                <link role="baseMethodDeclaration" roleId="tpee.1068499141037" targetNodeId="e2lb.~System%dsetProperty(java%dlang%dString,java%dlang%dString)%cjava%dlang%dString" resolveInfo="setProperty" />
                <node role="actualArgument" roleId="tpee.1068499141038" type="tpee.StringLiteral" typeId="tpee.1070475926800" id="9035885805869573248" nodeInfo="nn">
                  <property name="value" nameId="tpee.1070475926801" value="idea.load.plugins" />
                </node>
                <node role="actualArgument" roleId="tpee.1068499141038" type="tpee.StringLiteral" typeId="tpee.1070475926800" id="9035885805869573249" nodeInfo="nn">
                  <property name="value" nameId="tpee.1070475926801" value="false" />
                </node>
              </node>
            </node>
          </node>
          <node role="condition" roleId="tpee.1068580123160" type="tpee.NotExpression" typeId="tpee.1081516740877" id="9035885805869573250" nodeInfo="nn">
            <node role="expression" roleId="tpee.1081516765348" type="tpee.VariableReference" typeId="tpee.1068498886296" id="9035885805869573258" nodeInfo="nn">
              <link role="variableDeclaration" roleId="tpee.1068581517664" targetNodeId="6170820365631521507" resolveInfo="loadIdeaPlugins" />
            </node>
          </node>
        </node>
        <node role="statement" roleId="tpee.1068581517665" type="tpee.ExpressionStatement" typeId="tpee.1068580123155" id="9035885805869573252" nodeInfo="nn">
          <node role="expression" roleId="tpee.1068580123156" type="tpee.StaticMethodCall" typeId="tpee.1081236700937" id="9035885805869573253" nodeInfo="nn">
            <link role="baseMethodDeclaration" roleId="tpee.1068499141037" targetNodeId="e2lb.~System%dsetProperty(java%dlang%dString,java%dlang%dString)%cjava%dlang%dString" resolveInfo="setProperty" />
            <link role="classConcept" roleId="tpee.1144433194310" targetNodeId="e2lb.~System" resolveInfo="System" />
            <node role="actualArgument" roleId="tpee.1068499141038" type="tpee.StringLiteral" typeId="tpee.1070475926800" id="9035885805869573254" nodeInfo="nn">
              <property name="value" nameId="tpee.1070475926801" value="idea.platform.prefix" />
            </node>
            <node role="actualArgument" roleId="tpee.1068499141038" type="tpee.StringLiteral" typeId="tpee.1070475926800" id="9035885805869573255" nodeInfo="nn">
              <property name="value" nameId="tpee.1070475926801" value="Idea" />
            </node>
          </node>
        </node>
      </node>
      <node role="visibility" roleId="tpee.1178549979242" type="tpee.PublicVisibility" typeId="tpee.1146644602865" id="6170820365631521095" nodeInfo="nn" />
      <node role="returnType" roleId="tpee.1068580123133" type="tpee.VoidType" typeId="tpee.1068581517677" id="6170820365631521100" nodeInfo="in" />
      <node role="parameter" roleId="tpee.1068580123134" type="tpee.ParameterDeclaration" typeId="tpee.1068498886292" id="6170820365631521507" nodeInfo="ir">
        <property name="name" nameId="tpck.1169194664001" value="loadIdeaPlugins" />
        <node role="type" roleId="tpee.5680397130376446158" type="tpee.BooleanType" typeId="tpee.1070534644030" id="6170820365631521506" nodeInfo="in" />
      </node>
    </node>
    <node role="member" roleId="tpee.5375687026011219971" type="tpee.PlaceholderMember" typeId="tpee.1465982738277781862" id="2654128911720115566" nodeInfo="ngu" />
    <node role="member" roleId="tpee.5375687026011219971" type="tpee.StaticMethodDeclaration" typeId="tpee.1081236700938" id="1389352451077670826" nodeInfo="igu">
      <property name="name" nameId="tpck.1169194664001" value="setIdeaPluginsToLoad" />
      <property name="isDeprecated" nameId="tpee.1224848525476" value="false" />
      <property name="isFinal" nameId="tpee.1181808852946" value="false" />
      <property name="isSynchronized" nameId="tpee.4276006055363816570" value="false" />
      <node role="body" roleId="tpee.1068580123135" type="tpee.StatementList" typeId="tpee.1068580123136" id="7550149668843802446" nodeInfo="sn">
        <node role="statement" roleId="tpee.1068581517665" type="tpee.IfStatement" typeId="tpee.1068580123159" id="7550149668843802447" nodeInfo="nn">
          <node role="ifTrue" roleId="tpee.1068580123161" type="tpee.StatementList" typeId="tpee.1068580123136" id="7550149668843802448" nodeInfo="sn">
            <node role="statement" roleId="tpee.1068581517665" type="tpee.ExpressionStatement" typeId="tpee.1068580123155" id="7550149668843802449" nodeInfo="nn">
              <node role="expression" roleId="tpee.1068580123156" type="tpee.LocalMethodCall" typeId="tpee.7812454656619025412" id="2654128911720119319" nodeInfo="nn">
                <link role="baseMethodDeclaration" roleId="tpee.1068499141037" targetNodeId="6170820365631565106" resolveInfo="setPluginPath" />
              </node>
            </node>
            <node role="statement" roleId="tpee.1068581517665" type="tpee.SingleLineComment" typeId="tpee.6329021646629104954" id="7550149668843802451" nodeInfo="nn">
              <node role="commentPart" roleId="tpee.6329021646629175155" type="tpee.TextCommentPart" typeId="tpee.6329021646629104957" id="7550149668843802452" nodeInfo="nn">
                <property name="text" nameId="tpee.6329021646629104958" value="Value of this property is comma-separated list of plugin IDs intended to load by platform" />
              </node>
            </node>
            <node role="statement" roleId="tpee.1068581517665" type="tpee.IfStatement" typeId="tpee.1068580123159" id="7550149668843802453" nodeInfo="nn">
              <node role="condition" roleId="tpee.1068580123160" type="tpee.OrExpression" typeId="tpee.1080223426719" id="7550149668843802454" nodeInfo="nn">
                <node role="leftExpression" roleId="tpee.1081773367580" type="tpee.EqualsExpression" typeId="tpee.1068580123152" id="7550149668843802455" nodeInfo="nn">
                  <node role="leftExpression" roleId="tpee.1081773367580" type="tpee.StaticMethodCall" typeId="tpee.1081236700937" id="7550149668843802456" nodeInfo="nn">
                    <link role="baseMethodDeclaration" roleId="tpee.1068499141037" targetNodeId="e2lb.~System%dgetProperty(java%dlang%dString)%cjava%dlang%dString" resolveInfo="getProperty" />
                    <link role="classConcept" roleId="tpee.1144433194310" targetNodeId="e2lb.~System" resolveInfo="System" />
                    <node role="actualArgument" roleId="tpee.1068499141038" type="tpee.StringLiteral" typeId="tpee.1070475926800" id="7550149668843802457" nodeInfo="nn">
                      <property name="value" nameId="tpee.1070475926801" value="idea.load.plugins" />
                    </node>
                  </node>
                  <node role="rightExpression" roleId="tpee.1081773367579" type="tpee.NullLiteral" typeId="tpee.1070534058343" id="7550149668843802458" nodeInfo="nn" />
                </node>
                <node role="rightExpression" roleId="tpee.1081773367579" type="tpee.DotExpression" typeId="tpee.1197027756228" id="7550149668843802459" nodeInfo="nn">
                  <node role="operand" roleId="tpee.1197027771414" type="tpee.StaticMethodCall" typeId="tpee.1081236700937" id="7550149668843802460" nodeInfo="nn">
                    <link role="classConcept" roleId="tpee.1144433194310" targetNodeId="e2lb.~System" resolveInfo="System" />
                    <link role="baseMethodDeclaration" roleId="tpee.1068499141037" targetNodeId="e2lb.~System%dgetProperty(java%dlang%dString)%cjava%dlang%dString" resolveInfo="getProperty" />
                    <node role="actualArgument" roleId="tpee.1068499141038" type="tpee.StringLiteral" typeId="tpee.1070475926800" id="7550149668843802461" nodeInfo="nn">
                      <property name="value" nameId="tpee.1070475926801" value="idea.load.plugins" />
                    </node>
                  </node>
                  <node role="operation" roleId="tpee.1197027833540" type="tpee.InstanceMethodCallOperation" typeId="tpee.1202948039474" id="7550149668843802462" nodeInfo="nn">
                    <link role="baseMethodDeclaration" roleId="tpee.1068499141037" targetNodeId="e2lb.~String%dequals(java%dlang%dObject)%cboolean" resolveInfo="equals" />
                    <node role="actualArgument" roleId="tpee.1068499141038" type="tpee.StringLiteral" typeId="tpee.1070475926800" id="7550149668843802463" nodeInfo="nn">
                      <property name="value" nameId="tpee.1070475926801" value="false" />
                    </node>
                  </node>
                </node>
              </node>
              <node role="ifTrue" roleId="tpee.1068580123161" type="tpee.StatementList" typeId="tpee.1068580123136" id="7550149668843802464" nodeInfo="sn">
                <node role="statement" roleId="tpee.1068581517665" type="tpee.ExpressionStatement" typeId="tpee.1068580123155" id="7550149668843802465" nodeInfo="nn">
                  <node role="expression" roleId="tpee.1068580123156" type="tpee.StaticMethodCall" typeId="tpee.1081236700937" id="7550149668843802466" nodeInfo="nn">
                    <link role="classConcept" roleId="tpee.1144433194310" targetNodeId="e2lb.~System" resolveInfo="System" />
                    <link role="baseMethodDeclaration" roleId="tpee.1068499141037" targetNodeId="e2lb.~System%dsetProperty(java%dlang%dString,java%dlang%dString)%cjava%dlang%dString" resolveInfo="setProperty" />
                    <node role="actualArgument" roleId="tpee.1068499141038" type="tpee.StringLiteral" typeId="tpee.1070475926800" id="7550149668843802467" nodeInfo="nn">
                      <property name="value" nameId="tpee.1070475926801" value="idea.load.plugins.id" />
                    </node>
                    <node role="actualArgument" roleId="tpee.1068499141038" type="tpee.StaticMethodCall" typeId="tpee.1081236700937" id="7550149668843802468" nodeInfo="nn">
                      <link role="classConcept" roleId="tpee.1144433194310" targetNodeId="8dm5.~IterableUtils" resolveInfo="IterableUtils" />
                      <link role="baseMethodDeclaration" roleId="tpee.1068499141037" targetNodeId="8dm5.~IterableUtils%djoin(java%dlang%dIterable,java%dlang%dString)%cjava%dlang%dString" resolveInfo="join" />
                      <node role="actualArgument" roleId="tpee.1068499141038" type="tpee.DotExpression" typeId="tpee.1197027756228" id="7550149668843802469" nodeInfo="nn">
                        <node role="operation" roleId="tpee.1197027833540" type="tpee.InstanceMethodCallOperation" typeId="tpee.1202948039474" id="7550149668843802470" nodeInfo="nn">
                          <link role="baseMethodDeclaration" roleId="tpee.1068499141037" targetNodeId="106664114202338215" resolveInfo="plugins" />
                        </node>
                        <node role="operand" roleId="tpee.1197027771414" type="tpee.VariableReference" typeId="tpee.1068498886296" id="7550149668843802479" nodeInfo="nn">
                          <link role="variableDeclaration" roleId="tpee.1068581517664" targetNodeId="7550149668843802477" resolveInfo="config" />
                        </node>
                      </node>
                      <node role="actualArgument" roleId="tpee.1068499141038" type="tpee.StringLiteral" typeId="tpee.1070475926800" id="7550149668843802472" nodeInfo="nn">
                        <property name="value" nameId="tpee.1070475926801" value="," />
                      </node>
                    </node>
                  </node>
                </node>
              </node>
            </node>
          </node>
          <node role="condition" roleId="tpee.1068580123160" type="tpee.DotExpression" typeId="tpee.1197027756228" id="7550149668843802473" nodeInfo="nn">
            <node role="operand" roleId="tpee.1197027771414" type="tpee.StaticMethodCall" typeId="tpee.1081236700937" id="7550149668843802474" nodeInfo="nn">
              <link role="classConcept" roleId="tpee.1144433194310" targetNodeId="e2lb.~System" resolveInfo="System" />
              <link role="baseMethodDeclaration" roleId="tpee.1068499141037" targetNodeId="e2lb.~System%dgetProperty(java%dlang%dString)%cjava%dlang%dString" resolveInfo="getProperty" />
              <node role="actualArgument" roleId="tpee.1068499141038" type="tpee.StringLiteral" typeId="tpee.1070475926800" id="7550149668843802475" nodeInfo="nn">
                <property name="value" nameId="tpee.1070475926801" value="plugin.path" />
              </node>
            </node>
            <node role="operation" roleId="tpee.1197027833540" type="tpee.IsEmptyOperation" typeId="tpee.1225271369338" id="7550149668843802476" nodeInfo="nn" />
          </node>
        </node>
      </node>
      <node role="parameter" roleId="tpee.1068580123134" type="tpee.ParameterDeclaration" typeId="tpee.1068498886292" id="7550149668843802477" nodeInfo="ir">
        <property name="name" nameId="tpck.1169194664001" value="config" />
        <node role="type" roleId="tpee.5680397130376446158" type="tpee.ClassifierType" typeId="tpee.1107535904670" id="7550149668843802478" nodeInfo="in">
          <link role="classifier" roleId="tpee.1107535924139" targetNodeId="7413225496542992777" resolveInfo="EnvironmentConfig" />
        </node>
      </node>
      <node role="returnType" roleId="tpee.1068580123133" type="tpee.VoidType" typeId="tpee.1068581517677" id="7550149668843802484" nodeInfo="in" />
      <node role="visibility" roleId="tpee.1178549979242" type="tpee.PublicVisibility" typeId="tpee.1146644602865" id="2654128911720194656" nodeInfo="nn" />
    </node>
    <node role="member" roleId="tpee.5375687026011219971" type="tpee.PlaceholderMember" typeId="tpee.1465982738277781862" id="6170820365631564985" nodeInfo="ngu" />
    <node role="member" roleId="tpee.5375687026011219971" type="tpee.StaticMethodDeclaration" typeId="tpee.1081236700938" id="6170820365631565106" nodeInfo="igu">
      <property name="name" nameId="tpck.1169194664001" value="setPluginPath" />
      <property name="isSynchronized" nameId="tpee.4276006055363816570" value="false" />
      <property name="isFinal" nameId="tpee.1181808852946" value="false" />
      <node role="body" roleId="tpee.1068580123135" type="tpee.StatementList" typeId="tpee.1068580123136" id="6170820365631565109" nodeInfo="sn">
        <node role="statement" roleId="tpee.1068581517665" type="tpee.LocalVariableDeclarationStatement" typeId="tpee.1068581242864" id="9035885805869581051" nodeInfo="nn">
          <node role="localVariableDeclaration" roleId="tpee.1068581242865" type="tpee.LocalVariableDeclaration" typeId="tpee.1068581242863" id="9035885805869581052" nodeInfo="nr">
            <property name="name" nameId="tpck.1169194664001" value="pluginPath" />
            <property name="isFinal" nameId="tpee.1176718929932" value="false" />
            <node role="type" roleId="tpee.5680397130376446158" type="tpee.ClassifierType" typeId="tpee.1107535904670" id="2577494058727412774" nodeInfo="in">
              <link role="classifier" roleId="tpee.1107535924139" targetNodeId="e2lb.~StringBuilder" resolveInfo="StringBuilder" />
            </node>
            <node role="initializer" roleId="tpee.1068431790190" type="tpee.GenericNewExpression" typeId="tpee.1145552977093" id="9035885805869581054" nodeInfo="nn">
              <node role="creator" roleId="tpee.1145553007750" type="tpee.ClassCreator" typeId="tpee.1212685548494" id="9035885805869581055" nodeInfo="nn">
                <link role="baseMethodDeclaration" roleId="tpee.1068499141037" targetNodeId="e2lb.~StringBuilder%d&lt;init&gt;()" resolveInfo="StringBuilder" />
              </node>
            </node>
          </node>
        </node>
        <node role="statement" roleId="tpee.1068581517665" type="tpee.LocalVariableDeclarationStatement" typeId="tpee.1068581242864" id="9035885805869581056" nodeInfo="nn">
          <node role="localVariableDeclaration" roleId="tpee.1068581242865" type="tpee.LocalVariableDeclaration" typeId="tpee.1068581242863" id="9035885805869581057" nodeInfo="nr">
            <property name="name" nameId="tpck.1169194664001" value="pluginDir" />
            <property name="isFinal" nameId="tpee.1176718929932" value="false" />
            <node role="type" roleId="tpee.5680397130376446158" type="tpee.ClassifierType" typeId="tpee.1107535904670" id="9035885805869581058" nodeInfo="in">
              <link role="classifier" roleId="tpee.1107535924139" targetNodeId="fxg8.~File" resolveInfo="File" />
            </node>
            <node role="initializer" roleId="tpee.1068431790190" type="tpee.GenericNewExpression" typeId="tpee.1145552977093" id="9035885805869581059" nodeInfo="nn">
              <node role="creator" roleId="tpee.1145553007750" type="tpee.ClassCreator" typeId="tpee.1212685548494" id="9035885805869581060" nodeInfo="nn">
                <link role="baseMethodDeclaration" roleId="tpee.1068499141037" targetNodeId="fxg8.~File%d&lt;init&gt;(java%dlang%dString)" resolveInfo="File" />
                <node role="actualArgument" roleId="tpee.1068499141038" type="tpee.StaticMethodCall" typeId="tpee.1081236700937" id="9035885805869581061" nodeInfo="nn">
                  <link role="classConcept" roleId="tpee.1144433194310" targetNodeId="a8jz.4774692914340655529" resolveInfo="PathManager" />
                  <link role="baseMethodDeclaration" roleId="tpee.1068499141037" targetNodeId="a8jz.4774692914340656125" resolveInfo="getPreinstalledPluginsPath" />
                </node>
              </node>
            </node>
          </node>
        </node>
        <node role="statement" roleId="tpee.1068581517665" type="tpee.IfStatement" typeId="tpee.1068580123159" id="9035885805869581062" nodeInfo="nn">
          <node role="ifTrue" roleId="tpee.1068580123161" type="tpee.StatementList" typeId="tpee.1068580123136" id="9035885805869581063" nodeInfo="sn">
            <node role="statement" roleId="tpee.1068581517665" type="tpee.ForeachStatement" typeId="tpee.1144226303539" id="9035885805869581064" nodeInfo="nn">
              <node role="iterable" roleId="tpee.1144226360166" type="tpee.DotExpression" typeId="tpee.1197027756228" id="9035885805869581065" nodeInfo="nn">
                <node role="operand" roleId="tpee.1197027771414" type="tpee.VariableReference" typeId="tpee.1068498886296" id="4265636116363072611" nodeInfo="nn">
                  <link role="variableDeclaration" roleId="tpee.1068581517664" targetNodeId="9035885805869581057" resolveInfo="pluginDir" />
                </node>
                <node role="operation" roleId="tpee.1197027833540" type="tpee.InstanceMethodCallOperation" typeId="tpee.1202948039474" id="9035885805869581067" nodeInfo="nn">
                  <link role="baseMethodDeclaration" roleId="tpee.1068499141037" targetNodeId="fxg8.~File%dlistFiles()%cjava%dio%dFile[]" resolveInfo="listFiles" />
                </node>
              </node>
              <node role="variable" roleId="tpee.1144230900587" type="tpee.LocalVariableDeclaration" typeId="tpee.1068581242863" id="9035885805869581068" nodeInfo="nr">
                <property name="name" nameId="tpck.1169194664001" value="pluginFolder" />
                <property name="isFinal" nameId="tpee.1176718929932" value="false" />
                <node role="type" roleId="tpee.5680397130376446158" type="tpee.ClassifierType" typeId="tpee.1107535904670" id="9035885805869581069" nodeInfo="in">
                  <link role="classifier" roleId="tpee.1107535924139" targetNodeId="fxg8.~File" resolveInfo="File" />
                </node>
              </node>
              <node role="body" roleId="tpee.1154032183016" type="tpee.StatementList" typeId="tpee.1068580123136" id="9035885805869581070" nodeInfo="sn">
                <node role="statement" roleId="tpee.1068581517665" type="tpee.IfStatement" typeId="tpee.1068580123159" id="9035885805869581071" nodeInfo="nn">
                  <node role="condition" roleId="tpee.1068580123160" type="tpee.GreaterThanExpression" typeId="tpee.1081506762703" id="9035885805869581072" nodeInfo="nn">
                    <node role="leftExpression" roleId="tpee.1081773367580" type="tpee.DotExpression" typeId="tpee.1197027756228" id="9035885805869581073" nodeInfo="nn">
                      <node role="operand" roleId="tpee.1197027771414" type="tpee.VariableReference" typeId="tpee.1068498886296" id="4265636116363109954" nodeInfo="nn">
                        <link role="variableDeclaration" roleId="tpee.1068581517664" targetNodeId="9035885805869581052" resolveInfo="pluginPath" />
                      </node>
                      <node role="operation" roleId="tpee.1197027833540" type="tpee.InstanceMethodCallOperation" typeId="tpee.1202948039474" id="9035885805869581075" nodeInfo="nn">
                        <link role="baseMethodDeclaration" roleId="tpee.1068499141037" targetNodeId="e2lb.~AbstractStringBuilder%dlength()%cint" resolveInfo="length" />
                      </node>
                    </node>
                    <node role="rightExpression" roleId="tpee.1081773367579" type="tpee.IntegerConstant" typeId="tpee.1068580320020" id="9035885805869581076" nodeInfo="nn">
                      <property name="value" nameId="tpee.1068580320021" value="0" />
                    </node>
                  </node>
                  <node role="ifTrue" roleId="tpee.1068580123161" type="tpee.StatementList" typeId="tpee.1068580123136" id="9035885805869581077" nodeInfo="sn">
                    <node role="statement" roleId="tpee.1068581517665" type="tpee.ExpressionStatement" typeId="tpee.1068580123155" id="9035885805869581078" nodeInfo="nn">
                      <node role="expression" roleId="tpee.1068580123156" type="tpee.DotExpression" typeId="tpee.1197027756228" id="9035885805869581079" nodeInfo="nn">
                        <node role="operand" roleId="tpee.1197027771414" type="tpee.VariableReference" typeId="tpee.1068498886296" id="4265636116363077664" nodeInfo="nn">
                          <link role="variableDeclaration" roleId="tpee.1068581517664" targetNodeId="9035885805869581052" resolveInfo="pluginPath" />
                        </node>
                        <node role="operation" roleId="tpee.1197027833540" type="tpee.InstanceMethodCallOperation" typeId="tpee.1202948039474" id="9035885805869581081" nodeInfo="nn">
                          <link role="baseMethodDeclaration" roleId="tpee.1068499141037" targetNodeId="e2lb.~StringBuilder%dappend(java%dlang%dString)%cjava%dlang%dStringBuilder" resolveInfo="append" />
                          <node role="actualArgument" roleId="tpee.1068499141038" type="tpee.StaticFieldReference" typeId="tpee.1070533707846" id="9035885805869581082" nodeInfo="nn">
                            <link role="classifier" roleId="tpee.1144433057691" targetNodeId="fxg8.~File" resolveInfo="File" />
                            <link role="variableDeclaration" roleId="tpee.1068581517664" targetNodeId="fxg8.~File%dpathSeparator" resolveInfo="pathSeparator" />
                          </node>
                        </node>
                      </node>
                    </node>
                  </node>
                </node>
                <node role="statement" roleId="tpee.1068581517665" type="tpee.ExpressionStatement" typeId="tpee.1068580123155" id="9035885805869581083" nodeInfo="nn">
                  <node role="expression" roleId="tpee.1068580123156" type="tpee.DotExpression" typeId="tpee.1197027756228" id="9035885805869581084" nodeInfo="nn">
                    <node role="operand" roleId="tpee.1197027771414" type="tpee.VariableReference" typeId="tpee.1068498886296" id="4265636116363090508" nodeInfo="nn">
                      <link role="variableDeclaration" roleId="tpee.1068581517664" targetNodeId="9035885805869581052" resolveInfo="pluginPath" />
                    </node>
                    <node role="operation" roleId="tpee.1197027833540" type="tpee.InstanceMethodCallOperation" typeId="tpee.1202948039474" id="9035885805869581086" nodeInfo="nn">
                      <link role="baseMethodDeclaration" roleId="tpee.1068499141037" targetNodeId="e2lb.~StringBuilder%dappend(java%dlang%dString)%cjava%dlang%dStringBuilder" resolveInfo="append" />
                      <node role="actualArgument" roleId="tpee.1068499141038" type="tpee.DotExpression" typeId="tpee.1197027756228" id="9035885805869581087" nodeInfo="nn">
                        <node role="operand" roleId="tpee.1197027771414" type="tpee.VariableReference" typeId="tpee.1068498886296" id="4265636116363106192" nodeInfo="nn">
                          <link role="variableDeclaration" roleId="tpee.1068581517664" targetNodeId="9035885805869581068" resolveInfo="pluginFolder" />
                        </node>
                        <node role="operation" roleId="tpee.1197027833540" type="tpee.InstanceMethodCallOperation" typeId="tpee.1202948039474" id="9035885805869581089" nodeInfo="nn">
                          <link role="baseMethodDeclaration" roleId="tpee.1068499141037" targetNodeId="fxg8.~File%dgetPath()%cjava%dlang%dString" resolveInfo="getPath" />
                        </node>
                      </node>
                    </node>
                  </node>
                </node>
              </node>
            </node>
            <node role="statement" roleId="tpee.1068581517665" type="tpee.ExpressionStatement" typeId="tpee.1068580123155" id="9035885805869581090" nodeInfo="nn">
              <node role="expression" roleId="tpee.1068580123156" type="tpee.StaticMethodCall" typeId="tpee.1081236700937" id="9035885805869581091" nodeInfo="nn">
                <link role="baseMethodDeclaration" roleId="tpee.1068499141037" targetNodeId="e2lb.~System%dsetProperty(java%dlang%dString,java%dlang%dString)%cjava%dlang%dString" resolveInfo="setProperty" />
                <link role="classConcept" roleId="tpee.1144433194310" targetNodeId="e2lb.~System" resolveInfo="System" />
                <node role="actualArgument" roleId="tpee.1068499141038" type="tpee.StringLiteral" typeId="tpee.1070475926800" id="9035885805869581092" nodeInfo="nn">
                  <property name="value" nameId="tpee.1070475926801" value="plugin.path" />
                </node>
                <node role="actualArgument" roleId="tpee.1068499141038" type="tpee.DotExpression" typeId="tpee.1197027756228" id="9035885805869581093" nodeInfo="nn">
                  <node role="operand" roleId="tpee.1197027771414" type="tpee.VariableReference" typeId="tpee.1068498886296" id="4265636116363083012" nodeInfo="nn">
                    <link role="variableDeclaration" roleId="tpee.1068581517664" targetNodeId="9035885805869581052" resolveInfo="pluginPath" />
                  </node>
                  <node role="operation" roleId="tpee.1197027833540" type="tpee.InstanceMethodCallOperation" typeId="tpee.1202948039474" id="9035885805869581095" nodeInfo="nn">
                    <link role="baseMethodDeclaration" roleId="tpee.1068499141037" targetNodeId="e2lb.~StringBuilder%dtoString()%cjava%dlang%dString" resolveInfo="toString" />
                  </node>
                </node>
              </node>
            </node>
          </node>
          <node role="condition" roleId="tpee.1068580123160" type="tpee.DotExpression" typeId="tpee.1197027756228" id="9035885805869581096" nodeInfo="nn">
            <node role="operand" roleId="tpee.1197027771414" type="tpee.VariableReference" typeId="tpee.1068498886296" id="4265636116363100051" nodeInfo="nn">
              <link role="variableDeclaration" roleId="tpee.1068581517664" targetNodeId="9035885805869581057" resolveInfo="pluginDir" />
            </node>
            <node role="operation" roleId="tpee.1197027833540" type="tpee.InstanceMethodCallOperation" typeId="tpee.1202948039474" id="9035885805869581098" nodeInfo="nn">
              <link role="baseMethodDeclaration" roleId="tpee.1068499141037" targetNodeId="fxg8.~File%dexists()%cboolean" resolveInfo="exists" />
            </node>
          </node>
        </node>
      </node>
      <node role="visibility" roleId="tpee.1178549979242" type="tpee.PublicVisibility" typeId="tpee.1146644602865" id="6170820365631565062" nodeInfo="nn" />
      <node role="returnType" roleId="tpee.1068580123133" type="tpee.VoidType" typeId="tpee.1068581517677" id="6170820365631565104" nodeInfo="in" />
    </node>
    <node role="member" roleId="tpee.5375687026011219971" type="tpee.PlaceholderMember" typeId="tpee.1465982738277781862" id="6170820365631828629" nodeInfo="ngu" />
    <node role="member" roleId="tpee.5375687026011219971" type="tpee.StaticMethodDeclaration" typeId="tpee.1081236700938" id="6170820365631829879" nodeInfo="igu">
      <property name="name" nameId="tpck.1169194664001" value="createDummyFileProject" />
      <property name="isSynchronized" nameId="tpee.4276006055363816570" value="false" />
      <property name="isFinal" nameId="tpee.1181808852946" value="false" />
      <node role="body" roleId="tpee.1068580123135" type="tpee.StatementList" typeId="tpee.1068580123136" id="6170820365631829882" nodeInfo="sn">
        <node role="statement" roleId="tpee.1068581517665" type="tpee.LocalVariableDeclarationStatement" typeId="tpee.1068581242864" id="5835181105771268151" nodeInfo="nn">
          <node role="localVariableDeclaration" roleId="tpee.1068581242865" type="tpee.LocalVariableDeclaration" typeId="tpee.1068581242863" id="5835181105771268152" nodeInfo="nr">
            <property name="name" nameId="tpck.1169194664001" value="projectFile" />
            <property name="isFinal" nameId="tpee.1176718929932" value="false" />
            <node role="type" roleId="tpee.5680397130376446158" type="tpee.ClassifierType" typeId="tpee.1107535904670" id="5835181105771268153" nodeInfo="in">
              <link role="classifier" roleId="tpee.1107535924139" targetNodeId="fxg8.~File" resolveInfo="File" />
            </node>
            <node role="initializer" roleId="tpee.1068431790190" type="tpee.StaticMethodCall" typeId="tpee.1081236700937" id="5835181105771268154" nodeInfo="nn">
              <link role="classConcept" roleId="tpee.1144433194310" targetNodeId="msyp.~FileUtil" resolveInfo="FileUtil" />
              <link role="baseMethodDeclaration" roleId="tpee.1068499141037" targetNodeId="msyp.~FileUtil%dcreateTmpFile()%cjava%dio%dFile" resolveInfo="createTmpFile" />
            </node>
          </node>
        </node>
        <node role="statement" roleId="tpee.1068581517665" type="tpee.LocalVariableDeclarationStatement" typeId="tpee.1068581242864" id="5835181105771268155" nodeInfo="nn">
          <node role="localVariableDeclaration" roleId="tpee.1068581242865" type="tpee.LocalVariableDeclaration" typeId="tpee.1068581242863" id="5835181105771268156" nodeInfo="nr">
            <property name="name" nameId="tpck.1169194664001" value="project" />
            <node role="type" roleId="tpee.5680397130376446158" type="tpee.ClassifierType" typeId="tpee.1107535904670" id="5835181105771268157" nodeInfo="in">
              <link role="classifier" roleId="tpee.1107535924139" targetNodeId="jo3e.2546981710035458892" resolveInfo="FileMPSProject" />
            </node>
            <node role="initializer" roleId="tpee.1068431790190" type="tpee.GenericNewExpression" typeId="tpee.1145552977093" id="5835181105771268158" nodeInfo="nn">
              <node role="creator" roleId="tpee.1145553007750" type="tpee.ClassCreator" typeId="tpee.1212685548494" id="5835181105771268159" nodeInfo="nn">
                <link role="baseMethodDeclaration" roleId="tpee.1068499141037" targetNodeId="jo3e.2546981710035458906" resolveInfo="FileMPSProject" />
                <node role="actualArgument" roleId="tpee.1068499141038" type="tpee.VariableReference" typeId="tpee.1068498886296" id="4265636116363088075" nodeInfo="nn">
                  <link role="variableDeclaration" roleId="tpee.1068581517664" targetNodeId="5835181105771268152" resolveInfo="projectFile" />
                </node>
              </node>
            </node>
          </node>
        </node>
        <node role="statement" roleId="tpee.1068581517665" type="tpee.ExpressionStatement" typeId="tpee.1068580123155" id="5835181105771268161" nodeInfo="nn">
          <node role="expression" roleId="tpee.1068580123156" type="tpee.DotExpression" typeId="tpee.1197027756228" id="5835181105771268162" nodeInfo="nn">
            <node role="operand" roleId="tpee.1197027771414" type="tpee.VariableReference" typeId="tpee.1068498886296" id="4265636116363100113" nodeInfo="nn">
              <link role="variableDeclaration" roleId="tpee.1068581517664" targetNodeId="5835181105771268156" resolveInfo="project" />
            </node>
            <node role="operation" roleId="tpee.1197027833540" type="tpee.InstanceMethodCallOperation" typeId="tpee.1202948039474" id="5835181105771268164" nodeInfo="nn">
              <link role="baseMethodDeclaration" roleId="tpee.1068499141037" targetNodeId="jo3e.2546981710035459144" resolveInfo="init" />
              <node role="actualArgument" roleId="tpee.1068499141038" type="tpee.GenericNewExpression" typeId="tpee.1145552977093" id="5835181105771268165" nodeInfo="nn">
                <node role="creator" roleId="tpee.1145553007750" type="tpee.ClassCreator" typeId="tpee.1212685548494" id="5835181105771268166" nodeInfo="nn">
                  <link role="baseMethodDeclaration" roleId="tpee.1068499141037" targetNodeId="jo3e.2546981710035459225" resolveInfo="FileMPSProject.ProjectDescriptor" />
                  <node role="actualArgument" roleId="tpee.1068499141038" type="tpee.NullLiteral" typeId="tpee.1070534058343" id="5835181105771268167" nodeInfo="nn" />
                </node>
              </node>
            </node>
          </node>
        </node>
        <node role="statement" roleId="tpee.1068581517665" type="tpee.ExpressionStatement" typeId="tpee.1068580123155" id="5835181105771268168" nodeInfo="nn">
          <node role="expression" roleId="tpee.1068580123156" type="tpee.DotExpression" typeId="tpee.1197027756228" id="5835181105771268169" nodeInfo="nn">
            <node role="operand" roleId="tpee.1197027771414" type="tpee.VariableReference" typeId="tpee.1068498886296" id="4265636116363092710" nodeInfo="nn">
              <link role="variableDeclaration" roleId="tpee.1068581517664" targetNodeId="5835181105771268152" resolveInfo="projectFile" />
            </node>
            <node role="operation" roleId="tpee.1197027833540" type="tpee.InstanceMethodCallOperation" typeId="tpee.1202948039474" id="5835181105771268171" nodeInfo="nn">
              <link role="baseMethodDeclaration" roleId="tpee.1068499141037" targetNodeId="fxg8.~File%ddeleteOnExit()%cvoid" resolveInfo="deleteOnExit" />
            </node>
          </node>
        </node>
        <node role="statement" roleId="tpee.1068581517665" type="tpee.ReturnStatement" typeId="tpee.1068581242878" id="5835181105771268172" nodeInfo="nn">
          <node role="expression" roleId="tpee.1068581517676" type="tpee.VariableReference" typeId="tpee.1068498886296" id="4265636116363106783" nodeInfo="nn">
            <link role="variableDeclaration" roleId="tpee.1068581517664" targetNodeId="5835181105771268156" resolveInfo="project" />
          </node>
        </node>
      </node>
      <node role="visibility" roleId="tpee.1178549979242" type="tpee.PublicVisibility" typeId="tpee.1146644602865" id="6170820365631828812" nodeInfo="nn" />
      <node role="returnType" roleId="tpee.1068580123133" type="tpee.ClassifierType" typeId="tpee.1107535904670" id="6170820365631829392" nodeInfo="in">
        <link role="classifier" roleId="tpee.1107535924139" targetNodeId="jo3e.2546981710035458892" resolveInfo="FileMPSProject" />
      </node>
    </node>
    <node role="member" roleId="tpee.5375687026011219971" type="tpee.PlaceholderMember" typeId="tpee.1465982738277781862" id="6170820365632143334" nodeInfo="ngu" />
    <node role="member" roleId="tpee.5375687026011219971" type="tpee.StaticMethodDeclaration" typeId="tpee.1081236700938" id="6170820365632171484" nodeInfo="igu">
      <property name="name" nameId="tpck.1169194664001" value="createMapMacrosProvider" />
      <property name="isSynchronized" nameId="tpee.4276006055363816570" value="false" />
      <property name="isFinal" nameId="tpee.1181808852946" value="false" />
      <node role="body" roleId="tpee.1068580123135" type="tpee.StatementList" typeId="tpee.1068580123136" id="6170820365632171487" nodeInfo="sn">
        <node role="statement" roleId="tpee.1068581517665" type="tpee.LocalVariableDeclarationStatement" typeId="tpee.1068581242864" id="878521226300894164" nodeInfo="nn">
          <node role="localVariableDeclaration" roleId="tpee.1068581242865" type="tpee.LocalVariableDeclaration" typeId="tpee.1068581242863" id="878521226300894165" nodeInfo="nr">
            <property name="name" nameId="tpck.1169194664001" value="realMacros" />
            <node role="type" roleId="tpee.5680397130376446158" type="tpee.ClassifierType" typeId="tpee.1107535904670" id="878521226300894166" nodeInfo="in">
              <link role="classifier" roleId="tpee.1107535924139" targetNodeId="k7g4.~Map" resolveInfo="Map" />
              <node role="parameter" roleId="tpee.1109201940907" type="tpee.StringType" typeId="tpee.1225271177708" id="878521226300894167" nodeInfo="in" />
              <node role="parameter" roleId="tpee.1109201940907" type="tpee.StringType" typeId="tpee.1225271177708" id="878521226300894168" nodeInfo="in" />
            </node>
            <node role="initializer" roleId="tpee.1068431790190" type="tpee.GenericNewExpression" typeId="tpee.1145552977093" id="878521226300894169" nodeInfo="nn">
              <node role="creator" roleId="tpee.1145553007750" type="tpee.ClassCreator" typeId="tpee.1212685548494" id="878521226300894170" nodeInfo="nn">
                <link role="baseMethodDeclaration" roleId="tpee.1068499141037" targetNodeId="k7g4.~HashMap%d&lt;init&gt;()" resolveInfo="HashMap" />
                <node role="typeParameter" roleId="tpee.1212687122400" type="tpee.StringType" typeId="tpee.1225271177708" id="878521226300894171" nodeInfo="in" />
                <node role="typeParameter" roleId="tpee.1212687122400" type="tpee.StringType" typeId="tpee.1225271177708" id="878521226300894172" nodeInfo="in" />
              </node>
            </node>
          </node>
        </node>
        <node role="statement" roleId="tpee.1068581517665" type="tpee.ForeachStatement" typeId="tpee.1144226303539" id="878521226300894173" nodeInfo="nn">
          <node role="iterable" roleId="tpee.1144226360166" type="tpee.DotExpression" typeId="tpee.1197027756228" id="878521226300894174" nodeInfo="nn">
            <node role="operation" roleId="tpee.1197027833540" type="tp2q.GetKeysOperation" typeId="tp2q.1201872418428" id="6170820365632214866" nodeInfo="nn" />
            <node role="operand" roleId="tpee.1197027771414" type="tpee.VariableReference" typeId="tpee.1068498886296" id="6170820365632182729" nodeInfo="nn">
              <link role="variableDeclaration" roleId="tpee.1068581517664" targetNodeId="6170820365632173102" resolveInfo="macros" />
            </node>
          </node>
          <node role="variable" roleId="tpee.1144230900587" type="tpee.LocalVariableDeclaration" typeId="tpee.1068581242863" id="878521226300894177" nodeInfo="nr">
            <property name="name" nameId="tpck.1169194664001" value="macroName" />
            <property name="isFinal" nameId="tpee.1176718929932" value="false" />
            <node role="type" roleId="tpee.5680397130376446158" type="tpee.StringType" typeId="tpee.1225271177708" id="878521226300894178" nodeInfo="in" />
          </node>
          <node role="body" roleId="tpee.1154032183016" type="tpee.StatementList" typeId="tpee.1068580123136" id="878521226300894179" nodeInfo="sn">
            <node role="statement" roleId="tpee.1068581517665" type="tpee.LocalVariableDeclarationStatement" typeId="tpee.1068581242864" id="2654128911717974231" nodeInfo="nn">
              <node role="localVariableDeclaration" roleId="tpee.1068581242865" type="tpee.LocalVariableDeclaration" typeId="tpee.1068581242863" id="2654128911717974232" nodeInfo="nr">
                <property name="name" nameId="tpck.1169194664001" value="macroValue" />
                <node role="type" roleId="tpee.5680397130376446158" type="tpee.StringType" typeId="tpee.1225271177708" id="2654128911717974221" nodeInfo="in" />
                <node role="initializer" roleId="tpee.1068431790190" type="tp2q.MapElement" typeId="tp2q.1197932370469" id="2654128911717974233" nodeInfo="nn">
                  <node role="key" roleId="tp2q.1197932525128" type="tpee.VariableReference" typeId="tpee.1068498886296" id="2654128911717974234" nodeInfo="nn">
                    <link role="variableDeclaration" roleId="tpee.1068581517664" targetNodeId="878521226300894177" resolveInfo="macroName" />
                  </node>
                  <node role="map" roleId="tp2q.1197932505799" type="tpee.VariableReference" typeId="tpee.1068498886296" id="2654128911717974235" nodeInfo="nn">
                    <link role="variableDeclaration" roleId="tpee.1068581517664" targetNodeId="6170820365632173102" resolveInfo="macros" />
                  </node>
                </node>
              </node>
            </node>
            <node role="statement" roleId="tpee.1068581517665" type="tpee.LocalVariableDeclarationStatement" typeId="tpee.1068581242864" id="2654128911717937819" nodeInfo="nn">
              <node role="localVariableDeclaration" roleId="tpee.1068581242865" type="tpee.LocalVariableDeclaration" typeId="tpee.1068581242863" id="2654128911717937820" nodeInfo="nr">
                <property name="name" nameId="tpck.1169194664001" value="path" />
                <node role="type" roleId="tpee.5680397130376446158" type="tpee.ClassifierType" typeId="tpee.1107535904670" id="2654128911717937821" nodeInfo="in">
                  <link role="classifier" roleId="tpee.1107535924139" targetNodeId="d4yz.8638838189258348895" resolveInfo="CanonicalPath" />
                </node>
                <node role="initializer" roleId="tpee.1068431790190" type="tpee.GenericNewExpression" typeId="tpee.1145552977093" id="2654128911717938697" nodeInfo="nn">
                  <node role="creator" roleId="tpee.1145553007750" type="tpee.ClassCreator" typeId="tpee.1212685548494" id="2654128911717972611" nodeInfo="nn">
                    <link role="baseMethodDeclaration" roleId="tpee.1068499141037" targetNodeId="d4yz.8638838189258348897" resolveInfo="CanonicalPath" />
                    <node role="actualArgument" roleId="tpee.1068499141038" type="tpee.VariableReference" typeId="tpee.1068498886296" id="2654128911717974236" nodeInfo="nn">
                      <link role="variableDeclaration" roleId="tpee.1068581517664" targetNodeId="2654128911717974232" resolveInfo="macroValue" />
                    </node>
                  </node>
                </node>
              </node>
            </node>
            <node role="statement" roleId="tpee.1068581517665" type="tpee.IfStatement" typeId="tpee.1068580123159" id="2654128911717978079" nodeInfo="nn">
              <node role="ifTrue" roleId="tpee.1068580123161" type="tpee.StatementList" typeId="tpee.1068580123136" id="2654128911717978082" nodeInfo="sn">
                <node role="statement" roleId="tpee.1068581517665" type="tpee.ExpressionStatement" typeId="tpee.1068580123155" id="878521226300894203" nodeInfo="nn">
                  <node role="expression" roleId="tpee.1068580123156" type="tpee.DotExpression" typeId="tpee.1197027756228" id="878521226300894204" nodeInfo="nn">
                    <node role="operand" roleId="tpee.1197027771414" type="tpee.VariableReference" typeId="tpee.1068498886296" id="4265636116363109180" nodeInfo="nn">
                      <link role="variableDeclaration" roleId="tpee.1068581517664" targetNodeId="878521226300894165" resolveInfo="realMacros" />
                    </node>
                    <node role="operation" roleId="tpee.1197027833540" type="tpee.InstanceMethodCallOperation" typeId="tpee.1202948039474" id="878521226300894206" nodeInfo="nn">
                      <link role="baseMethodDeclaration" roleId="tpee.1068499141037" targetNodeId="k7g4.~Map%dput(java%dlang%dObject,java%dlang%dObject)%cjava%dlang%dObject" resolveInfo="put" />
                      <node role="actualArgument" roleId="tpee.1068499141038" type="tpee.VariableReference" typeId="tpee.1068498886296" id="4265636116363092596" nodeInfo="nn">
                        <link role="variableDeclaration" roleId="tpee.1068581517664" targetNodeId="878521226300894177" resolveInfo="macroName" />
                      </node>
                      <node role="actualArgument" roleId="tpee.1068499141038" type="tpee.DotExpression" typeId="tpee.1197027756228" id="2654128911717980257" nodeInfo="nn">
                        <node role="operand" roleId="tpee.1197027771414" type="tpee.VariableReference" typeId="tpee.1068498886296" id="2654128911717980008" nodeInfo="nn">
                          <link role="variableDeclaration" roleId="tpee.1068581517664" targetNodeId="2654128911717937820" resolveInfo="path" />
                        </node>
                        <node role="operation" roleId="tpee.1197027833540" type="tpee.InstanceMethodCallOperation" typeId="tpee.1202948039474" id="2654128911717980986" nodeInfo="nn">
                          <link role="baseMethodDeclaration" roleId="tpee.1068499141037" targetNodeId="d4yz.2654128911717582634" resolveInfo="getValue" />
                        </node>
                      </node>
                    </node>
                  </node>
                </node>
              </node>
              <node role="condition" roleId="tpee.1068580123160" type="tpee.DotExpression" typeId="tpee.1197027756228" id="2654128911717978440" nodeInfo="nn">
                <node role="operand" roleId="tpee.1197027771414" type="tpee.VariableReference" typeId="tpee.1068498886296" id="2654128911717978355" nodeInfo="nn">
                  <link role="variableDeclaration" roleId="tpee.1068581517664" targetNodeId="2654128911717937820" resolveInfo="path" />
                </node>
                <node role="operation" roleId="tpee.1197027833540" type="tpee.InstanceMethodCallOperation" typeId="tpee.1202948039474" id="2654128911717978840" nodeInfo="nn">
                  <link role="baseMethodDeclaration" roleId="tpee.1068499141037" targetNodeId="d4yz.2654128911717553633" resolveInfo="isValidDirectory" />
                </node>
              </node>
            </node>
          </node>
        </node>
        <node role="statement" roleId="tpee.1068581517665" type="tpee.ExpressionStatement" typeId="tpee.1068580123155" id="6170820365632191245" nodeInfo="nn">
          <node role="expression" roleId="tpee.1068580123156" type="tpee.GenericNewExpression" typeId="tpee.1145552977093" id="878521226300894216" nodeInfo="nn">
            <node role="creator" roleId="tpee.1145553007750" type="tpee.ClassCreator" typeId="tpee.1212685548494" id="878521226300894217" nodeInfo="nn">
              <link role="baseMethodDeclaration" roleId="tpee.1068499141037" targetNodeId="a8jz.5900076103425047623" resolveInfo="MapPathMacrosProvider" />
              <node role="actualArgument" roleId="tpee.1068499141038" type="tpee.VariableReference" typeId="tpee.1068498886296" id="4265636116363106349" nodeInfo="nn">
                <link role="variableDeclaration" roleId="tpee.1068581517664" targetNodeId="878521226300894165" resolveInfo="realMacros" />
              </node>
            </node>
          </node>
        </node>
      </node>
      <node role="visibility" roleId="tpee.1178549979242" type="tpee.PublicVisibility" typeId="tpee.1146644602865" id="6170820365632171289" nodeInfo="nn" />
      <node role="returnType" roleId="tpee.1068580123133" type="tpee.ClassifierType" typeId="tpee.1107535904670" id="6170820365632171482" nodeInfo="in">
        <link role="classifier" roleId="tpee.1107535924139" targetNodeId="a8jz.5900076103425047615" resolveInfo="MapPathMacrosProvider" />
      </node>
      <node role="parameter" roleId="tpee.1068580123134" type="tpee.ParameterDeclaration" typeId="tpee.1068498886292" id="6170820365632173102" nodeInfo="ir">
        <property name="name" nameId="tpck.1169194664001" value="macros" />
        <node role="type" roleId="tpee.5680397130376446158" type="tp2q.MapType" typeId="tp2q.1197683403723" id="6170820365632173099" nodeInfo="in">
          <node role="valueType" roleId="tp2q.1197683475734" type="tpee.StringType" typeId="tpee.1225271177708" id="6170820365632173113" nodeInfo="in" />
          <node role="keyType" roleId="tp2q.1197683466920" type="tpee.StringType" typeId="tpee.1225271177708" id="6170820365632173109" nodeInfo="in" />
        </node>
      </node>
    </node>
    <node role="visibility" roleId="tpee.1178549979242" type="tpee.PublicVisibility" typeId="tpee.1146644602865" id="6170820365631519377" nodeInfo="nn" />
    <node role="member" roleId="tpee.5375687026011219971" type="tpee.PlaceholderMember" typeId="tpee.1465982738277781862" id="6170820365633510415" nodeInfo="ngu" />
    <node role="member" roleId="tpee.5375687026011219971" type="tpee.StaticMethodDeclaration" typeId="tpee.1081236700938" id="6170820365633512305" nodeInfo="igu">
      <property name="name" nameId="tpck.1169194664001" value="createLibContributor" />
      <property name="isSynchronized" nameId="tpee.4276006055363816570" value="false" />
      <property name="isFinal" nameId="tpee.1181808852946" value="false" />
      <node role="parameter" roleId="tpee.1068580123134" type="tpee.ParameterDeclaration" typeId="tpee.1068498886292" id="6170820365633590360" nodeInfo="ir">
        <property name="name" nameId="tpck.1169194664001" value="loadBootstrapLibs" />
        <node role="type" roleId="tpee.5680397130376446158" type="tpee.BooleanType" typeId="tpee.1070534644030" id="6170820365633590365" nodeInfo="in" />
      </node>
      <node role="parameter" roleId="tpee.1068580123134" type="tpee.ParameterDeclaration" typeId="tpee.1068498886292" id="6170820365633592871" nodeInfo="ir">
        <property name="name" nameId="tpck.1169194664001" value="libs" />
        <node role="type" roleId="tpee.5680397130376446158" type="tpee.ClassifierType" typeId="tpee.1107535904670" id="878521226300893967" nodeInfo="in">
          <link role="classifier" roleId="tpee.1107535924139" targetNodeId="k7g4.~Map" resolveInfo="Map" />
          <node role="parameter" roleId="tpee.1109201940907" type="tpee.StringType" typeId="tpee.1225271177708" id="878521226300893968" nodeInfo="in" />
          <node role="parameter" roleId="tpee.1109201940907" type="tpee.ClassifierType" typeId="tpee.1107535904670" id="878521226300893969" nodeInfo="in">
            <link role="classifier" roleId="tpee.1107535924139" targetNodeId="fxg8.~File" resolveInfo="File" />
          </node>
        </node>
      </node>
      <node role="body" roleId="tpee.1068580123135" type="tpee.StatementList" typeId="tpee.1068580123136" id="6170820365633512308" nodeInfo="sn">
        <node role="statement" roleId="tpee.1068581517665" type="tpee.LocalVariableDeclarationStatement" typeId="tpee.1068581242864" id="878521226300894233" nodeInfo="nn">
          <node role="localVariableDeclaration" roleId="tpee.1068581242865" type="tpee.LocalVariableDeclaration" typeId="tpee.1068581242863" id="878521226300894234" nodeInfo="nr">
            <property name="name" nameId="tpck.1169194664001" value="libraryPaths" />
            <node role="type" roleId="tpee.5680397130376446158" type="tpee.ClassifierType" typeId="tpee.1107535904670" id="878521226300894235" nodeInfo="in">
              <link role="classifier" roleId="tpee.1107535924139" targetNodeId="k7g4.~Set" resolveInfo="Set" />
              <node role="parameter" roleId="tpee.1109201940907" type="tpee.ClassifierType" typeId="tpee.1107535904670" id="878521226300894236" nodeInfo="in">
                <link role="classifier" roleId="tpee.1107535924139" targetNodeId="c763.~LibraryContributor$LibDescriptor" resolveInfo="LibraryContributor.LibDescriptor" />
              </node>
            </node>
            <node role="initializer" roleId="tpee.1068431790190" type="tpee.GenericNewExpression" typeId="tpee.1145552977093" id="878521226300894237" nodeInfo="nn">
              <node role="creator" roleId="tpee.1145553007750" type="tpee.ClassCreator" typeId="tpee.1212685548494" id="878521226300894238" nodeInfo="nn">
                <link role="baseMethodDeclaration" roleId="tpee.1068499141037" targetNodeId="k7g4.~HashSet%d&lt;init&gt;()" resolveInfo="HashSet" />
                <node role="typeParameter" roleId="tpee.1212687122400" type="tpee.ClassifierType" typeId="tpee.1107535904670" id="878521226300894239" nodeInfo="in">
                  <link role="classifier" roleId="tpee.1107535924139" targetNodeId="c763.~LibraryContributor$LibDescriptor" resolveInfo="LibraryContributor.LibDescriptor" />
                </node>
              </node>
            </node>
          </node>
        </node>
        <node role="statement" roleId="tpee.1068581517665" type="tpee.IfStatement" typeId="tpee.1068580123159" id="878521226300894240" nodeInfo="nn">
          <node role="condition" roleId="tpee.1068580123160" type="tpee.VariableReference" typeId="tpee.1068498886296" id="6170820365633591123" nodeInfo="nn">
            <link role="variableDeclaration" roleId="tpee.1068581517664" targetNodeId="6170820365633590360" resolveInfo="loadBootstrapLibs" />
          </node>
          <node role="ifTrue" roleId="tpee.1068580123161" type="tpee.StatementList" typeId="tpee.1068580123136" id="878521226300894241" nodeInfo="sn">
            <node role="statement" roleId="tpee.1068581517665" type="tp2q.ForEachStatement" typeId="tp2q.1153943597977" id="6170820365633514231" nodeInfo="nn">
              <node role="variable" roleId="tp2q.1153944400369" type="tp2q.ForEachVariable" typeId="tp2q.1153944193378" id="6170820365633514232" nodeInfo="nr">
                <property name="name" nameId="tpck.1169194664001" value="bpath" />
              </node>
              <node role="body" roleId="tpee.1154032183016" type="tpee.StatementList" typeId="tpee.1068580123136" id="6170820365633514233" nodeInfo="sn">
                <node role="statement" roleId="tpee.1068581517665" type="tpee.ExpressionStatement" typeId="tpee.1068580123155" id="878521226300894245" nodeInfo="nn">
                  <node role="expression" roleId="tpee.1068580123156" type="tpee.DotExpression" typeId="tpee.1197027756228" id="878521226300894246" nodeInfo="nn">
                    <node role="operand" roleId="tpee.1197027771414" type="tpee.VariableReference" typeId="tpee.1068498886296" id="4265636116363106397" nodeInfo="nn">
                      <link role="variableDeclaration" roleId="tpee.1068581517664" targetNodeId="878521226300894234" resolveInfo="libraryPaths" />
                    </node>
                    <node role="operation" roleId="tpee.1197027833540" type="tpee.InstanceMethodCallOperation" typeId="tpee.1202948039474" id="878521226300894248" nodeInfo="nn">
                      <link role="baseMethodDeclaration" roleId="tpee.1068499141037" targetNodeId="k7g4.~Set%dadd(java%dlang%dObject)%cboolean" resolveInfo="add" />
                      <node role="actualArgument" roleId="tpee.1068499141038" type="tpee.GenericNewExpression" typeId="tpee.1145552977093" id="878521226300894249" nodeInfo="nn">
                        <node role="creator" roleId="tpee.1145553007750" type="tpee.ClassCreator" typeId="tpee.1212685548494" id="878521226300894250" nodeInfo="nn">
                          <link role="baseMethodDeclaration" roleId="tpee.1068499141037" targetNodeId="c763.~LibraryContributor$LibDescriptor%d&lt;init&gt;(java%dlang%dString,java%dlang%dClassLoader)" resolveInfo="LibraryContributor.LibDescriptor" />
                          <node role="actualArgument" roleId="tpee.1068499141038" type="tp2q.ForEachVariableReference" typeId="tp2q.1153944233411" id="878521226300894251" nodeInfo="nn">
                            <link role="variable" roleId="tp2q.1153944258490" targetNodeId="6170820365633514232" resolveInfo="bpath" />
                          </node>
                          <node role="actualArgument" roleId="tpee.1068499141038" type="tpee.NullLiteral" typeId="tpee.1070534058343" id="878521226300894252" nodeInfo="nn" />
                        </node>
                      </node>
                    </node>
                  </node>
                </node>
              </node>
              <node role="inputSequence" roleId="tp2q.1153944424730" type="tpee.StaticMethodCall" typeId="tpee.1081236700937" id="6170820365633514234" nodeInfo="nn">
                <link role="baseMethodDeclaration" roleId="tpee.1068499141037" targetNodeId="a8jz.4774692914340656778" resolveInfo="getBootstrapPaths" />
                <link role="classConcept" roleId="tpee.1144433194310" targetNodeId="a8jz.4774692914340655529" resolveInfo="PathManager" />
              </node>
            </node>
            <node role="statement" roleId="tpee.1068581517665" type="tpee.ExpressionStatement" typeId="tpee.1068580123155" id="878521226300894254" nodeInfo="nn">
              <node role="expression" roleId="tpee.1068580123156" type="tpee.DotExpression" typeId="tpee.1197027756228" id="878521226300894255" nodeInfo="nn">
                <node role="operand" roleId="tpee.1197027771414" type="tpee.VariableReference" typeId="tpee.1068498886296" id="4265636116363115682" nodeInfo="nn">
                  <link role="variableDeclaration" roleId="tpee.1068581517664" targetNodeId="878521226300894234" resolveInfo="libraryPaths" />
                </node>
                <node role="operation" roleId="tpee.1197027833540" type="tpee.InstanceMethodCallOperation" typeId="tpee.1202948039474" id="878521226300894257" nodeInfo="nn">
                  <link role="baseMethodDeclaration" roleId="tpee.1068499141037" targetNodeId="k7g4.~Set%dadd(java%dlang%dObject)%cboolean" resolveInfo="add" />
                  <node role="actualArgument" roleId="tpee.1068499141038" type="tpee.GenericNewExpression" typeId="tpee.1145552977093" id="878521226300894258" nodeInfo="nn">
                    <node role="creator" roleId="tpee.1145553007750" type="tpee.ClassCreator" typeId="tpee.1212685548494" id="878521226300894259" nodeInfo="nn">
                      <link role="baseMethodDeclaration" roleId="tpee.1068499141037" targetNodeId="c763.~LibraryContributor$LibDescriptor%d&lt;init&gt;(java%dlang%dString,java%dlang%dClassLoader)" resolveInfo="LibraryContributor.LibDescriptor" />
                      <node role="actualArgument" roleId="tpee.1068499141038" type="tpee.StaticMethodCall" typeId="tpee.1081236700937" id="6170820365633514235" nodeInfo="nn">
                        <link role="classConcept" roleId="tpee.1144433194310" targetNodeId="a8jz.4774692914340655529" resolveInfo="PathManager" />
                        <link role="baseMethodDeclaration" roleId="tpee.1068499141037" targetNodeId="a8jz.4774692914340656846" resolveInfo="getLanguagesPath" />
                      </node>
                      <node role="actualArgument" roleId="tpee.1068499141038" type="tpee.NullLiteral" typeId="tpee.1070534058343" id="878521226300894261" nodeInfo="nn" />
                    </node>
                  </node>
                </node>
              </node>
            </node>
          </node>
        </node>
        <node role="statement" roleId="tpee.1068581517665" type="tpee.ExpressionStatement" typeId="tpee.1068580123155" id="878521226300894262" nodeInfo="nn">
          <node role="expression" roleId="tpee.1068580123156" type="tpee.DotExpression" typeId="tpee.1197027756228" id="878521226300894263" nodeInfo="nn">
            <node role="operand" roleId="tpee.1197027771414" type="tpee.VariableReference" typeId="tpee.1068498886296" id="4265636116363099676" nodeInfo="nn">
              <link role="variableDeclaration" roleId="tpee.1068581517664" targetNodeId="878521226300894234" resolveInfo="libraryPaths" />
            </node>
            <node role="operation" roleId="tpee.1197027833540" type="tpee.InstanceMethodCallOperation" typeId="tpee.1202948039474" id="878521226300894265" nodeInfo="nn">
              <link role="baseMethodDeclaration" roleId="tpee.1068499141037" targetNodeId="k7g4.~Set%daddAll(java%dutil%dCollection)%cboolean" resolveInfo="addAll" />
              <node role="actualArgument" roleId="tpee.1068499141038" type="tpee.StaticMethodCall" typeId="tpee.1081236700937" id="878521226300894266" nodeInfo="nn">
                <link role="classConcept" roleId="tpee.1144433194310" targetNodeId="a8jz.4774692914340655529" resolveInfo="PathManager" />
                <link role="baseMethodDeclaration" roleId="tpee.1068499141037" targetNodeId="a8jz.4774692914340656856" resolveInfo="getExtensionsPaths" />
              </node>
            </node>
          </node>
        </node>
        <node role="statement" roleId="tpee.1068581517665" type="tpee.ForeachStatement" typeId="tpee.1144226303539" id="878521226300894268" nodeInfo="nn">
          <node role="iterable" roleId="tpee.1144226360166" type="tpee.DotExpression" typeId="tpee.1197027756228" id="878521226300894269" nodeInfo="nn">
            <node role="operand" roleId="tpee.1197027771414" type="tpee.VariableReference" typeId="tpee.1068498886296" id="6170820365633596158" nodeInfo="nn">
              <link role="variableDeclaration" roleId="tpee.1068581517664" targetNodeId="6170820365633592871" resolveInfo="libs" />
            </node>
            <node role="operation" roleId="tpee.1197027833540" type="tpee.InstanceMethodCallOperation" typeId="tpee.1202948039474" id="878521226300894271" nodeInfo="nn">
              <link role="baseMethodDeclaration" roleId="tpee.1068499141037" targetNodeId="k7g4.~Map%dkeySet()%cjava%dutil%dSet" resolveInfo="keySet" />
            </node>
          </node>
          <node role="variable" roleId="tpee.1144230900587" type="tpee.LocalVariableDeclaration" typeId="tpee.1068581242863" id="878521226300894272" nodeInfo="nr">
            <property name="name" nameId="tpck.1169194664001" value="libName" />
            <property name="isFinal" nameId="tpee.1176718929932" value="false" />
            <node role="type" roleId="tpee.5680397130376446158" type="tpee.StringType" typeId="tpee.1225271177708" id="878521226300894273" nodeInfo="in" />
          </node>
          <node role="body" roleId="tpee.1154032183016" type="tpee.StatementList" typeId="tpee.1068580123136" id="878521226300894274" nodeInfo="sn">
            <node role="statement" roleId="tpee.1068581517665" type="tpee.ExpressionStatement" typeId="tpee.1068580123155" id="878521226300894275" nodeInfo="nn">
              <node role="expression" roleId="tpee.1068580123156" type="tpee.DotExpression" typeId="tpee.1197027756228" id="878521226300894276" nodeInfo="nn">
                <node role="operand" roleId="tpee.1197027771414" type="tpee.VariableReference" typeId="tpee.1068498886296" id="4265636116363078185" nodeInfo="nn">
                  <link role="variableDeclaration" roleId="tpee.1068581517664" targetNodeId="878521226300894234" resolveInfo="libraryPaths" />
                </node>
                <node role="operation" roleId="tpee.1197027833540" type="tpee.InstanceMethodCallOperation" typeId="tpee.1202948039474" id="878521226300894278" nodeInfo="nn">
                  <link role="baseMethodDeclaration" roleId="tpee.1068499141037" targetNodeId="k7g4.~Set%dadd(java%dlang%dObject)%cboolean" resolveInfo="add" />
                  <node role="actualArgument" roleId="tpee.1068499141038" type="tpee.GenericNewExpression" typeId="tpee.1145552977093" id="878521226300894279" nodeInfo="nn">
                    <node role="creator" roleId="tpee.1145553007750" type="tpee.ClassCreator" typeId="tpee.1212685548494" id="878521226300894280" nodeInfo="nn">
                      <link role="baseMethodDeclaration" roleId="tpee.1068499141037" targetNodeId="c763.~LibraryContributor$LibDescriptor%d&lt;init&gt;(java%dlang%dString,java%dlang%dClassLoader)" resolveInfo="LibraryContributor.LibDescriptor" />
                      <node role="actualArgument" roleId="tpee.1068499141038" type="tpee.DotExpression" typeId="tpee.1197027756228" id="878521226300894281" nodeInfo="nn">
                        <node role="operand" roleId="tpee.1197027771414" type="tpee.DotExpression" typeId="tpee.1197027756228" id="878521226300894282" nodeInfo="nn">
                          <node role="operand" roleId="tpee.1197027771414" type="tpee.VariableReference" typeId="tpee.1068498886296" id="6170820365633596919" nodeInfo="nn">
                            <link role="variableDeclaration" roleId="tpee.1068581517664" targetNodeId="6170820365633592871" resolveInfo="libs" />
                          </node>
                          <node role="operation" roleId="tpee.1197027833540" type="tpee.InstanceMethodCallOperation" typeId="tpee.1202948039474" id="878521226300894284" nodeInfo="nn">
                            <link role="baseMethodDeclaration" roleId="tpee.1068499141037" targetNodeId="k7g4.~Map%dget(java%dlang%dObject)%cjava%dlang%dObject" resolveInfo="get" />
                            <node role="actualArgument" roleId="tpee.1068499141038" type="tpee.VariableReference" typeId="tpee.1068498886296" id="4265636116363081420" nodeInfo="nn">
                              <link role="variableDeclaration" roleId="tpee.1068581517664" targetNodeId="878521226300894272" resolveInfo="libName" />
                            </node>
                          </node>
                        </node>
                        <node role="operation" roleId="tpee.1197027833540" type="tpee.InstanceMethodCallOperation" typeId="tpee.1202948039474" id="878521226300894286" nodeInfo="nn">
                          <link role="baseMethodDeclaration" roleId="tpee.1068499141037" targetNodeId="fxg8.~File%dgetAbsolutePath()%cjava%dlang%dString" resolveInfo="getAbsolutePath" />
                        </node>
                      </node>
                      <node role="actualArgument" roleId="tpee.1068499141038" type="tpee.NullLiteral" typeId="tpee.1070534058343" id="878521226300894287" nodeInfo="nn" />
                    </node>
                  </node>
                </node>
              </node>
            </node>
          </node>
        </node>
        <node role="statement" roleId="tpee.1068581517665" type="tpee.ExpressionStatement" typeId="tpee.1068580123155" id="6170820365633597738" nodeInfo="nn">
          <node role="expression" roleId="tpee.1068580123156" type="tpee.GenericNewExpression" typeId="tpee.1145552977093" id="878521226300894294" nodeInfo="nn">
            <node role="creator" roleId="tpee.1145553007750" type="tpee.ClassCreator" typeId="tpee.1212685548494" id="878521226300894295" nodeInfo="nn">
              <link role="baseMethodDeclaration" roleId="tpee.1068499141037" targetNodeId="a8jz.5900076103425675117" resolveInfo="SetLibraryContributor" />
              <node role="actualArgument" roleId="tpee.1068499141038" type="tpee.VariableReference" typeId="tpee.1068498886296" id="4265636116363097793" nodeInfo="nn">
                <link role="variableDeclaration" roleId="tpee.1068581517664" targetNodeId="878521226300894234" resolveInfo="libraryPaths" />
              </node>
            </node>
          </node>
        </node>
      </node>
      <node role="visibility" roleId="tpee.1178549979242" type="tpee.PublicVisibility" typeId="tpee.1146644602865" id="6170820365633510769" nodeInfo="nn" />
      <node role="returnType" roleId="tpee.1068580123133" type="tpee.ClassifierType" typeId="tpee.1107535904670" id="6170820365633511633" nodeInfo="in">
        <link role="classifier" roleId="tpee.1107535924139" targetNodeId="a8jz.5900076103425675110" resolveInfo="SetLibraryContributor" />
      </node>
    </node>
  </root>
  <root type="tpee.ClassConcept" typeId="tpee.1068390468198" id="623745604705880298" nodeInfo="ig">
    <property name="name" nameId="tpck.1169194664001" value="ProjectContainer" />
    <property name="nonStatic" nameId="tpee.521412098689998745" value="false" />
    <property name="abstractClass" nameId="tpee.1075300953594" value="false" />
    <property name="isFinal" nameId="tpee.1221565133444" value="false" />
    <node role="visibility" roleId="tpee.1178549979242" type="tpee.PublicVisibility" typeId="tpee.1146644602865" id="623745604705880299" nodeInfo="nn" />
    <node role="member" roleId="tpee.5375687026011219971" type="tpee.FieldDeclaration" typeId="tpee.1068390468200" id="623745604705880300" nodeInfo="igu">
      <property name="isVolatile" nameId="tpee.1240249534625" value="false" />
      <property name="isTransient" nameId="tpee.8606350594693632173" value="false" />
      <property name="name" nameId="tpck.1169194664001" value="myProjects" />
      <property name="isFinal" nameId="tpee.1176718929932" value="false" />
      <node role="visibility" roleId="tpee.1178549979242" type="tpee.PrivateVisibility" typeId="tpee.1146644623116" id="623745604705880301" nodeInfo="nn" />
      <node role="type" roleId="tpee.5680397130376446158" type="tp2q.SetType" typeId="tp2q.1226511727824" id="623745604705880302" nodeInfo="in">
        <node role="elementType" roleId="tp2q.1226511765987" type="tpee.ClassifierType" typeId="tpee.1107535904670" id="623745604705880303" nodeInfo="in">
          <link role="classifier" roleId="tpee.1107535924139" targetNodeId="vsqk.~Project" resolveInfo="Project" />
        </node>
      </node>
    </node>
    <node role="member" roleId="tpee.5375687026011219971" type="tpee.PlaceholderMember" typeId="tpee.1465982738277781862" id="623745604705880304" nodeInfo="ngu" />
    <node role="member" roleId="tpee.5375687026011219971" type="tpee.ConstructorDeclaration" typeId="tpee.1068580123140" id="623745604705880305" nodeInfo="igu">
      <node role="returnType" roleId="tpee.1068580123133" type="tpee.VoidType" typeId="tpee.1068581517677" id="623745604705880306" nodeInfo="in" />
      <node role="body" roleId="tpee.1068580123135" type="tpee.StatementList" typeId="tpee.1068580123136" id="623745604705880307" nodeInfo="sn">
        <node role="statement" roleId="tpee.1068581517665" type="tpee.ExpressionStatement" typeId="tpee.1068580123155" id="623745604705880308" nodeInfo="nn">
          <node role="expression" roleId="tpee.1068580123156" type="tpee.AssignmentExpression" typeId="tpee.1068498886294" id="623745604705880309" nodeInfo="nn">
            <node role="rValue" roleId="tpee.1068498886297" type="tpee.GenericNewExpression" typeId="tpee.1145552977093" id="623745604705880310" nodeInfo="nn">
              <node role="creator" roleId="tpee.1145553007750" type="tp2q.HashSetCreator" typeId="tp2q.1226516258405" id="623745604705880311" nodeInfo="nn">
                <node role="elementType" roleId="tp2q.1237721435807" type="tpee.ClassifierType" typeId="tpee.1107535904670" id="623745604705880312" nodeInfo="in">
                  <link role="classifier" roleId="tpee.1107535924139" targetNodeId="vsqk.~Project" resolveInfo="Project" />
                </node>
              </node>
            </node>
            <node role="lValue" roleId="tpee.1068498886295" type="tpee.VariableReference" typeId="tpee.1068498886296" id="623745604705880313" nodeInfo="nn">
              <link role="variableDeclaration" roleId="tpee.1068581517664" targetNodeId="623745604705880300" resolveInfo="myProjects" />
            </node>
          </node>
        </node>
      </node>
      <node role="visibility" roleId="tpee.1178549979242" type="tpee.PublicVisibility" typeId="tpee.1146644602865" id="623745604705880314" nodeInfo="nn" />
    </node>
    <node role="member" roleId="tpee.5375687026011219971" type="tpee.PlaceholderMember" typeId="tpee.1465982738277781862" id="623745604705880315" nodeInfo="ngu" />
    <node role="member" roleId="tpee.5375687026011219971" type="tpee.InstanceMethodDeclaration" typeId="tpee.1068580123165" id="623745604705880316" nodeInfo="igu">
      <property name="name" nameId="tpck.1169194664001" value="dispose" />
      <property name="isSynchronized" nameId="tpee.4276006055363816570" value="false" />
      <property name="isFinal" nameId="tpee.1181808852946" value="false" />
      <node role="body" roleId="tpee.1068580123135" type="tpee.StatementList" typeId="tpee.1068580123136" id="623745604705880317" nodeInfo="sn">
        <node role="statement" roleId="tpee.1068581517665" type="tpee.ExpressionStatement" typeId="tpee.1068580123155" id="623745604705880318" nodeInfo="nn">
          <node role="expression" roleId="tpee.1068580123156" type="tpee.LocalMethodCall" typeId="tpee.7812454656619025412" id="623745604705880319" nodeInfo="nn">
            <link role="baseMethodDeclaration" roleId="tpee.1068499141037" targetNodeId="623745604705880323" resolveInfo="clear" />
          </node>
        </node>
      </node>
      <node role="visibility" roleId="tpee.1178549979242" type="tpee.PublicVisibility" typeId="tpee.1146644602865" id="623745604705880320" nodeInfo="nn" />
      <node role="returnType" roleId="tpee.1068580123133" type="tpee.VoidType" typeId="tpee.1068581517677" id="623745604705880321" nodeInfo="in" />
    </node>
    <node role="member" roleId="tpee.5375687026011219971" type="tpee.PlaceholderMember" typeId="tpee.1465982738277781862" id="623745604705880322" nodeInfo="ngu" />
    <node role="member" roleId="tpee.5375687026011219971" type="tpee.InstanceMethodDeclaration" typeId="tpee.1068580123165" id="623745604705880323" nodeInfo="igu">
      <property name="isAbstract" nameId="tpee.1178608670077" value="false" />
      <property name="name" nameId="tpck.1169194664001" value="clear" />
      <property name="isSynchronized" nameId="tpee.4276006055363816570" value="false" />
      <property name="isFinal" nameId="tpee.1181808852946" value="false" />
      <node role="body" roleId="tpee.1068580123135" type="tpee.StatementList" typeId="tpee.1068580123136" id="623745604705880324" nodeInfo="sn">
        <node role="statement" roleId="tpee.1068581517665" type="tpee.TryCatchStatement" typeId="tpee.1164879751025" id="623745604705880325" nodeInfo="nn">
          <node role="catchClause" roleId="tpee.1164903496223" type="tpee.CatchClause" typeId="tpee.1164903280175" id="623745604705880326" nodeInfo="nn">
            <node role="catchBody" roleId="tpee.1164903359218" type="tpee.StatementList" typeId="tpee.1068580123136" id="623745604705880327" nodeInfo="sn">
              <node role="statement" roleId="tpee.1068581517665" type="tpee.ExpressionStatement" typeId="tpee.1068580123155" id="623745604705880328" nodeInfo="nn">
                <node role="expression" roleId="tpee.1068580123156" type="tpee.DotExpression" typeId="tpee.1197027756228" id="623745604705880329" nodeInfo="nn">
                  <node role="operand" roleId="tpee.1197027771414" type="tpee.VariableReference" typeId="tpee.1068498886296" id="623745604705880330" nodeInfo="nn">
                    <link role="variableDeclaration" roleId="tpee.1068581517664" targetNodeId="623745604705880332" resolveInfo="e" />
                  </node>
                  <node role="operation" roleId="tpee.1197027833540" type="tpee.InstanceMethodCallOperation" typeId="tpee.1202948039474" id="623745604705880331" nodeInfo="nn">
                    <link role="baseMethodDeclaration" roleId="tpee.1068499141037" targetNodeId="e2lb.~Throwable%dprintStackTrace()%cvoid" resolveInfo="printStackTrace" />
                  </node>
                </node>
              </node>
            </node>
            <node role="throwable" roleId="tpee.1164903359217" type="tpee.LocalVariableDeclaration" typeId="tpee.1068581242863" id="623745604705880332" nodeInfo="nr">
              <property name="name" nameId="tpck.1169194664001" value="e" />
              <property name="isFinal" nameId="tpee.1176718929932" value="false" />
              <node role="type" roleId="tpee.5680397130376446158" type="tpee.ClassifierType" typeId="tpee.1107535904670" id="623745604705880333" nodeInfo="in">
                <link role="classifier" roleId="tpee.1107535924139" targetNodeId="e2lb.~Exception" resolveInfo="Exception" />
              </node>
            </node>
          </node>
          <node role="body" roleId="tpee.1164879758292" type="tpee.StatementList" typeId="tpee.1068580123136" id="623745604705880334" nodeInfo="sn">
            <node role="statement" roleId="tpee.1068581517665" type="tpee.ForeachStatement" typeId="tpee.1144226303539" id="623745604705880335" nodeInfo="nn">
              <node role="body" roleId="tpee.1154032183016" type="tpee.StatementList" typeId="tpee.1068580123136" id="623745604705880336" nodeInfo="sn">
                <node role="statement" roleId="tpee.1068581517665" type="tpee.AssertStatement" typeId="tpee.1160998861373" id="623745604705880337" nodeInfo="nn">
                  <node role="condition" roleId="tpee.1160998896846" type="tpee.AndExpression" typeId="tpee.1080120340718" id="623745604705880338" nodeInfo="nn">
                    <node role="rightExpression" roleId="tpee.1081773367579" type="tpee.NotExpression" typeId="tpee.1081516740877" id="623745604705880339" nodeInfo="nn">
                      <node role="expression" roleId="tpee.1081516765348" type="tpee.DotExpression" typeId="tpee.1197027756228" id="623745604705880340" nodeInfo="nn">
                        <node role="operand" roleId="tpee.1197027771414" type="tpee.VariableReference" typeId="tpee.1068498886296" id="623745604705880341" nodeInfo="nn">
                          <link role="variableDeclaration" roleId="tpee.1068581517664" targetNodeId="623745604705880361" resolveInfo="project" />
                        </node>
                        <node role="operation" roleId="tpee.1197027833540" type="tpee.InstanceMethodCallOperation" typeId="tpee.1202948039474" id="623745604705880342" nodeInfo="nn">
                          <link role="baseMethodDeclaration" roleId="tpee.1068499141037" targetNodeId="vsqk.~Project%disDisposed()%cboolean" resolveInfo="isDisposed" />
                        </node>
                      </node>
                    </node>
                    <node role="leftExpression" roleId="tpee.1081773367580" type="tpee.NotEqualsExpression" typeId="tpee.1073239437375" id="623745604705880343" nodeInfo="nn">
                      <node role="leftExpression" roleId="tpee.1081773367580" type="tpee.VariableReference" typeId="tpee.1068498886296" id="623745604705880344" nodeInfo="nn">
                        <link role="variableDeclaration" roleId="tpee.1068581517664" targetNodeId="623745604705880361" resolveInfo="project" />
                      </node>
                      <node role="rightExpression" roleId="tpee.1081773367579" type="tpee.NullLiteral" typeId="tpee.1070534058343" id="623745604705880345" nodeInfo="nn" />
                    </node>
                  </node>
                  <node role="message" roleId="tpee.1160998916832" type="tpee.StringLiteral" typeId="tpee.1070475926800" id="623745604705880346" nodeInfo="nn">
                    <property name="value" nameId="tpee.1070475926801" value="Project was already disposed" />
                  </node>
                </node>
                <node role="statement" roleId="tpee.1068581517665" type="tpee.ExpressionStatement" typeId="tpee.1068580123155" id="623745604705880347" nodeInfo="nn">
                  <node role="expression" roleId="tpee.1068580123156" type="tpee.StaticMethodCall" typeId="tpee.1081236700937" id="623745604705880348" nodeInfo="nn">
                    <link role="baseMethodDeclaration" roleId="tpee.1068499141037" targetNodeId="dbrg.~SwingUtilities%dinvokeAndWait(java%dlang%dRunnable)%cvoid" resolveInfo="invokeAndWait" />
                    <link role="classConcept" roleId="tpee.1144433194310" targetNodeId="dbrg.~SwingUtilities" resolveInfo="SwingUtilities" />
                    <node role="actualArgument" roleId="tpee.1068499141038" type="tpee.GenericNewExpression" typeId="tpee.1145552977093" id="623745604705880349" nodeInfo="nn">
                      <node role="creator" roleId="tpee.1145553007750" type="tpee.AnonymousClassCreator" typeId="tpee.1182160077978" id="623745604705880350" nodeInfo="nn">
                        <node role="cls" roleId="tpee.1182160096073" type="tpee.AnonymousClass" typeId="tpee.1170345865475" id="623745604705880351" nodeInfo="ig">
                          <property name="nonStatic" nameId="tpee.521412098689998745" value="true" />
                          <property name="abstractClass" nameId="tpee.1075300953594" value="false" />
                          <property name="isFinal" nameId="tpee.1221565133444" value="false" />
                          <link role="baseMethodDeclaration" roleId="tpee.1068499141037" targetNodeId="e2lb.~Object%d&lt;init&gt;()" resolveInfo="Object" />
                          <link role="classifier" roleId="tpee.1170346070688" targetNodeId="e2lb.~Runnable" resolveInfo="Runnable" />
                          <node role="visibility" roleId="tpee.1178549979242" type="tpee.PublicVisibility" typeId="tpee.1146644602865" id="623745604705880352" nodeInfo="nn" />
                          <node role="member" roleId="tpee.5375687026011219971" type="tpee.InstanceMethodDeclaration" typeId="tpee.1068580123165" id="623745604705880353" nodeInfo="igu">
                            <property name="name" nameId="tpck.1169194664001" value="run" />
                            <property name="isSynchronized" nameId="tpee.4276006055363816570" value="false" />
                            <property name="isFinal" nameId="tpee.1181808852946" value="false" />
                            <node role="body" roleId="tpee.1068580123135" type="tpee.StatementList" typeId="tpee.1068580123136" id="623745604705880354" nodeInfo="sn">
                              <node role="statement" roleId="tpee.1068581517665" type="tpee.ExpressionStatement" typeId="tpee.1068580123155" id="623745604705880355" nodeInfo="nn">
                                <node role="expression" roleId="tpee.1068580123156" type="tpee.DotExpression" typeId="tpee.1197027756228" id="623745604705880356" nodeInfo="nn">
                                  <node role="operand" roleId="tpee.1197027771414" type="tpee.VariableReference" typeId="tpee.1068498886296" id="623745604705880357" nodeInfo="nn">
                                    <link role="variableDeclaration" roleId="tpee.1068581517664" targetNodeId="623745604705880361" resolveInfo="project" />
                                  </node>
                                  <node role="operation" roleId="tpee.1197027833540" type="tpee.InstanceMethodCallOperation" typeId="tpee.1202948039474" id="623745604705880358" nodeInfo="nn">
                                    <link role="baseMethodDeclaration" roleId="tpee.1068499141037" targetNodeId="vsqk.~Project%ddispose()%cvoid" resolveInfo="dispose" />
                                  </node>
                                </node>
                              </node>
                            </node>
                            <node role="visibility" roleId="tpee.1178549979242" type="tpee.PublicVisibility" typeId="tpee.1146644602865" id="623745604705880359" nodeInfo="nn" />
                            <node role="returnType" roleId="tpee.1068580123133" type="tpee.VoidType" typeId="tpee.1068581517677" id="623745604705880360" nodeInfo="in" />
                          </node>
                        </node>
                      </node>
                    </node>
                  </node>
                </node>
              </node>
              <node role="variable" roleId="tpee.1144230900587" type="tpee.LocalVariableDeclaration" typeId="tpee.1068581242863" id="623745604705880361" nodeInfo="nr">
                <property name="name" nameId="tpck.1169194664001" value="project" />
                <property name="isFinal" nameId="tpee.1176718929932" value="true" />
                <node role="type" roleId="tpee.5680397130376446158" type="tpee.ClassifierType" typeId="tpee.1107535904670" id="623745604705880362" nodeInfo="in">
                  <link role="classifier" roleId="tpee.1107535924139" targetNodeId="vsqk.~Project" resolveInfo="Project" />
                </node>
              </node>
              <node role="iterable" roleId="tpee.1144226360166" type="tpee.VariableReference" typeId="tpee.1068498886296" id="623745604705880363" nodeInfo="nn">
                <link role="variableDeclaration" roleId="tpee.1068581517664" targetNodeId="623745604705880300" resolveInfo="myProjects" />
              </node>
            </node>
          </node>
        </node>
        <node role="statement" roleId="tpee.1068581517665" type="tpee.ExpressionStatement" typeId="tpee.1068580123155" id="623745604705880364" nodeInfo="nn">
          <node role="expression" roleId="tpee.1068580123156" type="tpee.DotExpression" typeId="tpee.1197027756228" id="623745604705880365" nodeInfo="nn">
            <node role="operand" roleId="tpee.1197027771414" type="tpee.VariableReference" typeId="tpee.1068498886296" id="623745604705880366" nodeInfo="nn">
              <link role="variableDeclaration" roleId="tpee.1068581517664" targetNodeId="623745604705880300" resolveInfo="myProjects" />
            </node>
            <node role="operation" roleId="tpee.1197027833540" type="tp2q.ClearSetOperation" typeId="tp2q.1226934395923" id="623745604705880367" nodeInfo="nn" />
          </node>
        </node>
      </node>
      <node role="visibility" roleId="tpee.1178549979242" type="tpee.PrivateVisibility" typeId="tpee.1146644623116" id="623745604705880368" nodeInfo="nn" />
      <node role="returnType" roleId="tpee.1068580123133" type="tpee.VoidType" typeId="tpee.1068581517677" id="623745604705880369" nodeInfo="in" />
    </node>
    <node role="member" roleId="tpee.5375687026011219971" type="tpee.PlaceholderMember" typeId="tpee.1465982738277781862" id="623745604705880370" nodeInfo="ngu" />
    <node role="member" roleId="tpee.5375687026011219971" type="tpee.InstanceMethodDeclaration" typeId="tpee.1068580123165" id="623745604705880371" nodeInfo="igu">
      <property name="isAbstract" nameId="tpee.1178608670077" value="false" />
      <property name="name" nameId="tpck.1169194664001" value="getProjects" />
      <property name="isSynchronized" nameId="tpee.4276006055363816570" value="false" />
      <property name="isFinal" nameId="tpee.1181808852946" value="false" />
      <node role="body" roleId="tpee.1068580123135" type="tpee.StatementList" typeId="tpee.1068580123136" id="623745604705880372" nodeInfo="sn">
        <node role="statement" roleId="tpee.1068581517665" type="tpee.ExpressionStatement" typeId="tpee.1068580123155" id="623745604705880373" nodeInfo="nn">
          <node role="expression" roleId="tpee.1068580123156" type="tpee.VariableReference" typeId="tpee.1068498886296" id="623745604705880374" nodeInfo="nn">
            <link role="variableDeclaration" roleId="tpee.1068581517664" targetNodeId="623745604705880300" resolveInfo="myProjects" />
          </node>
        </node>
      </node>
      <node role="visibility" roleId="tpee.1178549979242" type="tpee.PublicVisibility" typeId="tpee.1146644602865" id="623745604705880375" nodeInfo="nn" />
      <node role="returnType" roleId="tpee.1068580123133" type="tp2q.SetType" typeId="tp2q.1226511727824" id="623745604705880376" nodeInfo="in">
        <node role="elementType" roleId="tp2q.1226511765987" type="tpee.ClassifierType" typeId="tpee.1107535904670" id="623745604705880377" nodeInfo="in">
          <link role="classifier" roleId="tpee.1107535924139" targetNodeId="vsqk.~Project" resolveInfo="Project" />
        </node>
      </node>
    </node>
    <node role="member" roleId="tpee.5375687026011219971" type="tpee.PlaceholderMember" typeId="tpee.1465982738277781862" id="623745604705880378" nodeInfo="ngu" />
    <node role="member" roleId="tpee.5375687026011219971" type="tpee.InstanceMethodDeclaration" typeId="tpee.1068580123165" id="623745604705880379" nodeInfo="igu">
      <property name="name" nameId="tpck.1169194664001" value="getProject" />
      <property name="isSynchronized" nameId="tpee.4276006055363816570" value="false" />
      <property name="isFinal" nameId="tpee.1181808852946" value="false" />
      <node role="body" roleId="tpee.1068580123135" type="tpee.StatementList" typeId="tpee.1068580123136" id="623745604705880380" nodeInfo="sn">
        <node role="statement" roleId="tpee.1068581517665" type="tpee.AssertStatement" typeId="tpee.1160998861373" id="623745604705880381" nodeInfo="nn">
          <node role="condition" roleId="tpee.1160998896846" type="tpee.LocalMethodCall" typeId="tpee.7812454656619025412" id="623745604705880382" nodeInfo="nn">
            <link role="baseMethodDeclaration" roleId="tpee.1068499141037" targetNodeId="623745604705880457" resolveInfo="containsProject" />
            <node role="actualArgument" roleId="tpee.1068499141038" type="tpee.VariableReference" typeId="tpee.1068498886296" id="623745604705880383" nodeInfo="nn">
              <link role="variableDeclaration" roleId="tpee.1068581517664" targetNodeId="623745604705880402" resolveInfo="anotherProjectFile" />
            </node>
          </node>
        </node>
        <node role="statement" roleId="tpee.1068581517665" type="tp2q.ForEachStatement" typeId="tp2q.1153943597977" id="623745604705880384" nodeInfo="nn">
          <node role="variable" roleId="tp2q.1153944400369" type="tp2q.ForEachVariable" typeId="tp2q.1153944193378" id="623745604705880385" nodeInfo="nr">
            <property name="name" nameId="tpck.1169194664001" value="project" />
          </node>
          <node role="inputSequence" roleId="tp2q.1153944424730" type="tpee.VariableReference" typeId="tpee.1068498886296" id="623745604705880386" nodeInfo="nn">
            <link role="variableDeclaration" roleId="tpee.1068581517664" targetNodeId="623745604705880300" resolveInfo="myProjects" />
          </node>
          <node role="body" roleId="tpee.1154032183016" type="tpee.StatementList" typeId="tpee.1068580123136" id="623745604705880387" nodeInfo="sn">
            <node role="statement" roleId="tpee.1068581517665" type="tpee.IfStatement" typeId="tpee.1068580123159" id="623745604705880388" nodeInfo="nn">
              <node role="ifTrue" roleId="tpee.1068580123161" type="tpee.StatementList" typeId="tpee.1068580123136" id="623745604705880389" nodeInfo="sn">
                <node role="statement" roleId="tpee.1068581517665" type="tpee.ReturnStatement" typeId="tpee.1068581242878" id="623745604705880390" nodeInfo="nn">
                  <node role="expression" roleId="tpee.1068581517676" type="tp2q.ForEachVariableReference" typeId="tp2q.1153944233411" id="623745604705880391" nodeInfo="nn">
                    <link role="variable" roleId="tp2q.1153944258490" targetNodeId="623745604705880385" resolveInfo="project" />
                  </node>
                </node>
              </node>
              <node role="condition" roleId="tpee.1068580123160" type="tpee.StaticMethodCall" typeId="tpee.1081236700937" id="8406928085288813496" nodeInfo="nn">
                <link role="baseMethodDeclaration" roleId="tpee.1068499141037" targetNodeId="d4yz.8406928085288813446" resolveInfo="projectHasPath" />
                <link role="classConcept" roleId="tpee.1144433194310" targetNodeId="d4yz.8406928085288798011" resolveInfo="ProjectUtil" />
                <node role="actualArgument" roleId="tpee.1068499141038" type="tp2q.ForEachVariableReference" typeId="tp2q.1153944233411" id="623745604705880393" nodeInfo="nn">
                  <link role="variable" roleId="tp2q.1153944258490" targetNodeId="623745604705880385" resolveInfo="project" />
                </node>
                <node role="actualArgument" roleId="tpee.1068499141038" type="tpee.VariableReference" typeId="tpee.1068498886296" id="623745604705880394" nodeInfo="nn">
                  <link role="variableDeclaration" roleId="tpee.1068581517664" targetNodeId="623745604705880402" resolveInfo="anotherProjectFile" />
                </node>
              </node>
            </node>
          </node>
        </node>
        <node role="statement" roleId="tpee.1068581517665" type="tpee.AssertStatement" typeId="tpee.1160998861373" id="623745604705880395" nodeInfo="nn">
          <node role="condition" roleId="tpee.1160998896846" type="tpee.BooleanConstant" typeId="tpee.1068580123137" id="623745604705880396" nodeInfo="nn" />
          <node role="message" roleId="tpee.1160998916832" type="tpee.StringLiteral" typeId="tpee.1070475926800" id="623745604705880397" nodeInfo="nn">
            <property name="value" nameId="tpee.1070475926801" value="Could not find the project" />
          </node>
        </node>
        <node role="statement" roleId="tpee.1068581517665" type="tpee.ReturnStatement" typeId="tpee.1068581242878" id="623745604705880398" nodeInfo="nn">
          <node role="expression" roleId="tpee.1068581517676" type="tpee.NullLiteral" typeId="tpee.1070534058343" id="623745604705880399" nodeInfo="nn" />
        </node>
      </node>
      <node role="visibility" roleId="tpee.1178549979242" type="tpee.PublicVisibility" typeId="tpee.1146644602865" id="623745604705880400" nodeInfo="nn" />
      <node role="returnType" roleId="tpee.1068580123133" type="tpee.ClassifierType" typeId="tpee.1107535904670" id="623745604705880401" nodeInfo="in">
        <link role="classifier" roleId="tpee.1107535924139" targetNodeId="vsqk.~Project" resolveInfo="Project" />
      </node>
      <node role="parameter" roleId="tpee.1068580123134" type="tpee.ParameterDeclaration" typeId="tpee.1068498886292" id="623745604705880402" nodeInfo="ir">
        <property name="name" nameId="tpck.1169194664001" value="anotherProjectFile" />
        <node role="type" roleId="tpee.5680397130376446158" type="tpee.ClassifierType" typeId="tpee.1107535904670" id="623745604705880403" nodeInfo="in">
          <link role="classifier" roleId="tpee.1107535924139" targetNodeId="fxg8.~File" resolveInfo="File" />
        </node>
      </node>
    </node>
    <node role="member" roleId="tpee.5375687026011219971" type="tpee.PlaceholderMember" typeId="tpee.1465982738277781862" id="623745604705880404" nodeInfo="ngu" />
    <node role="member" roleId="tpee.5375687026011219971" type="tpee.InstanceMethodDeclaration" typeId="tpee.1068580123165" id="623745604705880405" nodeInfo="igu">
      <property name="isAbstract" nameId="tpee.1178608670077" value="false" />
      <property name="name" nameId="tpck.1169194664001" value="addProject" />
      <property name="isSynchronized" nameId="tpee.4276006055363816570" value="false" />
      <property name="isFinal" nameId="tpee.1181808852946" value="false" />
      <node role="body" roleId="tpee.1068580123135" type="tpee.StatementList" typeId="tpee.1068580123136" id="623745604705880406" nodeInfo="sn">
        <node role="statement" roleId="tpee.1068581517665" type="tpee.AssertStatement" typeId="tpee.1160998861373" id="623745604705880407" nodeInfo="nn">
          <node role="condition" roleId="tpee.1160998896846" type="tpee.NotExpression" typeId="tpee.1081516740877" id="623745604705880408" nodeInfo="nn">
            <node role="expression" roleId="tpee.1081516765348" type="tpee.DotExpression" typeId="tpee.1197027756228" id="623745604705880409" nodeInfo="nn">
              <node role="operand" roleId="tpee.1197027771414" type="tpee.VariableReference" typeId="tpee.1068498886296" id="623745604705880410" nodeInfo="nn">
                <link role="variableDeclaration" roleId="tpee.1068581517664" targetNodeId="623745604705880300" resolveInfo="myProjects" />
              </node>
              <node role="operation" roleId="tpee.1197027833540" type="tp2q.ContainsOperation" typeId="tp2q.1172254888721" id="623745604705880411" nodeInfo="nn">
                <node role="argument" roleId="tp2q.1172256416782" type="tpee.VariableReference" typeId="tpee.1068498886296" id="623745604705880412" nodeInfo="nn">
                  <link role="variableDeclaration" roleId="tpee.1068581517664" targetNodeId="623745604705880422" resolveInfo="project" />
                </node>
              </node>
            </node>
          </node>
        </node>
        <node role="statement" roleId="tpee.1068581517665" type="tpee.ExpressionStatement" typeId="tpee.1068580123155" id="623745604705880413" nodeInfo="nn">
          <node role="expression" roleId="tpee.1068580123156" type="tpee.DotExpression" typeId="tpee.1197027756228" id="623745604705880414" nodeInfo="nn">
            <node role="operand" roleId="tpee.1197027771414" type="tpee.DotExpression" typeId="tpee.1197027756228" id="623745604705880415" nodeInfo="nn">
              <node role="operand" roleId="tpee.1197027771414" type="tpee.ThisExpression" typeId="tpee.1070475354124" id="623745604705880416" nodeInfo="nn" />
              <node role="operation" roleId="tpee.1197027833540" type="tpee.FieldReferenceOperation" typeId="tpee.1197029447546" id="623745604705880417" nodeInfo="nn">
                <link role="fieldDeclaration" roleId="tpee.1197029500499" targetNodeId="623745604705880300" resolveInfo="myProjects" />
              </node>
            </node>
            <node role="operation" roleId="tpee.1197027833540" type="tp2q.AddElementOperation" typeId="tp2q.1160612413312" id="623745604705880418" nodeInfo="nn">
              <node role="argument" roleId="tp2q.1160612519549" type="tpee.VariableReference" typeId="tpee.1068498886296" id="623745604705880419" nodeInfo="nn">
                <link role="variableDeclaration" roleId="tpee.1068581517664" targetNodeId="623745604705880422" resolveInfo="project" />
              </node>
            </node>
          </node>
        </node>
      </node>
      <node role="visibility" roleId="tpee.1178549979242" type="tpee.PublicVisibility" typeId="tpee.1146644602865" id="623745604705880420" nodeInfo="nn" />
      <node role="returnType" roleId="tpee.1068580123133" type="tpee.VoidType" typeId="tpee.1068581517677" id="623745604705880421" nodeInfo="in" />
      <node role="parameter" roleId="tpee.1068580123134" type="tpee.ParameterDeclaration" typeId="tpee.1068498886292" id="623745604705880422" nodeInfo="ir">
        <property name="name" nameId="tpck.1169194664001" value="project" />
        <property name="isFinal" nameId="tpee.1176718929932" value="false" />
        <node role="type" roleId="tpee.5680397130376446158" type="tpee.ClassifierType" typeId="tpee.1107535904670" id="623745604705880423" nodeInfo="in">
          <link role="classifier" roleId="tpee.1107535924139" targetNodeId="vsqk.~Project" resolveInfo="Project" />
        </node>
        <node role="annotation" roleId="tpee.1188208488637" type="tpee.AnnotationInstance" typeId="tpee.1188207840427" id="623745604705880424" nodeInfo="nn">
          <link role="annotation" roleId="tpee.1188208074048" targetNodeId="as9p.~NotNull" resolveInfo="NotNull" />
        </node>
      </node>
    </node>
    <node role="member" roleId="tpee.5375687026011219971" type="tpee.PlaceholderMember" typeId="tpee.1465982738277781862" id="623745604705880425" nodeInfo="ngu" />
    <node role="member" roleId="tpee.5375687026011219971" type="tpee.InstanceMethodDeclaration" typeId="tpee.1068580123165" id="623745604705880426" nodeInfo="igu">
      <property name="isAbstract" nameId="tpee.1178608670077" value="false" />
      <property name="name" nameId="tpck.1169194664001" value="disposeProject" />
      <property name="isSynchronized" nameId="tpee.4276006055363816570" value="false" />
      <property name="isFinal" nameId="tpee.1181808852946" value="false" />
      <node role="parameter" roleId="tpee.1068580123134" type="tpee.ParameterDeclaration" typeId="tpee.1068498886292" id="623745604705880427" nodeInfo="ir">
        <property name="name" nameId="tpck.1169194664001" value="project" />
        <property name="isFinal" nameId="tpee.1176718929932" value="false" />
        <node role="type" roleId="tpee.5680397130376446158" type="tpee.ClassifierType" typeId="tpee.1107535904670" id="623745604705880428" nodeInfo="in">
          <link role="classifier" roleId="tpee.1107535924139" targetNodeId="vsqk.~Project" resolveInfo="Project" />
        </node>
        <node role="annotation" roleId="tpee.1188208488637" type="tpee.AnnotationInstance" typeId="tpee.1188207840427" id="623745604705880429" nodeInfo="nn">
          <link role="annotation" roleId="tpee.1188208074048" targetNodeId="as9p.~NotNull" resolveInfo="NotNull" />
        </node>
      </node>
      <node role="body" roleId="tpee.1068580123135" type="tpee.StatementList" typeId="tpee.1068580123136" id="623745604705880430" nodeInfo="sn">
        <node role="statement" roleId="tpee.1068581517665" type="tpee.AssertStatement" typeId="tpee.1160998861373" id="623745604705880431" nodeInfo="nn">
          <node role="condition" roleId="tpee.1160998896846" type="tpee.DotExpression" typeId="tpee.1197027756228" id="623745604705880432" nodeInfo="nn">
            <node role="operand" roleId="tpee.1197027771414" type="tpee.VariableReference" typeId="tpee.1068498886296" id="623745604705880433" nodeInfo="nn">
              <link role="variableDeclaration" roleId="tpee.1068581517664" targetNodeId="623745604705880300" resolveInfo="myProjects" />
            </node>
            <node role="operation" roleId="tpee.1197027833540" type="tp2q.ContainsOperation" typeId="tp2q.1172254888721" id="623745604705880434" nodeInfo="nn">
              <node role="argument" roleId="tp2q.1172256416782" type="tpee.VariableReference" typeId="tpee.1068498886296" id="623745604705880435" nodeInfo="nn">
                <link role="variableDeclaration" roleId="tpee.1068581517664" targetNodeId="623745604705880427" resolveInfo="project" />
              </node>
            </node>
          </node>
        </node>
        <node role="statement" roleId="tpee.1068581517665" type="tpee.ExpressionStatement" typeId="tpee.1068580123155" id="623745604705880436" nodeInfo="nn">
          <node role="expression" roleId="tpee.1068580123156" type="tpee.DotExpression" typeId="tpee.1197027756228" id="623745604705880437" nodeInfo="nn">
            <node role="operand" roleId="tpee.1197027771414" type="tpee.VariableReference" typeId="tpee.1068498886296" id="623745604705880438" nodeInfo="nn">
              <link role="variableDeclaration" roleId="tpee.1068581517664" targetNodeId="623745604705880300" resolveInfo="myProjects" />
            </node>
            <node role="operation" roleId="tpee.1197027833540" type="tp2q.RemoveElementOperation" typeId="tp2q.1167380149909" id="623745604705880439" nodeInfo="nn">
              <node role="argument" roleId="tp2q.1167380149910" type="tpee.VariableReference" typeId="tpee.1068498886296" id="623745604705880440" nodeInfo="nn">
                <link role="variableDeclaration" roleId="tpee.1068581517664" targetNodeId="623745604705880427" resolveInfo="project" />
              </node>
            </node>
          </node>
        </node>
        <node role="statement" roleId="tpee.1068581517665" type="tpee.ExpressionStatement" typeId="tpee.1068580123155" id="623745604705880441" nodeInfo="nn">
          <node role="expression" roleId="tpee.1068580123156" type="tpee.DotExpression" typeId="tpee.1197027756228" id="623745604705880442" nodeInfo="nn">
            <node role="operand" roleId="tpee.1197027771414" type="tpee.VariableReference" typeId="tpee.1068498886296" id="623745604705880443" nodeInfo="nn">
              <link role="variableDeclaration" roleId="tpee.1068581517664" targetNodeId="623745604705880427" resolveInfo="project" />
            </node>
            <node role="operation" roleId="tpee.1197027833540" type="tpee.InstanceMethodCallOperation" typeId="tpee.1202948039474" id="623745604705880444" nodeInfo="nn">
              <link role="baseMethodDeclaration" roleId="tpee.1068499141037" targetNodeId="vsqk.~Project%ddispose()%cvoid" resolveInfo="dispose" />
            </node>
          </node>
        </node>
      </node>
      <node role="visibility" roleId="tpee.1178549979242" type="tpee.PublicVisibility" typeId="tpee.1146644602865" id="623745604705880445" nodeInfo="nn" />
      <node role="returnType" roleId="tpee.1068580123133" type="tpee.VoidType" typeId="tpee.1068581517677" id="623745604705880446" nodeInfo="in" />
    </node>
    <node role="member" roleId="tpee.5375687026011219971" type="tpee.PlaceholderMember" typeId="tpee.1465982738277781862" id="623745604705880447" nodeInfo="ngu" />
    <node role="member" roleId="tpee.5375687026011219971" type="tpee.InstanceMethodDeclaration" typeId="tpee.1068580123165" id="623745604705880448" nodeInfo="igu">
      <property name="isAbstract" nameId="tpee.1178608670077" value="false" />
      <property name="name" nameId="tpck.1169194664001" value="size" />
      <property name="isSynchronized" nameId="tpee.4276006055363816570" value="false" />
      <property name="isFinal" nameId="tpee.1181808852946" value="false" />
      <node role="body" roleId="tpee.1068580123135" type="tpee.StatementList" typeId="tpee.1068580123136" id="623745604705880449" nodeInfo="sn">
        <node role="statement" roleId="tpee.1068581517665" type="tpee.ExpressionStatement" typeId="tpee.1068580123155" id="623745604705880450" nodeInfo="nn">
          <node role="expression" roleId="tpee.1068580123156" type="tpee.DotExpression" typeId="tpee.1197027756228" id="623745604705880451" nodeInfo="nn">
            <node role="operand" roleId="tpee.1197027771414" type="tpee.VariableReference" typeId="tpee.1068498886296" id="623745604705880452" nodeInfo="nn">
              <link role="variableDeclaration" roleId="tpee.1068581517664" targetNodeId="623745604705880300" resolveInfo="myProjects" />
            </node>
            <node role="operation" roleId="tpee.1197027833540" type="tp2q.GetSizeOperation" typeId="tp2q.1162935959151" id="623745604705880453" nodeInfo="nn" />
          </node>
        </node>
      </node>
      <node role="visibility" roleId="tpee.1178549979242" type="tpee.PublicVisibility" typeId="tpee.1146644602865" id="623745604705880454" nodeInfo="nn" />
      <node role="returnType" roleId="tpee.1068580123133" type="tpee.VoidType" typeId="tpee.1068581517677" id="623745604705880455" nodeInfo="in" />
    </node>
    <node role="member" roleId="tpee.5375687026011219971" type="tpee.PlaceholderMember" typeId="tpee.1465982738277781862" id="623745604705880456" nodeInfo="ngu" />
    <node role="member" roleId="tpee.5375687026011219971" type="tpee.InstanceMethodDeclaration" typeId="tpee.1068580123165" id="623745604705880457" nodeInfo="igu">
      <property name="name" nameId="tpck.1169194664001" value="containsProject" />
      <node role="visibility" roleId="tpee.1178549979242" type="tpee.PublicVisibility" typeId="tpee.1146644602865" id="623745604705880458" nodeInfo="nn" />
      <node role="returnType" roleId="tpee.1068580123133" type="tpee.BooleanType" typeId="tpee.1070534644030" id="623745604705880459" nodeInfo="in" />
      <node role="body" roleId="tpee.1068580123135" type="tpee.StatementList" typeId="tpee.1068580123136" id="623745604705880460" nodeInfo="sn">
        <node role="statement" roleId="tpee.1068581517665" type="tpee.AssertStatement" typeId="tpee.1160998861373" id="623745604705880461" nodeInfo="nn">
          <node role="condition" roleId="tpee.1160998896846" type="tpee.NotEqualsExpression" typeId="tpee.1073239437375" id="623745604705880462" nodeInfo="nn">
            <node role="rightExpression" roleId="tpee.1081773367579" type="tpee.NullLiteral" typeId="tpee.1070534058343" id="623745604705880463" nodeInfo="nn" />
            <node role="leftExpression" roleId="tpee.1081773367580" type="tpee.VariableReference" typeId="tpee.1068498886296" id="623745604705880464" nodeInfo="nn">
              <link role="variableDeclaration" roleId="tpee.1068581517664" targetNodeId="623745604705880300" resolveInfo="myProjects" />
            </node>
          </node>
        </node>
        <node role="statement" roleId="tpee.1068581517665" type="tp2q.ForEachStatement" typeId="tp2q.1153943597977" id="623745604705880465" nodeInfo="nn">
          <node role="variable" roleId="tp2q.1153944400369" type="tp2q.ForEachVariable" typeId="tp2q.1153944193378" id="623745604705880466" nodeInfo="nr">
            <property name="name" nameId="tpck.1169194664001" value="project" />
          </node>
          <node role="inputSequence" roleId="tp2q.1153944424730" type="tpee.VariableReference" typeId="tpee.1068498886296" id="623745604705880467" nodeInfo="nn">
            <link role="variableDeclaration" roleId="tpee.1068581517664" targetNodeId="623745604705880300" resolveInfo="myProjects" />
          </node>
          <node role="body" roleId="tpee.1154032183016" type="tpee.StatementList" typeId="tpee.1068580123136" id="623745604705880468" nodeInfo="sn">
            <node role="statement" roleId="tpee.1068581517665" type="tpee.IfStatement" typeId="tpee.1068580123159" id="623745604705880469" nodeInfo="nn">
              <node role="ifTrue" roleId="tpee.1068580123161" type="tpee.StatementList" typeId="tpee.1068580123136" id="623745604705880470" nodeInfo="sn">
                <node role="statement" roleId="tpee.1068581517665" type="tpee.ReturnStatement" typeId="tpee.1068581242878" id="623745604705880471" nodeInfo="nn">
                  <node role="expression" roleId="tpee.1068581517676" type="tpee.BooleanConstant" typeId="tpee.1068580123137" id="623745604705880472" nodeInfo="nn">
                    <property name="value" nameId="tpee.1068580123138" value="true" />
                  </node>
                </node>
              </node>
              <node role="condition" roleId="tpee.1068580123160" type="tpee.StaticMethodCall" typeId="tpee.1081236700937" id="8406928085288813495" nodeInfo="nn">
                <link role="baseMethodDeclaration" roleId="tpee.1068499141037" targetNodeId="d4yz.8406928085288813446" resolveInfo="projectHasPath" />
                <link role="classConcept" roleId="tpee.1144433194310" targetNodeId="d4yz.8406928085288798011" resolveInfo="ProjectUtil" />
                <node role="actualArgument" roleId="tpee.1068499141038" type="tp2q.ForEachVariableReference" typeId="tp2q.1153944233411" id="623745604705880474" nodeInfo="nn">
                  <link role="variable" roleId="tp2q.1153944258490" targetNodeId="623745604705880466" resolveInfo="project" />
                </node>
                <node role="actualArgument" roleId="tpee.1068499141038" type="tpee.VariableReference" typeId="tpee.1068498886296" id="623745604705880475" nodeInfo="nn">
                  <link role="variableDeclaration" roleId="tpee.1068581517664" targetNodeId="623745604705880478" resolveInfo="anotherProjectFile" />
                </node>
              </node>
            </node>
          </node>
        </node>
        <node role="statement" roleId="tpee.1068581517665" type="tpee.ReturnStatement" typeId="tpee.1068581242878" id="623745604705880476" nodeInfo="nn">
          <node role="expression" roleId="tpee.1068581517676" type="tpee.BooleanConstant" typeId="tpee.1068580123137" id="623745604705880477" nodeInfo="nn">
            <property name="value" nameId="tpee.1068580123138" value="false" />
          </node>
        </node>
      </node>
      <node role="parameter" roleId="tpee.1068580123134" type="tpee.ParameterDeclaration" typeId="tpee.1068498886292" id="623745604705880478" nodeInfo="ir">
        <property name="name" nameId="tpck.1169194664001" value="anotherProjectFile" />
        <node role="type" roleId="tpee.5680397130376446158" type="tpee.ClassifierType" typeId="tpee.1107535904670" id="623745604705880479" nodeInfo="in">
          <link role="classifier" roleId="tpee.1107535924139" targetNodeId="fxg8.~File" resolveInfo="File" />
        </node>
      </node>
    </node>
    <node role="member" roleId="tpee.5375687026011219971" type="tpee.PlaceholderMember" typeId="tpee.1465982738277781862" id="623745604705880480" nodeInfo="ngu" />
  </root>
</model>
<|MERGE_RESOLUTION|>--- conflicted
+++ resolved
@@ -17,6 +17,8 @@
   <import index="8dm4" modelUID="f:java_stub#6ed54515-acc8-4d1e-a16c-9fd6cfe951ea#jetbrains.mps.internal.collections.runtime(jetbrains.mps.internal.collections.runtime@java_stub)" version="-1" />
   <import index="dbrf" modelUID="f:java_stub#6354ebe7-c22a-4a0f-ac54-50b52ab9b065#javax.swing(javax.swing@java_stub)" version="-1" />
   <import index="as9o" modelUID="f:java_stub#3f233e7f-b8a6-46d2-a57f-795d56775243#org.jetbrains.annotations(org.jetbrains.annotations@java_stub)" version="-1" />
+  <import index="ajxo" modelUID="f:java_stub#6ed54515-acc8-4d1e-a16c-9fd6cfe951ea#org.apache.log4j(MPS.Core/org.apache.log4j@java_stub)" version="-1" />
+  <import index="1p1s" modelUID="f:java_stub#6ed54515-acc8-4d1e-a16c-9fd6cfe951ea#jetbrains.mps(MPS.Core/jetbrains.mps@java_stub)" version="-1" />
   <import index="m373" modelUID="r:4095af4f-a097-4799-aaa9-03df087ddfa6(jetbrains.mps.baseLanguage.javadoc.structure)" version="5" implicit="yes" />
   <import index="tpck" modelUID="r:00000000-0000-4000-0000-011c89590288(jetbrains.mps.lang.core.structure)" version="0" implicit="yes" />
   <import index="tpee" modelUID="r:00000000-0000-4000-0000-011c895902ca(jetbrains.mps.baseLanguage.structure)" version="5" implicit="yes" />
@@ -714,17 +716,17 @@
       </node>
       <node role="visibility" roleId="tpee.1178549979242" type="tpee.PrivateVisibility" typeId="tpee.1146644623116" id="6170820365633305274" nodeInfo="nn" />
     </node>
-    <node role="member" roleId="tpee.5375687026011219971" type="tpee.FieldDeclaration" typeId="tpee.1068390468200" id="2654128911716849191" nodeInfo="igu">
+    <node role="member" roleId="tpee.5375687026011219971" type="tpee.FieldDeclaration" typeId="tpee.1068390468200" id="6170820365633734399" nodeInfo="igu">
       <property name="isVolatile" nameId="tpee.1240249534625" value="false" />
       <property name="isTransient" nameId="tpee.8606350594693632173" value="false" />
       <property name="name" nameId="tpck.1169194664001" value="myLibContributors" />
       <property name="isFinal" nameId="tpee.1176718929932" value="true" />
-      <node role="visibility" roleId="tpee.1178549979242" type="tpee.PrivateVisibility" typeId="tpee.1146644623116" id="2654128911716843010" nodeInfo="nn" />
-      <node role="type" roleId="tpee.5680397130376446158" type="tp2q.SetType" typeId="tp2q.1226511727824" id="2654128911716848905" nodeInfo="in">
-        <node role="elementType" roleId="tp2q.1226511765987" type="tpee.ClassifierType" typeId="tpee.1107535904670" id="2654128911716849179" nodeInfo="in">
+      <node role="type" roleId="tpee.5680397130376446158" type="tp2q.SequenceType" typeId="tp2q.1151689724996" id="6132171475558696219" nodeInfo="in">
+        <node role="elementType" roleId="tp2q.1151689745422" type="tpee.ClassifierType" typeId="tpee.1107535904670" id="6132171475558696228" nodeInfo="in">
           <link role="classifier" roleId="tpee.1107535924139" targetNodeId="c763.~LibraryContributor" resolveInfo="LibraryContributor" />
         </node>
       </node>
+      <node role="visibility" roleId="tpee.1178549979242" type="tpee.PrivateVisibility" typeId="tpee.1146644623116" id="6170820365633734182" nodeInfo="nn" />
     </node>
     <node role="member" roleId="tpee.5375687026011219971" type="tpee.FieldDeclaration" typeId="tpee.1068390468200" id="1186687992399689666" nodeInfo="igu">
       <property name="isVolatile" nameId="tpee.1240249534625" value="false" />
@@ -754,14 +756,6 @@
             <node role="actualArgument" roleId="tpee.1068499141038" type="tpee.ThisExpression" typeId="tpee.1070475354124" id="4417301346392386339" nodeInfo="nn" />
           </node>
         </node>
-<<<<<<< HEAD
-        <node role="statement" roleId="tpee.1068581517665" type="tpee.ExpressionStatement" typeId="tpee.1068580123155" id="6170820365633263027" nodeInfo="nn">
-          <node role="expression" roleId="tpee.1068580123156" type="tpee.StaticMethodCall" typeId="tpee.1081236700937" id="6170820365633263089" nodeInfo="nn">
-            <link role="baseMethodDeclaration" roleId="tpee.1068499141037" targetNodeId="a8jz.878521226300613680" resolveInfo="init" />
-            <link role="classConcept" roleId="tpee.1144433194310" targetNodeId="a8jz.878521226300613674" resolveInfo="MpsPlatform" />
-          </node>
-        </node>
-=======
         <node role="statement" roleId="tpee.1068581517665" type="tpee.Statement" typeId="tpee.1068580123157" id="4417301346392454594" nodeInfo="nn" />
         <node role="statement" roleId="tpee.1068581517665" type="tpee.SingleLineComment" typeId="tpee.6329021646629104954" id="7413225496543249869" nodeInfo="nn">
           <node role="commentPart" roleId="tpee.6329021646629175155" type="tpee.TextCommentPart" typeId="tpee.6329021646629104957" id="7413225496543249870" nodeInfo="nn">
@@ -771,14 +765,14 @@
         <node role="statement" roleId="tpee.1068581517665" type="tpee.Statement" typeId="tpee.1068580123157" id="2239521199950558961" nodeInfo="nn" />
         <node role="statement" roleId="tpee.1068581517665" type="tpee.ExpressionStatement" typeId="tpee.1068580123155" id="2239521199950560571" nodeInfo="nn">
           <node role="expression" roleId="tpee.1068580123156" type="tpee.StaticMethodCall" typeId="tpee.1081236700937" id="2239521199950560627" nodeInfo="nn">
-            <link role="classConcept" roleId="tpee.1144433194310" targetNodeId="ajxp.~BasicConfigurator" resolveInfo="BasicConfigurator" />
-            <link role="baseMethodDeclaration" roleId="tpee.1068499141037" targetNodeId="ajxp.~BasicConfigurator%dconfigure(org%dapache%dlog4j%dAppender)%cvoid" resolveInfo="configure" />
+            <link role="classConcept" roleId="tpee.1144433194310" targetNodeId="ajxo.~BasicConfigurator" resolveInfo="BasicConfigurator" />
+            <link role="baseMethodDeclaration" roleId="tpee.1068499141037" targetNodeId="ajxo.~BasicConfigurator%dconfigure(org%dapache%dlog4j%dAppender)%cvoid" resolveInfo="configure" />
             <node role="actualArgument" roleId="tpee.1068499141038" type="tpee.GenericNewExpression" typeId="tpee.1145552977093" id="6170820365632775095" nodeInfo="nn">
               <node role="creator" roleId="tpee.1145553007750" type="tpee.ClassCreator" typeId="tpee.1212685548494" id="6170820365632777437" nodeInfo="nn">
-                <link role="baseMethodDeclaration" roleId="tpee.1068499141037" targetNodeId="ajxp.~ConsoleAppender%d&lt;init&gt;(org%dapache%dlog4j%dLayout)" resolveInfo="ConsoleAppender" />
+                <link role="baseMethodDeclaration" roleId="tpee.1068499141037" targetNodeId="ajxo.~ConsoleAppender%d&lt;init&gt;(org%dapache%dlog4j%dLayout)" resolveInfo="ConsoleAppender" />
                 <node role="actualArgument" roleId="tpee.1068499141038" type="tpee.GenericNewExpression" typeId="tpee.1145552977093" id="6170820365632778040" nodeInfo="nn">
                   <node role="creator" roleId="tpee.1145553007750" type="tpee.ClassCreator" typeId="tpee.1212685548494" id="6170820365632780209" nodeInfo="nn">
-                    <link role="baseMethodDeclaration" roleId="tpee.1068499141037" targetNodeId="ajxp.~SimpleLayout%d&lt;init&gt;()" resolveInfo="SimpleLayout" />
+                    <link role="baseMethodDeclaration" roleId="tpee.1068499141037" targetNodeId="ajxo.~SimpleLayout%d&lt;init&gt;()" resolveInfo="SimpleLayout" />
                   </node>
                 </node>
               </node>
@@ -788,14 +782,14 @@
         <node role="statement" roleId="tpee.1068581517665" type="tpee.ExpressionStatement" typeId="tpee.1068580123155" id="2239521199950560574" nodeInfo="nn">
           <node role="expression" roleId="tpee.1068580123156" type="tpee.DotExpression" typeId="tpee.1197027756228" id="2239521199950560575" nodeInfo="nn">
             <node role="operand" roleId="tpee.1197027771414" type="tpee.StaticMethodCall" typeId="tpee.1081236700937" id="2239521199950560629" nodeInfo="nn">
-              <link role="classConcept" roleId="tpee.1144433194310" targetNodeId="ajxp.~Logger" resolveInfo="Logger" />
-              <link role="baseMethodDeclaration" roleId="tpee.1068499141037" targetNodeId="ajxp.~Logger%dgetRootLogger()%corg%dapache%dlog4j%dLogger" resolveInfo="getRootLogger" />
+              <link role="classConcept" roleId="tpee.1144433194310" targetNodeId="ajxo.~Logger" resolveInfo="Logger" />
+              <link role="baseMethodDeclaration" roleId="tpee.1068499141037" targetNodeId="ajxo.~Logger%dgetRootLogger()%corg%dapache%dlog4j%dLogger" resolveInfo="getRootLogger" />
             </node>
             <node role="operation" roleId="tpee.1197027833540" type="tpee.InstanceMethodCallOperation" typeId="tpee.1202948039474" id="2239521199950560578" nodeInfo="nn">
-              <link role="baseMethodDeclaration" roleId="tpee.1068499141037" targetNodeId="ajxp.~Category%dsetLevel(org%dapache%dlog4j%dLevel)%cvoid" resolveInfo="setLevel" />
+              <link role="baseMethodDeclaration" roleId="tpee.1068499141037" targetNodeId="ajxo.~Category%dsetLevel(org%dapache%dlog4j%dLevel)%cvoid" resolveInfo="setLevel" />
               <node role="actualArgument" roleId="tpee.1068499141038" type="tpee.StaticFieldReference" typeId="tpee.1070533707846" id="2239521199950560631" nodeInfo="nn">
-                <link role="classifier" roleId="tpee.1144433057691" targetNodeId="ajxp.~Level" resolveInfo="Level" />
-                <link role="variableDeclaration" roleId="tpee.1068581517664" targetNodeId="ajxp.~Level%dINFO" resolveInfo="INFO" />
+                <link role="classifier" roleId="tpee.1144433057691" targetNodeId="ajxo.~Level" resolveInfo="Level" />
+                <link role="variableDeclaration" roleId="tpee.1068581517664" targetNodeId="ajxo.~Level%dINFO" resolveInfo="INFO" />
               </node>
             </node>
           </node>
@@ -830,14 +824,13 @@
         </node>
         <node role="statement" roleId="tpee.1068581517665" type="tpee.ExpressionStatement" typeId="tpee.1068580123155" id="6170820365633263793" nodeInfo="nn">
           <node role="expression" roleId="tpee.1068580123156" type="tpee.StaticMethodCall" typeId="tpee.1081236700937" id="1509137847373007297" nodeInfo="nn">
-            <link role="baseMethodDeclaration" roleId="tpee.1068499141037" targetNodeId="1p1t.~RuntimeFlags%dsetTestMode(boolean)%cvoid" resolveInfo="setTestMode" />
-            <link role="classConcept" roleId="tpee.1144433194310" targetNodeId="1p1t.~RuntimeFlags" resolveInfo="RuntimeFlags" />
+            <link role="baseMethodDeclaration" roleId="tpee.1068499141037" targetNodeId="1p1s.~RuntimeFlags%dsetTestMode(boolean)%cvoid" resolveInfo="setTestMode" />
+            <link role="classConcept" roleId="tpee.1144433194310" targetNodeId="1p1s.~RuntimeFlags" resolveInfo="RuntimeFlags" />
             <node role="actualArgument" roleId="tpee.1068499141038" type="tpee.BooleanConstant" typeId="tpee.1068580123137" id="1509137847373007395" nodeInfo="nn">
               <property name="value" nameId="tpee.1068580123138" value="true" />
             </node>
           </node>
         </node>
->>>>>>> 0583c357
         <node role="statement" roleId="tpee.1068581517665" type="tpee.ExpressionStatement" typeId="tpee.1068580123155" id="878521226300894048" nodeInfo="nn">
           <node role="expression" roleId="tpee.1068580123156" type="tpee.DotExpression" typeId="tpee.1197027756228" id="878521226300894049" nodeInfo="nn">
             <node role="operand" roleId="tpee.1197027771414" type="tpee.StaticMethodCall" typeId="tpee.1081236700937" id="878521226300894050" nodeInfo="nn">
@@ -905,7 +898,7 @@
               </node>
             </node>
             <node role="lValue" roleId="tpee.1068498886295" type="tpee.VariableReference" typeId="tpee.1068498886296" id="2654128911716941608" nodeInfo="nn">
-              <link role="variableDeclaration" roleId="tpee.1068581517664" targetNodeId="2654128911716849191" resolveInfo="myLibContributors" />
+              <link role="variableDeclaration" roleId="tpee.1068581517664" targetNodeId="6170820365633734399" resolveInfo="myLibContributors" />
             </node>
           </node>
         </node>
@@ -1483,7 +1476,7 @@
         <node role="statement" roleId="tpee.1068581517665" type="tpee.Statement" typeId="tpee.1068580123157" id="6132171475561513516" nodeInfo="nn" />
         <node role="statement" roleId="tpee.1068581517665" type="tp2q.ForEachStatement" typeId="tp2q.1153943597977" id="2239521199951176013" nodeInfo="nn">
           <node role="inputSequence" roleId="tp2q.1153944424730" type="tpee.DotExpression" typeId="tpee.1197027756228" id="623745604707341005" nodeInfo="nn">
-            <node role="operand" roleId="tpee.1197027771414" type="tpee.VariableReference" typeId="tpee.1068498886296" id="623745604707340644" nodeInfo="nn">
+            <node role="operand" roleId="tpee.1197027771414" type="tpee.VariableReference" typeId="tpee.1068498886296" id="9158528387412070333" nodeInfo="nn">
               <link role="variableDeclaration" roleId="tpee.1068581517664" targetNodeId="623745604705888648" resolveInfo="myContainer" />
             </node>
             <node role="operation" roleId="tpee.1197027833540" type="tpee.InstanceMethodCallOperation" typeId="tpee.1202948039474" id="623745604707342247" nodeInfo="nn">
@@ -1498,7 +1491,7 @@
               <node role="expression" roleId="tpee.1068580123156" type="tpee.LocalMethodCall" typeId="tpee.7812454656619025412" id="2239521199951176021" nodeInfo="nn">
                 <link role="baseMethodDeclaration" roleId="tpee.1068499141037" targetNodeId="7413225496542996876" resolveInfo="disposeProject" />
                 <node role="actualArgument" roleId="tpee.1068499141038" type="tpee.DotExpression" typeId="tpee.1197027756228" id="623745604705955499" nodeInfo="nn">
-                  <node role="operand" roleId="tpee.1197027771414" type="tp2q.ForEachVariableReference" typeId="tp2q.1153944233411" id="2239521199951176022" nodeInfo="nn">
+                  <node role="operand" roleId="tpee.1197027771414" type="tp2q.ForEachVariableReference" typeId="tp2q.1153944233411" id="9158528387412070345" nodeInfo="nn">
                     <link role="variable" roleId="tp2q.1153944258490" targetNodeId="2239521199951176018" resolveInfo="project" />
                   </node>
                   <node role="operation" roleId="tpee.1197027833540" type="tpee.InstanceMethodCallOperation" typeId="tpee.1202948039474" id="623745604705960513" nodeInfo="nn">
@@ -1526,7 +1519,7 @@
         </node>
         <node role="statement" roleId="tpee.1068581517665" type="tp2q.ForEachStatement" typeId="tp2q.1153943597977" id="6132171475558796816" nodeInfo="nn">
           <node role="inputSequence" roleId="tp2q.1153944424730" type="tpee.VariableReference" typeId="tpee.1068498886296" id="6132171475558799321" nodeInfo="nn">
-            <link role="variableDeclaration" roleId="tpee.1068581517664" targetNodeId="2654128911716849191" resolveInfo="myLibContributors" />
+            <link role="variableDeclaration" roleId="tpee.1068581517664" targetNodeId="6170820365633734399" resolveInfo="myLibContributors" />
           </node>
           <node role="variable" roleId="tp2q.1153944400369" type="tp2q.ForEachVariable" typeId="tp2q.1153944193378" id="6132171475558796818" nodeInfo="nr">
             <property name="name" nameId="tpck.1169194664001" value="libContributor" />
@@ -1567,6 +1560,7 @@
             </node>
           </node>
         </node>
+        <node role="statement" roleId="tpee.1068581517665" type="tpee.Statement" typeId="tpee.1068580123157" id="4417301346392384722" nodeInfo="nn" />
         <node role="statement" roleId="tpee.1068581517665" type="tpee.ExpressionStatement" typeId="tpee.1068580123155" id="4417301346392384778" nodeInfo="nn">
           <node role="expression" roleId="tpee.1068580123156" type="tpee.StaticMethodCall" typeId="tpee.1081236700937" id="4417301346392384805" nodeInfo="nn">
             <link role="classConcept" roleId="tpee.1144433194310" targetNodeId="4417301346392321475" resolveInfo="ActiveEnvironment" />
