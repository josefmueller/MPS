<?xml version="1.0" encoding="UTF-8"?>
<debug-info>
  <concept fqn="jetbrains.mps.baseLanguage.structure.AssertStatement" />
  <concept fqn="jetbrains.mps.baseLanguage.structure.BlockStatement" />
  <concept fqn="jetbrains.mps.baseLanguage.structure.BreakStatement" />
  <concept fqn="jetbrains.mps.baseLanguage.structure.ConstructorDeclaration" />
  <concept fqn="jetbrains.mps.baseLanguage.structure.ContinueStatement" />
  <concept fqn="jetbrains.mps.baseLanguage.structure.ExpressionStatement" />
  <concept fqn="jetbrains.mps.baseLanguage.structure.FieldDeclaration" />
  <concept fqn="jetbrains.mps.baseLanguage.structure.ForStatement" />
  <concept fqn="jetbrains.mps.baseLanguage.structure.ForeachStatement" />
  <concept fqn="jetbrains.mps.baseLanguage.structure.IfStatement" />
  <concept fqn="jetbrains.mps.baseLanguage.structure.InstanceMethodDeclaration" />
  <concept fqn="jetbrains.mps.baseLanguage.structure.LocalVariableDeclarationStatement" />
  <concept fqn="jetbrains.mps.baseLanguage.structure.ReturnStatement" />
  <concept fqn="jetbrains.mps.baseLanguage.structure.SingleLineComment" />
  <concept fqn="jetbrains.mps.baseLanguage.structure.Statement" />
  <concept fqn="jetbrains.mps.baseLanguage.structure.StaticMethodDeclaration" />
  <concept fqn="jetbrains.mps.baseLanguage.structure.SuperConstructorInvocation" />
  <concept fqn="jetbrains.mps.baseLanguage.structure.SwitchStatement" />
  <concept fqn="jetbrains.mps.baseLanguage.structure.ThrowStatement" />
  <concept fqn="jetbrains.mps.baseLanguage.structure.TryCatchStatement" />
  <concept fqn="jetbrains.mps.baseLanguage.structure.TryStatement" />
  <root nodeRef="r:2758abb3-4e9a-4fac-8e72-2fadd8b5c3d7(jetbrains.mps.tool.builder.make)/1169333190355797179">
    <file name="ReducedMakeFacetConfiguration.java">
      <node id="5577082881903854861" at="32,0,33,0" concept="6" trace="rebuild" />
      <node id="5577082881903410030" at="33,0,34,0" concept="6" trace="cmon" />
      <node id="5577082881903410790" at="34,0,35,0" concept="6" trace="jmon" />
      <node id="1169333190355830895" at="35,0,36,0" concept="6" trace="outputPathRedirects" />
      <node id="1169333190355857957" at="36,0,37,0" concept="6" trace="fileHashes" />
      <node id="1169333190355862270" at="37,0,38,0" concept="6" trace="writtenFiles" />
      <node id="1169333190355863924" at="38,0,39,0" concept="6" trace="deletedFiles" />
      <node id="2813163484575523933" at="39,0,40,0" concept="6" trace="keptFiles" />
      <node id="2813163484576270402" at="40,0,41,0" concept="6" trace="sources" />
      <node id="1169333190355830899" at="41,66,42,45" concept="5" />
      <node id="5577082881903404482" at="44,122,45,45" concept="5" />
      <node id="5577082881903410034" at="45,45,46,21" concept="5" />
      <node id="5577082881903410794" at="46,21,47,21" concept="5" />
      <node id="5577082881903854865" at="47,21,48,27" concept="5" />
      <node id="1169333190355886891" at="50,46,51,51" concept="12" />
      <node id="1169333190355893274" at="53,41,54,64" concept="12" />
      <node id="2813163484575433169" at="56,38,57,61" concept="12" />
      <node id="1169333190355912125" at="59,41,60,64" concept="12" />
      <node id="2813163484576504379" at="62,44,63,54" concept="12" />
      <node id="8092479555022511172" at="65,75,66,110" concept="11" />
      <node id="8092479555022511178" at="66,110,67,34" concept="5" />
      <node id="8092479555022511183" at="67,34,68,43" concept="5" />
      <node id="8092479555022511188" at="68,43,69,97" concept="11" />
      <node id="8092479555022511198" at="69,97,70,0" concept="14" />
      <node id="8092479555022511217" at="73,111,74,42" concept="5" />
      <node id="8092479555022511222" at="74,42,75,0" concept="14" />
      <node id="6705512905417108557" at="75,0,76,81" concept="13" />
      <node id="6705512905416890174" at="76,81,77,115" concept="5" />
      <node id="8092479555022511272" at="77,115,78,0" concept="14" />
      <node id="8092479555022511273" at="78,0,79,174" concept="11" />
      <node id="8092479555022511289" at="80,40,81,37" concept="5" />
      <node id="8092479555022511298" at="82,9,83,0" concept="14" />
      <node id="6705512905416489150" at="83,0,84,77" concept="5" />
      <node id="8092479555022511326" at="84,77,85,0" concept="14" />
      <node id="8092479555022511327" at="85,0,86,260" concept="11" />
      <node id="8092479555022511347" at="86,260,87,32" concept="5" />
      <node id="8092479555022511353" at="87,32,88,32" concept="5" />
      <node id="2813163484575523172" at="88,32,89,29" concept="5" />
      <node id="2813163484576280067" at="89,29,90,27" concept="5" />
      <node id="8092479555022511359" at="90,27,91,0" concept="14" />
      <node id="8092479555022511360" at="91,0,92,179" concept="11" />
      <node id="8092479555022511378" at="92,179,93,30" concept="5" />
      <node id="8092479555022511384" at="93,30,94,0" concept="14" />
      <node id="6705512905416675976" at="94,0,95,72" concept="11" />
      <node id="6705512905416713688" at="95,72,96,42" concept="5" />
      <node id="8092479555022511406" at="96,42,97,43" concept="13" />
      <node id="8092479555022511432" at="99,44,100,57" concept="12" />
      <node id="6705512905416843578" at="102,11,103,35" concept="5" />
      <node id="1169333190355797181" at="41,0,44,0" concept="3" trace="ReducedMakeFacetConfiguration#(Ljetbrains/mps/tool/builder/paths/IRedirects;)V" />
      <node id="1169333190355865308" at="50,0,53,0" concept="10" trace="getFileHashes#()Ljava/util/Map;" />
      <node id="1169333190355890062" at="53,0,56,0" concept="10" trace="getWrittenFiles#()Ljava/util/List;" />
      <node id="2813163484575433166" at="56,0,59,0" concept="10" trace="getKeptFiles#()Ljava/util/List;" />
      <node id="1169333190355909083" at="59,0,62,0" concept="10" trace="getDeletedFiles#()Ljava/util/List;" />
      <node id="2813163484576502993" at="62,0,65,0" concept="10" trace="getSource#(Ljava/lang/String;)Lorg/jetbrains/mps/openapi/model/SModel;" />
      <node id="8092479555022511287" at="79,174,82,9" concept="9" />
      <node id="8092479555022511428" at="99,0,102,0" concept="10" trace="invoke#(Ljava/lang/String;)Ljetbrains/mps/vfs/IFile;" />
      <node id="6705512905416530372" at="97,43,102,11" concept="5" />
      <node id="5577082881903404476" at="44,0,50,0" concept="3" trace="ReducedMakeFacetConfiguration#(Ljetbrains/mps/tool/builder/paths/IRedirects;ZLjetbrains/mps/make/script/IConfigMonitor;Ljetbrains/mps/make/script/IJobMonitor;)V" />
      <node id="8092479555022511204" at="72,0,105,0" concept="10" trace="setup#(Ljetbrains/mps/make/script/IPropertiesPool;Ljava/lang/Iterable;Ljava/lang/Iterable;)V" />
      <node id="8092479555022511199" at="70,0,105,6" concept="12" />
      <node id="8092479555022511159" at="65,0,107,0" concept="10" trace="configureFacets#(Ljetbrains/mps/make/MakeSession;)Ljetbrains/mps/make/script/IScriptController;" />
      <scope id="1169333190355797184" at="41,66,42,45" />
      <scope id="1169333190355865312" at="50,46,51,51" />
      <scope id="1169333190355890066" at="53,41,54,64" />
      <scope id="2813163484575433168" at="56,38,57,61" />
      <scope id="1169333190355909087" at="59,41,60,64" />
      <scope id="2813163484576502997" at="62,44,63,54" />
      <scope id="8092479555022511288" at="80,40,81,37" />
      <scope id="8092479555022511431" at="99,44,100,57" />
      <scope id="1169333190355797181" at="41,0,44,0">
        <var name="pathRedirects" id="1169333190355829891" />
      </scope>
      <scope id="1169333190355865308" at="50,0,53,0" />
      <scope id="1169333190355890062" at="53,0,56,0" />
      <scope id="2813163484575433166" at="56,0,59,0" />
      <scope id="1169333190355909083" at="59,0,62,0" />
      <scope id="2813163484576502993" at="62,0,65,0">
        <var name="filePath" id="2813163484576504090" />
      </scope>
      <scope id="8092479555022511428" at="99,0,102,0">
        <var name="path" id="8092479555022511428" />
      </scope>
      <scope id="5577082881903404481" at="44,122,48,27" />
      <scope id="5577082881903404476" at="44,0,50,0">
        <var name="cmon" id="5577082881903405156" />
        <var name="jmon" id="5577082881903409314" />
        <var name="pathRedirects" id="5577082881903404477" />
        <var name="rebuild" id="5577082881903854544" />
      </scope>
      <scope id="8092479555022511216" at="73,111,103,35">
        <var name="hashes" id="8092479555022511361" />
        <var name="makeFacetInit" id="6705512905416675977" />
        <var name="report" id="8092479555022511328" />
        <var name="skipCopyTraceinfo" id="8092479555022511274" />
      </scope>
      <scope id="8092479555022511204" at="72,0,105,0">
        <var name="input" id="8092479555022511212" />
        <var name="pp" id="8092479555022511207" />
        <var name="toExecute" id="8092479555022511209" />
      </scope>
      <scope id="8092479555022511171" at="65,75,105,6">
        <var name="optBuilder" id="8092479555022511189" />
        <var name="settings" id="8092479555022511173" />
      </scope>
      <scope id="8092479555022511159" at="65,0,107,0">
        <var name="makeSession" id="6705512905417041490" />
      </scope>
      <unit id="8092479555022511428" at="98,40,102,9" name="jetbrains.mps.tool.builder.make.ReducedMakeFacetConfiguration$2" />
      <unit id="8092479555022511202" at="71,15,105,5" name="jetbrains.mps.tool.builder.make.ReducedMakeFacetConfiguration$1" />
      <unit id="1169333190355797179" at="31,0,109,0" name="jetbrains.mps.tool.builder.make.ReducedMakeFacetConfiguration" />
    </file>
  </root>
  <root nodeRef="r:2758abb3-4e9a-4fac-8e72-2fadd8b5c3d7(jetbrains.mps.tool.builder.make)/2546981710034407607">
    <file name="ConsoleMessageFormat.java">
      <node id="2546981710034407621" at="12,73,13,19" concept="12" />
      <node id="2546981710034407631" at="16,61,17,19" concept="12" />
      <node id="2546981710034407638" at="20,37,21,48" concept="12" />
      <node id="2546981710034407649" at="24,59,25,39" concept="12" />
      <node id="2546981710034407661" at="28,60,29,40" concept="12" />
      <node id="2546981710034407679" at="32,123,33,86" concept="12" />
      <node id="2546981710034407699" at="36,70,37,17" concept="12" />
      <node id="2546981710034407709" at="40,55,41,13" concept="12" />
      <node id="2546981710034407610" at="9,0,11,0" concept="3" trace="ConsoleMessageFormat#()V" />
      <node id="2546981710034407614" at="11,0,15,0" concept="10" trace="escapeBuildMessage#(Ljava/lang/StringBuffer;)Ljava/lang/StringBuffer;" />
      <node id="2546981710034407624" at="15,0,19,0" concept="10" trace="escapeBuildMessage#(Ljava/lang/String;)Ljava/lang/String;" />
      <node id="2546981710034407634" at="19,0,23,0" concept="10" trace="getLinesSeparator#()Ljava/lang/String;" />
      <node id="2546981710034407642" at="23,0,27,0" concept="10" trace="formatTestStart#(Ljava/lang/String;)Ljava/lang/String;" />
      <node id="2546981710034407654" at="27,0,31,0" concept="10" trace="formatTestFinish#(Ljava/lang/String;)Ljava/lang/String;" />
      <node id="2546981710034407666" at="31,0,35,0" concept="10" trace="formatTestFailure#(Ljava/lang/String;Ljava/lang/String;Ljava/lang/CharSequence;)Ljava/lang/CharSequence;" />
      <node id="2546981710034407692" at="35,0,39,0" concept="10" trace="isBuildServerMessage#(Ljava/lang/CharSequence;)Z" />
      <node id="2546981710034407702" at="39,0,43,0" concept="10" trace="hasContinuation#(Ljava/lang/String;)I" />
      <scope id="2546981710034407613" at="9,33,9,33" />
      <scope id="2546981710034407620" at="12,73,13,19" />
      <scope id="2546981710034407630" at="16,61,17,19" />
      <scope id="2546981710034407637" at="20,37,21,48" />
      <scope id="2546981710034407648" at="24,59,25,39" />
      <scope id="2546981710034407660" at="28,60,29,40" />
      <scope id="2546981710034407678" at="32,123,33,86" />
      <scope id="2546981710034407698" at="36,70,37,17" />
      <scope id="2546981710034407708" at="40,55,41,13" />
      <scope id="2546981710034407610" at="9,0,11,0" />
      <scope id="2546981710034407614" at="11,0,15,0">
        <var name="message" id="2546981710034407617" />
      </scope>
      <scope id="2546981710034407624" at="15,0,19,0">
        <var name="message" id="2546981710034407627" />
      </scope>
      <scope id="2546981710034407634" at="19,0,23,0" />
      <scope id="2546981710034407642" at="23,0,27,0">
        <var name="testName" id="2546981710034407645" />
      </scope>
      <scope id="2546981710034407654" at="27,0,31,0">
        <var name="testName" id="2546981710034407657" />
      </scope>
      <scope id="2546981710034407666" at="31,0,35,0">
        <var name="details" id="2546981710034407675" />
        <var name="message" id="2546981710034407672" />
        <var name="testName" id="2546981710034407669" />
      </scope>
      <scope id="2546981710034407692" at="35,0,39,0">
        <var name="message" id="2546981710034407695" />
      </scope>
      <scope id="2546981710034407702" at="39,0,43,0">
        <var name="message" id="2546981710034407705" />
      </scope>
      <unit id="2546981710034407607" at="8,0,44,0" name="jetbrains.mps.tool.builder.make.ConsoleMessageFormat" />
    </file>
  </root>
  <root nodeRef="r:2758abb3-4e9a-4fac-8e72-2fadd8b5c3d7(jetbrains.mps.tool.builder.make)/4263887295358465244">
    <file name="GeneratorWorker.java">
      <node id="2629213608913751010" at="41,0,42,0" concept="6" trace="myClassLoader" />
      <node id="4263887295358465626" at="42,43,43,20" concept="16" />
      <node id="2629213608913755073" at="43,20,44,40" concept="5" />
      <node id="4263887295358465647" at="46,71,47,28" concept="16" />
      <node id="2629213608913755560" at="47,28,48,40" concept="5" />
      <node id="6132171475559378740" at="51,22,52,62" concept="5" />
      <node id="6852586464622063095" at="52,62,53,0" concept="14" />
      <node id="6132171475559180056" at="53,0,54,68" concept="11" />
      <node id="6132171475559189696" at="54,68,55,0" concept="14" />
      <node id="6852586464621587310" at="56,52,57,35" concept="11" />
      <node id="6852586464621688301" at="58,32,59,55" concept="5" />
      <node id="6132171475559190323" at="60,7,61,43" concept="5" />
      <node id="6132171475559305388" at="63,87,64,69" concept="5" />
      <node id="6132171475559371274" at="65,5,66,0" concept="14" />
      <node id="8301447434616684925" at="66,0,67,72" concept="11" />
      <node id="3643570831018878959" at="67,72,68,23" concept="5" />
      <node id="4116272686807915079" at="68,23,69,30" concept="5" />
      <node id="3643570831018878961" at="69,30,70,34" concept="11" />
      <node id="3643570831018879134" at="70,34,71,0" concept="14" />
      <node id="3643570831018879102" at="71,0,72,43" concept="11" />
      <node id="3643570831018879203" at="72,43,73,0" concept="14" />
      <node id="3643570831018883623" at="74,95,75,45" concept="11" />
      <node id="3643570831018879048" at="75,45,76,68" concept="11" />
      <node id="3643570831018886374" at="77,45,78,57" concept="5" />
      <node id="3643570831018883666" at="79,7,80,40" concept="11" />
      <node id="3643570831018883688" at="81,22,82,92" concept="5" />
      <node id="3643570831018879089" at="83,7,84,124" concept="11" />
      <node id="4116272686807915086" at="85,39,86,30" concept="5" />
      <node id="3643570831018879110" at="86,30,87,29" concept="5" />
      <node id="3643570831019172370" at="87,29,88,0" concept="14" />
      <node id="2034046503373004447" at="90,29,91,83" concept="5" />
      <node id="3643570831018879150" at="95,5,96,0" concept="14" />
      <node id="3643570831018879119" at="97,27,98,52" concept="5" />
      <node id="3643570831018879126" at="99,5,100,0" concept="14" />
      <node id="6132171475559536733" at="100,0,101,26" concept="5" />
      <node id="3643570831018879127" at="101,26,102,14" concept="5" />
      <node id="3643570831018879129" at="102,14,103,20" concept="5" />
      <node id="4263887295358465603" at="105,42,106,121" concept="11" />
      <node id="4263887295358465616" at="106,121,107,29" concept="5" />
      <node id="6132171475559123266" at="110,52,111,20" concept="16" />
      <node id="1838384847043309626" at="114,92,115,24" concept="5" />
      <node id="6132171475559057626" at="115,24,116,46" concept="13" />
      <node id="1117107720588641483" at="116,46,117,107" concept="11" />
      <node id="1117107720588641509" at="118,74,119,145" concept="5" />
      <node id="7777170933143572095" at="119,145,120,0" concept="14" />
      <node id="6132171475558911797" at="121,7,122,93" concept="12" />
      <node id="2629213608913572267" at="125,36,126,121" concept="11" />
      <node id="2629213608913572276" at="126,121,127,33" concept="0" />
      <node id="2629213608913572277" at="127,33,128,60" concept="5" />
      <node id="2629213608913762420" at="134,49,135,35" concept="12" />
      <node id="2629213608913753731" at="142,46,143,79" concept="11" />
      <node id="2629213608913753738" at="143,79,144,80" concept="11" />
      <node id="2629213608913753758" at="146,67,147,61" concept="11" />
      <node id="2629213608913753777" at="148,48,149,136" concept="5" />
      <node id="2629213608913753789" at="153,61,154,18" concept="12" />
      <node id="2629213608913753806" at="158,13,159,36" concept="12" />
      <node id="2629213608913753816" at="160,43,161,22" concept="12" />
      <node id="2629213608913753823" at="165,37,166,26" concept="12" />
      <node id="6852586464621660419" at="57,35,60,7" concept="9" />
      <node id="6132171475559248814" at="62,5,65,5" concept="8" />
      <node id="3643570831018883792" at="76,68,79,7" concept="8" />
      <node id="3643570831018883680" at="80,40,83,7" concept="9" />
      <node id="2034046503373004445" at="90,0,93,0" concept="10" trace="run#()V" />
      <node id="3643570831018879114" at="96,0,99,5" concept="9" />
      <node id="6132171475559122739" at="110,0,113,0" concept="3" trace="MyEnvironment#(Ljetbrains/mps/tool/environment/EnvironmentConfig;)V" />
      <node id="2629213608913753768" at="147,61,150,9" concept="9" />
      <node id="2629213608913753787" at="152,5,155,5" concept="9" />
      <node id="2629213608913753821" at="165,0,168,0" concept="10" trace="accept#(Ljava/net/URL;)Z" />
      <node id="4263887295358465620" at="42,0,46,0" concept="3" trace="GeneratorWorker#(Ljetbrains/mps/tool/common/Script;)V" />
      <node id="4263887295358465639" at="46,0,50,0" concept="3" trace="GeneratorWorker#(Ljetbrains/mps/tool/common/Script;Ljetbrains/mps/tool/builder/MpsWorker/AntLogger;)V" />
      <node id="4263887295358465596" at="105,0,109,0" concept="15" trace="main#([Ljava/lang/String;)V" />
      <node id="1117107720588641500" at="117,107,121,7" concept="8" />
      <node id="2629213608913750219" at="133,0,137,0" concept="10" trace="getClassLoader#()Ljava/lang/ClassLoader;" />
      <node id="2034046503373004441" at="88,0,93,11" concept="5" />
      <node id="2629213608913753804" at="157,34,162,9" concept="19" />
      <node id="2629213608913572294" at="131,38,137,12" concept="12" />
      <node id="2629213608913753750" at="145,30,151,7" concept="8" />
      <node id="3643570831018893639" at="55,0,62,5" concept="8" />
      <node id="2629213608913753802" at="157,0,164,0" concept="10" trace="select#(Ljava/io/File;)Ljava/net/URL;" />
      <node id="2629213608913753745" at="144,80,152,5" concept="9" />
      <node id="2629213608913572291" at="130,0,139,0" concept="10" trace="create#()Lorg/jetbrains/mps/openapi/module/SModuleFacet;" />
      <node id="3643570831018879097" at="84,124,94,7" concept="9" />
      <node id="6132171475558831700" at="113,0,124,0" concept="10" trace="createLibContributors#(Ljetbrains/mps/tool/environment/EnvironmentConfig;)Ljava/lang/Iterable;" />
      <node id="2629213608913572282" at="128,60,139,9" concept="5" />
      <node id="2629213608913753794" at="155,5,168,77" concept="12" />
      <node id="2629213608913565443" at="125,0,141,0" concept="10" trace="registerFactory#()V" />
      <node id="3643570831018883554" at="73,0,95,5" concept="8" />
      <node id="2629213608913753728" at="142,0,170,0" concept="10" trace="createClassloader#()Ljetbrains/mps/tool/common/util/UrlClassLoader;" />
      <node id="3643570831018878886" at="50,0,105,0" concept="10" trace="work#()V" />
      <scope id="6852586464621660422" at="58,32,59,55" />
      <scope id="6132171475559248820" at="63,87,64,69" />
      <scope id="3643570831018883795" at="77,45,78,57" />
      <scope id="3643570831018883681" at="81,22,82,92" />
      <scope id="2034046503373004446" at="90,29,91,83" />
      <scope id="3643570831018879117" at="97,27,98,52" />
      <scope id="6132171475559122742" at="110,52,111,20" />
      <scope id="2629213608913750224" at="134,49,135,35" />
      <scope id="2629213608913753776" at="148,48,149,136" />
      <scope id="2629213608913753788" at="153,61,154,18" />
      <scope id="2629213608913753805" at="158,13,159,36" />
      <scope id="2629213608913753812" at="160,0,161,22">
        <var name="e" id="2629213608913753813" />
      </scope>
      <scope id="2629213608913753815" at="160,43,161,22" />
      <scope id="2629213608913753822" at="165,37,166,26" />
      <scope id="4263887295358465625" at="42,43,44,40" />
      <scope id="4263887295358465646" at="46,71,48,40" />
      <scope id="4263887295358465602" at="105,42,107,29">
        <var name="mpsWorker" id="4263887295358465604" />
      </scope>
      <scope id="1117107720588641508" at="118,74,120,0" />
      <scope id="6132171475559248814" at="62,5,65,5">
        <var name="macro" id="6132171475559248816" />
      </scope>
      <scope id="3643570831018883792" at="76,68,79,7">
        <var name="modulePath" id="3643570831018883793" />
      </scope>
      <scope id="2034046503373004445" at="90,0,93,0" />
      <scope id="6132171475559122739" at="110,0,113,0">
        <var name="config" id="6132171475559123303" />
      </scope>
      <scope id="2629213608913753821" at="165,0,168,0">
        <var name="it" id="2629213608913753821" />
      </scope>
      <scope id="4263887295358465620" at="42,0,46,0">
        <var name="whatToDo" id="4263887295358465623" />
      </scope>
      <scope id="4263887295358465639" at="46,0,50,0">
        <var name="logger" id="4263887295358465644" />
        <var name="whatToDo" id="4263887295358465642" />
      </scope>
      <scope id="4263887295358465596" at="105,0,109,0">
        <var name="args" id="4263887295358465599" />
      </scope>
      <scope id="1117107720588641500" at="117,107,121,7">
        <var name="libName" id="1117107720588641506" />
      </scope>
      <scope id="2629213608913750219" at="133,0,137,0" />
      <scope id="2629213608913753757" at="146,67,150,9">
        <var name="lib" id="2629213608913753759" />
      </scope>
      <scope id="3643570831018893642" at="56,52,61,43">
        <var name="jarFile" id="6852586464621587311" />
      </scope>
      <scope id="2629213608913753803" at="157,34,162,9" />
      <scope id="2629213608913572293" at="131,38,137,12" />
      <scope id="2629213608913753749" at="145,30,151,7" />
      <scope id="2629213608913753750" at="145,30,151,7">
        <var name="plugin" id="2629213608913753755" />
      </scope>
      <scope id="3643570831018893639" at="55,0,62,5">
        <var name="jar" id="3643570831018893640" />
      </scope>
      <scope id="2629213608913753802" at="157,0,164,0">
        <var name="it" id="2629213608913753802" />
      </scope>
      <scope id="3643570831018879101" at="85,39,93,11" />
      <scope id="6132171475558831716" at="114,92,122,93">
        <var name="libraryPaths" id="1117107720588641484" />
      </scope>
      <scope id="2629213608913572291" at="130,0,139,0" />
      <scope id="6132171475558831700" at="113,0,124,0">
        <var name="config" id="6132171475558831714" />
      </scope>
      <scope id="2629213608913565446" at="125,36,139,9">
        <var name="dumbFactory" id="2629213608913572266" />
      </scope>
      <scope id="2629213608913565443" at="125,0,141,0" />
      <scope id="3643570831018883557" at="74,95,94,7">
        <var name="bootstrap" id="3643570831018883667" />
        <var name="go" id="3643570831018879090" />
        <var name="modulePaths" id="3643570831018883624" />
        <var name="modules" id="3643570831018879049" />
      </scope>
      <scope id="3643570831018883554" at="73,0,95,5">
        <var name="chunk" id="3643570831018883555" />
      </scope>
      <scope id="2629213608913753730" at="142,46,168,77">
        <var name="pluginsClasspath" id="2629213608913753739" />
        <var name="pluginsPath" id="2629213608913753732" />
      </scope>
      <scope id="2629213608913753728" at="142,0,170,0" />
      <scope id="3643570831018878889" at="51,22,103,20">
        <var name="config" id="6132171475559180057" />
        <var name="doneSomething" id="3643570831018878962" />
        <var name="environment" id="8301447434616684926" />
        <var name="project" id="3643570831018879103" />
      </scope>
      <scope id="3643570831018878886" at="50,0,105,0" />
      <unit id="2034046503373004445" at="89,50,93,9" name="jetbrains.mps.tool.builder.make.GeneratorWorker$1" />
      <unit id="2629213608913753821" at="164,17,168,5" name="jetbrains.mps.tool.builder.make.GeneratorWorker$3" />
      <unit id="2629213608913750183" at="132,21,137,11" name="jetbrains.mps.tool.builder.make.GeneratorWorker$2" />
      <unit id="2629213608913753802" at="156,79,164,5" name="jetbrains.mps.tool.builder.make.GeneratorWorker$2" />
      <unit id="2629213608913572289" at="129,80,139,7" name="jetbrains.mps.tool.builder.make.GeneratorWorker$1" />
      <unit id="6132171475558674764" at="109,0,142,0" name="jetbrains.mps.tool.builder.make.GeneratorWorker$MyEnvironment" />
      <unit id="4263887295358465244" at="40,0,171,0" name="jetbrains.mps.tool.builder.make.GeneratorWorker" />
    </file>
  </root>
  <root nodeRef="r:2758abb3-4e9a-4fac-8e72-2fadd8b5c3d7(jetbrains.mps.tool.builder.make)/878521226301293123">
    <file name="BuildMakeService.java">
<<<<<<< HEAD
      <node id="878521226301293153" at="36,173,37,67" concept="12" />
      <node id="878521226301293215" at="40,93,41,91" concept="12" />
      <node id="878521226301293227" at="44,36,45,17" concept="12" />
      <node id="878521226301293235" at="48,54,49,17" concept="12" />
      <node id="878521226301293249" at="55,63,56,46" concept="18" />
      <node id="878521226301293258" at="59,66,60,46" concept="18" />
      <node id="878521226301293277" at="62,186,63,29" concept="11" />
      <node id="878521226301293281" at="63,29,64,0" concept="14" />
      <node id="878521226301293284" at="65,52,66,55" concept="11" />
      <node id="878521226301293290" at="66,55,67,82" concept="5" />
      <node id="878521226301293300" at="67,82,68,65" concept="12" />
      <node id="4634869729621959215" at="69,5,70,46" concept="11" />
      <node id="4634869729622004369" at="70,46,71,38" concept="5" />
      <node id="4634869729622021578" at="71,38,72,54" concept="5" />
      <node id="4634869729622037034" at="72,54,73,0" concept="14" />
      <node id="878521226301293509" at="73,0,74,77" concept="11" />
      <node id="878521226301293517" at="74,77,75,0" concept="14" />
      <node id="878521226301293518" at="75,0,76,97" concept="11" />
      <node id="878521226301293531" at="76,97,77,22" concept="5" />
      <node id="878521226301293536" at="77,22,78,54" concept="12" />
      <node id="9122198050634833447" at="86,96,87,77" concept="11" />
      <node id="9122198050634901818" at="87,77,88,24" concept="5" />
      <node id="9122198050635559385" at="88,24,89,75" concept="11" />
      <node id="9122198050635682695" at="93,26,94,38" concept="5" />
      <node id="9122198050635646907" at="95,16,96,40" concept="5" />
      <node id="9122198050635690581" at="101,26,102,41" concept="5" />
      <node id="9122198050635646925" at="103,16,104,43" concept="5" />
      <node id="9122198050635709388" at="108,111,109,25" concept="5" />
      <node id="9122198050635698292" at="110,26,111,42" concept="5" />
      <node id="9122198050635646949" at="112,16,113,44" concept="5" />
      <node id="878521226301293417" at="118,45,119,402" concept="12" />
      <node id="878521226301293132" at="33,0,35,0" concept="3" trace="BuildMakeService#()V" />
      <node id="9122198050635685790" at="95,14,97,9" concept="1" />
      <node id="9122198050635693273" at="103,14,105,9" concept="1" />
      <node id="9122198050635706300" at="112,14,114,9" concept="1" />
      <node id="878521226301293237" at="51,0,54,0" concept="10" trace="closeSession#(Ljetbrains/mps/make/MakeSession;)V" />
      <node id="878521226301293414" at="118,0,121,0" concept="15" trace="defaultMakeScript#()Ljetbrains/mps/make/script/IScript;" />
      <node id="878521226301293135" at="35,0,39,0" concept="10" trace="make#(Ljetbrains/mps/make/MakeSession;Ljava/lang/Iterable;Ljetbrains/mps/make/script/IScript;Ljetbrains/mps/make/script/IScriptController;Lorg/jetbrains/mps/openapi/util/ProgressMonitor;)Ljava/util/concurrent/Future;" />
      <node id="878521226301293204" at="39,0,43,0" concept="10" trace="make#(Ljetbrains/mps/make/MakeSession;Ljava/lang/Iterable;)Ljava/util/concurrent/Future;" />
      <node id="878521226301293223" at="43,0,47,0" concept="10" trace="isSessionActive#()Z" />
      <node id="878521226301293229" at="47,0,51,0" concept="10" trace="openNewSession#(Ljetbrains/mps/make/MakeSession;)Z" />
      <node id="878521226301293243" at="54,0,58,0" concept="10" trace="addListener#(Ljetbrains/mps/make/IMakeNotificationListener;)V" />
      <node id="878521226301293252" at="58,0,62,0" concept="10" trace="removeListener#(Ljetbrains/mps/make/IMakeNotificationListener;)V" />
      <node id="878521226301293282" at="64,0,69,5" concept="9" />
      <node id="9122198050635665892" at="92,91,97,9" concept="9" />
      <node id="9122198050635688359" at="100,97,105,9" concept="9" />
      <node id="9122198050635695771" at="109,25,114,9" concept="9" />
      <node id="9122198050635646890" at="91,0,99,0" concept="10" trace="runJobWithMonitor#(Ljetbrains/mps/baseLanguage/closures/runtime/_FunctionTypes/_void_P1_E0;)V" />
      <node id="9122198050635646908" at="99,0,107,0" concept="10" trace="runConfigWithMonitor#(Ljetbrains/mps/baseLanguage/closures/runtime/_FunctionTypes/_void_P1_E0;)V" />
      <node id="9122198050635646926" at="107,0,116,0" concept="10" trace="setup#(Ljetbrains/mps/make/script/IPropertiesPool;Ljava/lang/Iterable;Ljava/lang/Iterable;)V" />
      <node id="878521226301293261" at="62,0,80,0" concept="10" trace="doMake#(Ljetbrains/mps/make/MakeSession;Ljava/lang/Iterable;Ljetbrains/mps/make/script/IScript;Ljetbrains/mps/make/script/IScriptController;Lorg/jetbrains/mps/openapi/util/ProgressMonitor;)Ljava/util/concurrent/Future;" />
      <node id="9122198050635565472" at="89,75,116,6" concept="12" />
      <node id="878521226301293323" at="80,0,118,0" concept="10" trace="completeController#(Ljetbrains/mps/make/MakeSession;Ljetbrains/mps/make/script/IScriptController;)Ljetbrains/mps/make/script/IScriptController;" />
      <scope id="878521226301293134" at="33,29,33,29" />
      <scope id="878521226301293242" at="52,49,52,49" />
      <scope id="878521226301293152" at="36,173,37,67" />
      <scope id="878521226301293214" at="40,93,41,91" />
      <scope id="878521226301293226" at="44,36,45,17" />
      <scope id="878521226301293234" at="48,54,49,17" />
      <scope id="878521226301293248" at="55,63,56,46" />
      <scope id="878521226301293257" at="59,66,60,46" />
      <scope id="9122198050635665895" at="93,26,94,38" />
      <scope id="9122198050635685791" at="95,16,96,40" />
      <scope id="9122198050635688362" at="101,26,102,41" />
      <scope id="9122198050635693274" at="103,16,104,43" />
      <scope id="9122198050635695774" at="110,26,111,42" />
      <scope id="9122198050635706301" at="112,16,113,44" />
      <scope id="878521226301293416" at="118,45,119,402" />
      <scope id="878521226301293132" at="33,0,35,0" />
      <scope id="878521226301293237" at="51,0,54,0">
        <var name="session" id="878521226301293238" />
      </scope>
      <scope id="878521226301293283" at="65,52,68,65">
        <var name="msg" id="878521226301293285" />
      </scope>
      <scope id="878521226301293414" at="118,0,121,0" />
      <scope id="878521226301293135" at="35,0,39,0">
=======
      <node id="878521226301293153" at="41,173,42,67" concept="12" />
      <node id="878521226301293215" at="46,93,47,91" concept="12" />
      <node id="878521226301293227" at="51,36,52,17" concept="12" />
      <node id="878521226301293235" at="56,54,57,17" concept="12" />
      <node id="878521226301293249" at="65,63,66,46" concept="18" />
      <node id="878521226301293258" at="70,66,71,46" concept="18" />
      <node id="878521226301293277" at="74,186,75,29" concept="11" />
      <node id="878521226301293281" at="75,29,76,0" concept="14" />
      <node id="878521226301293284" at="77,52,78,55" concept="11" />
      <node id="878521226301293290" at="78,55,79,82" concept="5" />
      <node id="878521226301293300" at="79,82,80,65" concept="12" />
      <node id="4634869729621959215" at="81,5,82,46" concept="11" />
      <node id="4634869729622004369" at="82,46,83,38" concept="5" />
      <node id="4634869729622021578" at="83,38,84,54" concept="5" />
      <node id="4634869729622037034" at="84,54,85,0" concept="14" />
      <node id="878521226301293509" at="85,0,86,77" concept="11" />
      <node id="878521226301293517" at="86,77,87,0" concept="14" />
      <node id="878521226301293518" at="87,0,88,97" concept="11" />
      <node id="3744525589868195629" at="88,97,89,135" concept="11" />
      <node id="5466819904713979946" at="89,135,90,23" concept="5" />
      <node id="878521226301293531" at="91,9,92,24" concept="5" />
      <node id="3744525589868204706" at="93,15,94,27" concept="5" />
      <node id="878521226301293536" at="95,5,96,54" concept="12" />
      <node id="9122198050634833447" at="105,96,106,77" concept="11" />
      <node id="9122198050634901818" at="106,77,107,24" concept="5" />
      <node id="9122198050635559385" at="107,24,108,75" concept="11" />
      <node id="9122198050635682695" at="112,26,113,38" concept="5" />
      <node id="9122198050635646907" at="114,16,115,40" concept="5" />
      <node id="9122198050635690581" at="121,26,122,41" concept="5" />
      <node id="9122198050635646925" at="123,16,124,43" concept="5" />
      <node id="9122198050635709388" at="129,111,130,25" concept="5" />
      <node id="9122198050635698292" at="131,26,132,42" concept="5" />
      <node id="9122198050635646949" at="133,16,134,44" concept="5" />
      <node id="878521226301293417" at="140,45,141,402" concept="12" />
      <node id="3744525589868092396" at="149,69,150,45" concept="5" />
      <node id="7736196594000222511" at="154,170,155,85" concept="11" />
      <node id="7736196594000222523" at="155,85,156,36" concept="5" />
      <node id="7736196594000222530" at="156,36,157,39" concept="5" />
      <node id="3744525589868092392" at="161,0,162,0" concept="6" trace="myMessageHandler" />
      <node id="878521226301293132" at="37,0,39,0" concept="3" trace="BuildMakeService#()V" />
      <node id="9122198050635685790" at="114,14,116,9" concept="1" />
      <node id="9122198050635693273" at="123,14,125,9" concept="1" />
      <node id="9122198050635706300" at="133,14,135,9" concept="1" />
      <node id="878521226301293237" at="60,0,63,0" concept="10" trace="closeSession#(Ljetbrains/mps/make/MakeSession;)V" />
      <node id="878521226301293414" at="140,0,143,0" concept="15" trace="defaultMakeScript#()Ljetbrains/mps/make/script/IScript;" />
      <node id="3744525589867790713" at="149,0,152,0" concept="3" trace="ForwardingLoggingHandler#(Ljetbrains/mps/messages/IMessageHandler;)V" />
      <node id="878521226301293135" at="40,0,44,0" concept="10" trace="make#(Ljetbrains/mps/make/MakeSession;Ljava/lang/Iterable;Ljetbrains/mps/make/script/IScript;Ljetbrains/mps/make/script/IScriptController;Lorg/jetbrains/mps/openapi/util/ProgressMonitor;)Ljava/util/concurrent/Future;" />
      <node id="878521226301293204" at="45,0,49,0" concept="10" trace="make#(Ljetbrains/mps/make/MakeSession;Ljava/lang/Iterable;)Ljava/util/concurrent/Future;" />
      <node id="878521226301293223" at="50,0,54,0" concept="10" trace="isSessionActive#()Z" />
      <node id="878521226301293229" at="55,0,59,0" concept="10" trace="openNewSession#(Ljetbrains/mps/make/MakeSession;)Z" />
      <node id="878521226301293243" at="64,0,68,0" concept="10" trace="addListener#(Ljetbrains/mps/make/IMakeNotificationListener;)V" />
      <node id="878521226301293252" at="69,0,73,0" concept="10" trace="removeListener#(Ljetbrains/mps/make/IMakeNotificationListener;)V" />
      <node id="878521226301293282" at="76,0,81,5" concept="9" />
      <node id="3744525589867674414" at="90,23,95,5" concept="20" />
      <node id="9122198050635665892" at="111,91,116,9" concept="9" />
      <node id="9122198050635688359" at="120,97,125,9" concept="9" />
      <node id="9122198050635695771" at="130,25,135,9" concept="9" />
      <node id="7736196594000194499" at="153,0,159,0" concept="10" trace="append#(Lorg/apache/log4j/Priority;Ljava/lang/String;Ljava/lang/String;Ljava/lang/Throwable;Ljava/lang/Object;)V" />
      <node id="9122198050635646890" at="110,0,118,0" concept="10" trace="runJobWithMonitor#(Ljetbrains/mps/baseLanguage/closures/runtime/_FunctionTypes/_void_P1_E0;)V" />
      <node id="9122198050635646908" at="119,0,127,0" concept="10" trace="runConfigWithMonitor#(Ljetbrains/mps/baseLanguage/closures/runtime/_FunctionTypes/_void_P1_E0;)V" />
      <node id="9122198050635646926" at="128,0,137,0" concept="10" trace="setup#(Ljetbrains/mps/make/script/IPropertiesPool;Ljava/lang/Iterable;Ljava/lang/Iterable;)V" />
      <node id="878521226301293261" at="74,0,98,0" concept="10" trace="doMake#(Ljetbrains/mps/make/MakeSession;Ljava/lang/Iterable;Ljetbrains/mps/make/script/IScript;Ljetbrains/mps/make/script/IScriptController;Lorg/jetbrains/mps/openapi/util/ProgressMonitor;)Ljava/util/concurrent/Future;" />
      <node id="9122198050635565472" at="108,75,137,6" concept="12" />
      <node id="878521226301293323" at="99,0,139,0" concept="10" trace="completeController#(Ljetbrains/mps/make/MakeSession;Ljetbrains/mps/make/script/IScriptController;)Ljetbrains/mps/make/script/IScriptController;" />
      <scope id="878521226301293134" at="37,29,37,29" />
      <scope id="878521226301293242" at="61,49,61,49" />
      <scope id="878521226301293152" at="41,173,42,67" />
      <scope id="878521226301293214" at="46,93,47,91" />
      <scope id="878521226301293226" at="51,36,52,17" />
      <scope id="878521226301293234" at="56,54,57,17" />
      <scope id="878521226301293248" at="65,63,66,46" />
      <scope id="878521226301293257" at="70,66,71,46" />
      <scope id="3744525589867674416" at="91,9,92,24" />
      <scope id="3744525589867674417" at="93,15,94,27" />
      <scope id="9122198050635665895" at="112,26,113,38" />
      <scope id="9122198050635685791" at="114,16,115,40" />
      <scope id="9122198050635688362" at="121,26,122,41" />
      <scope id="9122198050635693274" at="123,16,124,43" />
      <scope id="9122198050635695774" at="131,26,132,42" />
      <scope id="9122198050635706301" at="133,16,134,44" />
      <scope id="878521226301293416" at="140,45,141,402" />
      <scope id="3744525589867790717" at="149,69,150,45" />
      <scope id="878521226301293132" at="37,0,39,0" />
      <scope id="878521226301293237" at="60,0,63,0">
        <var name="session" id="878521226301293238" />
      </scope>
      <scope id="878521226301293283" at="77,52,80,65">
        <var name="msg" id="878521226301293285" />
      </scope>
      <scope id="878521226301293414" at="140,0,143,0" />
      <scope id="3744525589867790713" at="149,0,152,0">
        <var name="messageHandler" id="3744525589867792025" />
      </scope>
      <scope id="7736196594000194518" at="154,170,157,39">
        <var name="message" id="7736196594000222512" />
      </scope>
      <scope id="878521226301293135" at="40,0,44,0">
>>>>>>> bf3a2c62
        <var name="controller" id="878521226301293145" />
        <var name="monitor" id="878521226301293147" />
        <var name="resources" id="878521226301293138" />
        <var name="script" id="878521226301293143" />
        <var name="session" id="878521226301293136" />
      </scope>
<<<<<<< HEAD
      <scope id="878521226301293204" at="39,0,43,0">
        <var name="resources" id="878521226301293207" />
        <var name="session" id="878521226301293205" />
      </scope>
      <scope id="878521226301293223" at="43,0,47,0" />
      <scope id="878521226301293229" at="47,0,51,0">
        <var name="session" id="878521226301293232" />
      </scope>
      <scope id="878521226301293243" at="54,0,58,0">
        <var name="listener" id="878521226301293244" />
      </scope>
      <scope id="878521226301293252" at="58,0,62,0">
        <var name="listener" id="878521226301293255" />
      </scope>
      <scope id="9122198050635646904" at="92,91,97,9" />
      <scope id="9122198050635646922" at="100,97,105,9" />
      <scope id="9122198050635646944" at="108,111,114,9" />
      <scope id="9122198050635646890" at="91,0,99,0">
        <var name="code" id="9122198050635646891" />
      </scope>
      <scope id="9122198050635646908" at="99,0,107,0">
        <var name="code" id="9122198050635646911" />
      </scope>
      <scope id="9122198050635646926" at="107,0,116,0">
=======
      <scope id="878521226301293204" at="45,0,49,0">
        <var name="resources" id="878521226301293207" />
        <var name="session" id="878521226301293205" />
      </scope>
      <scope id="878521226301293223" at="50,0,54,0" />
      <scope id="878521226301293229" at="55,0,59,0">
        <var name="session" id="878521226301293232" />
      </scope>
      <scope id="878521226301293243" at="64,0,68,0">
        <var name="listener" id="878521226301293244" />
      </scope>
      <scope id="878521226301293252" at="69,0,73,0">
        <var name="listener" id="878521226301293255" />
      </scope>
      <scope id="9122198050635646904" at="111,91,116,9" />
      <scope id="9122198050635646922" at="120,97,125,9" />
      <scope id="9122198050635646944" at="129,111,135,9" />
      <scope id="7736196594000194499" at="153,0,159,0">
        <var name="categoryName" id="7736196594000194506" />
        <var name="messageText" id="7736196594000194509" />
        <var name="object" id="7736196594000194515" />
        <var name="priority" id="7736196594000194503" />
        <var name="throwable" id="7736196594000194512" />
      </scope>
      <scope id="9122198050635646890" at="110,0,118,0">
        <var name="code" id="9122198050635646891" />
      </scope>
      <scope id="9122198050635646908" at="119,0,127,0">
        <var name="code" id="9122198050635646911" />
      </scope>
      <scope id="9122198050635646926" at="128,0,137,0">
>>>>>>> bf3a2c62
        <var name="input" id="9122198050635646934" />
        <var name="pp" id="9122198050635646929" />
        <var name="toExecute" id="9122198050635646931" />
      </scope>
<<<<<<< HEAD
      <scope id="878521226301293276" at="62,186,78,54">
=======
      <scope id="878521226301293276" at="74,186,96,54">
>>>>>>> bf3a2c62
        <var name="ctl" id="878521226301293510" />
        <var name="handler" id="3744525589868195630" />
        <var name="makeSeq" id="4634869729621959216" />
        <var name="scrName" id="878521226301293278" />
        <var name="task" id="878521226301293519" />
      </scope>
<<<<<<< HEAD
      <scope id="878521226301293261" at="62,0,80,0">
=======
      <scope id="878521226301293261" at="74,0,98,0">
>>>>>>> bf3a2c62
        <var name="controller" id="878521226301293271" />
        <var name="defaultScript" id="878521226301293269" />
        <var name="inputRes" id="878521226301293264" />
        <var name="makeSession" id="878521226301293262" />
        <var name="monitor" id="878521226301293273" />
      </scope>
<<<<<<< HEAD
      <scope id="878521226301293329" at="86,96,116,6">
        <var name="gfi" id="9122198050634833448" />
        <var name="monitor" id="9122198050635559386" />
      </scope>
      <scope id="878521226301293323" at="80,0,118,0">
        <var name="ctl" id="878521226301293327" />
        <var name="msess" id="878521226301293324" />
      </scope>
      <unit id="9122198050635635597" at="90,15,116,5" name="jetbrains.mps.tool.builder.make.BuildMakeService$1" />
      <unit id="878521226301293123" at="32,0,122,0" name="jetbrains.mps.tool.builder.make.BuildMakeService" />
=======
      <scope id="878521226301293329" at="105,96,137,6">
        <var name="gfi" id="9122198050634833448" />
        <var name="monitor" id="9122198050635559386" />
      </scope>
      <scope id="878521226301293323" at="99,0,139,0">
        <var name="ctl" id="878521226301293327" />
        <var name="msess" id="878521226301293324" />
      </scope>
      <unit id="3744525589867716036" at="146,0,163,0" name="jetbrains.mps.tool.builder.make.BuildMakeService$ForwardingLoggingHandler" />
      <unit id="9122198050635635597" at="109,15,137,5" name="jetbrains.mps.tool.builder.make.BuildMakeService$1" />
      <unit id="878521226301293123" at="36,0,164,0" name="jetbrains.mps.tool.builder.make.BuildMakeService" />
>>>>>>> bf3a2c62
    </file>
  </root>
  <root nodeRef="r:2758abb3-4e9a-4fac-8e72-2fadd8b5c3d7(jetbrains.mps.tool.builder.make)/878521226301293996">
    <file name="BaseGeneratorWorker.java">
      <node id="878521226301293999" at="48,0,49,0" concept="6" trace="myMessageHandler" />
      <node id="878521226301294014" at="49,47,50,20" concept="16" />
      <node id="878521226301294024" at="52,75,53,28" concept="16" />
      <node id="878521226301294030" at="55,72,56,28" concept="12" />
      <node id="878521226301294041" at="59,84,60,30" concept="5" />
      <node id="878521226301294048" at="61,37,62,28" concept="5" />
      <node id="3415722583341886649" at="65,44,66,65" concept="11" />
      <node id="3415722583341998369" at="66,65,67,110" concept="11" />
      <node id="3415722583342042760" at="67,110,68,43" concept="11" />
      <node id="878521226301294075" at="68,43,69,47" concept="11" />
      <node id="3415722583343436775" at="69,47,70,46" concept="11" />
      <node id="3938719774424585828" at="70,46,71,46" concept="11" />
      <node id="4297162197630137846" at="71,46,72,46" concept="11" />
      <node id="878521226301294065" at="72,46,73,39" concept="5" />
      <node id="878521226301294083" at="74,21,75,50" concept="5" />
      <node id="878521226301294092" at="76,25,77,57" concept="5" />
      <node id="3415722583343633664" at="79,5,80,47" concept="11" />
      <node id="3415722583342131546" at="80,47,81,51" concept="5" />
      <node id="3938719774424638347" at="81,51,82,46" concept="5" />
      <node id="878521226301294100" at="82,46,83,277" concept="5" />
      <node id="878521226301294113" at="86,34,87,28" concept="5" />
      <node id="878521226301294124" at="89,75,90,53" concept="11" />
      <node id="878521226301294137" at="91,40,92,25" concept="5" />
      <node id="878521226301294142" at="92,25,93,18" concept="5" />
      <node id="878521226301294154" at="95,39,96,25" concept="5" />
      <node id="878521226301294159" at="96,25,97,18" concept="5" />
      <node id="878521226301294171" at="99,37,100,25" concept="5" />
      <node id="878521226301294176" at="100,25,101,18" concept="5" />
      <node id="878521226301294181" at="102,5,103,23" concept="5" />
      <node id="878521226301294186" at="103,23,104,71" concept="11" />
      <node id="878521226301294192" at="104,71,105,0" concept="14" />
      <node id="878521226301294193" at="105,0,106,102" concept="11" />
      <node id="878521226301294202" at="106,102,107,45" concept="5" />
      <node id="878521226301294206" at="107,45,108,151" concept="11" />
      <node id="878521226301294224" at="108,151,109,0" concept="14" />
      <node id="878521226301294235" at="111,39,112,48" concept="5" />
      <node id="878521226301294244" at="114,38,115,33" concept="5" />
      <node id="878521226301294255" at="116,36,117,33" concept="5" />
      <node id="878521226301294262" at="118,5,119,45" concept="5" />
      <node id="878521226301294270" at="122,22,123,23" concept="5" />
      <node id="878521226301294272" at="123,23,124,34" concept="11" />
      <node id="878521226301294276" at="124,34,125,25" concept="13" />
      <node id="878521226301294278" at="125,25,126,74" concept="11" />
      <node id="878521226301294305" at="127,44,128,50" concept="11" />
      <node id="878521226301294311" at="128,50,129,57" concept="5" />
      <node id="878521226301294318" at="129,57,130,20" concept="5" />
      <node id="878521226301294320" at="130,20,131,24" concept="5" />
      <node id="878521226301294324" at="131,24,132,0" concept="14" />
      <node id="878521226301294325" at="132,0,133,34" concept="5" />
      <node id="878521226301294330" at="133,34,134,0" concept="14" />
      <node id="878521226301294331" at="134,0,135,126" concept="5" />
      <node id="878521226301294344" at="135,126,136,0" concept="14" />
      <node id="878521226301294345" at="136,0,137,24" concept="5" />
      <node id="878521226301294352" at="137,24,138,27" concept="5" />
      <node id="878521226301294356" at="139,5,140,0" concept="14" />
      <node id="878521226301294357" at="140,0,141,39" concept="13" />
      <node id="878521226301294359" at="141,39,142,66" concept="11" />
      <node id="878521226301294366" at="142,66,143,63" concept="11" />
      <node id="878521226301294373" at="143,63,144,36" concept="5" />
      <node id="878521226301294384" at="146,25,147,79" concept="5" />
      <node id="878521226301294397" at="149,7,150,34" concept="5" />
      <node id="878521226301294400" at="150,34,151,107" concept="11" />
      <node id="878521226301294413" at="152,37,153,45" concept="11" />
      <node id="878521226301294417" at="153,45,154,31" concept="5" />
      <node id="878521226301294421" at="154,31,155,27" concept="5" />
      <node id="878521226301294429" at="157,27,158,0" concept="14" />
      <node id="878521226301294430" at="158,0,159,52" concept="5" />
      <node id="878521226301294437" at="160,5,161,0" concept="14" />
      <node id="878521226301294438" at="161,0,162,14" concept="5" />
      <node id="878521226301294440" at="162,14,163,20" concept="5" />
      <node id="878521226301294456" at="167,25,168,134" concept="5" />
      <node id="878521226301294472" at="172,25,173,79" concept="5" />
      <node id="878521226301294492" at="179,41,180,38" concept="12" />
      <node id="878521226301294501" at="183,54,184,70" concept="12" />
      <node id="878521226301294537" at="190,40,191,48" concept="12" />
      <node id="878521226301294545" at="194,39,195,27" concept="12" />
      <node id="878521226301294562" at="199,114,200,89" concept="11" />
      <node id="2034046503361561034" at="204,82,205,121" concept="5" />
      <node id="2034046503361561043" at="205,121,206,0" concept="14" />
      <node id="2034046503361561060" at="209,61,210,117" concept="5" />
      <node id="2034046503361561076" at="212,37,213,105" concept="5" />
      <node id="878521226301294641" at="218,41,219,49" concept="12" />
      <node id="878521226301294651" at="222,44,223,29" concept="12" />
      <node id="878521226301294664" at="227,42,228,125" concept="11" />
      <node id="878521226301294677" at="228,125,229,29" concept="5" />
      <node id="878521226301294684" at="232,0,233,0" concept="6" trace="myGenerationErrors" />
      <node id="878521226301294691" at="233,0,234,0" concept="6" trace="myGenerationWarnings" />
      <node id="878521226301294715" at="239,19,240,56" concept="5" />
      <node id="878521226301294738" at="241,43,242,95" concept="5" />
      <node id="878521226301294730" at="243,18,244,50" concept="5" />
      <node id="878521226301294748" at="245,11,246,16" concept="2" />
      <node id="878521226301294752" at="247,21,248,58" concept="5" />
      <node id="878521226301294759" at="248,58,249,50" concept="5" />
      <node id="878521226301294766" at="249,50,250,16" concept="2" />
      <node id="878521226301294770" at="251,25,252,55" concept="5" />
      <node id="878521226301294777" at="252,55,253,16" concept="2" />
      <node id="878521226301294783" at="257,47,258,32" concept="12" />
      <node id="878521226301294790" at="260,49,261,34" concept="12" />
      <node id="878521226301294796" at="263,25,264,33" concept="5" />
      <node id="878521226301294800" at="264,33,265,35" concept="5" />
      <node id="878521226301294698" at="234,0,236,0" concept="3" trace="MyMessageHandler#()V" />
      <node id="878521226301294728" at="243,16,245,11" concept="1" />
      <node id="878521226301294008" at="49,0,52,0" concept="3" trace="BaseGeneratorWorker#(Ljetbrains/mps/tool/common/Script;)V" />
      <node id="878521226301294016" at="52,0,55,0" concept="3" trace="BaseGeneratorWorker#(Ljetbrains/mps/tool/common/Script;Ljetbrains/mps/tool/builder/MpsWorker/AntLogger;)V" />
      <node id="878521226301294027" at="55,0,58,0" concept="10" trace="getMyMessageHandler#()Ljetbrains/mps/tool/builder/make/BaseGeneratorWorker/MyMessageHandler;" />
      <node id="878521226301294043" at="60,30,63,5" concept="9" />
      <node id="878521226301294090" at="75,50,78,7" concept="9" />
      <node id="878521226301294227" at="110,9,113,7" concept="9" />
      <node id="878521226301294380" at="146,0,149,0" concept="10" trace="run#()V" />
      <node id="878521226301294450" at="167,0,170,0" concept="10" trace="run#()V" />
      <node id="878521226301294470" at="172,0,175,0" concept="10" trace="run#()V" />
      <node id="878521226301294490" at="179,0,182,0" concept="10" trace="accept#(Lorg/jetbrains/mps/openapi/module/SModule;)Z" />
      <node id="878521226301294499" at="183,0,186,0" concept="10" trace="translate#(Lorg/jetbrains/mps/openapi/module/SModule;)Ljava/lang/Iterable;" />
      <node id="878521226301294535" at="190,0,193,0" concept="10" trace="accept#(Lorg/jetbrains/mps/openapi/model/SModel;)Z" />
      <node id="878521226301294543" at="194,0,197,0" concept="10" trace="select#(Lorg/jetbrains/mps/openapi/model/SModel;)Lorg/jetbrains/mps/openapi/model/SModel;" />
      <node id="2034046503361561058" at="208,9,211,9" concept="8" />
      <node id="2034046503361561074" at="211,9,214,9" concept="9" />
      <node id="878521226301294639" at="218,0,221,0" concept="10" trace="accept#(Lorg/jetbrains/mps/openapi/model/SModel;)Z" />
      <node id="878521226301294649" at="222,0,225,0" concept="10" trace="select#(Ljetbrains/mps/make/resources/IResource;)Ljetbrains/mps/baseLanguage/tuples/runtime/Tuples/_0;" />
      <node id="878521226301294778" at="257,0,260,0" concept="10" trace="getGenerationErrors#()Ljava/util/List;" />
      <node id="878521226301294785" at="260,0,263,0" concept="10" trace="getGenerationWarnings#()Ljava/util/List;" />
      <node id="878521226301294804" at="267,0,270,0" concept="10" trace="clear#()V" />
      <node id="878521226301294109" at="85,0,89,0" concept="10" trace="showStatistic#()V" />
      <node id="878521226301294130" at="90,53,94,5" concept="8" />
      <node id="878521226301294147" at="94,5,98,5" concept="8" />
      <node id="878521226301294164" at="98,5,102,5" concept="8" />
      <node id="878521226301294425" at="156,5,160,5" concept="9" />
      <node id="2034046503361561032" at="203,44,207,11" concept="8" />
      <node id="878521226301294657" at="227,0,231,0" concept="15" trace="main#([Ljava/lang/String;)V" />
      <node id="878521226301294792" at="263,0,267,0" concept="10" trace="clean#()V" />
      <node id="878521226301294376" at="144,36,149,7" concept="5" />
      <node id="878521226301294408" at="151,107,156,5" concept="9" />
      <node id="878521226301294446" at="165,32,170,7" concept="5" />
      <node id="878521226301294466" at="170,7,175,7" concept="5" />
      <node id="878521226301294722" at="240,56,245,11" concept="9" />
      <node id="878521226301294072" at="73,39,79,5" concept="9" />
      <node id="2034046503361561030" at="202,25,208,9" concept="8" />
      <node id="878521226301294033" at="58,0,65,0" concept="10" trace="executeTask#(Ljetbrains/mps/project/Project;Ljetbrains/mps/tool/builder/MpsWorker/ObjectsToProcess;)V" />
      <node id="878521226301294225" at="109,0,118,5" concept="19" />
      <node id="878521226301294482" at="177,71,186,8" concept="12" />
      <node id="878521226301294524" at="188,61,197,7" concept="12" />
      <node id="878521226301294630" at="216,7,225,7" concept="12" />
      <node id="878521226301294478" at="177,0,188,0" concept="10" trace="withGenerators#(Ljava/lang/Iterable;)Ljava/lang/Iterable;" />
      <node id="878521226301294519" at="188,0,199,0" concept="10" trace="getModelsToGenerate#(Lorg/jetbrains/mps/openapi/module/SModule;)Ljava/lang/Iterable;" />
      <node id="878521226301294442" at="165,0,177,0" concept="10" trace="makeProject#()V" />
      <node id="878521226301294287" at="126,74,139,5" concept="8" />
      <node id="2034046503361561028" at="202,0,216,0" concept="10" trace="run#()V" />
      <node id="2034046503361561024" at="200,89,216,7" concept="5" />
      <node id="878521226301294707" at="237,38,255,7" concept="17" />
      <node id="878521226301294053" at="65,0,85,0" concept="10" trace="setGenerationProperties#()V" />
      <node id="878521226301294701" at="236,0,257,0" concept="10" trace="handle#(Ljetbrains/mps/messages/IMessage;)V" />
      <node id="878521226301294553" at="199,0,227,0" concept="10" trace="collectResources#(Ljetbrains/mps/smodel/IOperationContext;Ljetbrains/mps/tool/builder/MpsWorker/ObjectsToProcess;)Ljava/lang/Iterable;" />
      <node id="878521226301294116" at="89,0,121,0" concept="10" trace="generate#(Ljetbrains/mps/project/Project;Ljetbrains/mps/tool/builder/MpsWorker/ObjectsToProcess;)V" />
      <node id="878521226301294266" at="121,0,165,0" concept="10" trace="work#()V" />
      <scope id="878521226301294700" at="234,36,234,36" />
      <scope id="878521226301294711" at="254,16,254,16" />
      <scope id="878521226301294807" at="268,25,268,25" />
      <scope id="878521226301294013" at="49,47,50,20" />
      <scope id="878521226301294023" at="52,75,53,28" />
      <scope id="878521226301294029" at="55,72,56,28" />
      <scope id="878521226301294047" at="61,37,62,28" />
      <scope id="878521226301294091" at="76,25,77,57" />
      <scope id="878521226301294112" at="86,34,87,28" />
      <scope id="878521226301294234" at="111,39,112,48" />
      <scope id="878521226301294240" at="114,0,115,33">
        <var name="e" id="878521226301294241" />
      </scope>
      <scope id="878521226301294243" at="114,38,115,33" />
      <scope id="878521226301294251" at="116,0,117,33">
        <var name="e" id="878521226301294252" />
      </scope>
      <scope id="878521226301294254" at="116,36,117,33" />
      <scope id="878521226301294381" at="146,25,147,79" />
      <scope id="878521226301294451" at="167,25,168,134" />
      <scope id="878521226301294471" at="172,25,173,79" />
      <scope id="878521226301294491" at="179,41,180,38" />
      <scope id="878521226301294500" at="183,54,184,70" />
      <scope id="878521226301294536" at="190,40,191,48" />
      <scope id="878521226301294544" at="194,39,195,27" />
      <scope id="2034046503361561059" at="209,61,210,117" />
      <scope id="2034046503361561075" at="212,37,213,105" />
      <scope id="878521226301294640" at="218,41,219,49" />
      <scope id="878521226301294650" at="222,44,223,29" />
      <scope id="878521226301294737" at="241,43,242,95" />
      <scope id="878521226301294729" at="243,18,244,50" />
      <scope id="878521226301294782" at="257,47,258,32" />
      <scope id="878521226301294789" at="260,49,261,34" />
      <scope id="878521226301294136" at="91,40,93,18" />
      <scope id="878521226301294153" at="95,39,97,18" />
      <scope id="878521226301294170" at="99,37,101,18" />
      <scope id="878521226301294428" at="157,27,159,52" />
      <scope id="2034046503361561033" at="204,82,206,0" />
      <scope id="878521226301294663" at="227,42,229,29">
        <var name="mpsWorker" id="878521226301294665" />
      </scope>
      <scope id="878521226301294698" at="234,0,236,0" />
      <scope id="878521226301294769" at="251,25,253,16" />
      <scope id="878521226301294795" at="263,25,265,35" />
      <scope id="878521226301294008" at="49,0,52,0">
        <var name="whatToDo" id="878521226301294011" />
      </scope>
      <scope id="878521226301294016" at="52,0,55,0">
        <var name="logger" id="878521226301294021" />
        <var name="whatToDo" id="878521226301294019" />
      </scope>
      <scope id="878521226301294027" at="55,0,58,0" />
      <scope id="878521226301294226" at="110,9,113,7" />
      <scope id="878521226301294380" at="146,0,149,0" />
      <scope id="878521226301294412" at="152,37,155,27">
        <var name="project" id="878521226301294414" />
      </scope>
      <scope id="878521226301294450" at="167,0,170,0" />
      <scope id="878521226301294470" at="172,0,175,0" />
      <scope id="878521226301294490" at="179,0,182,0">
        <var name="it" id="878521226301294490" />
      </scope>
      <scope id="878521226301294499" at="183,0,186,0">
        <var name="it" id="878521226301294499" />
      </scope>
      <scope id="878521226301294535" at="190,0,193,0">
        <var name="it" id="878521226301294535" />
      </scope>
      <scope id="878521226301294543" at="194,0,197,0">
        <var name="it" id="878521226301294543" />
      </scope>
      <scope id="2034046503361561058" at="208,9,211,9">
        <var name="mod" id="2034046503361561068" />
      </scope>
      <scope id="878521226301294639" at="218,0,221,0">
        <var name="smd" id="878521226301294639" />
      </scope>
      <scope id="878521226301294649" at="222,0,225,0">
        <var name="r" id="878521226301294649" />
      </scope>
      <scope id="878521226301294751" at="247,21,250,16" />
      <scope id="878521226301294778" at="257,0,260,0" />
      <scope id="878521226301294785" at="260,0,263,0" />
      <scope id="878521226301294804" at="267,0,270,0" />
      <scope id="878521226301294040" at="59,84,63,5" />
      <scope id="878521226301294074" at="74,21,78,7" />
      <scope id="878521226301294109" at="85,0,89,0" />
      <scope id="878521226301294130" at="90,53,94,5">
        <var name="p" id="878521226301294134" />
      </scope>
      <scope id="878521226301294147" at="94,5,98,5">
        <var name="m" id="878521226301294151" />
      </scope>
      <scope id="878521226301294164" at="98,5,102,5">
        <var name="m" id="878521226301294168" />
      </scope>
      <scope id="2034046503361561031" at="203,44,207,11" />
      <scope id="2034046503361561032" at="203,44,207,11">
        <var name="mod" id="2034046503361561044" />
      </scope>
      <scope id="878521226301294657" at="227,0,231,0">
        <var name="args" id="878521226301294660" />
      </scope>
      <scope id="878521226301294792" at="263,0,267,0" />
      <scope id="2034046503361561030" at="202,25,208,9">
        <var name="p" id="2034046503361561053" />
      </scope>
      <scope id="878521226301294033" at="58,0,65,0">
        <var name="go" id="878521226301294038" />
        <var name="project" id="878521226301294036" />
      </scope>
      <scope id="878521226301294714" at="239,19,246,16" />
      <scope id="878521226301294481" at="177,71,186,8" />
      <scope id="878521226301294523" at="188,61,197,7" />
      <scope id="878521226301294445" at="165,32,175,7" />
      <scope id="878521226301294293" at="127,44,138,27">
        <var name="p" id="878521226301294306" />
      </scope>
      <scope id="878521226301294478" at="177,0,188,0">
        <var name="modules" id="878521226301294515" />
      </scope>
      <scope id="878521226301294519" at="188,0,199,0">
        <var name="mod" id="878521226301294551" />
      </scope>
      <scope id="878521226301294442" at="165,0,177,0" />
      <scope id="2034046503361561029" at="202,25,214,9" />
      <scope id="878521226301294287" at="126,74,139,5">
        <var name="file" id="878521226301294291" />
      </scope>
      <scope id="2034046503361561028" at="202,0,216,0" />
      <scope id="878521226301294056" at="65,44,83,277">
        <var name="gp" id="3415722583341886650" />
        <var name="inplace" id="3415722583343436778" />
        <var name="onoff" id="3415722583343633667" />
        <var name="parallelMode" id="878521226301294076" />
        <var name="settings" id="3415722583341998370" />
        <var name="strictMode" id="3415722583342042761" />
        <var name="threadCount" id="4297162197630137849" />
        <var name="warnings" id="3938719774424585829" />
      </scope>
      <scope id="878521226301294706" at="237,38,255,7" />
      <scope id="878521226301294053" at="65,0,85,0" />
      <scope id="878521226301294701" at="236,0,257,0">
        <var name="msg" id="878521226301294704" />
      </scope>
      <scope id="878521226301294561" at="199,114,225,7">
        <var name="models" id="878521226301294563" />
      </scope>
      <scope id="878521226301294553" at="199,0,227,0">
        <var name="context" id="878521226301294554" />
        <var name="go" id="878521226301294556" />
      </scope>
      <scope id="878521226301294123" at="89,75,119,45">
        <var name="ctx" id="878521226301294187" />
        <var name="res" id="878521226301294207" />
        <var name="resources" id="878521226301294194" />
        <var name="s" id="878521226301294125" />
      </scope>
      <scope id="878521226301294116" at="89,0,121,0">
        <var name="go" id="878521226301294121" />
        <var name="project" id="878521226301294119" />
      </scope>
      <scope id="878521226301294269" at="122,22,163,20">
        <var name="doneSomething" id="878521226301294273" />
        <var name="go" id="878521226301294401" />
        <var name="models" id="878521226301294367" />
        <var name="modules" id="878521226301294360" />
        <var name="mpsProjects" id="878521226301294279" />
      </scope>
      <scope id="878521226301294266" at="121,0,165,0" />
      <unit id="878521226301294380" at="145,46,149,5" name="jetbrains.mps.tool.builder.make.BaseGeneratorWorker$1" />
      <unit id="878521226301294450" at="166,45,170,5" name="jetbrains.mps.tool.builder.make.BaseGeneratorWorker$2" />
      <unit id="878521226301294470" at="171,46,175,5" name="jetbrains.mps.tool.builder.make.BaseGeneratorWorker$3" />
      <unit id="878521226301294490" at="178,90,182,5" name="jetbrains.mps.tool.builder.make.BaseGeneratorWorker$4" />
      <unit id="878521226301294499" at="182,21,186,5" name="jetbrains.mps.tool.builder.make.BaseGeneratorWorker$5" />
      <unit id="878521226301294535" at="189,81,193,5" name="jetbrains.mps.tool.builder.make.BaseGeneratorWorker$6" />
      <unit id="878521226301294543" at="193,18,197,5" name="jetbrains.mps.tool.builder.make.BaseGeneratorWorker$7" />
      <unit id="878521226301294639" at="217,110,221,5" name="jetbrains.mps.tool.builder.make.BaseGeneratorWorker$9" />
      <unit id="878521226301294649" at="221,37,225,5" name="jetbrains.mps.tool.builder.make.BaseGeneratorWorker$10" />
      <unit id="2034046503361561028" at="201,45,216,5" name="jetbrains.mps.tool.builder.make.BaseGeneratorWorker$8" />
      <unit id="878521226301294681" at="231,0,271,0" name="jetbrains.mps.tool.builder.make.BaseGeneratorWorker$MyMessageHandler" />
      <unit id="878521226301293996" at="47,0,272,0" name="jetbrains.mps.tool.builder.make.BaseGeneratorWorker" />
    </file>
  </root>
  <root nodeRef="r:2758abb3-4e9a-4fac-8e72-2fadd8b5c3d7(jetbrains.mps.tool.builder.make)/878521226301295021">
    <file name="ReducedGenerationWorker.java">
      <node id="878521226301295024" at="43,0,44,0" concept="6" trace="myOutputPaths" />
      <node id="878521226301295027" at="44,0,45,0" concept="6" trace="myForeignRootPaths" />
      <node id="878521226301295030" at="45,0,46,0" concept="6" trace="myOutputRedirects" />
      <node id="878521226301295039" at="46,51,47,20" concept="16" />
      <node id="878521226301295049" at="49,79,50,28" concept="16" />
      <node id="878521226301295060" at="53,75,54,71" concept="11" />
      <node id="878521226301295066" at="54,71,55,0" concept="14" />
      <node id="878521226301295067" at="55,0,56,45" concept="5" />
      <node id="878521226301295071" at="56,45,57,24" concept="11" />
      <node id="878521226301295075" at="57,24,58,69" concept="11" />
      <node id="878521226301295081" at="58,69,59,0" concept="14" />
      <node id="878521226301295082" at="59,0,60,0" concept="14" />
      <node id="878521226301295083" at="60,0,61,50" concept="11" />
      <node id="878521226301295104" at="64,60,65,157" concept="5" />
      <node id="878521226301295112" at="65,157,66,40" concept="12" />
      <node id="878521226301295117" at="68,6,69,0" concept="14" />
      <node id="878521226301295118" at="69,0,70,108" concept="11" />
      <node id="878521226301295139" at="72,42,73,26" concept="12" />
      <node id="878521226301295145" at="75,8,76,0" concept="14" />
      <node id="878521226301295146" at="76,0,77,72" concept="11" />
      <node id="878521226301295153" at="77,72,78,85" concept="11" />
      <node id="878521226301295168" at="80,42,81,90" concept="12" />
      <node id="878521226301295178" at="83,7,84,118" concept="5" />
      <node id="878521226301295188" at="84,118,85,109" concept="5" />
      <node id="878521226301295198" at="85,109,86,0" concept="14" />
      <node id="1169333190355937440" at="86,0,87,99" concept="11" />
      <node id="878521226301295199" at="87,99,88,66" concept="11" />
      <node id="878521226301295206" at="88,66,89,66" concept="11" />
      <node id="878521226301295213" at="89,66,90,69" concept="11" />
      <node id="1169333190355934252" at="90,69,91,0" concept="14" />
      <node id="878521226301295222" at="91,0,92,64" concept="11" />
      <node id="878521226301295229" at="92,64,93,0" concept="14" />
      <node id="878521226301295232" at="94,9,95,53" concept="5" />
      <node id="878521226301295250" at="96,39,97,48" concept="5" />
      <node id="878521226301295257" at="99,37,100,46" concept="5" />
      <node id="878521226301295269" at="102,37,103,46" concept="5" />
      <node id="878521226301295283" at="105,38,106,33" concept="5" />
      <node id="878521226301295294" at="107,36,108,33" concept="5" />
      <node id="878521226301295306" at="112,34,113,18" concept="13" />
      <node id="878521226301295318" at="116,114,117,89" concept="11" />
      <node id="2034046503361623826" at="119,25,120,103" concept="5" />
      <node id="878521226301295346" at="124,41,125,49" concept="12" />
      <node id="878521226301295356" at="128,44,129,29" concept="12" />
      <node id="878521226301295650" at="134,25,135,54" concept="13" />
      <node id="878521226301295662" at="141,37,142,29" concept="5" />
      <node id="878521226301295670" at="144,49,145,79" concept="12" />
      <node id="878521226301295685" at="149,54,150,106" concept="12" />
      <node id="878521226301295707" at="154,42,155,129" concept="11" />
      <node id="878521226301295720" at="155,129,156,29" concept="5" />
      <node id="878521226301296151" at="159,0,160,0" concept="6" trace="rootPaths" />
      <node id="878521226301296171" at="162,42,163,45" concept="12" />
      <node id="878521226301296179" at="166,42,167,21" concept="12" />
      <node id="878521226301296192" at="171,50,172,57" concept="11" />
      <node id="878521226301296198" at="172,57,173,48" concept="12" />
      <node id="878521226301295033" at="46,0,49,0" concept="3" trace="ReducedGenerationWorker#(Ljetbrains/mps/tool/common/Script;)V" />
      <node id="878521226301295041" at="49,0,52,0" concept="3" trace="ReducedGenerationWorker#(Ljetbrains/mps/tool/common/Script;Ljetbrains/mps/tool/builder/MpsWorker/AntLogger;)V" />
      <node id="878521226301295137" at="72,0,75,0" concept="10" trace="select#(Ljetbrains/mps/baseLanguage/tuples/runtime/Tuples/_0;)Lorg/jetbrains/mps/openapi/module/SModule;" />
      <node id="878521226301295166" at="80,0,83,0" concept="10" trace="accept#(Ljetbrains/mps/baseLanguage/tuples/runtime/Tuples/_0;)Z" />
      <node id="878521226301295242" at="95,53,98,7" concept="9" />
      <node id="878521226301295255" at="98,7,101,7" concept="8" />
      <node id="878521226301295267" at="101,7,104,7" concept="8" />
      <node id="2034046503361623824" at="119,0,122,0" concept="10" trace="run#()V" />
      <node id="878521226301295344" at="124,0,127,0" concept="10" trace="accept#(Lorg/jetbrains/mps/openapi/model/SModel;)Z" />
      <node id="878521226301295354" at="128,0,131,0" concept="10" trace="select#(Ljetbrains/mps/make/resources/IResource;)Ljetbrains/mps/baseLanguage/tuples/runtime/Tuples/_0;" />
      <node id="878521226301295653" at="137,0,140,0" concept="10" trace="makeProject#()V" />
      <node id="878521226301295668" at="144,0,147,0" concept="10" trace="redirectTo#(Ljetbrains/mps/vfs/IFile;)Ljetbrains/mps/vfs/IFile;" />
      <node id="878521226301295683" at="149,0,152,0" concept="10" trace="belongsToForeignPath#(Ljetbrains/mps/vfs/IFile;)Ljava/lang/String;" />
      <node id="878521226301296169" at="162,0,165,0" concept="10" trace="select#(Ljava/lang/String;)Ljava/lang/String;" />
      <node id="878521226301296177" at="166,0,169,0" concept="10" trace="select#(Ljava/lang/String;)Ljava/lang/String;" />
      <node id="878521226301295302" at="111,0,115,0" concept="10" trace="showStatistic#()V" />
      <node id="878521226301295646" at="133,0,137,0" concept="10" trace="make#()V" />
      <node id="878521226301295700" at="154,0,158,0" concept="15" trace="main#([Ljava/lang/String;)V" />
      <node id="878521226301296188" at="171,0,175,0" concept="10" trace="findForeignPrefix#(Ljava/lang/String;)Ljava/lang/String;" />
      <node id="878521226301295098" at="63,0,68,0" concept="10" trace="toScript#(Ljetbrains/mps/make/script/ScriptBuilder;)Ljetbrains/mps/make/script/IScript;" />
      <node id="878521226301295127" at="70,108,75,8" concept="5" />
      <node id="878521226301295160" at="78,85,83,7" concept="11" />
      <node id="2034046503361623820" at="117,89,122,7" concept="5" />
      <node id="878521226301295664" at="142,29,147,7" concept="5" />
      <node id="878521226301295679" at="147,7,152,7" concept="5" />
      <node id="878521226301295088" at="61,50,68,6" concept="11" />
      <node id="878521226301295335" at="122,7,131,7" concept="12" />
      <node id="878521226301296162" at="160,62,169,44" concept="5" />
      <node id="878521226301296155" at="160,0,171,0" concept="3" trace="MyForeignRootPaths#(Ljava/lang/Iterable;)V" />
      <node id="878521226301295658" at="140,0,154,0" concept="10" trace="setupEnvironment#()V" />
      <node id="878521226301295230" at="93,0,109,5" concept="19" />
      <node id="878521226301295309" at="115,0,133,0" concept="10" trace="collectResources#(Ljetbrains/mps/smodel/IOperationContext;Ljetbrains/mps/tool/builder/MpsWorker/ObjectsToProcess;)Ljava/lang/Iterable;" />
      <node id="878521226301295052" at="52,0,111,0" concept="10" trace="generate#(Ljetbrains/mps/project/Project;Ljetbrains/mps/tool/builder/MpsWorker/ObjectsToProcess;)V" />
      <scope id="878521226301295656" at="138,32,138,32" />
      <scope id="878521226301295038" at="46,51,47,20" />
      <scope id="878521226301295048" at="49,79,50,28" />
      <scope id="878521226301295138" at="72,42,73,26" />
      <scope id="878521226301295167" at="80,42,81,90" />
      <scope id="878521226301295249" at="96,39,97,48" />
      <scope id="878521226301295256" at="99,37,100,46" />
      <scope id="878521226301295268" at="102,37,103,46" />
      <scope id="878521226301295279" at="105,0,106,33">
        <var name="e" id="878521226301295280" />
      </scope>
      <scope id="878521226301295282" at="105,38,106,33" />
      <scope id="878521226301295290" at="107,0,108,33">
        <var name="e" id="878521226301295291" />
      </scope>
      <scope id="878521226301295293" at="107,36,108,33" />
      <scope id="878521226301295305" at="112,34,113,18" />
      <scope id="2034046503361623825" at="119,25,120,103" />
      <scope id="878521226301295345" at="124,41,125,49" />
      <scope id="878521226301295355" at="128,44,129,29" />
      <scope id="878521226301295649" at="134,25,135,54" />
      <scope id="878521226301295669" at="144,49,145,79" />
      <scope id="878521226301295684" at="149,54,150,106" />
      <scope id="878521226301296170" at="162,42,163,45" />
      <scope id="878521226301296178" at="166,42,167,21" />
      <scope id="878521226301295103" at="64,60,66,40" />
      <scope id="878521226301295706" at="154,42,156,29">
        <var name="mpsWorker" id="878521226301295708" />
      </scope>
      <scope id="878521226301296191" at="171,50,173,48">
        <var name="idx" id="878521226301296193" />
      </scope>
      <scope id="878521226301295033" at="46,0,49,0">
        <var name="whatToDo" id="878521226301295034" />
      </scope>
      <scope id="878521226301295041" at="49,0,52,0">
        <var name="logger" id="878521226301295044" />
        <var name="whatToDo" id="878521226301295042" />
      </scope>
      <scope id="878521226301295137" at="72,0,75,0">
        <var name="r" id="878521226301295137" />
      </scope>
      <scope id="878521226301295166" at="80,0,83,0">
        <var name="r" id="878521226301295166" />
      </scope>
      <scope id="878521226301295255" at="98,7,101,7">
        <var name="f" id="878521226301295264" />
      </scope>
      <scope id="878521226301295267" at="101,7,104,7">
        <var name="f" id="878521226301295276" />
      </scope>
      <scope id="2034046503361623824" at="119,0,122,0" />
      <scope id="878521226301295344" at="124,0,127,0">
        <var name="smd" id="878521226301295344" />
      </scope>
      <scope id="878521226301295354" at="128,0,131,0">
        <var name="r" id="878521226301295354" />
      </scope>
      <scope id="878521226301295653" at="137,0,140,0" />
      <scope id="878521226301295668" at="144,0,147,0">
        <var name="outputPath" id="878521226301295668" />
      </scope>
      <scope id="878521226301295683" at="149,0,152,0">
        <var name="path" id="878521226301295683" />
      </scope>
      <scope id="878521226301296169" at="162,0,165,0">
        <var name="dir" id="878521226301296169" />
      </scope>
      <scope id="878521226301296177" at="166,0,169,0">
        <var name="dir" id="878521226301296177" />
      </scope>
      <scope id="878521226301295302" at="111,0,115,0" />
      <scope id="878521226301295646" at="133,0,137,0" />
      <scope id="878521226301295700" at="154,0,158,0">
        <var name="args" id="878521226301295703" />
      </scope>
      <scope id="878521226301296188" at="171,0,175,0">
        <var name="path" id="878521226301296207" />
      </scope>
      <scope id="878521226301295098" at="63,0,68,0">
        <var name="scriptBuilder" id="878521226301295101" />
      </scope>
      <scope id="878521226301296161" at="160,62,169,44" />
      <scope id="878521226301295231" at="94,9,104,7" />
      <scope id="878521226301295661" at="141,37,152,7" />
      <scope id="878521226301296155" at="160,0,171,0">
        <var name="foreignRoots" id="878521226301296156" />
      </scope>
      <scope id="878521226301295658" at="140,0,154,0" />
      <scope id="878521226301295317" at="116,114,131,7">
        <var name="models" id="878521226301295319" />
      </scope>
      <scope id="878521226301295309" at="115,0,133,0">
        <var name="context" id="878521226301295310" />
        <var name="go" id="878521226301295312" />
      </scope>
      <scope id="878521226301295059" at="53,75,109,5">
        <var name="bms" id="878521226301295084" />
        <var name="cachesOutputRoot" id="878521226301295154" />
        <var name="context" id="878521226301295076" />
        <var name="ctx" id="878521226301295061" />
        <var name="deletedFiles" id="878521226301295207" />
        <var name="facetConf" id="1169333190355937441" />
        <var name="fileHashes" id="878521226301295214" />
        <var name="ms" id="878521226301295089" />
        <var name="outputRoot" id="878521226301295147" />
        <var name="res" id="878521226301295072" />
        <var name="resources" id="878521226301295119" />
        <var name="scriptCtl" id="878521226301295223" />
        <var name="useTransientOutput" id="878521226301295161" />
        <var name="writtenFiles" id="878521226301295200" />
      </scope>
      <scope id="878521226301295052" at="52,0,111,0">
        <var name="go" id="878521226301295057" />
        <var name="project" id="878521226301295055" />
      </scope>
      <unit id="878521226301295137" at="71,91,75,5" name="jetbrains.mps.tool.builder.make.ReducedGenerationWorker$2" />
      <unit id="878521226301295166" at="79,80,83,5" name="jetbrains.mps.tool.builder.make.ReducedGenerationWorker$3" />
      <unit id="2034046503361623824" at="118,45,122,5" name="jetbrains.mps.tool.builder.make.ReducedGenerationWorker$4" />
      <unit id="878521226301295344" at="123,110,127,5" name="jetbrains.mps.tool.builder.make.ReducedGenerationWorker$5" />
      <unit id="878521226301295354" at="127,37,131,5" name="jetbrains.mps.tool.builder.make.ReducedGenerationWorker$6" />
      <unit id="878521226301295668" at="143,76,147,5" name="jetbrains.mps.tool.builder.make.ReducedGenerationWorker$7" />
      <unit id="878521226301295683" at="148,75,152,5" name="jetbrains.mps.tool.builder.make.ReducedGenerationWorker$8" />
      <unit id="878521226301296169" at="161,70,165,7" name="jetbrains.mps.tool.builder.make.ReducedGenerationWorker$1" />
      <unit id="878521226301296177" at="165,18,169,7" name="jetbrains.mps.tool.builder.make.ReducedGenerationWorker$2" />
      <unit id="878521226301295093" at="62,25,68,5" name="jetbrains.mps.tool.builder.make.ReducedGenerationWorker$1" />
      <unit id="878521226301296149" at="158,0,176,0" name="jetbrains.mps.tool.builder.make.ReducedGenerationWorker$MyForeignRootPaths" />
      <unit id="878521226301295021" at="42,0,177,0" name="jetbrains.mps.tool.builder.make.ReducedGenerationWorker" />
    </file>
  </root>
  <root nodeRef="r:2758abb3-4e9a-4fac-8e72-2fadd8b5c3d7(jetbrains.mps.tool.builder.make)/878521226301296209">
    <file name="GenTestWorker.java">
      <node id="878521226301296212" at="80,0,81,0" concept="6" trace="myMessageHandler" />
      <node id="878521226301296217" at="81,0,82,0" concept="6" trace="myTestFailed" />
      <node id="878521226301296221" at="82,0,83,0" concept="6" trace="myBuildServerMessageFormat" />
      <node id="878521226301296224" at="83,0,84,0" concept="6" trace="path2tmp" />
      <node id="878521226301296233" at="84,0,85,0" concept="6" trace="tmpPath" />
      <node id="878521226301296236" at="85,0,86,0" concept="6" trace="myReporter" />
      <node id="878521226301296249" at="86,69,87,28" concept="16" />
      <node id="878521226301296252" at="87,28,88,63" concept="5" />
      <node id="878521226301296256" at="88,63,89,16" concept="11" />
      <node id="878521226301296261" at="90,9,91,54" concept="5" />
      <node id="878521226301296267" at="91,54,92,22" concept="5" />
      <node id="878521226301296271" at="92,22,93,21" concept="5" />
      <node id="878521226301296279" at="94,30,95,37" concept="18" />
      <node id="878521226301296283" at="96,5,97,44" concept="5" />
      <node id="878521226301297087" at="100,22,101,22" concept="5" />
      <node id="3072596209879795138" at="101,22,102,0" concept="14" />
      <node id="3072596209879794878" at="102,0,103,68" concept="11" />
      <node id="3072596209879794882" at="103,68,104,0" concept="14" />
      <node id="3072596209879794886" at="105,52,106,49" concept="5" />
      <node id="3072596209879794905" at="108,87,109,69" concept="5" />
      <node id="3072596209879794919" at="110,5,111,0" concept="14" />
      <node id="3072596209879794920" at="111,0,112,72" concept="11" />
      <node id="3072596209879794926" at="112,72,113,62" concept="5" />
      <node id="3072596209879794933" at="113,62,114,0" concept="14" />
      <node id="3072596209879794934" at="114,0,115,23" concept="5" />
      <node id="1374711517442334961" at="115,23,116,30" concept="5" />
      <node id="1374711517442334967" at="116,30,117,0" concept="14" />
      <node id="1374711517442334968" at="117,0,118,43" concept="11" />
      <node id="1374711517442334972" at="118,43,119,0" concept="14" />
      <node id="1374711517442334986" at="119,0,120,66" concept="11" />
      <node id="1374711517442334996" at="121,78,122,49" concept="5" />
      <node id="1374711517442950105" at="123,5,124,0" concept="14" />
      <node id="1374711517442335021" at="124,0,125,122" concept="11" />
      <node id="1374711517442011106" at="126,37,127,22" concept="5" />
      <node id="1374711517442335034" at="127,22,128,28" concept="5" />
      <node id="1374711517442335057" at="129,12,130,48" concept="5" />
      <node id="1374711517442335060" at="131,5,132,0" concept="14" />
      <node id="3072596209879832013" at="132,0,133,26" concept="5" />
      <node id="1374711517442335061" at="133,26,134,14" concept="5" />
      <node id="1374711517442335063" at="134,14,135,20" concept="5" />
      <node id="1374711517442834992" at="135,20,136,0" concept="14" />
      <node id="878521226301297267" at="136,0,137,27" concept="5" />
      <node id="878521226301297271" at="137,27,138,14" concept="5" />
      <node id="878521226301296375" at="142,75,143,53" concept="11" />
      <node id="878521226301296388" at="144,40,145,25" concept="5" />
      <node id="878521226301296393" at="145,25,146,18" concept="5" />
      <node id="878521226301296405" at="148,39,149,25" concept="5" />
      <node id="878521226301296410" at="149,25,150,18" concept="5" />
      <node id="878521226301296422" at="152,37,153,25" concept="5" />
      <node id="878521226301296427" at="153,25,154,18" concept="5" />
      <node id="878521226301296432" at="155,5,156,23" concept="5" />
      <node id="878521226301296437" at="156,23,157,0" concept="14" />
      <node id="878521226301296447" at="159,38,160,68" concept="5" />
      <node id="878521226301296463" at="164,38,165,69" concept="5" />
      <node id="878521226301296478" at="167,6,168,0" concept="14" />
      <node id="9122198050636109722" at="168,0,169,75" concept="13" />
      <node id="878521226301296669" at="172,114,173,45" concept="5" />
      <node id="878521226301296701" at="175,44,176,33" concept="12" />
      <node id="9122198050635882070" at="178,27,179,75" concept="5" />
      <node id="878521226301296730" at="179,75,180,0" concept="14" />
      <node id="878521226301296731" at="180,0,181,277" concept="11" />
      <node id="878521226301296761" at="184,43,185,38" concept="12" />
      <node id="878521226301296767" at="187,13,188,60" concept="5" />
      <node id="878521226301296780" at="189,9,190,0" concept="14" />
      <node id="878521226301296783" at="191,33,192,174" concept="11" />
      <node id="878521226301296797" at="192,174,193,63" concept="5" />
      <node id="878521226301296805" at="194,9,195,31" concept="5" />
      <node id="878521226301296809" at="195,31,196,91" concept="5" />
      <node id="878521226301296821" at="198,6,199,69" concept="11" />
      <node id="878521226301296829" at="200,9,201,52" concept="11" />
      <node id="878521226301296852" at="205,35,206,92" concept="5" />
      <node id="878521226301296861" at="208,29,209,92" concept="5" />
      <node id="878521226301296868" at="210,11,211,42" concept="12" />
      <node id="878521226301296873" at="213,8,214,172" concept="5" />
      <node id="1374711517442011041" at="222,25,223,50" concept="5" />
      <node id="1374711517442011071" at="230,41,231,24" concept="13" />
      <node id="1374711517442011082" at="234,56,235,24" concept="13" />
      <node id="1374711517442011085" at="239,7,240,20" concept="13" />
      <node id="1374711517442011090" at="242,25,243,79" concept="5" />
      <node id="1360130797001970477" at="243,79,244,0" concept="14" />
      <node id="1360130797001975826" at="244,0,245,122" concept="13" />
      <node id="1360130797001967011" at="247,49,248,21" concept="4" />
      <node id="1360130797001967013" at="249,11,250,49" concept="5" />
      <node id="878521226301297066" at="256,50,257,108" concept="5" />
      <node id="878521226301297283" at="261,150,262,68" concept="11" />
      <node id="878521226301297289" at="262,68,263,25" concept="5" />
      <node id="878521226301297297" at="265,30,266,58" concept="5" />
      <node id="878521226301297307" at="267,16,268,27" concept="5" />
      <node id="878521226301297328" at="271,5,272,24" concept="5" />
      <node id="878521226301297334" at="272,24,273,42" concept="5" />
      <node id="878521226301297354" at="275,139,276,89" concept="11" />
      <node id="878521226301297454" at="280,56,281,33" concept="12" />
      <node id="878521226301297474" at="285,45,286,42" concept="12" />
      <node id="878521226301297483" at="289,60,290,51" concept="12" />
      <node id="878521226301297495" at="293,60,294,35" concept="12" />
      <node id="878521226301297501" at="296,12,297,97" concept="5" />
      <node id="878521226301297518" at="301,41,302,49" concept="12" />
      <node id="878521226301297553" at="307,58,308,93" concept="12" />
      <node id="878521226301297564" at="309,5,310,32" concept="11" />
      <node id="878521226301297573" at="311,18,312,80" concept="18" />
      <node id="878521226301297584" at="313,5,314,57" concept="5" />
      <node id="878521226301297598" at="315,57,316,80" concept="18" />
      <node id="878521226301297618" at="317,5,318,93" concept="11" />
      <node id="878521226301297639" at="318,93,319,49" concept="5" />
      <node id="878521226301297645" at="319,49,320,55" concept="12" />
      <node id="878521226301297658" at="322,44,323,30" concept="11" />
      <node id="878521226301297666" at="324,35,325,88" concept="18" />
      <node id="878521226301297681" at="326,5,327,42" concept="5" />
      <node id="878521226301297694" at="328,28,329,85" concept="12" />
      <node id="878521226301297709" at="330,5,331,63" concept="11" />
      <node id="878521226301297718" at="331,63,332,72" concept="12" />
      <node id="878521226301297739" at="335,32,336,41" concept="12" />
      <node id="878521226301297735" at="337,12,338,40" concept="12" />
      <node id="878521226301297746" at="341,41,342,62" concept="12" />
      <node id="878521226301297802" at="344,38,345,105" concept="12" />
      <node id="878521226301297814" at="347,34,348,82" concept="12" />
      <node id="878521226301297824" at="350,32,351,84" concept="12" />
      <node id="878521226301297841" at="355,54,356,49" concept="18" />
      <node id="878521226301297853" at="359,42,360,123" concept="11" />
      <node id="878521226301297866" at="360,123,361,29" concept="5" />
      <node id="861826518923500083" at="364,0,365,0" concept="6" trace="myStartTestFormat" />
      <node id="861826518923500088" at="365,0,366,0" concept="6" trace="myFinishTestFormat" />
      <node id="861826518923500107" at="366,144,367,42" concept="5" />
      <node id="861826518923500113" at="367,42,368,44" concept="5" />
      <node id="878521226301296506" at="371,67,372,81" concept="5" />
      <node id="878521226301296518" at="375,41,376,82" concept="5" />
      <node id="878521226301296536" at="380,28,381,94" concept="11" />
      <node id="878521226301296544" at="382,23,383,54" concept="5" />
      <node id="878521226301296551" at="384,9,385,69" concept="5" />
      <node id="878521226301297891" at="395,19,396,50" concept="5" />
      <node id="878521226301297898" at="396,50,397,59" concept="5" />
      <node id="878521226301297907" at="397,59,398,16" concept="2" />
      <node id="878521226301297911" at="399,21,400,52" concept="5" />
      <node id="878521226301297918" at="400,52,401,61" concept="5" />
      <node id="878521226301297927" at="401,61,402,16" concept="2" />
      <node id="878521226301297931" at="403,25,404,49" concept="5" />
      <node id="878521226301297938" at="404,49,405,58" concept="5" />
      <node id="878521226301297947" at="405,58,406,16" concept="2" />
      <node id="878521226301297965" at="418,46,419,39" concept="5" />
      <node id="878521226301297981" at="422,73,423,52" concept="5" />
      <node id="878521226301297988" at="423,52,424,26" concept="5" />
      <node id="878521226301297999" at="427,47,428,40" concept="5" />
      <node id="878521226301298021" at="432,52,433,22" concept="5" />
      <node id="878521226301298024" at="433,22,434,39" concept="5" />
      <node id="878521226301298046" at="439,62,440,28" concept="5" />
      <node id="878521226301298049" at="440,28,441,43" concept="5" />
      <node id="878521226301298057" at="446,0,447,0" concept="6" trace="testReporter" />
      <node id="878521226301298060" at="447,0,448,0" concept="6" trace="currentTestName" />
      <node id="878521226301298063" at="448,0,449,0" concept="6" trace="gentestdir" />
      <node id="878521226301298076" at="452,31,453,15" concept="12" />
      <node id="878521226301298082" at="455,34,456,69" concept="11" />
      <node id="878521226301298089" at="456,69,457,64" concept="5" />
      <node id="878521226301298099" at="457,64,458,46" concept="5" />
      <node id="878521226301298114" at="460,39,461,24" concept="11" />
      <node id="878521226301298119" at="462,17,463,65" concept="5" />
      <node id="878521226301298125" at="463,65,464,30" concept="5" />
      <node id="878521226301298129" at="464,30,465,29" concept="5" />
      <node id="878521226301298137" at="466,38,467,45" concept="18" />
      <node id="878521226301298141" at="468,13,469,32" concept="5" />
      <node id="878521226301298153" at="472,49,473,23" concept="5" />
      <node id="878521226301298170" at="478,41,479,29" concept="12" />
      <node id="878521226301298178" at="481,40,482,106" concept="5" />
      <node id="878521226301298196" at="485,33,486,15" concept="12" />
      <node id="878521226301298202" at="488,36,489,51" concept="5" />
      <node id="878521226301298210" at="490,7,491,33" concept="5" />
      <node id="878521226301298216" at="492,34,493,39" concept="11" />
      <node id="878521226301298222" at="494,13,495,87" concept="11" />
      <node id="878521226301298229" at="495,87,496,74" concept="5" />
      <node id="878521226301298237" at="496,74,497,52" concept="5" />
      <node id="878521226301298245" at="497,52,498,112" concept="5" />
      <node id="878521226301298268" at="502,17,503,25" concept="5" />
      <node id="878521226301298277" at="508,7,509,31" concept="5" />
      <node id="5018816225128243406" at="511,51,512,36" concept="12" />
      <node id="5018816225128456798" at="514,47,515,45" concept="5" />
      <node id="878521226301298291" at="516,36,517,51" concept="5" />
      <node id="878521226301298299" at="518,7,519,38" concept="5" />
      <node id="878521226301298305" at="519,38,520,41" concept="5" />
      <node id="5018816225128506844" at="522,48,523,45" concept="5" />
      <node id="878521226301298316" at="523,45,524,42" concept="5" />
      <node id="878521226301298321" at="524,42,525,34" concept="5" />
      <node id="5018816225128531498" at="527,74,528,45" concept="5" />
      <node id="878521226301298337" at="528,45,529,54" concept="5" />
      <node id="878521226301298367" at="532,36,533,58" concept="5" />
      <node id="878521226301298358" at="534,40,535,37" concept="5" />
      <node id="878521226301298351" at="536,14,537,32" concept="5" />
      <node id="878521226301298401" at="541,36,542,57" concept="5" />
      <node id="878521226301298392" at="543,40,544,36" concept="5" />
      <node id="878521226301298385" at="545,14,546,32" concept="5" />
      <node id="861826518923500564" at="551,42,552,19" concept="16" />
      <node id="878521226301296577" at="556,59,557,54" concept="11" />
      <node id="878521226301296585" at="558,27,559,27" concept="5" />
      <node id="878521226301296592" at="560,9,561,44" concept="11" />
      <node id="878521226301296598" at="561,44,562,39" concept="11" />
      <node id="878521226301296604" at="562,39,563,107" concept="11" />
      <node id="878521226301296615" at="563,107,564,36" concept="11" />
      <node id="878521226301296624" at="565,23,566,60" concept="5" />
      <node id="878521226301296637" at="566,60,567,38" concept="5" />
      <node id="878521226301296648" at="568,9,569,50" concept="5" />
      <node id="878521226301296896" at="574,0,575,0" concept="6" trace="prevTitle" />
      <node id="861826518923551285" at="575,0,576,0" concept="6" trace="myStartTestFormat" />
      <node id="861826518923551290" at="576,0,577,0" concept="6" trace="myFinishTestFormat" />
      <node id="861826518923551309" at="577,155,578,42" concept="5" />
      <node id="861826518923551315" at="578,42,579,44" concept="5" />
      <node id="878521226301296923" at="591,50,592,23" concept="5" />
      <node id="878521226301296937" at="598,33,599,19" concept="12" />
      <node id="878521226301296977" at="608,53,609,114" concept="5" />
      <node id="878521226301296991" at="612,52,613,115" concept="5" />
      <node id="878521226301297015" at="619,106,620,53" concept="12" />
      <node id="878521226301297029" at="625,102,626,49" concept="12" />
      <node id="1374711517442978514" at="129,10,131,5" concept="1" />
      <node id="878521226301297305" at="267,14,269,9" concept="1" />
      <node id="878521226301297733" at="337,10,339,5" concept="1" />
      <node id="878521226301297873" at="390,0,392,0" concept="3" trace="MyMessageHandler#()V" />
      <node id="878521226301297955" at="415,0,417,0" concept="3" trace="MyUnitTestAdapter#()V" />
      <node id="878521226301298066" at="449,0,451,0" concept="3" trace="MyReporter#()V" />
      <node id="878521226301298349" at="536,12,538,7" concept="1" />
      <node id="878521226301298383" at="545,12,547,7" concept="1" />
      <node id="3072596209879794883" at="104,0,107,5" concept="8" />
      <node id="3072596209879794899" at="107,5,110,5" concept="8" />
      <node id="1374711517442334993" at="120,66,123,5" concept="8" />
      <node id="878521226301296443" at="159,0,162,0" concept="10" trace="invoke#(Ljava/lang/String;)V" />
      <node id="878521226301296459" at="164,0,167,0" concept="10" trace="invoke#(Ljava/lang/String;)V" />
      <node id="878521226301296697" at="175,0,178,0" concept="10" trace="invoke#(Ljava/lang/String;)Ljetbrains/mps/vfs/IFile;" />
      <node id="878521226301296757" at="184,0,187,0" concept="10" trace="invoke#(Ljetbrains/mps/vfs/IFile;)Ljava/lang/String;" />
      <node id="878521226301296850" at="204,62,207,11" concept="9" />
      <node id="878521226301296859" at="207,11,210,11" concept="9" />
      <node id="1360130797001967005" at="246,74,249,11" concept="9" />
      <node id="878521226301297056" at="255,114,258,5" concept="9" />
      <node id="878521226301297452" at="280,0,283,0" concept="10" trace="translate#(Lorg/jetbrains/mps/openapi/module/SModule;)Ljava/lang/Iterable;" />
      <node id="878521226301297472" at="285,0,288,0" concept="10" trace="accept#(Lorg/jetbrains/mps/openapi/module/SModule;)Z" />
      <node id="878521226301297481" at="289,0,292,0" concept="10" trace="translate#(Lorg/jetbrains/mps/openapi/module/SModule;)Ljava/lang/Iterable;" />
      <node id="878521226301297493" at="293,0,296,0" concept="10" trace="translate#(Ljetbrains/mps/smodel/Generator;)Ljava/lang/Iterable;" />
      <node id="878521226301297516" at="301,0,304,0" concept="10" trace="accept#(Lorg/jetbrains/mps/openapi/model/SModel;)Z" />
      <node id="878521226301297551" at="306,38,309,5" concept="9" />
      <node id="878521226301297571" at="310,32,313,5" concept="9" />
      <node id="878521226301297596" at="314,57,317,5" concept="9" />
      <node id="878521226301297664" at="323,30,326,5" concept="9" />
      <node id="878521226301297692" at="327,42,330,5" concept="9" />
      <node id="878521226301297742" at="341,0,344,0" concept="10" trace="isRunningOnTeamCity#()Z" />
      <node id="878521226301297798" at="344,0,347,0" concept="10" trace="isInvokeTestsSet#()Z" />
      <node id="878521226301297810" at="347,0,350,0" concept="10" trace="isCompileSet#()Z" />
      <node id="878521226301297820" at="350,0,353,0" concept="10" trace="isShowDiff#()Z" />
      <node id="878521226301297834" at="354,34,357,5" concept="9" />
      <node id="878521226301296542" at="381,94,384,9" concept="9" />
      <node id="878521226301297948" at="410,0,413,0" concept="10" trace="clear#()V" />
      <node id="878521226301298074" at="451,25,454,7" concept="9" />
      <node id="878521226301298151" at="471,46,474,11" concept="8" />
      <node id="878521226301298166" at="478,0,481,0" concept="10" trace="getCurrentTestName#()Ljava/lang/String;" />
      <node id="878521226301298172" at="481,0,484,0" concept="10" trace="startRun#(Ljava/lang/String;)V" />
      <node id="878521226301298194" at="484,30,487,7" concept="9" />
      <node id="878521226301298200" at="487,7,490,7" concept="9" />
      <node id="5018816225128242837" at="511,0,514,0" concept="10" trace="normalizeTestName#(Ljava/lang/String;)Ljava/lang/String;" />
      <node id="878521226301298289" at="515,45,518,7" concept="9" />
      <node id="861826518923500559" at="551,0,554,0" concept="3" trace="MyJobMonitor#(Ljetbrains/mps/make/script/IProgress;)V" />
      <node id="878521226301296583" at="557,54,560,9" concept="9" />
      <node id="878521226301296899" at="581,0,584,0" concept="10" trace="update#(D)V" />
      <node id="878521226301296905" at="584,0,587,0" concept="10" trace="startInternal#(Ljava/lang/String;)V" />
      <node id="878521226301296911" at="587,0,590,0" concept="10" trace="doneInternal#(Ljava/lang/String;)V" />
      <node id="878521226301296927" at="594,0,597,0" concept="10" trace="setStepInternal#(Ljava/lang/String;)V" />
      <node id="878521226301296939" at="601,0,604,0" concept="10" trace="cancel#()V" />
      <node id="878521226301296381" at="143,53,147,5" concept="8" />
      <node id="878521226301296398" at="147,5,151,5" concept="8" />
      <node id="878521226301296415" at="151,5,155,5" concept="8" />
      <node id="878521226301296781" at="190,0,194,9" concept="9" />
      <node id="1374711517442011037" at="221,0,225,0" concept="10" trace="run#()V" />
      <node id="1374711517442011065" at="229,0,233,0" concept="10" trace="step#(Ljava/lang/String;)V" />
      <node id="1374711517442011074" at="233,0,237,0" concept="10" trace="start#(Ljava/lang/String;I)V" />
      <node id="878521226301297846" at="359,0,363,0" concept="15" trace="main#([Ljava/lang/String;)V" />
      <node id="861826518923500102" at="366,0,370,0" concept="3" trace="MyProgress#(Ljetbrains/mps/baseLanguage/closures/runtime/_FunctionTypes/_void_P1_E0;Ljetbrains/mps/baseLanguage/closures/runtime/_FunctionTypes/_void_P1_E0;)V" />
      <node id="878521226301296496" at="370,0,374,0" concept="10" trace="beginWork#(Ljava/lang/String;II)V" />
      <node id="878521226301296512" at="374,0,378,0" concept="10" trace="finishWork#(Ljava/lang/String;)V" />
      <node id="878521226301297959" at="417,0,421,0" concept="10" trace="testStarted#(Ljava/lang/String;)V" />
      <node id="878521226301297993" at="426,0,430,0" concept="10" trace="testFinished#(Ljava/lang/String;)V" />
      <node id="878521226301298011" at="431,44,435,7" concept="9" />
      <node id="878521226301298036" at="438,47,442,7" concept="9" />
      <node id="878521226301298266" at="501,27,505,13" concept="19" />
      <node id="878521226301298327" at="527,0,531,0" concept="10" trace="testFailed#(Ljava/lang/String;Ljava/lang/String;Ljava/lang/String;)V" />
      <node id="878521226301296622" at="564,36,568,9" concept="9" />
      <node id="861826518923551304" at="577,0,581,0" concept="3" trace="MyProgressMonitorBase#(Ljetbrains/mps/baseLanguage/closures/runtime/_FunctionTypes/_void_P1_E0;Ljetbrains/mps/baseLanguage/closures/runtime/_FunctionTypes/_void_P1_E0;)V" />
      <node id="878521226301296917" at="590,0,594,0" concept="10" trace="setTitleInternal#(Ljava/lang/String;)V" />
      <node id="878521226301296933" at="597,0,601,0" concept="10" trace="isCanceled#()Z" />
      <node id="878521226301296971" at="607,0,611,0" concept="10" trace="startInternal#(Ljava/lang/String;)V" />
      <node id="878521226301296985" at="611,0,615,0" concept="10" trace="doneInternal#(Ljava/lang/String;)V" />
      <node id="878521226301297007" at="618,0,622,0" concept="10" trace="subTaskInternal#(ILorg/jetbrains/mps/openapi/util/SubProgressKind;)Ljetbrains/mps/progress/ProgressMonitorBase/SubProgressMonitor;" />
      <node id="878521226301297021" at="624,0,628,0" concept="10" trace="subTaskInternal#(ILorg/jetbrains/mps/openapi/util/SubProgressKind;)Ljetbrains/mps/progress/ProgressMonitorBase/SubProgressMonitor;" />
      <node id="878521226301296438" at="157,0,162,6" concept="11" />
      <node id="878521226301296454" at="162,6,167,6" concept="11" />
      <node id="6705512905416400159" at="173,45,178,27" concept="5" />
      <node id="878521226301296755" at="182,46,187,13" concept="5" />
      <node id="878521226301297044" at="255,0,260,0" concept="10" trace="reportIfStartsWith#(Ljava/lang/String;Ljava/lang/String;Ljetbrains/mps/baseLanguage/closures/runtime/_FunctionTypes/_void_P1_E0;)V" />
      <node id="878521226301297295" at="264,38,269,9" concept="9" />
      <node id="878521226301297444" at="278,25,283,12" concept="5" />
      <node id="878521226301297508" at="299,7,304,25" concept="12" />
      <node id="878521226301297731" at="334,55,339,5" concept="9" />
      <node id="878521226301297971" at="421,0,426,0" concept="10" trace="testFailed#(Ljava/lang/String;Ljava/lang/String;Ljava/lang/String;)V" />
      <node id="878521226301298310" at="522,0,527,0" concept="10" trace="testFinished#(Ljava/lang/String;)V" />
      <node id="1374711517442335029" at="125,122,131,5" concept="9" />
      <node id="1374711517442011030" at="219,65,225,7" concept="5" />
      <node id="1360130797001967002" at="245,122,251,9" concept="8" />
      <node id="878521226301297830" at="353,0,359,0" concept="10" trace="showStatistic#()V" />
      <node id="878521226301298261" at="500,19,506,11" concept="9" />
      <node id="878521226301296999" at="616,7,622,8" concept="12" />
      <node id="878521226301296259" at="89,16,96,5" concept="19" />
      <node id="878521226301297293" at="263,25,270,7" concept="8" />
      <node id="878521226301297727" at="334,0,341,0" concept="10" trace="getBuildServerMessageFormat#()Ljetbrains/mps/tool/common/IMessageFormat;" />
      <node id="878521226301296534" at="379,68,386,7" concept="9" />
      <node id="878521226301298005" at="430,0,437,0" concept="10" trace="logMessage#(Ljava/lang/String;)V" />
      <node id="878521226301298030" at="437,0,444,0" concept="10" trace="logError#(Ljava/lang/String;)V" />
      <node id="878521226301298117" at="461,24,468,13" concept="19" />
      <node id="878521226301298348" at="531,41,538,7" concept="9" />
      <node id="878521226301298382" at="540,40,547,7" concept="9" />
      <node id="878521226301296753" at="181,277,189,9" concept="9" />
      <node id="878521226301298283" at="514,0,522,0" concept="10" trace="testStarted#(Ljava/lang/String;)V" />
      <node id="878521226301298344" at="531,0,540,0" concept="10" trace="outputLine#(Ljava/lang/String;)V" />
      <node id="878521226301298378" at="540,0,549,0" concept="10" trace="errorLine#(Ljava/lang/String;)V" />
      <node id="878521226301296844" at="203,0,213,0" concept="10" trace="toScript#(Ljetbrains/mps/make/script/ScriptBuilder;)Ljetbrains/mps/make/script/IScript;" />
      <node id="1374711517442011054" at="227,45,237,11" concept="12" />
      <node id="878521226301296524" at="378,0,388,0" concept="10" trace="advanceWork#(Ljava/lang/String;ILjava/lang/String;)V" />
      <node id="878521226301296963" at="605,72,615,10" concept="12" />
      <node id="1374711517442011088" at="242,0,253,0" concept="10" trace="run#()V" />
      <node id="878521226301297281" at="260,26,271,5" concept="7" />
      <node id="878521226301298108" at="459,37,470,11" concept="9" />
      <node id="878521226301296834" at="201,52,213,8" concept="11" />
      <node id="1374711517442011052" at="227,0,239,0" concept="10" trace="compute#()Ljetbrains/mps/make/MPSCompilationResult;" />
      <node id="878521226301297652" at="322,0,334,0" concept="10" trace="pathOfTmpFile#(Ljetbrains/mps/vfs/IFile;)Ljava/lang/String;" />
      <node id="878521226301296953" at="604,130,616,7" concept="9" />
      <node id="878521226301296241" at="86,0,99,0" concept="3" trace="GenTestWorker#(Ljetbrains/mps/tool/common/Script;Ljetbrains/mps/tool/builder/MpsWorker/AntLogger;)V" />
      <node id="1374711517442011087" at="240,20,253,7" concept="5" />
      <node id="878521226301297461" at="283,12,296,12" concept="5" />
      <node id="5018816225128968189" at="225,7,239,7" concept="5" />
      <node id="878521226301298220" at="493,39,507,9" concept="20" />
      <node id="878521226301297277" at="260,0,275,0" concept="10" trace="cleanUp#()V" />
      <node id="878521226301297883" at="393,38,408,7" concept="17" />
      <node id="878521226301296570" at="555,48,570,7" concept="9" />
      <node id="878521226301297547" at="306,0,322,0" concept="10" trace="tmpFile#(Ljava/lang/String;)Ljetbrains/mps/vfs/IFile;" />
      <node id="878521226301298106" at="458,46,475,9" concept="9" />
      <node id="878521226301298214" at="491,33,508,7" concept="9" />
      <node id="878521226301296827" at="199,69,217,5" concept="19" />
      <node id="878521226301297877" at="392,0,410,0" concept="10" trace="handle#(Ljetbrains/mps/messages/IMessage;)V" />
      <node id="878521226301296564" at="554,0,572,0" concept="10" trace="reportFeedback#(Ljetbrains/mps/make/script/IFeedback;)V" />
      <node id="878521226301296943" at="604,0,624,0" concept="10" trace="customSubProgress#(Ljetbrains/mps/progress/ProgressMonitorBase;ILorg/jetbrains/mps/openapi/util/SubProgressKind;)Ljetbrains/mps/progress/ProgressMonitorBase/SubProgressMonitor;" />
      <node id="878521226301297360" at="278,0,299,0" concept="10" trace="run#()V" />
      <node id="878521226301298080" at="454,7,476,7" concept="9" />
      <node id="878521226301297359" at="276,89,299,7" concept="5" />
      <node id="878521226301296656" at="171,0,198,0" concept="10" trace="setup#(Ljetbrains/mps/make/script/IPropertiesPool;Ljava/lang/Iterable;Ljava/lang/Iterable;)V" />
      <node id="878521226301298070" at="451,0,478,0" concept="10" trace="init#()V" />
      <node id="878521226301298190" at="484,0,511,0" concept="10" trace="finishRun#()V" />
      <node id="878521226301296479" at="169,75,198,6" concept="11" />
      <node id="878521226301297338" at="275,0,306,0" concept="10" trace="collectResources#(Ljetbrains/mps/smodel/IOperationContext;Ljava/lang/Iterable;Ljava/lang/Iterable;)Ljava/lang/Iterable;" />
      <node id="1374711517442011101" at="219,0,255,0" concept="10" trace="loadAndMake#(Ljetbrains/mps/tool/builder/MpsWorker/ObjectsToProcess;)V" />
      <node id="1374711517442334910" at="99,0,140,0" concept="10" trace="work#()V" />
      <node id="878521226301296367" at="141,0,219,0" concept="10" trace="generate#(Ljetbrains/mps/project/Project;Ljetbrains/mps/tool/builder/MpsWorker/ObjectsToProcess;)V" />
      <scope id="878521226301297036" at="215,0,215,43">
        <var name="ignore" id="878521226301297037" />
      </scope>
      <scope id="878521226301297039" at="215,43,215,43" />
      <scope id="878521226301297040" at="216,0,216,41">
        <var name="ignore" id="878521226301297041" />
      </scope>
      <scope id="878521226301297043" at="216,41,216,41" />
      <scope id="878521226301297876" at="390,31,390,31" />
      <scope id="878521226301297887" at="407,16,407,16" />
      <scope id="878521226301297951" at="411,25,411,25" />
      <scope id="878521226301297958" at="415,33,415,33" />
      <scope id="878521226301298069" at="449,26,449,26" />
      <scope id="878521226301298256" at="499,0,499,34">
        <var name="ex" id="878521226301298257" />
      </scope>
      <scope id="878521226301298259" at="499,34,499,34" />
      <scope id="878521226301298272" at="504,0,504,42">
        <var name="ignore" id="878521226301298273" />
      </scope>
      <scope id="878521226301298275" at="504,42,504,42" />
      <scope id="878521226301296904" at="582,38,582,38" />
      <scope id="878521226301296910" at="585,47,585,47" />
      <scope id="878521226301296916" at="588,46,588,46" />
      <scope id="878521226301296932" at="595,47,595,47" />
      <scope id="878521226301296942" at="602,26,602,26" />
      <scope id="878521226301296275" at="94,0,95,37">
        <var name="ex" id="878521226301296276" />
      </scope>
      <scope id="878521226301296278" at="94,30,95,37" />
      <scope id="3072596209879794885" at="105,52,106,49" />
      <scope id="3072596209879794904" at="108,87,109,69" />
      <scope id="1374711517442334995" at="121,78,122,49" />
      <scope id="1374711517442978515" at="129,12,130,48" />
      <scope id="878521226301296446" at="159,38,160,68" />
      <scope id="878521226301296462" at="164,38,165,69" />
      <scope id="878521226301296700" at="175,44,176,33" />
      <scope id="878521226301296760" at="184,43,185,38" />
      <scope id="878521226301296851" at="205,35,206,92" />
      <scope id="878521226301296860" at="208,29,209,92" />
      <scope id="1374711517442011040" at="222,25,223,50" />
      <scope id="1374711517442011070" at="230,41,231,24" />
      <scope id="1374711517442011081" at="234,56,235,24" />
      <scope id="1360130797001967012" at="247,49,248,21" />
      <scope id="878521226301297065" at="256,50,257,108" />
      <scope id="878521226301297296" at="265,30,266,58" />
      <scope id="878521226301297306" at="267,16,268,27" />
      <scope id="878521226301297453" at="280,56,281,33" />
      <scope id="878521226301297473" at="285,45,286,42" />
      <scope id="878521226301297482" at="289,60,290,51" />
      <scope id="878521226301297494" at="293,60,294,35" />
      <scope id="878521226301297517" at="301,41,302,49" />
      <scope id="878521226301297552" at="307,58,308,93" />
      <scope id="878521226301297572" at="311,18,312,80" />
      <scope id="878521226301297597" at="315,57,316,80" />
      <scope id="878521226301297665" at="324,35,325,88" />
      <scope id="878521226301297693" at="328,28,329,85" />
      <scope id="878521226301297738" at="335,32,336,41" />
      <scope id="878521226301297734" at="337,12,338,40" />
      <scope id="878521226301297745" at="341,41,342,62" />
      <scope id="878521226301297801" at="344,38,345,105" />
      <scope id="878521226301297813" at="347,34,348,82" />
      <scope id="878521226301297823" at="350,32,351,84" />
      <scope id="878521226301297840" at="355,54,356,49" />
      <scope id="878521226301296505" at="371,67,372,81" />
      <scope id="878521226301296517" at="375,41,376,82" />
      <scope id="878521226301296543" at="382,23,383,54" />
      <scope id="878521226301297964" at="418,46,419,39" />
      <scope id="878521226301297998" at="427,47,428,40" />
      <scope id="878521226301298075" at="452,31,453,15" />
      <scope id="878521226301298133" at="466,0,467,45">
        <var name="ex" id="878521226301298134" />
      </scope>
      <scope id="878521226301298136" at="466,38,467,45" />
      <scope id="878521226301298152" at="472,49,473,23" />
      <scope id="878521226301298169" at="478,41,479,29" />
      <scope id="878521226301298177" at="481,40,482,106" />
      <scope id="878521226301298195" at="485,33,486,15" />
      <scope id="878521226301298201" at="488,36,489,51" />
      <scope id="878521226301298267" at="502,17,503,25" />
      <scope id="5018816225128242840" at="511,51,512,36" />
      <scope id="878521226301298290" at="516,36,517,51" />
      <scope id="878521226301298366" at="532,36,533,58" />
      <scope id="878521226301298357" at="534,40,535,37" />
      <scope id="878521226301298350" at="536,14,537,32" />
      <scope id="878521226301298400" at="541,36,542,57" />
      <scope id="878521226301298391" at="543,40,544,36" />
      <scope id="878521226301298384" at="545,14,546,32" />
      <scope id="861826518923500560" at="551,42,552,19" />
      <scope id="878521226301296584" at="558,27,559,27" />
      <scope id="878521226301296922" at="591,50,592,23" />
      <scope id="878521226301296936" at="598,33,599,19" />
      <scope id="878521226301296976" at="608,53,609,114" />
      <scope id="878521226301296990" at="612,52,613,115" />
      <scope id="878521226301297014" at="619,106,620,53" />
      <scope id="878521226301297028" at="625,102,626,49" />
      <scope id="1374711517442335033" at="126,37,128,28" />
      <scope id="878521226301296387" at="144,40,146,18" />
      <scope id="878521226301296404" at="148,39,150,18" />
      <scope id="878521226301296421" at="152,37,154,18" />
      <scope id="878521226301296782" at="191,33,193,63">
        <var name="testParams" id="878521226301296784" />
      </scope>
      <scope id="878521226301297852" at="359,42,361,29">
        <var name="generator" id="878521226301297854" />
      </scope>
      <scope id="861826518923500103" at="366,144,368,44" />
      <scope id="878521226301297873" at="390,0,392,0" />
      <scope id="878521226301297955" at="415,0,417,0" />
      <scope id="878521226301297980" at="422,73,424,26" />
      <scope id="878521226301298020" at="432,52,434,39" />
      <scope id="878521226301298045" at="439,62,441,43" />
      <scope id="878521226301298066" at="449,0,451,0" />
      <scope id="878521226301298336" at="527,74,529,54" />
      <scope id="878521226301296623" at="565,23,567,38" />
      <scope id="861826518923551305" at="577,155,579,44" />
      <scope id="878521226301296260" at="90,9,93,21" />
      <scope id="3072596209879794883" at="104,0,107,5">
        <var name="jar" id="3072596209879794884" />
      </scope>
      <scope id="3072596209879794899" at="107,5,110,5">
        <var name="macro" id="3072596209879794903" />
      </scope>
      <scope id="1374711517442334993" at="120,66,123,5">
        <var name="moduleFilePath" id="1374711517442334994" />
      </scope>
      <scope id="878521226301296443" at="159,0,162,0">
        <var name="msg" id="878521226301296443" />
      </scope>
      <scope id="878521226301296459" at="164,0,167,0">
        <var name="msg" id="878521226301296459" />
      </scope>
      <scope id="878521226301296697" at="175,0,178,0">
        <var name="path" id="878521226301296697" />
      </scope>
      <scope id="878521226301296757" at="184,0,187,0">
        <var name="f" id="878521226301296757" />
      </scope>
      <scope id="878521226301297055" at="255,114,258,5" />
      <scope id="878521226301297452" at="280,0,283,0">
        <var name="m" id="878521226301297452" />
      </scope>
      <scope id="878521226301297472" at="285,0,288,0">
        <var name="it" id="878521226301297472" />
      </scope>
      <scope id="878521226301297481" at="289,0,292,0">
        <var name="it" id="878521226301297481" />
      </scope>
      <scope id="878521226301297493" at="293,0,296,0">
        <var name="gen" id="878521226301297493" />
      </scope>
      <scope id="878521226301297516" at="301,0,304,0">
        <var name="smd" id="878521226301297516" />
      </scope>
      <scope id="878521226301297742" at="341,0,344,0" />
      <scope id="878521226301297798" at="344,0,347,0" />
      <scope id="878521226301297810" at="347,0,350,0" />
      <scope id="878521226301297820" at="350,0,353,0" />
      <scope id="878521226301297833" at="354,34,357,5" />
      <scope id="878521226301297890" at="395,19,398,16" />
      <scope id="878521226301297910" at="399,21,402,16" />
      <scope id="878521226301297930" at="403,25,406,16" />
      <scope id="878521226301297948" at="410,0,413,0" />
      <scope id="878521226301298118" at="462,17,465,29" />
      <scope id="878521226301298150" at="471,46,474,11" />
      <scope id="878521226301298151" at="471,46,474,11">
        <var name="f" id="878521226301298157" />
      </scope>
      <scope id="878521226301298166" at="478,0,481,0" />
      <scope id="878521226301298172" at="481,0,484,0">
        <var name="name" id="878521226301298173" />
      </scope>
      <scope id="5018816225128242837" at="511,0,514,0">
        <var name="name" id="5018816225128243234" />
      </scope>
      <scope id="878521226301298315" at="522,48,525,34" />
      <scope id="861826518923500559" at="551,0,554,0">
        <var name="pstub" id="861826518923500553" />
      </scope>
      <scope id="878521226301296899" at="581,0,584,0">
        <var name="p0" id="878521226301296902" />
      </scope>
      <scope id="878521226301296905" at="584,0,587,0">
        <var name="text" id="878521226301296908" />
      </scope>
      <scope id="878521226301296911" at="587,0,590,0">
        <var name="text" id="878521226301296914" />
      </scope>
      <scope id="878521226301296927" at="594,0,597,0">
        <var name="p0" id="878521226301296930" />
      </scope>
      <scope id="878521226301296939" at="601,0,604,0" />
      <scope id="878521226301296381" at="143,53,147,5">
        <var name="p" id="878521226301296385" />
      </scope>
      <scope id="878521226301296398" at="147,5,151,5">
        <var name="m" id="878521226301296402" />
      </scope>
      <scope id="878521226301296415" at="151,5,155,5">
        <var name="m" id="878521226301296419" />
      </scope>
      <scope id="1374711517442011037" at="221,0,225,0" />
      <scope id="1374711517442011065" at="229,0,233,0">
        <var name="text" id="1374711517442011068" />
      </scope>
      <scope id="1374711517442011074" at="233,0,237,0">
        <var name="taskName" id="1374711517442011077" />
        <var name="work" id="1374711517442011079" />
      </scope>
      <scope id="1360130797001967004" at="246,74,250,49" />
      <scope id="878521226301297846" at="359,0,363,0">
        <var name="args" id="878521226301297849" />
      </scope>
      <scope id="861826518923500102" at="366,0,370,0">
        <var name="finishTestFormat" id="861826518923500094" />
        <var name="startTestFormat" id="861826518923500090" />
      </scope>
      <scope id="878521226301296496" at="370,0,374,0">
        <var name="estimate" id="878521226301296501" />
        <var name="name" id="878521226301296499" />
        <var name="ofTotal" id="878521226301296503" />
      </scope>
      <scope id="878521226301296512" at="374,0,378,0">
        <var name="name" id="878521226301296515" />
      </scope>
      <scope id="878521226301297959" at="417,0,421,0">
        <var name="testName" id="878521226301297962" />
      </scope>
      <scope id="878521226301297993" at="426,0,430,0">
        <var name="testName" id="878521226301297996" />
      </scope>
      <scope id="878521226301298010" at="431,44,435,7" />
      <scope id="878521226301298035" at="438,47,442,7" />
      <scope id="878521226301298221" at="494,13,498,112">
        <var name="reportFile" id="878521226301298223" />
      </scope>
      <scope id="878521226301298265" at="501,27,505,13" />
      <scope id="878521226301298327" at="527,0,531,0">
        <var name="longmsg" id="878521226301298332" />
        <var name="msg" id="878521226301298330" />
        <var name="testname" id="878521226301298328" />
      </scope>
      <scope id="861826518923551304" at="577,0,581,0">
        <var name="finishTestFormat" id="861826518923551296" />
        <var name="startTestFormat" id="861826518923551292" />
      </scope>
      <scope id="878521226301296917" at="590,0,594,0">
        <var name="text" id="878521226301296920" />
      </scope>
      <scope id="878521226301296933" at="597,0,601,0" />
      <scope id="878521226301296971" at="607,0,611,0">
        <var name="text" id="878521226301296974" />
      </scope>
      <scope id="878521226301296985" at="611,0,615,0">
        <var name="text" id="878521226301296988" />
      </scope>
      <scope id="878521226301297007" at="618,0,622,0">
        <var name="kind" id="878521226301297012" />
        <var name="work" id="878521226301297010" />
      </scope>
      <scope id="878521226301297021" at="624,0,628,0">
        <var name="kind" id="878521226301297026" />
        <var name="work" id="878521226301297024" />
      </scope>
      <scope id="878521226301297044" at="255,0,260,0">
        <var name="format" id="878521226301297049" />
        <var name="prefix" id="878521226301297045" />
        <var name="work" id="878521226301297047" />
      </scope>
      <scope id="878521226301297294" at="264,38,269,9" />
      <scope id="878521226301297730" at="334,55,339,5" />
      <scope id="878521226301296535" at="380,28,385,69">
        <var name="format" id="878521226301296537" />
      </scope>
      <scope id="878521226301297971" at="421,0,426,0">
        <var name="details" id="878521226301297978" />
        <var name="message" id="878521226301297976" />
        <var name="test" id="878521226301297974" />
      </scope>
      <scope id="878521226301298310" at="522,0,527,0">
        <var name="testname" id="878521226301298311" />
      </scope>
      <scope id="878521226301296754" at="182,46,188,60" />
      <scope id="1360130797001967002" at="245,122,251,9">
        <var name="m" id="1360130797001967020" />
      </scope>
      <scope id="878521226301297830" at="353,0,359,0" />
      <scope id="878521226301298260" at="500,19,506,11" />
      <scope id="878521226301298288" at="514,47,520,41" />
      <scope id="878521226301296849" at="204,62,211,42" />
      <scope id="878521226301297293" at="263,25,270,7">
        <var name="f" id="878521226301297311" />
      </scope>
      <scope id="878521226301297727" at="334,0,341,0" />
      <scope id="878521226301296533" at="379,68,386,7" />
      <scope id="878521226301298005" at="430,0,437,0">
        <var name="message" id="878521226301298008" />
      </scope>
      <scope id="878521226301298030" at="437,0,444,0">
        <var name="errorMessage" id="878521226301298033" />
      </scope>
      <scope id="878521226301298347" at="531,41,538,7" />
      <scope id="878521226301298381" at="540,40,547,7" />
      <scope id="878521226301298283" at="514,0,522,0">
        <var name="testname" id="878521226301298284" />
      </scope>
      <scope id="1374711517442011089" at="242,25,251,9" />
      <scope id="878521226301297282" at="261,150,270,7">
        <var name="dir" id="878521226301297284" />
      </scope>
      <scope id="878521226301298113" at="460,39,469,32">
        <var name="tmpDir" id="878521226301298115" />
      </scope>
      <scope id="878521226301298344" at="531,0,540,0">
        <var name="out" id="878521226301298376" />
      </scope>
      <scope id="878521226301298378" at="540,0,549,0">
        <var name="err" id="878521226301298410" />
      </scope>
      <scope id="878521226301296844" at="203,0,213,0">
        <var name="scriptBuilder" id="878521226301296847" />
      </scope>
      <scope id="1374711517442011053" at="227,45,237,11" />
      <scope id="878521226301297657" at="322,44,332,72">
        <var name="p" id="878521226301297659" />
        <var name="prefix" id="878521226301297710" />
      </scope>
      <scope id="878521226301296524" at="378,0,388,0">
        <var name="comment" id="878521226301296529" />
        <var name="done" id="878521226301296527" />
        <var name="name" id="878521226301296525" />
      </scope>
      <scope id="878521226301296962" at="605,72,615,10" />
      <scope id="878521226301296248" at="86,69,97,44">
        <var name="tmpDir" id="878521226301296257" />
      </scope>
      <scope id="1374711517442011088" at="242,0,253,0" />
      <scope id="878521226301297281" at="260,26,271,5">
        <var name="dirs" id="878521226301297316" />
      </scope>
      <scope id="878521226301298107" at="459,37,470,11" />
      <scope id="1374711517442011052" at="227,0,239,0" />
      <scope id="878521226301297652" at="322,0,334,0">
        <var name="file" id="878521226301297653" />
      </scope>
      <scope id="878521226301296241" at="86,0,99,0">
        <var name="logger" id="878521226301296246" />
        <var name="whatToDo" id="878521226301296244" />
      </scope>
      <scope id="878521226301297280" at="260,26,273,42" />
      <scope id="878521226301296576" at="556,59,569,50">
        <var name="details" id="878521226301296605" />
        <var name="eol" id="878521226301296616" />
        <var name="msg" id="878521226301296599" />
        <var name="test" id="878521226301296578" />
        <var name="thr" id="878521226301296593" />
      </scope>
      <scope id="878521226301296828" at="200,9,214,172">
        <var name="bms" id="878521226301296830" />
        <var name="ms" id="878521226301296835" />
      </scope>
      <scope id="878521226301297550" at="306,38,320,55">
        <var name="idx" id="878521226301297565" />
        <var name="tmp" id="878521226301297619" />
      </scope>
      <scope id="878521226301297277" at="260,0,275,0" />
      <scope id="878521226301297882" at="393,38,408,7" />
      <scope id="878521226301298215" at="492,34,507,9">
        <var name="os" id="878521226301298217" />
      </scope>
      <scope id="878521226301296569" at="555,48,570,7" />
      <scope id="878521226301297547" at="306,0,322,0">
        <var name="path" id="878521226301297650" />
      </scope>
      <scope id="878521226301297877" at="392,0,410,0">
        <var name="msg" id="878521226301297880" />
      </scope>
      <scope id="878521226301296564" at="554,0,572,0">
        <var name="fdbk" id="878521226301296565" />
      </scope>
      <scope id="878521226301296952" at="604,130,622,8" />
      <scope id="878521226301297361" at="278,25,297,97" />
      <scope id="878521226301298081" at="455,34,475,9">
        <var name="wd" id="878521226301298083" />
      </scope>
      <scope id="878521226301296943" at="604,0,624,0">
        <var name="kind" id="878521226301296948" />
        <var name="parent" id="878521226301296944" />
        <var name="work" id="878521226301296946" />
      </scope>
      <scope id="878521226301297360" at="278,0,299,0" />
      <scope id="878521226301296668" at="172,114,196,91">
        <var name="dparams" id="878521226301296732" />
      </scope>
      <scope id="878521226301298073" at="451,25,476,7" />
      <scope id="878521226301298193" at="484,30,509,31" />
      <scope id="878521226301296656" at="171,0,198,0">
        <var name="input" id="878521226301296664" />
        <var name="ppool" id="878521226301296659" />
        <var name="toExecute" id="878521226301296661" />
      </scope>
      <scope id="878521226301298070" at="451,0,478,0" />
      <scope id="878521226301298190" at="484,0,511,0" />
      <scope id="878521226301297353" at="275,139,304,25">
        <var name="result" id="878521226301297355" />
      </scope>
      <scope id="878521226301297338" at="275,0,306,0">
        <var name="context" id="878521226301297339" />
        <var name="models" id="878521226301297347" />
        <var name="modules" id="878521226301297344" />
      </scope>
      <scope id="1374711517442011029" at="219,65,253,7" />
      <scope id="1374711517442011101" at="219,0,255,0">
        <var name="go" id="1374711517442011096" />
      </scope>
      <scope id="1374711517442334913" at="100,22,138,14">
        <var name="config" id="3072596209879794879" />
        <var name="environment" id="3072596209879794921" />
        <var name="go" id="1374711517442335022" />
        <var name="modules" id="1374711517442334987" />
        <var name="project" id="1374711517442334969" />
      </scope>
      <scope id="1374711517442334910" at="99,0,140,0" />
      <scope id="878521226301296374" at="142,75,217,5">
        <var name="context" id="878521226301296822" />
        <var name="ctl" id="878521226301296480" />
        <var name="finishTestFormat" id="878521226301296455" />
        <var name="s" id="878521226301296376" />
        <var name="startTestFormat" id="878521226301296439" />
      </scope>
      <scope id="878521226301296367" at="141,0,219,0">
        <var name="go" id="878521226301296372" />
        <var name="project" id="878521226301296370" />
      </scope>
      <unit id="878521226301296443" at="158,75,162,5" name="jetbrains.mps.tool.builder.make.GenTestWorker$1" />
      <unit id="878521226301296459" at="163,76,167,5" name="jetbrains.mps.tool.builder.make.GenTestWorker$2" />
      <unit id="878521226301296697" at="174,53,178,9" name="jetbrains.mps.tool.builder.make.GenTestWorker$4" />
      <unit id="878521226301296757" at="183,25,187,11" name="jetbrains.mps.tool.builder.make.GenTestWorker$4" />
      <unit id="878521226301297452" at="279,111,283,9" name="jetbrains.mps.tool.builder.make.GenTestWorker$9" />
      <unit id="878521226301297472" at="284,107,288,9" name="jetbrains.mps.tool.builder.make.GenTestWorker$9" />
      <unit id="878521226301297481" at="288,25,292,9" name="jetbrains.mps.tool.builder.make.GenTestWorker$9" />
      <unit id="878521226301297493" at="292,25,296,9" name="jetbrains.mps.tool.builder.make.GenTestWorker$9" />
      <unit id="878521226301297516" at="300,88,304,5" name="jetbrains.mps.tool.builder.make.GenTestWorker$9" />
      <unit id="1374711517442011036" at="220,46,225,5" name="jetbrains.mps.tool.builder.make.GenTestWorker$5" />
      <unit id="878521226301297002" at="617,17,622,7" name="jetbrains.mps.tool.builder.make.GenTestWorker$2" />
      <unit id="1374711517442011064" at="228,59,237,9" name="jetbrains.mps.tool.builder.make.GenTestWorker$7" />
      <unit id="878521226301296966" at="606,19,615,9" name="jetbrains.mps.tool.builder.make.GenTestWorker$1" />
      <unit id="878521226301296839" at="202,27,213,7" name="jetbrains.mps.tool.builder.make.GenTestWorker$4" />
      <unit id="1374711517442011088" at="241,46,253,5" name="jetbrains.mps.tool.builder.make.GenTestWorker$7" />
      <unit id="1374711517442011052" at="226,45,239,5" name="jetbrains.mps.tool.builder.make.GenTestWorker$6" />
      <unit id="878521226301297360" at="277,45,299,5" name="jetbrains.mps.tool.builder.make.GenTestWorker$8" />
      <unit id="861826518923500555" at="550,0,573,0" name="jetbrains.mps.tool.builder.make.GenTestWorker$MyJobMonitor" />
      <unit id="878521226301297870" at="389,0,414,0" name="jetbrains.mps.tool.builder.make.GenTestWorker$MyMessageHandler" />
      <unit id="861826518923500098" at="363,0,389,0" name="jetbrains.mps.tool.builder.make.GenTestWorker$MyProgress" />
      <unit id="878521226301296484" at="170,32,198,5" name="jetbrains.mps.tool.builder.make.GenTestWorker$3" />
      <unit id="878521226301297952" at="414,0,445,0" name="jetbrains.mps.tool.builder.make.GenTestWorker$MyUnitTestAdapter" />
      <unit id="861826518923551300" at="573,0,629,0" name="jetbrains.mps.tool.builder.make.GenTestWorker$MyProgressMonitorBase" />
      <unit id="878521226301298055" at="445,0,550,0" name="jetbrains.mps.tool.builder.make.GenTestWorker$MyReporter" />
      <unit id="878521226301296209" at="79,0,630,0" name="jetbrains.mps.tool.builder.make.GenTestWorker" />
    </file>
  </root>
</debug-info>
<|MERGE_RESOLUTION|>--- conflicted
+++ resolved
@@ -393,297 +393,169 @@
   </root>
   <root nodeRef="r:2758abb3-4e9a-4fac-8e72-2fadd8b5c3d7(jetbrains.mps.tool.builder.make)/878521226301293123">
     <file name="BuildMakeService.java">
-<<<<<<< HEAD
-      <node id="878521226301293153" at="36,173,37,67" concept="12" />
-      <node id="878521226301293215" at="40,93,41,91" concept="12" />
-      <node id="878521226301293227" at="44,36,45,17" concept="12" />
-      <node id="878521226301293235" at="48,54,49,17" concept="12" />
-      <node id="878521226301293249" at="55,63,56,46" concept="18" />
-      <node id="878521226301293258" at="59,66,60,46" concept="18" />
-      <node id="878521226301293277" at="62,186,63,29" concept="11" />
-      <node id="878521226301293281" at="63,29,64,0" concept="14" />
-      <node id="878521226301293284" at="65,52,66,55" concept="11" />
-      <node id="878521226301293290" at="66,55,67,82" concept="5" />
-      <node id="878521226301293300" at="67,82,68,65" concept="12" />
-      <node id="4634869729621959215" at="69,5,70,46" concept="11" />
-      <node id="4634869729622004369" at="70,46,71,38" concept="5" />
-      <node id="4634869729622021578" at="71,38,72,54" concept="5" />
-      <node id="4634869729622037034" at="72,54,73,0" concept="14" />
-      <node id="878521226301293509" at="73,0,74,77" concept="11" />
-      <node id="878521226301293517" at="74,77,75,0" concept="14" />
-      <node id="878521226301293518" at="75,0,76,97" concept="11" />
-      <node id="878521226301293531" at="76,97,77,22" concept="5" />
-      <node id="878521226301293536" at="77,22,78,54" concept="12" />
-      <node id="9122198050634833447" at="86,96,87,77" concept="11" />
-      <node id="9122198050634901818" at="87,77,88,24" concept="5" />
-      <node id="9122198050635559385" at="88,24,89,75" concept="11" />
-      <node id="9122198050635682695" at="93,26,94,38" concept="5" />
-      <node id="9122198050635646907" at="95,16,96,40" concept="5" />
-      <node id="9122198050635690581" at="101,26,102,41" concept="5" />
-      <node id="9122198050635646925" at="103,16,104,43" concept="5" />
-      <node id="9122198050635709388" at="108,111,109,25" concept="5" />
-      <node id="9122198050635698292" at="110,26,111,42" concept="5" />
-      <node id="9122198050635646949" at="112,16,113,44" concept="5" />
-      <node id="878521226301293417" at="118,45,119,402" concept="12" />
-      <node id="878521226301293132" at="33,0,35,0" concept="3" trace="BuildMakeService#()V" />
-      <node id="9122198050635685790" at="95,14,97,9" concept="1" />
-      <node id="9122198050635693273" at="103,14,105,9" concept="1" />
-      <node id="9122198050635706300" at="112,14,114,9" concept="1" />
-      <node id="878521226301293237" at="51,0,54,0" concept="10" trace="closeSession#(Ljetbrains/mps/make/MakeSession;)V" />
-      <node id="878521226301293414" at="118,0,121,0" concept="15" trace="defaultMakeScript#()Ljetbrains/mps/make/script/IScript;" />
-      <node id="878521226301293135" at="35,0,39,0" concept="10" trace="make#(Ljetbrains/mps/make/MakeSession;Ljava/lang/Iterable;Ljetbrains/mps/make/script/IScript;Ljetbrains/mps/make/script/IScriptController;Lorg/jetbrains/mps/openapi/util/ProgressMonitor;)Ljava/util/concurrent/Future;" />
-      <node id="878521226301293204" at="39,0,43,0" concept="10" trace="make#(Ljetbrains/mps/make/MakeSession;Ljava/lang/Iterable;)Ljava/util/concurrent/Future;" />
-      <node id="878521226301293223" at="43,0,47,0" concept="10" trace="isSessionActive#()Z" />
-      <node id="878521226301293229" at="47,0,51,0" concept="10" trace="openNewSession#(Ljetbrains/mps/make/MakeSession;)Z" />
-      <node id="878521226301293243" at="54,0,58,0" concept="10" trace="addListener#(Ljetbrains/mps/make/IMakeNotificationListener;)V" />
-      <node id="878521226301293252" at="58,0,62,0" concept="10" trace="removeListener#(Ljetbrains/mps/make/IMakeNotificationListener;)V" />
-      <node id="878521226301293282" at="64,0,69,5" concept="9" />
-      <node id="9122198050635665892" at="92,91,97,9" concept="9" />
-      <node id="9122198050635688359" at="100,97,105,9" concept="9" />
-      <node id="9122198050635695771" at="109,25,114,9" concept="9" />
-      <node id="9122198050635646890" at="91,0,99,0" concept="10" trace="runJobWithMonitor#(Ljetbrains/mps/baseLanguage/closures/runtime/_FunctionTypes/_void_P1_E0;)V" />
-      <node id="9122198050635646908" at="99,0,107,0" concept="10" trace="runConfigWithMonitor#(Ljetbrains/mps/baseLanguage/closures/runtime/_FunctionTypes/_void_P1_E0;)V" />
-      <node id="9122198050635646926" at="107,0,116,0" concept="10" trace="setup#(Ljetbrains/mps/make/script/IPropertiesPool;Ljava/lang/Iterable;Ljava/lang/Iterable;)V" />
-      <node id="878521226301293261" at="62,0,80,0" concept="10" trace="doMake#(Ljetbrains/mps/make/MakeSession;Ljava/lang/Iterable;Ljetbrains/mps/make/script/IScript;Ljetbrains/mps/make/script/IScriptController;Lorg/jetbrains/mps/openapi/util/ProgressMonitor;)Ljava/util/concurrent/Future;" />
-      <node id="9122198050635565472" at="89,75,116,6" concept="12" />
-      <node id="878521226301293323" at="80,0,118,0" concept="10" trace="completeController#(Ljetbrains/mps/make/MakeSession;Ljetbrains/mps/make/script/IScriptController;)Ljetbrains/mps/make/script/IScriptController;" />
-      <scope id="878521226301293134" at="33,29,33,29" />
-      <scope id="878521226301293242" at="52,49,52,49" />
-      <scope id="878521226301293152" at="36,173,37,67" />
-      <scope id="878521226301293214" at="40,93,41,91" />
-      <scope id="878521226301293226" at="44,36,45,17" />
-      <scope id="878521226301293234" at="48,54,49,17" />
-      <scope id="878521226301293248" at="55,63,56,46" />
-      <scope id="878521226301293257" at="59,66,60,46" />
-      <scope id="9122198050635665895" at="93,26,94,38" />
-      <scope id="9122198050635685791" at="95,16,96,40" />
-      <scope id="9122198050635688362" at="101,26,102,41" />
-      <scope id="9122198050635693274" at="103,16,104,43" />
-      <scope id="9122198050635695774" at="110,26,111,42" />
-      <scope id="9122198050635706301" at="112,16,113,44" />
-      <scope id="878521226301293416" at="118,45,119,402" />
-      <scope id="878521226301293132" at="33,0,35,0" />
-      <scope id="878521226301293237" at="51,0,54,0">
+      <node id="878521226301293153" at="40,173,41,67" concept="12" />
+      <node id="878521226301293215" at="44,93,45,91" concept="12" />
+      <node id="878521226301293227" at="48,36,49,17" concept="12" />
+      <node id="878521226301293235" at="52,54,53,17" concept="12" />
+      <node id="878521226301293249" at="59,63,60,46" concept="18" />
+      <node id="878521226301293258" at="63,66,64,46" concept="18" />
+      <node id="878521226301293277" at="66,186,67,29" concept="11" />
+      <node id="878521226301293281" at="67,29,68,0" concept="14" />
+      <node id="878521226301293284" at="69,52,70,55" concept="11" />
+      <node id="878521226301293290" at="70,55,71,82" concept="5" />
+      <node id="878521226301293300" at="71,82,72,65" concept="12" />
+      <node id="4634869729621959215" at="73,5,74,46" concept="11" />
+      <node id="4634869729622004369" at="74,46,75,38" concept="5" />
+      <node id="4634869729622021578" at="75,38,76,54" concept="5" />
+      <node id="4634869729622037034" at="76,54,77,0" concept="14" />
+      <node id="878521226301293509" at="77,0,78,77" concept="11" />
+      <node id="878521226301293517" at="78,77,79,0" concept="14" />
+      <node id="878521226301293518" at="79,0,80,97" concept="11" />
+      <node id="3744525589868195629" at="80,97,81,135" concept="11" />
+      <node id="5466819904713979946" at="81,135,82,23" concept="5" />
+      <node id="878521226301293531" at="83,9,84,24" concept="5" />
+      <node id="3744525589868204706" at="85,15,86,27" concept="5" />
+      <node id="878521226301293536" at="87,5,88,54" concept="12" />
+      <node id="9122198050634833447" at="96,96,97,77" concept="11" />
+      <node id="9122198050634901818" at="97,77,98,24" concept="5" />
+      <node id="9122198050635559385" at="98,24,99,75" concept="11" />
+      <node id="9122198050635682695" at="103,26,104,38" concept="5" />
+      <node id="9122198050635646907" at="105,16,106,40" concept="5" />
+      <node id="9122198050635690581" at="111,26,112,41" concept="5" />
+      <node id="9122198050635646925" at="113,16,114,43" concept="5" />
+      <node id="9122198050635709388" at="118,111,119,25" concept="5" />
+      <node id="9122198050635698292" at="120,26,121,42" concept="5" />
+      <node id="9122198050635646949" at="122,16,123,44" concept="5" />
+      <node id="878521226301293417" at="128,45,129,402" concept="12" />
+      <node id="3744525589868092396" at="134,69,135,45" concept="5" />
+      <node id="7736196594000222511" at="138,170,139,85" concept="11" />
+      <node id="7736196594000222523" at="139,85,140,36" concept="5" />
+      <node id="7736196594000222530" at="140,36,141,39" concept="5" />
+      <node id="3744525589868092392" at="144,0,145,0" concept="6" trace="myMessageHandler" />
+      <node id="878521226301293132" at="37,0,39,0" concept="3" trace="BuildMakeService#()V" />
+      <node id="9122198050635685790" at="105,14,107,9" concept="1" />
+      <node id="9122198050635693273" at="113,14,115,9" concept="1" />
+      <node id="9122198050635706300" at="122,14,124,9" concept="1" />
+      <node id="878521226301293237" at="55,0,58,0" concept="10" trace="closeSession#(Ljetbrains/mps/make/MakeSession;)V" />
+      <node id="878521226301293414" at="128,0,131,0" concept="15" trace="defaultMakeScript#()Ljetbrains/mps/make/script/IScript;" />
+      <node id="3744525589867790713" at="134,0,137,0" concept="3" trace="ForwardingLoggingHandler#(Ljetbrains/mps/messages/IMessageHandler;)V" />
+      <node id="878521226301293135" at="39,0,43,0" concept="10" trace="make#(Ljetbrains/mps/make/MakeSession;Ljava/lang/Iterable;Ljetbrains/mps/make/script/IScript;Ljetbrains/mps/make/script/IScriptController;Lorg/jetbrains/mps/openapi/util/ProgressMonitor;)Ljava/util/concurrent/Future;" />
+      <node id="878521226301293204" at="43,0,47,0" concept="10" trace="make#(Ljetbrains/mps/make/MakeSession;Ljava/lang/Iterable;)Ljava/util/concurrent/Future;" />
+      <node id="878521226301293223" at="47,0,51,0" concept="10" trace="isSessionActive#()Z" />
+      <node id="878521226301293229" at="51,0,55,0" concept="10" trace="openNewSession#(Ljetbrains/mps/make/MakeSession;)Z" />
+      <node id="878521226301293243" at="58,0,62,0" concept="10" trace="addListener#(Ljetbrains/mps/make/IMakeNotificationListener;)V" />
+      <node id="878521226301293252" at="62,0,66,0" concept="10" trace="removeListener#(Ljetbrains/mps/make/IMakeNotificationListener;)V" />
+      <node id="878521226301293282" at="68,0,73,5" concept="9" />
+      <node id="3744525589867674414" at="82,23,87,5" concept="20" />
+      <node id="9122198050635665892" at="102,91,107,9" concept="9" />
+      <node id="9122198050635688359" at="110,97,115,9" concept="9" />
+      <node id="9122198050635695771" at="119,25,124,9" concept="9" />
+      <node id="7736196594000194499" at="137,0,143,0" concept="10" trace="append#(Lorg/apache/log4j/Priority;Ljava/lang/String;Ljava/lang/String;Ljava/lang/Throwable;Ljava/lang/Object;)V" />
+      <node id="9122198050635646890" at="101,0,109,0" concept="10" trace="runJobWithMonitor#(Ljetbrains/mps/baseLanguage/closures/runtime/_FunctionTypes/_void_P1_E0;)V" />
+      <node id="9122198050635646908" at="109,0,117,0" concept="10" trace="runConfigWithMonitor#(Ljetbrains/mps/baseLanguage/closures/runtime/_FunctionTypes/_void_P1_E0;)V" />
+      <node id="9122198050635646926" at="117,0,126,0" concept="10" trace="setup#(Ljetbrains/mps/make/script/IPropertiesPool;Ljava/lang/Iterable;Ljava/lang/Iterable;)V" />
+      <node id="878521226301293261" at="66,0,90,0" concept="10" trace="doMake#(Ljetbrains/mps/make/MakeSession;Ljava/lang/Iterable;Ljetbrains/mps/make/script/IScript;Ljetbrains/mps/make/script/IScriptController;Lorg/jetbrains/mps/openapi/util/ProgressMonitor;)Ljava/util/concurrent/Future;" />
+      <node id="9122198050635565472" at="99,75,126,6" concept="12" />
+      <node id="878521226301293323" at="90,0,128,0" concept="10" trace="completeController#(Ljetbrains/mps/make/MakeSession;Ljetbrains/mps/make/script/IScriptController;)Ljetbrains/mps/make/script/IScriptController;" />
+      <scope id="878521226301293134" at="37,29,37,29" />
+      <scope id="878521226301293242" at="56,49,56,49" />
+      <scope id="878521226301293152" at="40,173,41,67" />
+      <scope id="878521226301293214" at="44,93,45,91" />
+      <scope id="878521226301293226" at="48,36,49,17" />
+      <scope id="878521226301293234" at="52,54,53,17" />
+      <scope id="878521226301293248" at="59,63,60,46" />
+      <scope id="878521226301293257" at="63,66,64,46" />
+      <scope id="3744525589867674416" at="83,9,84,24" />
+      <scope id="3744525589867674417" at="85,15,86,27" />
+      <scope id="9122198050635665895" at="103,26,104,38" />
+      <scope id="9122198050635685791" at="105,16,106,40" />
+      <scope id="9122198050635688362" at="111,26,112,41" />
+      <scope id="9122198050635693274" at="113,16,114,43" />
+      <scope id="9122198050635695774" at="120,26,121,42" />
+      <scope id="9122198050635706301" at="122,16,123,44" />
+      <scope id="878521226301293416" at="128,45,129,402" />
+      <scope id="3744525589867790717" at="134,69,135,45" />
+      <scope id="878521226301293132" at="37,0,39,0" />
+      <scope id="878521226301293237" at="55,0,58,0">
         <var name="session" id="878521226301293238" />
       </scope>
-      <scope id="878521226301293283" at="65,52,68,65">
+      <scope id="878521226301293283" at="69,52,72,65">
         <var name="msg" id="878521226301293285" />
       </scope>
-      <scope id="878521226301293414" at="118,0,121,0" />
-      <scope id="878521226301293135" at="35,0,39,0">
-=======
-      <node id="878521226301293153" at="41,173,42,67" concept="12" />
-      <node id="878521226301293215" at="46,93,47,91" concept="12" />
-      <node id="878521226301293227" at="51,36,52,17" concept="12" />
-      <node id="878521226301293235" at="56,54,57,17" concept="12" />
-      <node id="878521226301293249" at="65,63,66,46" concept="18" />
-      <node id="878521226301293258" at="70,66,71,46" concept="18" />
-      <node id="878521226301293277" at="74,186,75,29" concept="11" />
-      <node id="878521226301293281" at="75,29,76,0" concept="14" />
-      <node id="878521226301293284" at="77,52,78,55" concept="11" />
-      <node id="878521226301293290" at="78,55,79,82" concept="5" />
-      <node id="878521226301293300" at="79,82,80,65" concept="12" />
-      <node id="4634869729621959215" at="81,5,82,46" concept="11" />
-      <node id="4634869729622004369" at="82,46,83,38" concept="5" />
-      <node id="4634869729622021578" at="83,38,84,54" concept="5" />
-      <node id="4634869729622037034" at="84,54,85,0" concept="14" />
-      <node id="878521226301293509" at="85,0,86,77" concept="11" />
-      <node id="878521226301293517" at="86,77,87,0" concept="14" />
-      <node id="878521226301293518" at="87,0,88,97" concept="11" />
-      <node id="3744525589868195629" at="88,97,89,135" concept="11" />
-      <node id="5466819904713979946" at="89,135,90,23" concept="5" />
-      <node id="878521226301293531" at="91,9,92,24" concept="5" />
-      <node id="3744525589868204706" at="93,15,94,27" concept="5" />
-      <node id="878521226301293536" at="95,5,96,54" concept="12" />
-      <node id="9122198050634833447" at="105,96,106,77" concept="11" />
-      <node id="9122198050634901818" at="106,77,107,24" concept="5" />
-      <node id="9122198050635559385" at="107,24,108,75" concept="11" />
-      <node id="9122198050635682695" at="112,26,113,38" concept="5" />
-      <node id="9122198050635646907" at="114,16,115,40" concept="5" />
-      <node id="9122198050635690581" at="121,26,122,41" concept="5" />
-      <node id="9122198050635646925" at="123,16,124,43" concept="5" />
-      <node id="9122198050635709388" at="129,111,130,25" concept="5" />
-      <node id="9122198050635698292" at="131,26,132,42" concept="5" />
-      <node id="9122198050635646949" at="133,16,134,44" concept="5" />
-      <node id="878521226301293417" at="140,45,141,402" concept="12" />
-      <node id="3744525589868092396" at="149,69,150,45" concept="5" />
-      <node id="7736196594000222511" at="154,170,155,85" concept="11" />
-      <node id="7736196594000222523" at="155,85,156,36" concept="5" />
-      <node id="7736196594000222530" at="156,36,157,39" concept="5" />
-      <node id="3744525589868092392" at="161,0,162,0" concept="6" trace="myMessageHandler" />
-      <node id="878521226301293132" at="37,0,39,0" concept="3" trace="BuildMakeService#()V" />
-      <node id="9122198050635685790" at="114,14,116,9" concept="1" />
-      <node id="9122198050635693273" at="123,14,125,9" concept="1" />
-      <node id="9122198050635706300" at="133,14,135,9" concept="1" />
-      <node id="878521226301293237" at="60,0,63,0" concept="10" trace="closeSession#(Ljetbrains/mps/make/MakeSession;)V" />
-      <node id="878521226301293414" at="140,0,143,0" concept="15" trace="defaultMakeScript#()Ljetbrains/mps/make/script/IScript;" />
-      <node id="3744525589867790713" at="149,0,152,0" concept="3" trace="ForwardingLoggingHandler#(Ljetbrains/mps/messages/IMessageHandler;)V" />
-      <node id="878521226301293135" at="40,0,44,0" concept="10" trace="make#(Ljetbrains/mps/make/MakeSession;Ljava/lang/Iterable;Ljetbrains/mps/make/script/IScript;Ljetbrains/mps/make/script/IScriptController;Lorg/jetbrains/mps/openapi/util/ProgressMonitor;)Ljava/util/concurrent/Future;" />
-      <node id="878521226301293204" at="45,0,49,0" concept="10" trace="make#(Ljetbrains/mps/make/MakeSession;Ljava/lang/Iterable;)Ljava/util/concurrent/Future;" />
-      <node id="878521226301293223" at="50,0,54,0" concept="10" trace="isSessionActive#()Z" />
-      <node id="878521226301293229" at="55,0,59,0" concept="10" trace="openNewSession#(Ljetbrains/mps/make/MakeSession;)Z" />
-      <node id="878521226301293243" at="64,0,68,0" concept="10" trace="addListener#(Ljetbrains/mps/make/IMakeNotificationListener;)V" />
-      <node id="878521226301293252" at="69,0,73,0" concept="10" trace="removeListener#(Ljetbrains/mps/make/IMakeNotificationListener;)V" />
-      <node id="878521226301293282" at="76,0,81,5" concept="9" />
-      <node id="3744525589867674414" at="90,23,95,5" concept="20" />
-      <node id="9122198050635665892" at="111,91,116,9" concept="9" />
-      <node id="9122198050635688359" at="120,97,125,9" concept="9" />
-      <node id="9122198050635695771" at="130,25,135,9" concept="9" />
-      <node id="7736196594000194499" at="153,0,159,0" concept="10" trace="append#(Lorg/apache/log4j/Priority;Ljava/lang/String;Ljava/lang/String;Ljava/lang/Throwable;Ljava/lang/Object;)V" />
-      <node id="9122198050635646890" at="110,0,118,0" concept="10" trace="runJobWithMonitor#(Ljetbrains/mps/baseLanguage/closures/runtime/_FunctionTypes/_void_P1_E0;)V" />
-      <node id="9122198050635646908" at="119,0,127,0" concept="10" trace="runConfigWithMonitor#(Ljetbrains/mps/baseLanguage/closures/runtime/_FunctionTypes/_void_P1_E0;)V" />
-      <node id="9122198050635646926" at="128,0,137,0" concept="10" trace="setup#(Ljetbrains/mps/make/script/IPropertiesPool;Ljava/lang/Iterable;Ljava/lang/Iterable;)V" />
-      <node id="878521226301293261" at="74,0,98,0" concept="10" trace="doMake#(Ljetbrains/mps/make/MakeSession;Ljava/lang/Iterable;Ljetbrains/mps/make/script/IScript;Ljetbrains/mps/make/script/IScriptController;Lorg/jetbrains/mps/openapi/util/ProgressMonitor;)Ljava/util/concurrent/Future;" />
-      <node id="9122198050635565472" at="108,75,137,6" concept="12" />
-      <node id="878521226301293323" at="99,0,139,0" concept="10" trace="completeController#(Ljetbrains/mps/make/MakeSession;Ljetbrains/mps/make/script/IScriptController;)Ljetbrains/mps/make/script/IScriptController;" />
-      <scope id="878521226301293134" at="37,29,37,29" />
-      <scope id="878521226301293242" at="61,49,61,49" />
-      <scope id="878521226301293152" at="41,173,42,67" />
-      <scope id="878521226301293214" at="46,93,47,91" />
-      <scope id="878521226301293226" at="51,36,52,17" />
-      <scope id="878521226301293234" at="56,54,57,17" />
-      <scope id="878521226301293248" at="65,63,66,46" />
-      <scope id="878521226301293257" at="70,66,71,46" />
-      <scope id="3744525589867674416" at="91,9,92,24" />
-      <scope id="3744525589867674417" at="93,15,94,27" />
-      <scope id="9122198050635665895" at="112,26,113,38" />
-      <scope id="9122198050635685791" at="114,16,115,40" />
-      <scope id="9122198050635688362" at="121,26,122,41" />
-      <scope id="9122198050635693274" at="123,16,124,43" />
-      <scope id="9122198050635695774" at="131,26,132,42" />
-      <scope id="9122198050635706301" at="133,16,134,44" />
-      <scope id="878521226301293416" at="140,45,141,402" />
-      <scope id="3744525589867790717" at="149,69,150,45" />
-      <scope id="878521226301293132" at="37,0,39,0" />
-      <scope id="878521226301293237" at="60,0,63,0">
-        <var name="session" id="878521226301293238" />
-      </scope>
-      <scope id="878521226301293283" at="77,52,80,65">
-        <var name="msg" id="878521226301293285" />
-      </scope>
-      <scope id="878521226301293414" at="140,0,143,0" />
-      <scope id="3744525589867790713" at="149,0,152,0">
+      <scope id="878521226301293414" at="128,0,131,0" />
+      <scope id="3744525589867790713" at="134,0,137,0">
         <var name="messageHandler" id="3744525589867792025" />
       </scope>
-      <scope id="7736196594000194518" at="154,170,157,39">
+      <scope id="7736196594000194518" at="138,170,141,39">
         <var name="message" id="7736196594000222512" />
       </scope>
-      <scope id="878521226301293135" at="40,0,44,0">
->>>>>>> bf3a2c62
+      <scope id="878521226301293135" at="39,0,43,0">
         <var name="controller" id="878521226301293145" />
         <var name="monitor" id="878521226301293147" />
         <var name="resources" id="878521226301293138" />
         <var name="script" id="878521226301293143" />
         <var name="session" id="878521226301293136" />
       </scope>
-<<<<<<< HEAD
-      <scope id="878521226301293204" at="39,0,43,0">
+      <scope id="878521226301293204" at="43,0,47,0">
         <var name="resources" id="878521226301293207" />
         <var name="session" id="878521226301293205" />
       </scope>
-      <scope id="878521226301293223" at="43,0,47,0" />
-      <scope id="878521226301293229" at="47,0,51,0">
+      <scope id="878521226301293223" at="47,0,51,0" />
+      <scope id="878521226301293229" at="51,0,55,0">
         <var name="session" id="878521226301293232" />
       </scope>
-      <scope id="878521226301293243" at="54,0,58,0">
+      <scope id="878521226301293243" at="58,0,62,0">
         <var name="listener" id="878521226301293244" />
       </scope>
-      <scope id="878521226301293252" at="58,0,62,0">
+      <scope id="878521226301293252" at="62,0,66,0">
         <var name="listener" id="878521226301293255" />
       </scope>
-      <scope id="9122198050635646904" at="92,91,97,9" />
-      <scope id="9122198050635646922" at="100,97,105,9" />
-      <scope id="9122198050635646944" at="108,111,114,9" />
-      <scope id="9122198050635646890" at="91,0,99,0">
-        <var name="code" id="9122198050635646891" />
-      </scope>
-      <scope id="9122198050635646908" at="99,0,107,0">
-        <var name="code" id="9122198050635646911" />
-      </scope>
-      <scope id="9122198050635646926" at="107,0,116,0">
-=======
-      <scope id="878521226301293204" at="45,0,49,0">
-        <var name="resources" id="878521226301293207" />
-        <var name="session" id="878521226301293205" />
-      </scope>
-      <scope id="878521226301293223" at="50,0,54,0" />
-      <scope id="878521226301293229" at="55,0,59,0">
-        <var name="session" id="878521226301293232" />
-      </scope>
-      <scope id="878521226301293243" at="64,0,68,0">
-        <var name="listener" id="878521226301293244" />
-      </scope>
-      <scope id="878521226301293252" at="69,0,73,0">
-        <var name="listener" id="878521226301293255" />
-      </scope>
-      <scope id="9122198050635646904" at="111,91,116,9" />
-      <scope id="9122198050635646922" at="120,97,125,9" />
-      <scope id="9122198050635646944" at="129,111,135,9" />
-      <scope id="7736196594000194499" at="153,0,159,0">
+      <scope id="9122198050635646904" at="102,91,107,9" />
+      <scope id="9122198050635646922" at="110,97,115,9" />
+      <scope id="9122198050635646944" at="118,111,124,9" />
+      <scope id="7736196594000194499" at="137,0,143,0">
         <var name="categoryName" id="7736196594000194506" />
         <var name="messageText" id="7736196594000194509" />
         <var name="object" id="7736196594000194515" />
         <var name="priority" id="7736196594000194503" />
         <var name="throwable" id="7736196594000194512" />
       </scope>
-      <scope id="9122198050635646890" at="110,0,118,0">
+      <scope id="9122198050635646890" at="101,0,109,0">
         <var name="code" id="9122198050635646891" />
       </scope>
-      <scope id="9122198050635646908" at="119,0,127,0">
+      <scope id="9122198050635646908" at="109,0,117,0">
         <var name="code" id="9122198050635646911" />
       </scope>
-      <scope id="9122198050635646926" at="128,0,137,0">
->>>>>>> bf3a2c62
+      <scope id="9122198050635646926" at="117,0,126,0">
         <var name="input" id="9122198050635646934" />
         <var name="pp" id="9122198050635646929" />
         <var name="toExecute" id="9122198050635646931" />
       </scope>
-<<<<<<< HEAD
-      <scope id="878521226301293276" at="62,186,78,54">
-=======
-      <scope id="878521226301293276" at="74,186,96,54">
->>>>>>> bf3a2c62
+      <scope id="878521226301293276" at="66,186,88,54">
         <var name="ctl" id="878521226301293510" />
         <var name="handler" id="3744525589868195630" />
         <var name="makeSeq" id="4634869729621959216" />
         <var name="scrName" id="878521226301293278" />
         <var name="task" id="878521226301293519" />
       </scope>
-<<<<<<< HEAD
-      <scope id="878521226301293261" at="62,0,80,0">
-=======
-      <scope id="878521226301293261" at="74,0,98,0">
->>>>>>> bf3a2c62
+      <scope id="878521226301293261" at="66,0,90,0">
         <var name="controller" id="878521226301293271" />
         <var name="defaultScript" id="878521226301293269" />
         <var name="inputRes" id="878521226301293264" />
         <var name="makeSession" id="878521226301293262" />
         <var name="monitor" id="878521226301293273" />
       </scope>
-<<<<<<< HEAD
-      <scope id="878521226301293329" at="86,96,116,6">
+      <scope id="878521226301293329" at="96,96,126,6">
         <var name="gfi" id="9122198050634833448" />
         <var name="monitor" id="9122198050635559386" />
       </scope>
-      <scope id="878521226301293323" at="80,0,118,0">
+      <scope id="878521226301293323" at="90,0,128,0">
         <var name="ctl" id="878521226301293327" />
         <var name="msess" id="878521226301293324" />
       </scope>
-      <unit id="9122198050635635597" at="90,15,116,5" name="jetbrains.mps.tool.builder.make.BuildMakeService$1" />
-      <unit id="878521226301293123" at="32,0,122,0" name="jetbrains.mps.tool.builder.make.BuildMakeService" />
-=======
-      <scope id="878521226301293329" at="105,96,137,6">
-        <var name="gfi" id="9122198050634833448" />
-        <var name="monitor" id="9122198050635559386" />
-      </scope>
-      <scope id="878521226301293323" at="99,0,139,0">
-        <var name="ctl" id="878521226301293327" />
-        <var name="msess" id="878521226301293324" />
-      </scope>
-      <unit id="3744525589867716036" at="146,0,163,0" name="jetbrains.mps.tool.builder.make.BuildMakeService$ForwardingLoggingHandler" />
-      <unit id="9122198050635635597" at="109,15,137,5" name="jetbrains.mps.tool.builder.make.BuildMakeService$1" />
-      <unit id="878521226301293123" at="36,0,164,0" name="jetbrains.mps.tool.builder.make.BuildMakeService" />
->>>>>>> bf3a2c62
+      <unit id="3744525589867716036" at="132,0,146,0" name="jetbrains.mps.tool.builder.make.BuildMakeService$ForwardingLoggingHandler" />
+      <unit id="9122198050635635597" at="100,15,126,5" name="jetbrains.mps.tool.builder.make.BuildMakeService$1" />
+      <unit id="878521226301293123" at="36,0,147,0" name="jetbrains.mps.tool.builder.make.BuildMakeService" />
     </file>
   </root>
   <root nodeRef="r:2758abb3-4e9a-4fac-8e72-2fadd8b5c3d7(jetbrains.mps.tool.builder.make)/878521226301293996">
