<?xml version="1.0" encoding="UTF-8"?>
<debug-info>
  <concept fqn="jetbrains.mps.baseLanguage.structure.AssertStatement" />
  <concept fqn="jetbrains.mps.baseLanguage.structure.BlockStatement" />
  <concept fqn="jetbrains.mps.baseLanguage.structure.ConstructorDeclaration" />
  <concept fqn="jetbrains.mps.baseLanguage.structure.ContinueStatement" />
  <concept fqn="jetbrains.mps.baseLanguage.structure.DoWhileStatement" />
  <concept fqn="jetbrains.mps.baseLanguage.structure.ExpressionStatement" />
  <concept fqn="jetbrains.mps.baseLanguage.structure.FieldDeclaration" />
  <concept fqn="jetbrains.mps.baseLanguage.structure.ForStatement" />
  <concept fqn="jetbrains.mps.baseLanguage.structure.ForeachStatement" />
  <concept fqn="jetbrains.mps.baseLanguage.structure.IfStatement" />
  <concept fqn="jetbrains.mps.baseLanguage.structure.InstanceMethodDeclaration" />
  <concept fqn="jetbrains.mps.baseLanguage.structure.LocalVariableDeclarationStatement" />
  <concept fqn="jetbrains.mps.baseLanguage.structure.ReturnStatement" />
  <concept fqn="jetbrains.mps.baseLanguage.structure.SingleLineComment" />
  <concept fqn="jetbrains.mps.baseLanguage.structure.StaticFieldDeclaration" />
  <concept fqn="jetbrains.mps.baseLanguage.structure.StaticMethodDeclaration" />
  <concept fqn="jetbrains.mps.baseLanguage.structure.TryCatchStatement" />
  <concept fqn="jetbrains.mps.baseLanguage.structure.TryStatement" />
  <concept fqn="jetbrains.mps.baseLanguage.structure.WhileStatement" />
  <root nodeRef="r:ff0ebc03-7726-472b-abbc-eb2c660f70cb(jetbrains.mps.tool.builder.util)/1365200781785613152">
    <file name="ClassloaderUtil.java">
      <node id="1365200781785613175" at="31,0,32,0" concept="14" trace="EMPTY_CLASS_ARRAY" />
      <node id="1365200781785613205" at="37,9,38,35" concept="13" />
      <node id="1365200781785613207" at="38,35,39,54" concept="13" />
      <node id="1365200781785613209" at="39,54,40,56" concept="13" />
      <node id="1365200781785613211" at="40,56,41,13" concept="13" />
      <node id="1365200781785613213" at="41,13,42,39" concept="13" />
      <node id="1365200781785613215" at="42,39,43,86" concept="11" />
      <node id="1365200781785613220" at="43,86,44,68" concept="11" />
      <node id="1365200781785613227" at="44,68,45,66" concept="11" />
      <node id="1365200781785613234" at="45,66,46,36" concept="5" />
      <node id="1365200781785613239" at="46,36,47,41" concept="5" />
      <node id="1365200781785613246" at="47,41,48,35" concept="5" />
      <node id="1365200781785613251" at="48,35,49,40" concept="5" />
      <node id="1365200781785613195" at="50,27,51,54" concept="5" />
      <node id="1365200781785613200" at="51,54,52,22" concept="13" />
      <node id="1365200781785613262" at="56,36,57,51" concept="12" />
      <node id="1365200781785613272" at="60,83,61,33" concept="5" />
      <node id="1365200781785613302" at="62,9,63,60" concept="5" />
      <node id="1365200781785613305" at="63,60,64,58" concept="5" />
      <node id="1365200781785613308" at="64,58,65,64" concept="5" />
      <node id="1365200781785613277" at="66,42,67,49" concept="5" />
      <node id="1365200781785613282" at="67,49,68,21" concept="5" />
      <node id="1365200781785613289" at="69,39,70,56" concept="5" />
      <node id="1365200781785613296" at="70,56,71,21" concept="5" />
      <node id="1365200781785613311" at="72,5,73,55" concept="5" />
      <node id="1365200781785613314" at="73,55,74,41" concept="11" />
      <node id="1365200781785613345" at="75,9,76,79" concept="5" />
      <node id="1365200781785613354" at="76,79,77,26" concept="13" />
      <node id="1365200781785613356" at="77,26,78,67" concept="5" />
      <node id="1365200781785613321" at="79,27,80,50" concept="11" />
      <node id="1365200781785613337" at="81,27,82,38" concept="5" />
      <node id="1365200781785613331" at="83,14,84,30" concept="5" />
      <node id="1365200781785613361" at="86,5,87,26" concept="12" />
      <node id="1365200781785613370" at="90,73,91,80" concept="11" />
      <node id="1365200781785613380" at="92,33,93,13" concept="12" />
      <node id="1365200781785613381" at="94,5,95,60" concept="11" />
      <node id="1365200781785613397" at="96,72,97,25" concept="11" />
      <node id="1365200781785613403" at="97,25,98,44" concept="11" />
      <node id="1365200781785613417" at="99,41,100,19" concept="5" />
      <node id="1365200781785613428" at="105,100,106,70" concept="11" />
      <node id="1365200781785613598" at="107,43,108,62" concept="11" />
      <node id="1365200781785613604" at="108,62,109,73" concept="5" />
      <node id="1365200781785613509" at="111,11,112,89" concept="11" />
      <node id="1365200781785613551" at="113,215,114,49" concept="13" />
      <node id="1365200781785613553" at="114,49,115,151" concept="11" />
      <node id="1365200781785613567" at="115,151,116,98" concept="11" />
      <node id="1365200781785613580" at="117,45,118,55" concept="11" />
      <node id="1365200781785613586" at="118,55,119,68" concept="5" />
      <node id="1365200781785613539" at="121,16,122,98" concept="5" />
      <node id="1365200781785613443" at="124,38,125,89" concept="5" />
      <node id="1365200781785613456" at="126,42,127,103" concept="5" />
      <node id="1365200781785613471" at="128,41,129,90" concept="5" />
      <node id="1365200781785613484" at="130,42,131,89" concept="5" />
      <node id="1365200781785613497" at="132,45,133,89" concept="5" />
      <node id="1365200781785613618" at="138,68,139,58" concept="11" />
      <node id="1365200781785613622" at="139,58,140,73" concept="5" />
      <node id="1365200781785613646" at="145,9,146,66" concept="11" />
      <node id="1365200781785613651" at="146,66,147,119" concept="11" />
      <node id="1365200781785613667" at="147,119,148,83" concept="11" />
      <node id="1365200781785613679" at="148,83,149,33" concept="5" />
      <node id="1365200781785613684" at="149,33,150,76" concept="11" />
      <node id="1365200781785613694" at="150,76,151,70" concept="5" />
      <node id="1365200781785613699" at="151,70,152,53" concept="11" />
      <node id="1365200781785613706" at="152,53,153,67" concept="5" />
      <node id="1365200781785613711" at="153,67,154,70" concept="11" />
      <node id="1365200781785613721" at="154,70,155,67" concept="5" />
      <node id="1365200781785613638" at="156,39,157,49" concept="5" />
      <node id="1365200781785613741" at="161,122,162,45" concept="11" />
      <node id="1365200781785613763" at="165,50,166,19" concept="3" />
      <node id="1365200781785613764" at="167,9,168,45" concept="11" />
      <node id="1365200781785613778" at="169,38,170,19" concept="3" />
      <node id="1365200781785613779" at="171,9,172,27" concept="5" />
      <node id="1365200781785613796" at="179,29,180,19" concept="12" />
      <node id="1365200781785613798" at="181,5,182,39" concept="11" />
      <node id="1365200781785613804" at="182,39,183,102" concept="12" />
      <node id="1365200781785613834" at="187,9,188,45" concept="13" />
      <node id="1365200781785613836" at="188,45,189,140" concept="11" />
      <node id="1365200781785613851" at="190,41,191,48" concept="11" />
      <node id="1365200781785613857" at="191,48,192,58" concept="5" />
      <node id="1365200781785613826" at="194,39,195,49" concept="5" />
      <node id="1365200781785613872" at="200,62,201,87" concept="12" />
      <node id="1365200781785613154" at="23,0,25,0" concept="14" trace="FILE_CACHE" />
      <node id="1365200781785613158" at="25,0,27,0" concept="14" trace="URL_CACHE" />
      <node id="1365200781785613162" at="27,0,29,0" concept="14" trace="PROPERTY_IGNORE_CLASSPATH" />
      <node id="1365200781785613167" at="29,0,31,0" concept="14" trace="ERROR" />
      <node id="1365200781785613184" at="33,0,35,0" concept="2" trace="ClassloaderUtil#()V" />
      <node id="1365200781785613329" at="83,12,85,7" concept="1" />
      <node id="1365200781785613537" at="121,14,123,9" concept="1" />
      <node id="1365200781785613258" at="56,0,59,0" concept="15" trace="getLogger#()Lorg/apache/log4j/Logger;" />
      <node id="1365200781785613375" at="91,80,94,5" concept="9" />
      <node id="1365200781785613409" at="98,44,101,7" concept="9" />
      <node id="1365200781785613758" at="164,37,167,9" concept="9" />
      <node id="1365200781785613772" at="168,45,171,9" concept="9" />
      <node id="1365200781785613791" at="178,47,181,5" concept="9" />
      <node id="1365200781785613575" at="116,98,120,11" concept="18" />
      <node id="1365200781785613611" at="138,0,142,0" concept="15" trace="addIDEALibraries#(Ljava/util/List;)V" />
      <node id="1365200781785613846" at="189,140,193,7" concept="18" />
      <node id="1365200781785613868" at="199,0,203,0" concept="15" trace="isLoadingOfExternalPluginsDisabled#()Z" />
      <node id="1365200781785613325" at="80,50,85,7" concept="9" />
      <node id="1365200781785613386" at="95,60,102,5" concept="7" />
      <node id="1365200781785613785" at="177,0,185,0" concept="15" trace="isJarOrZip#(Ljava/io/File;)Z" />
      <node id="1365200781785613753" at="163,24,173,7" concept="8" />
      <node id="1365200781785613823" at="186,66,196,5" concept="16" />
      <node id="1365200781785613274" at="61,33,72,5" concept="16" />
      <node id="1365200781785613514" at="112,89,123,9" concept="9" />
      <node id="1365200781785613318" at="74,41,86,5" concept="16" />
      <node id="1365200781785613748" at="162,45,174,5" concept="9" />
      <node id="1365200781785613816" at="186,0,198,0" concept="15" trace="addAdditionalClassPath#(Ljava/util/List;)V" />
      <node id="1365200781785613363" at="90,0,104,0" concept="15" trace="filterClassPath#(Ljava/util/List;)V" />
      <node id="1365200781785613635" at="144,89,158,5" concept="16" />
      <node id="1365200781785613730" at="161,0,176,0" concept="15" trace="addLibraries#(Ljava/util/List;Ljava/io/File;Ljava/net/URL;)V" />
      <node id="1365200781785613192" at="36,41,53,5" concept="16" />
      <node id="1365200781785613626" at="143,0,160,0" concept="15" trace="addAllFromLibFolder#(Ljava/lang/String;Ljava/util/List;)V" />
      <node id="1365200781785613188" at="36,0,55,0" concept="15" trace="clearJarURLCache#()V" />
      <node id="1365200781785613440" at="110,12,134,7" concept="16" />
      <node id="1365200781785613438" at="110,10,135,5" concept="1" />
      <node id="1365200781785613265" at="60,0,89,0" concept="15" trace="initClassloader#(Ljava/util/List;)Ljetbrains/mps/tool/common/util/UrlClassLoader;" />
      <node id="1365200781785613434" at="106,70,135,5" concept="9" />
      <node id="1365200781785613421" at="105,0,137,0" concept="15" trace="addParentClasspath#(Ljava/util/List;)V" />
      <scope id="1365200781785613187" at="33,29,33,29" />
      <scope id="1365200781785613261" at="56,36,57,51" />
      <scope id="1365200781785613336" at="81,27,82,38" />
      <scope id="1365200781785613330" at="83,14,84,30" />
      <scope id="1365200781785613379" at="92,33,93,13" />
      <scope id="1365200781785613416" at="99,41,100,19" />
      <scope id="1365200781785613538" at="121,16,122,98" />
      <scope id="1365200781785613441" at="124,0,125,89">
        <var name="e" id="1365200781785613452" />
      </scope>
      <scope id="1365200781785613442" at="124,38,125,89" />
      <scope id="1365200781785613454" at="126,0,127,103">
        <var name="e" id="1365200781785613467" />
      </scope>
      <scope id="1365200781785613455" at="126,42,127,103" />
      <scope id="1365200781785613469" at="128,0,129,90">
        <var name="e" id="1365200781785613480" />
      </scope>
      <scope id="1365200781785613470" at="128,41,129,90" />
      <scope id="1365200781785613482" at="130,0,131,89">
        <var name="e" id="1365200781785613493" />
      </scope>
      <scope id="1365200781785613483" at="130,42,131,89" />
      <scope id="1365200781785613495" at="132,0,133,89">
        <var name="e" id="1365200781785613506" />
      </scope>
      <scope id="1365200781785613496" at="132,45,133,89" />
      <scope id="1365200781785613636" at="156,0,157,49">
        <var name="e" id="1365200781785613643" />
      </scope>
      <scope id="1365200781785613637" at="156,39,157,49" />
      <scope id="1365200781785613762" at="165,50,166,19" />
      <scope id="1365200781785613777" at="169,38,170,19" />
      <scope id="1365200781785613795" at="179,29,180,19" />
      <scope id="1365200781785613824" at="194,0,195,49">
        <var name="e" id="1365200781785613831" />
      </scope>
      <scope id="1365200781785613825" at="194,39,195,49" />
      <scope id="1365200781785613871" at="200,62,201,87" />
      <scope id="1365200781785613184" at="33,0,35,0" />
      <scope id="1365200781785613193" at="50,0,52,22">
        <var name="e" id="1365200781785613202" />
      </scope>
      <scope id="1365200781785613194" at="50,27,52,22" />
      <scope id="1365200781785613275" at="66,0,68,21">
        <var name="e" id="1365200781785613285" />
      </scope>
      <scope id="1365200781785613276" at="66,42,68,21" />
      <scope id="1365200781785613287" at="69,0,71,21">
        <var name="e" id="1365200781785613299" />
      </scope>
      <scope id="1365200781785613288" at="69,39,71,21" />
      <scope id="1365200781785613597" at="107,43,109,73">
        <var name="urlClassLoader" id="1365200781785613599" />
      </scope>
      <scope id="1365200781785613579" at="117,45,119,68">
        <var name="token" id="1365200781785613581" />
      </scope>
      <scope id="1365200781785613617" at="138,68,140,73">
        <var name="ideaHomePath" id="1365200781785613619" />
      </scope>
      <scope id="1365200781785613850" at="190,41,192,58">
        <var name="pathItem" id="1365200781785613852" />
      </scope>
      <scope id="1365200781785613258" at="56,0,59,0" />
      <scope id="1365200781785613301" at="62,9,65,64" />
      <scope id="1365200781785613344" at="75,9,78,67" />
      <scope id="1365200781785613611" at="138,0,142,0">
        <var name="classpathElements" id="1365200781785613614" />
      </scope>
      <scope id="1365200781785613868" at="199,0,203,0" />
      <scope id="1365200781785613396" at="96,72,101,7">
        <var name="u" id="1365200781785613404" />
        <var name="url" id="1365200781785613398" />
      </scope>
      <scope id="1365200781785613790" at="178,47,183,102">
        <var name="name" id="1365200781785613799" />
      </scope>
      <scope id="1365200781785613319" at="79,0,85,7">
        <var name="e" id="1365200781785613342" />
      </scope>
      <scope id="1365200781785613320" at="79,27,85,7">
        <var name="logger" id="1365200781785613322" />
      </scope>
      <scope id="1365200781785613833" at="187,9,193,7">
        <var name="tokenizer" id="1365200781785613837" />
      </scope>
      <scope id="1365200781785613386" at="95,60,102,5">
        <var name="i" id="1365200781785613387" />
      </scope>
      <scope id="1365200781785613550" at="113,215,120,11">
        <var name="classpath" id="1365200781785613554" />
        <var name="tokenizer" id="1365200781785613568" />
      </scope>
      <scope id="1365200781785613757" at="164,37,172,27">
        <var name="url" id="1365200781785613765" />
      </scope>
      <scope id="1365200781785613785" at="177,0,185,0">
        <var name="file" id="1365200781785613788" />
      </scope>
      <scope id="1365200781785613645" at="145,9,155,67">
        <var name="aClass" id="1365200781785613647" />
        <var name="antLib" id="1365200781785613712" />
        <var name="extLib" id="1365200781785613700" />
        <var name="libFolder" id="1365200781785613685" />
        <var name="selfRoot" id="1365200781785613652" />
        <var name="selfRootUrl" id="1365200781785613668" />
      </scope>
      <scope id="1365200781785613752" at="163,24,173,7" />
      <scope id="1365200781785613753" at="163,24,173,7">
        <var name="file" id="1365200781785613755" />
      </scope>
      <scope id="1365200781785613822" at="186,66,196,5" />
      <scope id="1365200781785613204" at="37,9,49,40">
        <var name="fileCache" id="1365200781785613221" />
        <var name="jarFileFactory" id="1365200781785613216" />
        <var name="urlCache" id="1365200781785613228" />
      </scope>
      <scope id="1365200781785613369" at="90,73,102,5">
        <var name="ignoreProperty" id="1365200781785613371" />
        <var name="pattern" id="1365200781785613382" />
      </scope>
      <scope id="1365200781785613508" at="111,11,123,9">
        <var name="antClassLoaderClass" id="1365200781785613510" />
      </scope>
      <scope id="1365200781785613816" at="186,0,198,0">
        <var name="classPath" id="1365200781785613819" />
      </scope>
      <scope id="1365200781785613740" at="161,122,174,5">
        <var name="files" id="1365200781785613742" />
      </scope>
      <scope id="1365200781785613363" at="90,0,104,0">
        <var name="classpathElements" id="1365200781785613366" />
      </scope>
      <scope id="1365200781785613634" at="144,89,158,5" />
      <scope id="1365200781785613730" at="161,0,176,0">
        <var name="classPath" id="1365200781785613733" />
        <var name="fromDir" id="1365200781785613736" />
        <var name="selfRootUrl" id="1365200781785613738" />
      </scope>
      <scope id="1365200781785613191" at="36,41,53,5" />
      <scope id="1365200781785613626" at="143,0,160,0">
        <var name="aFolderPath" id="1365200781785613629" />
        <var name="classPath" id="1365200781785613631" />
      </scope>
      <scope id="1365200781785613188" at="36,0,55,0" />
      <scope id="1365200781785613439" at="110,12,134,7" />
      <scope id="1365200781785613271" at="60,83,87,26">
        <var name="newClassLoader" id="1365200781785613315" />
      </scope>
      <scope id="1365200781785613265" at="60,0,89,0">
        <var name="classpathElements" id="1365200781785613268" />
      </scope>
      <scope id="1365200781785613427" at="105,100,135,5">
        <var name="loader" id="1365200781785613429" />
      </scope>
      <scope id="1365200781785613421" at="105,0,137,0">
        <var name="aClasspathElements" id="1365200781785613424" />
      </scope>
      <unit id="1365200781785613152" at="22,0,204,0" name="jetbrains.mps.tool.builder.util.ClassloaderUtil" />
    </file>
  </root>
  <root nodeRef="r:ff0ebc03-7726-472b-abbc-eb2c660f70cb(jetbrains.mps.tool.builder.util)/1365200781786323609">
    <file name="ContainerUtil.java">
      <node id="1365200781786323627" at="12,92,13,48" concept="13" />
      <node id="1365200781786323634" at="14,32,15,30" concept="5" />
      <node id="1365200781786323610" at="9,0,11,0" concept="2" trace="ContainerUtil#()V" />
      <node id="1365200781786323629" at="13,48,16,5" concept="8" />
      <node id="1365200781786323614" at="12,0,18,0" concept="15" trace="addAll#(Ljava/util/Collection;null)V" />
      <scope id="1365200781786323613" at="9,26,9,26" />
      <scope id="1365200781786323633" at="14,32,15,30" />
      <scope id="1365200781786323610" at="9,0,11,0" />
      <scope id="1365200781786323629" at="13,48,16,5">
        <var name="element" id="1365200781786323631" />
      </scope>
      <scope id="1365200781786323626" at="12,92,16,5" />
      <scope id="1365200781786323614" at="12,0,18,0">
        <var name="collection" id="1365200781786323618" />
        <var name="elements" id="1365200781786323622" />
      </scope>
      <unit id="1365200781786323609" at="8,0,19,0" name="jetbrains.mps.tool.builder.util.ContainerUtil" />
    </file>
  </root>
  <root nodeRef="r:ff0ebc03-7726-472b-abbc-eb2c660f70cb(jetbrains.mps.tool.builder.util)/4774692914340655529">
<<<<<<< HEAD
    <nodeInfo nodeId="4774692914340655631" fileName="PathManager.java" startLine="76" startPosition="0" endLine="77" endPosition="0" conceptFqName="jetbrains.mps.baseLanguage.structure.StaticFieldDeclaration" propertyString="MPS_DASH" />
    <nodeInfo nodeId="4774692914340655635" fileName="PathManager.java" startLine="77" startPosition="0" endLine="78" endPosition="0" conceptFqName="jetbrains.mps.baseLanguage.structure.StaticFieldDeclaration" propertyString="DOT_JAR" />
    <nodeInfo nodeId="4774692914340655639" fileName="PathManager.java" startLine="78" startPosition="0" endLine="79" endPosition="0" conceptFqName="jetbrains.mps.baseLanguage.structure.StaticFieldDeclaration" propertyString="MODULES_PREFIX" />
    <nodeInfo nodeId="4774692914340655657" fileName="PathManager.java" startLine="81" startPosition="50" endLine="82" endPosition="48" conceptFqName="jetbrains.mps.baseLanguage.structure.ReturnStatement" />
    <nodeInfo nodeId="4774692914340655677" fileName="PathManager.java" startLine="87" startPosition="50" endLine="88" endPosition="89" conceptFqName="jetbrains.mps.baseLanguage.structure.ReturnStatement" />
    <nodeInfo nodeId="4774692914340655701" fileName="PathManager.java" startLine="96" startPosition="30" endLine="97" endPosition="25" conceptFqName="jetbrains.mps.baseLanguage.structure.ReturnStatement" />
    <nodeInfo nodeId="4774692914340655804" fileName="PathManager.java" startLine="99" startPosition="57" endLine="100" endPosition="85" conceptFqName="jetbrains.mps.baseLanguage.structure.ExpressionStatement" />
    <nodeInfo nodeId="4774692914340655710" fileName="PathManager.java" startLine="101" startPosition="12" endLine="102" endPosition="45" conceptFqName="jetbrains.mps.baseLanguage.structure.LocalVariableDeclarationStatement" />
    <nodeInfo nodeId="4774692914340655714" fileName="PathManager.java" startLine="102" startPosition="45" endLine="103" endPosition="113" conceptFqName="jetbrains.mps.baseLanguage.structure.LocalVariableDeclarationStatement" />
    <nodeInfo nodeId="4774692914340655735" fileName="PathManager.java" startLine="104" startPosition="29" endLine="105" endPosition="57" conceptFqName="jetbrains.mps.baseLanguage.structure.LocalVariableDeclarationStatement" />
    <nodeInfo nodeId="4774692914340655752" fileName="PathManager.java" startLine="106" startPosition="12" endLine="107" endPosition="49" conceptFqName="jetbrains.mps.baseLanguage.structure.LocalVariableDeclarationStatement" />
    <nodeInfo nodeId="4774692914340655763" fileName="PathManager.java" startLine="108" startPosition="31" endLine="109" endPosition="24" conceptFqName="jetbrains.mps.baseLanguage.structure.ReturnStatement" />
    <nodeInfo nodeId="4774692914340655765" fileName="PathManager.java" startLine="110" startPosition="11" endLine="111" endPosition="142" conceptFqName="jetbrains.mps.baseLanguage.structure.AssertStatement" />
    <nodeInfo nodeId="4774692914340655782" fileName="PathManager.java" startLine="111" startPosition="142" endLine="112" endPosition="52" conceptFqName="jetbrains.mps.baseLanguage.structure.ExpressionStatement" />
    <nodeInfo nodeId="4774692914340655790" fileName="PathManager.java" startLine="112" startPosition="52" endLine="113" endPosition="42" conceptFqName="jetbrains.mps.baseLanguage.structure.SingleLineComment" />
    <nodeInfo nodeId="4774692914340655792" fileName="PathManager.java" startLine="114" startPosition="64" endLine="115" endPosition="69" conceptFqName="jetbrains.mps.baseLanguage.structure.ExpressionStatement" />
    <nodeInfo nodeId="4774692914340655822" fileName="PathManager.java" startLine="119" startPosition="52" endLine="120" endPosition="94" conceptFqName="jetbrains.mps.baseLanguage.structure.ExpressionStatement" />
    <nodeInfo nodeId="4774692914340655813" fileName="PathManager.java" startLine="122" startPosition="29" endLine="123" endPosition="17" conceptFqName="jetbrains.mps.baseLanguage.structure.SingleLineComment" />
    <nodeInfo nodeId="4774692914340655835" fileName="PathManager.java" startLine="124" startPosition="5" endLine="125" endPosition="23" conceptFqName="jetbrains.mps.baseLanguage.structure.ReturnStatement" />
    <nodeInfo nodeId="4774692914340655843" fileName="PathManager.java" startLine="128" startPosition="54" endLine="129" endPosition="182" conceptFqName="jetbrains.mps.baseLanguage.structure.ReturnStatement" />
    <nodeInfo nodeId="4774692914340655865" fileName="PathManager.java" startLine="132" startPosition="46" endLine="133" endPosition="51" conceptFqName="jetbrains.mps.baseLanguage.structure.ReturnStatement" />
    <nodeInfo nodeId="4774692914340655876" fileName="PathManager.java" startLine="136" startPosition="37" endLine="137" endPosition="67" conceptFqName="jetbrains.mps.baseLanguage.structure.ReturnStatement" />
    <nodeInfo nodeId="4774692914340655935" fileName="PathManager.java" startLine="141" startPosition="32" endLine="142" endPosition="27" conceptFqName="jetbrains.mps.baseLanguage.structure.ReturnStatement" />
    <nodeInfo nodeId="4774692914340655953" fileName="PathManager.java" startLine="144" startPosition="59" endLine="145" endPosition="114" conceptFqName="jetbrains.mps.baseLanguage.structure.ExpressionStatement" />
    <nodeInfo nodeId="4774692914340655944" fileName="PathManager.java" startLine="146" startPosition="12" endLine="147" endPosition="76" conceptFqName="jetbrains.mps.baseLanguage.structure.ExpressionStatement" />
    <nodeInfo nodeId="4774692914340655970" fileName="PathManager.java" startLine="149" startPosition="9" endLine="150" endPosition="42" conceptFqName="jetbrains.mps.baseLanguage.structure.LocalVariableDeclarationStatement" />
    <nodeInfo nodeId="4774692914340655976" fileName="PathManager.java" startLine="150" startPosition="42" endLine="151" endPosition="20" conceptFqName="jetbrains.mps.baseLanguage.structure.ExpressionStatement" />
    <nodeInfo nodeId="4774692914340655963" fileName="PathManager.java" startLine="152" startPosition="27" endLine="153" endPosition="26" conceptFqName="jetbrains.mps.baseLanguage.structure.ExpressionStatement" />
    <nodeInfo nodeId="4774692914340655980" fileName="PathManager.java" startLine="154" startPosition="5" endLine="155" endPosition="25" conceptFqName="jetbrains.mps.baseLanguage.structure.ReturnStatement" />
    <nodeInfo nodeId="4774692914340655988" fileName="PathManager.java" startLine="158" startPosition="83" endLine="159" endPosition="45" conceptFqName="jetbrains.mps.baseLanguage.structure.ExpressionStatement" />
    <nodeInfo nodeId="4774692914340655990" fileName="PathManager.java" startLine="159" startPosition="45" endLine="160" endPosition="40" conceptFqName="jetbrains.mps.baseLanguage.structure.LocalVariableDeclarationStatement" />
    <nodeInfo nodeId="4774692914340656004" fileName="PathManager.java" startLine="161" startPosition="48" endLine="162" endPosition="20" conceptFqName="jetbrains.mps.baseLanguage.structure.ExpressionStatement" />
    <nodeInfo nodeId="4774692914340656008" fileName="PathManager.java" startLine="162" startPosition="20" endLine="163" endPosition="18" conceptFqName="jetbrains.mps.baseLanguage.structure.ReturnStatement" />
    <nodeInfo nodeId="4774692914340656010" fileName="PathManager.java" startLine="164" startPosition="5" endLine="165" endPosition="17" conceptFqName="jetbrains.mps.baseLanguage.structure.ReturnStatement" />
    <nodeInfo nodeId="4774692914340656018" fileName="PathManager.java" startLine="168" startPosition="65" endLine="169" endPosition="60" conceptFqName="jetbrains.mps.baseLanguage.structure.ExpressionStatement" />
    <nodeInfo nodeId="4774692914340656021" fileName="PathManager.java" startLine="169" startPosition="60" endLine="170" endPosition="25" conceptFqName="jetbrains.mps.baseLanguage.structure.ReturnStatement" />
    <nodeInfo nodeId="4774692914340656027" fileName="PathManager.java" startLine="173" startPosition="40" endLine="174" endPosition="43" conceptFqName="jetbrains.mps.baseLanguage.structure.ReturnStatement" />
    <nodeInfo nodeId="4774692914340656039" fileName="PathManager.java" startLine="178" startPosition="32" endLine="179" endPosition="27" conceptFqName="jetbrains.mps.baseLanguage.structure.ReturnStatement" />
    <nodeInfo nodeId="4774692914340656057" fileName="PathManager.java" startLine="181" startPosition="59" endLine="182" endPosition="114" conceptFqName="jetbrains.mps.baseLanguage.structure.ExpressionStatement" />
    <nodeInfo nodeId="4774692914340656048" fileName="PathManager.java" startLine="183" startPosition="12" endLine="184" endPosition="76" conceptFqName="jetbrains.mps.baseLanguage.structure.ExpressionStatement" />
    <nodeInfo nodeId="4774692914340656064" fileName="PathManager.java" startLine="185" startPosition="5" endLine="186" endPosition="25" conceptFqName="jetbrains.mps.baseLanguage.structure.ReturnStatement" />
    <nodeInfo nodeId="4774692914340656070" fileName="PathManager.java" startLine="189" startPosition="37" endLine="190" endPosition="67" conceptFqName="jetbrains.mps.baseLanguage.structure.ReturnStatement" />
    <nodeInfo nodeId="4774692914340656080" fileName="PathManager.java" startLine="193" startPosition="41" endLine="194" endPosition="73" conceptFqName="jetbrains.mps.baseLanguage.structure.ReturnStatement" />
    <nodeInfo nodeId="4774692914340656090" fileName="PathManager.java" startLine="197" startPosition="54" endLine="198" endPosition="86" conceptFqName="jetbrains.mps.baseLanguage.structure.ReturnStatement" />
    <nodeInfo nodeId="4774692914340656100" fileName="PathManager.java" startLine="201" startPosition="37" endLine="202" endPosition="63" conceptFqName="jetbrains.mps.baseLanguage.structure.LocalVariableDeclarationStatement" />
    <nodeInfo nodeId="4774692914340656113" fileName="PathManager.java" startLine="203" startPosition="9" endLine="204" endPosition="37" conceptFqName="jetbrains.mps.baseLanguage.structure.ExpressionStatement" />
    <nodeInfo nodeId="4774692914340656119" fileName="PathManager.java" startLine="206" startPosition="5" endLine="207" endPosition="18" conceptFqName="jetbrains.mps.baseLanguage.structure.ExpressionStatement" />
    <nodeInfo nodeId="4774692914340656123" fileName="PathManager.java" startLine="207" startPosition="18" endLine="208" endPosition="16" conceptFqName="jetbrains.mps.baseLanguage.structure.ReturnStatement" />
    <nodeInfo nodeId="4774692914340656129" fileName="PathManager.java" startLine="211" startPosition="53" endLine="212" endPosition="63" conceptFqName="jetbrains.mps.baseLanguage.structure.ReturnStatement" />
    <nodeInfo nodeId="4774692914340656156" fileName="PathManager.java" startLine="217" startPosition="62" endLine="218" endPosition="118" conceptFqName="jetbrains.mps.baseLanguage.structure.ExpressionStatement" />
    <nodeInfo nodeId="4774692914340656147" fileName="PathManager.java" startLine="219" startPosition="14" endLine="220" endPosition="94" conceptFqName="jetbrains.mps.baseLanguage.structure.ExpressionStatement" />
    <nodeInfo nodeId="4774692914340656163" fileName="PathManager.java" startLine="222" startPosition="5" endLine="223" endPosition="26" conceptFqName="jetbrains.mps.baseLanguage.structure.ReturnStatement" />
    <nodeInfo nodeId="4774692914340656190" fileName="PathManager.java" startLine="228" startPosition="58" endLine="229" endPosition="110" conceptFqName="jetbrains.mps.baseLanguage.structure.ExpressionStatement" />
    <nodeInfo nodeId="4774692914340656181" fileName="PathManager.java" startLine="230" startPosition="14" endLine="231" endPosition="86" conceptFqName="jetbrains.mps.baseLanguage.structure.ExpressionStatement" />
    <nodeInfo nodeId="4774692914340656197" fileName="PathManager.java" startLine="233" startPosition="5" endLine="234" endPosition="22" conceptFqName="jetbrains.mps.baseLanguage.structure.ReturnStatement" />
    <nodeInfo nodeId="4774692914340656239" fileName="PathManager.java" startLine="238" startPosition="62" endLine="239" endPosition="91" conceptFqName="jetbrains.mps.baseLanguage.structure.ReturnStatement" />
    <nodeInfo nodeId="4774692914340656259" fileName="PathManager.java" startLine="246" startPosition="76" endLine="247" endPosition="40" conceptFqName="jetbrains.mps.baseLanguage.structure.LocalVariableDeclarationStatement" />
    <nodeInfo nodeId="4774692914340656271" fileName="PathManager.java" startLine="248" startPosition="22" endLine="249" endPosition="61" conceptFqName="jetbrains.mps.baseLanguage.structure.ExpressionStatement" />
    <nodeInfo nodeId="4774692914340656284" fileName="PathManager.java" startLine="251" startPosition="22" endLine="252" endPosition="18" conceptFqName="jetbrains.mps.baseLanguage.structure.ReturnStatement" />
    <nodeInfo nodeId="4774692914340656286" fileName="PathManager.java" startLine="253" startPosition="5" endLine="254" endPosition="46" conceptFqName="jetbrains.mps.baseLanguage.structure.ReturnStatement" />
    <nodeInfo nodeId="4774692914340656313" fileName="PathManager.java" startLine="262" startPosition="109" endLine="263" endPosition="45" conceptFqName="jetbrains.mps.baseLanguage.structure.SingleLineComment" />
    <nodeInfo nodeId="4774692914340656315" fileName="PathManager.java" startLine="263" startPosition="45" endLine="264" endPosition="65" conceptFqName="jetbrains.mps.baseLanguage.structure.ExpressionStatement" />
    <nodeInfo nodeId="4774692914340656322" fileName="PathManager.java" startLine="264" startPosition="65" endLine="265" endPosition="18" conceptFqName="jetbrains.mps.baseLanguage.structure.ReturnStatement" />
    <nodeInfo nodeId="4774692914340656324" fileName="PathManager.java" startLine="266" startPosition="5" endLine="267" endPosition="48" conceptFqName="jetbrains.mps.baseLanguage.structure.LocalVariableDeclarationStatement" />
    <nodeInfo nodeId="4774692914340656330" fileName="PathManager.java" startLine="267" startPosition="48" endLine="268" endPosition="29" conceptFqName="jetbrains.mps.baseLanguage.structure.LocalVariableDeclarationStatement" />
    <nodeInfo nodeId="4774692914340656391" fileName="PathManager.java" startLine="269" startPosition="32" endLine="270" endPosition="42" conceptFqName="jetbrains.mps.baseLanguage.structure.LocalVariableDeclarationStatement" />
    <nodeInfo nodeId="4774692914340656397" fileName="PathManager.java" startLine="270" startPosition="42" endLine="271" endPosition="54" conceptFqName="jetbrains.mps.baseLanguage.structure.LocalVariableDeclarationStatement" />
    <nodeInfo nodeId="4774692914340656405" fileName="PathManager.java" startLine="271" startPosition="54" endLine="272" endPosition="70" conceptFqName="jetbrains.mps.baseLanguage.structure.LocalVariableDeclarationStatement" />
    <nodeInfo nodeId="4774692914340656418" fileName="PathManager.java" startLine="273" startPosition="70" endLine="274" endPosition="78" conceptFqName="jetbrains.mps.baseLanguage.structure.ExpressionStatement" />
    <nodeInfo nodeId="4774692914340656345" fileName="PathManager.java" startLine="277" startPosition="31" endLine="278" endPosition="46" conceptFqName="jetbrains.mps.baseLanguage.structure.LocalVariableDeclarationStatement" />
    <nodeInfo nodeId="4774692914340656351" fileName="PathManager.java" startLine="278" startPosition="46" endLine="279" endPosition="54" conceptFqName="jetbrains.mps.baseLanguage.structure.LocalVariableDeclarationStatement" />
    <nodeInfo nodeId="4774692914340656363" fileName="PathManager.java" startLine="280" startPosition="27" endLine="281" endPosition="62" conceptFqName="jetbrains.mps.baseLanguage.structure.LocalVariableDeclarationStatement" />
    <nodeInfo nodeId="4774692914340656377" fileName="PathManager.java" startLine="282" startPosition="90" endLine="283" endPosition="90" conceptFqName="jetbrains.mps.baseLanguage.structure.ExpressionStatement" />
    <nodeInfo nodeId="4774692914340656437" fileName="PathManager.java" startLine="287" startPosition="29" endLine="288" endPosition="45" conceptFqName="jetbrains.mps.baseLanguage.structure.SingleLineComment" />
    <nodeInfo nodeId="4774692914340656439" fileName="PathManager.java" startLine="288" startPosition="45" endLine="289" endPosition="83" conceptFqName="jetbrains.mps.baseLanguage.structure.ExpressionStatement" />
    <nodeInfo nodeId="4774692914340656450" fileName="PathManager.java" startLine="289" startPosition="83" endLine="290" endPosition="18" conceptFqName="jetbrains.mps.baseLanguage.structure.ReturnStatement" />
    <nodeInfo nodeId="4774692914340656452" fileName="PathManager.java" startLine="291" startPosition="5" endLine="292" endPosition="64" conceptFqName="jetbrains.mps.baseLanguage.structure.ExpressionStatement" />
    <nodeInfo nodeId="4774692914340656458" fileName="PathManager.java" startLine="292" startPosition="64" endLine="293" endPosition="62" conceptFqName="jetbrains.mps.baseLanguage.structure.ExpressionStatement" />
    <nodeInfo nodeId="4774692914340656463" fileName="PathManager.java" startLine="293" startPosition="62" endLine="294" endPosition="22" conceptFqName="jetbrains.mps.baseLanguage.structure.ReturnStatement" />
    <nodeInfo nodeId="4774692914340656473" fileName="PathManager.java" startLine="298" startPosition="46" endLine="299" endPosition="86" conceptFqName="jetbrains.mps.baseLanguage.structure.ReturnStatement" />
    <nodeInfo nodeId="4774692914340656485" fileName="PathManager.java" startLine="302" startPosition="39" endLine="303" endPosition="253" conceptFqName="jetbrains.mps.baseLanguage.structure.LocalVariableDeclarationStatement" />
    <nodeInfo nodeId="4774692914340656506" fileName="PathManager.java" startLine="304" startPosition="27" endLine="305" endPosition="29" conceptFqName="jetbrains.mps.baseLanguage.structure.LocalVariableDeclarationStatement" />
    <nodeInfo nodeId="4774692914340656543" fileName="PathManager.java" startLine="306" startPosition="11" endLine="307" endPosition="69" conceptFqName="jetbrains.mps.baseLanguage.structure.ExpressionStatement" />
    <nodeInfo nodeId="4774692914340656551" fileName="PathManager.java" startLine="307" startPosition="69" endLine="308" endPosition="78" conceptFqName="jetbrains.mps.baseLanguage.structure.LocalVariableDeclarationStatement" />
    <nodeInfo nodeId="4774692914340656557" fileName="PathManager.java" startLine="308" startPosition="78" endLine="309" endPosition="50" conceptFqName="jetbrains.mps.baseLanguage.structure.LocalVariableDeclarationStatement" />
    <nodeInfo nodeId="4774692914340656563" fileName="PathManager.java" startLine="309" startPosition="50" endLine="310" endPosition="67" conceptFqName="jetbrains.mps.baseLanguage.structure.LocalVariableDeclarationStatement" />
    <nodeInfo nodeId="4774692914340656581" fileName="PathManager.java" startLine="311" startPosition="50" endLine="312" endPosition="82" conceptFqName="jetbrains.mps.baseLanguage.structure.ExpressionStatement" />
    <nodeInfo nodeId="4774692914340656587" fileName="PathManager.java" startLine="313" startPosition="9" endLine="314" endPosition="64" conceptFqName="jetbrains.mps.baseLanguage.structure.LocalVariableDeclarationStatement" />
    <nodeInfo nodeId="4774692914340656596" fileName="PathManager.java" startLine="315" startPosition="40" endLine="316" endPosition="51" conceptFqName="jetbrains.mps.baseLanguage.structure.LocalVariableDeclarationStatement" />
    <nodeInfo nodeId="4774692914340656613" fileName="PathManager.java" startLine="317" startPosition="61" endLine="318" endPosition="87" conceptFqName="jetbrains.mps.baseLanguage.structure.SingleLineComment" />
    <nodeInfo nodeId="4774692914340656615" fileName="PathManager.java" startLine="318" startPosition="87" endLine="319" endPosition="82" conceptFqName="jetbrains.mps.baseLanguage.structure.LocalVariableDeclarationStatement" />
    <nodeInfo nodeId="4774692914340656623" fileName="PathManager.java" startLine="319" startPosition="82" endLine="320" endPosition="50" conceptFqName="jetbrains.mps.baseLanguage.structure.ExpressionStatement" />
    <nodeInfo nodeId="4774692914340656513" fileName="PathManager.java" startLine="323" startPosition="31" endLine="324" endPosition="47" conceptFqName="jetbrains.mps.baseLanguage.structure.SingleLineComment" />
    <nodeInfo nodeId="4774692914340656515" fileName="PathManager.java" startLine="324" startPosition="47" endLine="325" endPosition="88" conceptFqName="jetbrains.mps.baseLanguage.structure.ExpressionStatement" />
    <nodeInfo nodeId="4774692914340656538" fileName="PathManager.java" startLine="328" startPosition="28" endLine="329" endPosition="24" conceptFqName="jetbrains.mps.baseLanguage.structure.ExpressionStatement" />
    <nodeInfo nodeId="4774692914340656635" fileName="PathManager.java" startLine="337" startPosition="48" endLine="338" endPosition="58" conceptFqName="jetbrains.mps.baseLanguage.structure.LocalVariableDeclarationStatement" />
    <nodeInfo nodeId="4774692914340656639" fileName="PathManager.java" startLine="338" startPosition="58" endLine="339" endPosition="55" conceptFqName="jetbrains.mps.baseLanguage.structure.ReturnStatement" />
    <nodeInfo nodeId="4774692914340656656" fileName="PathManager.java" startLine="343" startPosition="20" endLine="344" endPosition="18" conceptFqName="jetbrains.mps.baseLanguage.structure.ReturnStatement" />
    <nodeInfo nodeId="4774692914340656664" fileName="PathManager.java" startLine="346" startPosition="29" endLine="347" endPosition="82" conceptFqName="jetbrains.mps.baseLanguage.structure.ExpressionStatement" />
    <nodeInfo nodeId="4774692914340656676" fileName="PathManager.java" startLine="348" startPosition="5" endLine="349" endPosition="60" conceptFqName="jetbrains.mps.baseLanguage.structure.ExpressionStatement" />
    <nodeInfo nodeId="4774692914340656683" fileName="PathManager.java" startLine="349" startPosition="60" endLine="350" endPosition="52" conceptFqName="jetbrains.mps.baseLanguage.structure.LocalVariableDeclarationStatement" />
    <nodeInfo nodeId="4774692914340656687" fileName="PathManager.java" startLine="350" startPosition="52" endLine="351" endPosition="36" conceptFqName="jetbrains.mps.baseLanguage.structure.LocalVariableDeclarationStatement" />
    <nodeInfo nodeId="4774692914340656698" fileName="PathManager.java" startLine="352" startPosition="36" endLine="353" endPosition="33" conceptFqName="jetbrains.mps.baseLanguage.structure.LocalVariableDeclarationStatement" />
    <nodeInfo nodeId="4774692914340656704" fileName="PathManager.java" startLine="353" startPosition="33" endLine="354" endPosition="44" conceptFqName="jetbrains.mps.baseLanguage.structure.LocalVariableDeclarationStatement" />
    <nodeInfo nodeId="4774692914340656711" fileName="PathManager.java" startLine="354" startPosition="44" endLine="355" endPosition="57" conceptFqName="jetbrains.mps.baseLanguage.structure.ExpressionStatement" />
    <nodeInfo nodeId="4774692914340656722" fileName="PathManager.java" startLine="356" startPosition="5" endLine="357" endPosition="13" conceptFqName="jetbrains.mps.baseLanguage.structure.ReturnStatement" />
    <nodeInfo nodeId="4774692914340656728" fileName="PathManager.java" startLine="360" startPosition="44" endLine="361" endPosition="52" conceptFqName="jetbrains.mps.baseLanguage.structure.LocalVariableDeclarationStatement" />
    <nodeInfo nodeId="4774692914340656732" fileName="PathManager.java" startLine="361" startPosition="52" endLine="362" endPosition="59" conceptFqName="jetbrains.mps.baseLanguage.structure.ReturnStatement" />
    <nodeInfo nodeId="4774692914340656745" fileName="PathManager.java" startLine="365" startPosition="75" endLine="366" endPosition="83" conceptFqName="jetbrains.mps.baseLanguage.structure.LocalVariableDeclarationStatement" />
    <nodeInfo nodeId="4774692914340656760" fileName="PathManager.java" startLine="367" startPosition="24" endLine="368" endPosition="18" conceptFqName="jetbrains.mps.baseLanguage.structure.ReturnStatement" />
    <nodeInfo nodeId="4774692914340656762" fileName="PathManager.java" startLine="369" startPosition="5" endLine="370" endPosition="135" conceptFqName="jetbrains.mps.baseLanguage.structure.ReturnStatement" />
    <nodeInfo nodeId="4774692914340656783" fileName="PathManager.java" startLine="373" startPosition="56" endLine="374" endPosition="23" conceptFqName="jetbrains.mps.baseLanguage.structure.LocalVariableDeclarationStatement" />
    <nodeInfo nodeId="4774692914340656787" fileName="PathManager.java" startLine="374" startPosition="23" endLine="375" endPosition="64" conceptFqName="jetbrains.mps.baseLanguage.structure.LocalVariableDeclarationStatement" />
    <nodeInfo nodeId="4774692914340656806" fileName="PathManager.java" startLine="376" startPosition="44" endLine="377" endPosition="38" conceptFqName="jetbrains.mps.baseLanguage.structure.ExpressionStatement" />
    <nodeInfo nodeId="4774692914340656820" fileName="PathManager.java" startLine="378" startPosition="48" endLine="379" endPosition="58" conceptFqName="jetbrains.mps.baseLanguage.structure.ExpressionStatement" />
    <nodeInfo nodeId="4774692914340656836" fileName="PathManager.java" startLine="381" startPosition="29" endLine="382" endPosition="57" conceptFqName="jetbrains.mps.baseLanguage.structure.ReturnStatement" />
    <nodeInfo nodeId="4774692914340656839" fileName="PathManager.java" startLine="384" startPosition="5" endLine="385" endPosition="74" conceptFqName="jetbrains.mps.baseLanguage.structure.ReturnStatement" />
    <nodeInfo nodeId="4774692914340656850" fileName="PathManager.java" startLine="388" startPosition="43" endLine="389" endPosition="56" conceptFqName="jetbrains.mps.baseLanguage.structure.ReturnStatement" />
    <nodeInfo nodeId="4774692914340656861" fileName="PathManager.java" startLine="392" startPosition="83" endLine="393" endPosition="59" conceptFqName="jetbrains.mps.baseLanguage.structure.LocalVariableDeclarationStatement" />
    <nodeInfo nodeId="4774692914340656866" fileName="PathManager.java" startLine="393" startPosition="59" endLine="394" endPosition="101" conceptFqName="jetbrains.mps.baseLanguage.structure.LocalVariableDeclarationStatement" />
    <nodeInfo nodeId="4774692914340656886" fileName="PathManager.java" startLine="396" startPosition="67" endLine="397" endPosition="61" conceptFqName="jetbrains.mps.baseLanguage.structure.LocalVariableDeclarationStatement" />
    <nodeInfo nodeId="4774692914340656896" fileName="PathManager.java" startLine="397" startPosition="61" endLine="398" endPosition="39" conceptFqName="jetbrains.mps.baseLanguage.structure.LocalVariableDeclarationStatement" />
    <nodeInfo nodeId="4774692914340656922" fileName="PathManager.java" startLine="401" startPosition="35" endLine="402" endPosition="54" conceptFqName="jetbrains.mps.baseLanguage.structure.ExpressionStatement" />
    <nodeInfo nodeId="4774692914340656927" fileName="PathManager.java" startLine="403" startPosition="13" endLine="404" endPosition="110" conceptFqName="jetbrains.mps.baseLanguage.structure.ExpressionStatement" />
    <nodeInfo nodeId="4774692914340656939" fileName="PathManager.java" startLine="406" startPosition="9" endLine="407" endPosition="73" conceptFqName="jetbrains.mps.baseLanguage.structure.LocalVariableDeclarationStatement" />
    <nodeInfo nodeId="4774692914340656963" fileName="PathManager.java" startLine="409" startPosition="33" endLine="410" endPosition="52" conceptFqName="jetbrains.mps.baseLanguage.structure.ExpressionStatement" />
    <nodeInfo nodeId="4774692914340656968" fileName="PathManager.java" startLine="411" startPosition="11" endLine="412" endPosition="97" conceptFqName="jetbrains.mps.baseLanguage.structure.ExpressionStatement" />
    <nodeInfo nodeId="4774692914340656978" fileName="PathManager.java" startLine="415" startPosition="5" endLine="416" endPosition="53" conceptFqName="jetbrains.mps.baseLanguage.structure.ReturnStatement" />
    <nodeInfo nodeId="4774692914340656984" fileName="PathManager.java" startLine="419" startPosition="67" endLine="420" endPosition="42" conceptFqName="jetbrains.mps.baseLanguage.structure.LocalVariableDeclarationStatement" />
    <nodeInfo nodeId="4774692914340656991" fileName="PathManager.java" startLine="420" startPosition="42" endLine="421" endPosition="39" conceptFqName="jetbrains.mps.baseLanguage.structure.LocalVariableDeclarationStatement" />
    <nodeInfo nodeId="4774692914340657004" fileName="PathManager.java" startLine="422" startPosition="24" endLine="423" endPosition="18" conceptFqName="jetbrains.mps.baseLanguage.structure.ReturnStatement" />
    <nodeInfo nodeId="4774692914340657017" fileName="PathManager.java" startLine="426" startPosition="11" endLine="427" endPosition="41" conceptFqName="jetbrains.mps.baseLanguage.structure.ExpressionStatement" />
    <nodeInfo nodeId="4774692914340657026" fileName="PathManager.java" startLine="430" startPosition="5" endLine="431" endPosition="79" conceptFqName="jetbrains.mps.baseLanguage.structure.ReturnStatement" />
    <nodeInfo nodeId="4774692914340657038" fileName="PathManager.java" startLine="435" startPosition="0" endLine="436" endPosition="0" conceptFqName="jetbrains.mps.baseLanguage.structure.StaticFieldDeclaration" propertyString="ourPreinstalledPluginsPath" />
    <nodeInfo nodeId="4774692914340655531" fileName="PathManager.java" startLine="34" startPosition="0" endLine="36" endPosition="0" conceptFqName="jetbrains.mps.baseLanguage.structure.StaticFieldDeclaration" propertyString="PROPERTIES_FILE" />
    <nodeInfo nodeId="4774692914340655536" fileName="PathManager.java" startLine="36" startPosition="0" endLine="38" endPosition="0" conceptFqName="jetbrains.mps.baseLanguage.structure.StaticFieldDeclaration" propertyString="PROPERTY_SYSTEM_PATH" />
    <nodeInfo nodeId="4774692914340655541" fileName="PathManager.java" startLine="38" startPosition="0" endLine="40" endPosition="0" conceptFqName="jetbrains.mps.baseLanguage.structure.StaticFieldDeclaration" propertyString="PROPERTY_CONFIG_PATH" />
    <nodeInfo nodeId="4774692914340655546" fileName="PathManager.java" startLine="40" startPosition="0" endLine="42" endPosition="0" conceptFqName="jetbrains.mps.baseLanguage.structure.StaticFieldDeclaration" propertyString="PROPERTY_PLUGINS_PATH" />
    <nodeInfo nodeId="4774692914340655551" fileName="PathManager.java" startLine="42" startPosition="0" endLine="44" endPosition="0" conceptFqName="jetbrains.mps.baseLanguage.structure.StaticFieldDeclaration" propertyString="PROPERTY_HOME_PATH" />
    <nodeInfo nodeId="4774692914340655556" fileName="PathManager.java" startLine="44" startPosition="0" endLine="46" endPosition="0" conceptFqName="jetbrains.mps.baseLanguage.structure.StaticFieldDeclaration" propertyString="PROPERTY_LOG_PATH" />
    <nodeInfo nodeId="4774692914340655561" fileName="PathManager.java" startLine="46" startPosition="0" endLine="48" endPosition="0" conceptFqName="jetbrains.mps.baseLanguage.structure.StaticFieldDeclaration" propertyString="ourHomePath" />
    <nodeInfo nodeId="4774692914340655565" fileName="PathManager.java" startLine="48" startPosition="0" endLine="50" endPosition="0" conceptFqName="jetbrains.mps.baseLanguage.structure.StaticFieldDeclaration" propertyString="ourSystemPath" />
    <nodeInfo nodeId="4774692914340655569" fileName="PathManager.java" startLine="50" startPosition="0" endLine="52" endPosition="0" conceptFqName="jetbrains.mps.baseLanguage.structure.StaticFieldDeclaration" propertyString="ourConfigPath" />
    <nodeInfo nodeId="4774692914340655573" fileName="PathManager.java" startLine="52" startPosition="0" endLine="54" endPosition="0" conceptFqName="jetbrains.mps.baseLanguage.structure.StaticFieldDeclaration" propertyString="ourPluginsPath" />
    <nodeInfo nodeId="4774692914340655577" fileName="PathManager.java" startLine="54" startPosition="0" endLine="56" endPosition="0" conceptFqName="jetbrains.mps.baseLanguage.structure.StaticFieldDeclaration" propertyString="ourLogPath" />
    <nodeInfo nodeId="4774692914340655581" fileName="PathManager.java" startLine="56" startPosition="0" endLine="58" endPosition="0" conceptFqName="jetbrains.mps.baseLanguage.structure.StaticFieldDeclaration" propertyString="FILE" />
    <nodeInfo nodeId="4774692914340655586" fileName="PathManager.java" startLine="58" startPosition="0" endLine="60" endPosition="0" conceptFqName="jetbrains.mps.baseLanguage.structure.StaticFieldDeclaration" propertyString="JAR" />
    <nodeInfo nodeId="4774692914340655591" fileName="PathManager.java" startLine="60" startPosition="0" endLine="62" endPosition="0" conceptFqName="jetbrains.mps.baseLanguage.structure.StaticFieldDeclaration" propertyString="JAR_DELIMITER" />
    <nodeInfo nodeId="4774692914340655596" fileName="PathManager.java" startLine="62" startPosition="0" endLine="64" endPosition="0" conceptFqName="jetbrains.mps.baseLanguage.structure.StaticFieldDeclaration" propertyString="PROTOCOL_DELIMITER" />
    <nodeInfo nodeId="4774692914340655601" fileName="PathManager.java" startLine="64" startPosition="0" endLine="66" endPosition="0" conceptFqName="jetbrains.mps.baseLanguage.structure.StaticFieldDeclaration" propertyString="DEFAULT_OPTIONS_FILE_NAME" />
    <nodeInfo nodeId="4774692914340655606" fileName="PathManager.java" startLine="66" startPosition="0" endLine="68" endPosition="0" conceptFqName="jetbrains.mps.baseLanguage.structure.StaticFieldDeclaration" propertyString="LIB_FOLDER" />
    <nodeInfo nodeId="4774692914340655611" fileName="PathManager.java" startLine="68" startPosition="0" endLine="70" endPosition="0" conceptFqName="jetbrains.mps.baseLanguage.structure.StaticFieldDeclaration" propertyString="PLUGINS_DIRECTORY" />
    <nodeInfo nodeId="4774692914340655616" fileName="PathManager.java" startLine="70" startPosition="0" endLine="72" endPosition="0" conceptFqName="jetbrains.mps.baseLanguage.structure.StaticFieldDeclaration" propertyString="BIN_FOLDER" />
    <nodeInfo nodeId="4774692914340655621" fileName="PathManager.java" startLine="72" startPosition="0" endLine="74" endPosition="0" conceptFqName="jetbrains.mps.baseLanguage.structure.StaticFieldDeclaration" propertyString="LOG_DIRECTORY" />
    <nodeInfo nodeId="4774692914340655626" fileName="PathManager.java" startLine="74" startPosition="0" endLine="76" endPosition="0" conceptFqName="jetbrains.mps.baseLanguage.structure.StaticFieldDeclaration" propertyString="OPTIONS_FOLDER" />
    <nodeInfo nodeId="4774692914340655688" fileName="PathManager.java" startLine="92" startPosition="0" endLine="94" endPosition="0" conceptFqName="jetbrains.mps.baseLanguage.structure.ConstructorDeclaration" propertyString="PathManager#()V" />
    <nodeInfo nodeId="4774692914340655942" fileName="PathManager.java" startLine="146" startPosition="10" endLine="148" endPosition="5" conceptFqName="jetbrains.mps.baseLanguage.structure.BlockStatement" />
    <nodeInfo nodeId="4774692914340656046" fileName="PathManager.java" startLine="183" startPosition="10" endLine="185" endPosition="5" conceptFqName="jetbrains.mps.baseLanguage.structure.BlockStatement" />
    <nodeInfo nodeId="4774692914340656145" fileName="PathManager.java" startLine="219" startPosition="12" endLine="221" endPosition="7" conceptFqName="jetbrains.mps.baseLanguage.structure.BlockStatement" />
    <nodeInfo nodeId="4774692914340656179" fileName="PathManager.java" startLine="230" startPosition="12" endLine="232" endPosition="7" conceptFqName="jetbrains.mps.baseLanguage.structure.BlockStatement" />
    <nodeInfo nodeId="4774692914340657046" fileName="PathManager.java" startLine="437" startPosition="0" endLine="439" endPosition="0" conceptFqName="jetbrains.mps.baseLanguage.structure.ConstructorDeclaration" propertyString="StringHolder#()V" />
    <nodeInfo nodeId="4774692914340655696" fileName="PathManager.java" startLine="95" startPosition="38" endLine="98" endPosition="5" conceptFqName="jetbrains.mps.baseLanguage.structure.IfStatement" />
    <nodeInfo nodeId="4774692914340655758" fileName="PathManager.java" startLine="107" startPosition="49" endLine="110" endPosition="11" conceptFqName="jetbrains.mps.baseLanguage.structure.IfStatement" />
    <nodeInfo nodeId="4774692914340655818" fileName="PathManager.java" startLine="118" startPosition="9" endLine="121" endPosition="7" conceptFqName="jetbrains.mps.baseLanguage.structure.IfStatement" />
    <nodeInfo nodeId="4774692914340655837" fileName="PathManager.java" startLine="128" startPosition="0" endLine="131" endPosition="0" conceptFqName="jetbrains.mps.baseLanguage.structure.StaticMethodDeclaration" propertyString="isIdeaHome#(Ljava/io/File;)Z" />
    <nodeInfo nodeId="4774692914340655859" fileName="PathManager.java" startLine="132" startPosition="0" endLine="135" endPosition="0" conceptFqName="jetbrains.mps.baseLanguage.structure.StaticMethodDeclaration" propertyString="isMpsDir#(Ljava/io/File;)Z" />
    <nodeInfo nodeId="4774692914340655872" fileName="PathManager.java" startLine="136" startPosition="0" endLine="139" endPosition="0" conceptFqName="jetbrains.mps.baseLanguage.structure.StaticMethodDeclaration" propertyString="getLibPath#()Ljava/lang/String;" />
    <nodeInfo nodeId="4774692914340655930" fileName="PathManager.java" startLine="140" startPosition="40" endLine="143" endPosition="5" conceptFqName="jetbrains.mps.baseLanguage.structure.IfStatement" />
    <nodeInfo nodeId="4774692914340656023" fileName="PathManager.java" startLine="173" startPosition="0" endLine="176" endPosition="0" conceptFqName="jetbrains.mps.baseLanguage.structure.StaticMethodDeclaration" propertyString="getConfigPath#()Ljava/lang/String;" />
    <nodeInfo nodeId="4774692914340656034" fileName="PathManager.java" startLine="177" startPosition="54" endLine="180" endPosition="5" conceptFqName="jetbrains.mps.baseLanguage.structure.IfStatement" />
    <nodeInfo nodeId="4774692914340656066" fileName="PathManager.java" startLine="189" startPosition="0" endLine="192" endPosition="0" conceptFqName="jetbrains.mps.baseLanguage.structure.StaticMethodDeclaration" propertyString="getBinPath#()Ljava/lang/String;" />
    <nodeInfo nodeId="4774692914340656076" fileName="PathManager.java" startLine="193" startPosition="0" endLine="196" endPosition="0" conceptFqName="jetbrains.mps.baseLanguage.structure.StaticMethodDeclaration" propertyString="getOptionsPath#()Ljava/lang/String;" />
    <nodeInfo nodeId="4774692914340656086" fileName="PathManager.java" startLine="197" startPosition="0" endLine="200" endPosition="0" conceptFqName="jetbrains.mps.baseLanguage.structure.StaticMethodDeclaration" propertyString="getOptionsPathWithoutDialog#()Ljava/lang/String;" />
    <nodeInfo nodeId="4774692914340656125" fileName="PathManager.java" startLine="211" startPosition="0" endLine="214" endPosition="0" conceptFqName="jetbrains.mps.baseLanguage.structure.StaticMethodDeclaration" propertyString="getPreinstalledPluginsPath#()Ljava/lang/String;" />
    <nodeInfo nodeId="4774692914340656266" fileName="PathManager.java" startLine="247" startPosition="40" endLine="250" endPosition="5" conceptFqName="jetbrains.mps.baseLanguage.structure.IfStatement" />
    <nodeInfo nodeId="4774692914340656279" fileName="PathManager.java" startLine="250" startPosition="5" endLine="253" endPosition="5" conceptFqName="jetbrains.mps.baseLanguage.structure.IfStatement" />
    <nodeInfo nodeId="4774692914340656413" fileName="PathManager.java" startLine="272" startPosition="70" endLine="275" endPosition="7" conceptFqName="jetbrains.mps.baseLanguage.structure.IfStatement" />
    <nodeInfo nodeId="4774692914340656371" fileName="PathManager.java" startLine="281" startPosition="62" endLine="284" endPosition="9" conceptFqName="jetbrains.mps.baseLanguage.structure.IfStatement" />
    <nodeInfo nodeId="4774692914340656572" fileName="PathManager.java" startLine="310" startPosition="67" endLine="313" endPosition="9" conceptFqName="jetbrains.mps.baseLanguage.structure.IfStatement" />
    <nodeInfo nodeId="4774692914340656533" fileName="PathManager.java" startLine="327" startPosition="13" endLine="330" endPosition="11" conceptFqName="jetbrains.mps.baseLanguage.structure.IfStatement" />
    <nodeInfo nodeId="4774692914340656651" fileName="PathManager.java" startLine="342" startPosition="76" endLine="345" endPosition="5" conceptFqName="jetbrains.mps.baseLanguage.structure.IfStatement" />
    <nodeInfo nodeId="4774692914340656658" fileName="PathManager.java" startLine="345" startPosition="5" endLine="348" endPosition="5" conceptFqName="jetbrains.mps.baseLanguage.structure.IfStatement" />
    <nodeInfo nodeId="4774692914340656755" fileName="PathManager.java" startLine="366" startPosition="83" endLine="369" endPosition="5" conceptFqName="jetbrains.mps.baseLanguage.structure.IfStatement" />
    <nodeInfo nodeId="4774692914340656812" fileName="PathManager.java" startLine="377" startPosition="38" endLine="380" endPosition="7" conceptFqName="jetbrains.mps.baseLanguage.structure.ForeachStatement" />
    <nodeInfo nodeId="4774692914340656829" fileName="PathManager.java" startLine="380" startPosition="7" endLine="383" endPosition="7" conceptFqName="jetbrains.mps.baseLanguage.structure.IfStatement" />
    <nodeInfo nodeId="4774692914340656846" fileName="PathManager.java" startLine="388" startPosition="0" endLine="391" endPosition="0" conceptFqName="jetbrains.mps.baseLanguage.structure.StaticMethodDeclaration" propertyString="getLanguagesPath#()Ljava/lang/String;" />
    <nodeInfo nodeId="4774692914340656917" fileName="PathManager.java" startLine="400" startPosition="48" endLine="403" endPosition="13" conceptFqName="jetbrains.mps.baseLanguage.structure.IfStatement" />
    <nodeInfo nodeId="4774692914340656958" fileName="PathManager.java" startLine="408" startPosition="60" endLine="411" endPosition="11" conceptFqName="jetbrains.mps.baseLanguage.structure.IfStatement" />
    <nodeInfo nodeId="4774692914340656999" fileName="PathManager.java" startLine="421" startPosition="39" endLine="424" endPosition="5" conceptFqName="jetbrains.mps.baseLanguage.structure.IfStatement" />
    <nodeInfo nodeId="4774692914340655649" fileName="PathManager.java" startLine="80" startPosition="0" endLine="84" endPosition="0" conceptFqName="jetbrains.mps.baseLanguage.structure.InstanceMethodDeclaration" propertyString="accept#(Ljava/io/File;Ljava/lang/String;)Z" />
    <nodeInfo nodeId="4774692914340655669" fileName="PathManager.java" startLine="86" startPosition="0" endLine="90" endPosition="0" conceptFqName="jetbrains.mps.baseLanguage.structure.InstanceMethodDeclaration" propertyString="accept#(Ljava/io/File;Ljava/lang/String;)Z" />
    <nodeInfo nodeId="4774692914340655996" fileName="PathManager.java" startLine="160" startPosition="40" endLine="164" endPosition="5" conceptFqName="jetbrains.mps.baseLanguage.structure.IfStatement" />
    <nodeInfo nodeId="4774692914340656012" fileName="PathManager.java" startLine="168" startPosition="0" endLine="172" endPosition="0" conceptFqName="jetbrains.mps.baseLanguage.structure.StaticMethodDeclaration" propertyString="getConfigPath#(Z)Ljava/lang/String;" />
    <nodeInfo nodeId="4774692914340656107" fileName="PathManager.java" startLine="202" startPosition="63" endLine="206" endPosition="5" conceptFqName="jetbrains.mps.baseLanguage.structure.TryCatchStatement" />
    <nodeInfo nodeId="4774692914340656232" fileName="PathManager.java" startLine="237" startPosition="0" endLine="241" endPosition="0" conceptFqName="jetbrains.mps.baseLanguage.structure.StaticMethodDeclaration" propertyString="getOptionsFile#(Ljava/lang/String;)Ljava/io/File;" />
    <nodeInfo nodeId="4774692914340656469" fileName="PathManager.java" startLine="297" startPosition="0" endLine="301" endPosition="0" conceptFqName="jetbrains.mps.baseLanguage.structure.StaticMethodDeclaration" propertyString="getDefaultOptionsFile#()Ljava/io/File;" />
    <nodeInfo nodeId="4774692914340656629" fileName="PathManager.java" startLine="337" startPosition="0" endLine="341" endPosition="0" conceptFqName="jetbrains.mps.baseLanguage.structure.StaticMethodDeclaration" propertyString="substitueVars#(Ljava/lang/String;)Ljava/lang/String;" />
    <nodeInfo nodeId="4774692914340656724" fileName="PathManager.java" startLine="360" startPosition="0" endLine="364" endPosition="0" conceptFqName="jetbrains.mps.baseLanguage.structure.StaticMethodDeclaration" propertyString="getPluginTempPath#()Ljava/lang/String;" />
    <nodeInfo nodeId="4774692914340657011" fileName="PathManager.java" startLine="425" startPosition="31" endLine="429" endPosition="7" conceptFqName="jetbrains.mps.baseLanguage.structure.TryCatchStatement" />
    <nodeInfo nodeId="4774692914340655937" fileName="PathManager.java" startLine="143" startPosition="5" endLine="148" endPosition="5" conceptFqName="jetbrains.mps.baseLanguage.structure.IfStatement" />
    <nodeInfo nodeId="4774692914340656041" fileName="PathManager.java" startLine="180" startPosition="5" endLine="185" endPosition="5" conceptFqName="jetbrains.mps.baseLanguage.structure.IfStatement" />
    <nodeInfo nodeId="4774692914340656140" fileName="PathManager.java" startLine="216" startPosition="33" endLine="221" endPosition="7" conceptFqName="jetbrains.mps.baseLanguage.structure.IfStatement" />
    <nodeInfo nodeId="4774692914340656174" fileName="PathManager.java" startLine="227" startPosition="29" endLine="232" endPosition="7" conceptFqName="jetbrains.mps.baseLanguage.structure.IfStatement" />
    <nodeInfo nodeId="4774692914340656302" fileName="PathManager.java" startLine="261" startPosition="75" endLine="266" endPosition="5" conceptFqName="jetbrains.mps.baseLanguage.structure.IfStatement" />
    <nodeInfo nodeId="4774692914340656432" fileName="PathManager.java" startLine="286" startPosition="5" endLine="291" endPosition="5" conceptFqName="jetbrains.mps.baseLanguage.structure.IfStatement" />
    <nodeInfo nodeId="4774692914340656604" fileName="PathManager.java" startLine="316" startPosition="51" endLine="321" endPosition="11" conceptFqName="jetbrains.mps.baseLanguage.structure.IfStatement" />
    <nodeInfo nodeId="4774692914340656693" fileName="PathManager.java" startLine="351" startPosition="36" endLine="356" endPosition="5" conceptFqName="jetbrains.mps.baseLanguage.structure.ForeachStatement" />
    <nodeInfo nodeId="4774692914340655643" fileName="PathManager.java" startLine="79" startPosition="0" endLine="85" endPosition="0" conceptFqName="jetbrains.mps.baseLanguage.structure.StaticFieldDeclaration" propertyString="JARS" />
    <nodeInfo nodeId="4774692914340655663" fileName="PathManager.java" startLine="85" startPosition="0" endLine="91" endPosition="0" conceptFqName="jetbrains.mps.baseLanguage.structure.StaticFieldDeclaration" propertyString="MPS_JARS" />
    <nodeInfo nodeId="4774692914340655960" fileName="PathManager.java" startLine="148" startPosition="5" endLine="154" endPosition="5" conceptFqName="jetbrains.mps.baseLanguage.structure.TryCatchStatement" />
    <nodeInfo nodeId="4774692914340656358" fileName="PathManager.java" startLine="279" startPosition="54" endLine="285" endPosition="7" conceptFqName="jetbrains.mps.baseLanguage.structure.IfStatement" />
    <nodeInfo nodeId="4774692914340656527" fileName="PathManager.java" startLine="326" startPosition="17" endLine="332" endPosition="9" conceptFqName="jetbrains.mps.baseLanguage.structure.TryCatchStatement" />
    <nodeInfo nodeId="4774692914340656909" fileName="PathManager.java" startLine="399" startPosition="48" endLine="405" endPosition="11" conceptFqName="jetbrains.mps.baseLanguage.structure.ForeachStatement" />
    <nodeInfo nodeId="4774692914340656949" fileName="PathManager.java" startLine="407" startPosition="73" endLine="413" endPosition="9" conceptFqName="jetbrains.mps.baseLanguage.structure.IfStatement" />
    <nodeInfo nodeId="4774692914340657006" fileName="PathManager.java" startLine="424" startPosition="5" endLine="430" endPosition="5" conceptFqName="jetbrains.mps.baseLanguage.structure.ForeachStatement" />
    <nodeInfo nodeId="4774692914340655810" fileName="PathManager.java" startLine="117" startPosition="5" endLine="124" endPosition="5" conceptFqName="jetbrains.mps.baseLanguage.structure.TryCatchStatement" />
    <nodeInfo nodeId="4774692914340656135" fileName="PathManager.java" startLine="215" startPosition="41" endLine="222" endPosition="5" conceptFqName="jetbrains.mps.baseLanguage.structure.IfStatement" />
    <nodeInfo nodeId="4774692914340656169" fileName="PathManager.java" startLine="226" startPosition="37" endLine="233" endPosition="5" conceptFqName="jetbrains.mps.baseLanguage.structure.IfStatement" />
    <nodeInfo nodeId="4774692914340656738" fileName="PathManager.java" startLine="365" startPosition="0" endLine="372" endPosition="0" conceptFqName="jetbrains.mps.baseLanguage.structure.StaticMethodDeclaration" propertyString="findFileInLibDirectory#(Ljava/lang/String;)Ljava/io/File;" />
    <nodeInfo nodeId="4774692914340656591" fileName="PathManager.java" startLine="314" startPosition="64" endLine="322" endPosition="9" conceptFqName="jetbrains.mps.baseLanguage.structure.WhileStatement" />
    <nodeInfo nodeId="4774692914340656900" fileName="PathManager.java" startLine="398" startPosition="39" endLine="406" endPosition="9" conceptFqName="jetbrains.mps.baseLanguage.structure.IfStatement" />
    <nodeInfo nodeId="4774692914340655743" fileName="PathManager.java" startLine="105" startPosition="57" endLine="114" endPosition="64" conceptFqName="jetbrains.mps.baseLanguage.structure.DoWhileStatement" />
    <nodeInfo nodeId="4774692914340655982" fileName="PathManager.java" startLine="158" startPosition="0" endLine="167" endPosition="0" conceptFqName="jetbrains.mps.baseLanguage.structure.StaticMethodDeclaration" propertyString="ensureConfigFolderExists#(Z)Z" />
    <nodeInfo nodeId="4774692914340656096" fileName="PathManager.java" startLine="201" startPosition="0" endLine="210" endPosition="0" conceptFqName="jetbrains.mps.baseLanguage.structure.StaticMethodDeclaration" propertyString="getIndexRoot#()Ljava/io/File;" />
    <nodeInfo nodeId="4774692914340656797" fileName="PathManager.java" startLine="375" startPosition="64" endLine="384" endPosition="5" conceptFqName="jetbrains.mps.baseLanguage.structure.IfStatement" />
    <nodeInfo nodeId="4774692914340656131" fileName="PathManager.java" startLine="215" startPosition="0" endLine="225" endPosition="0" conceptFqName="jetbrains.mps.baseLanguage.structure.StaticMethodDeclaration" propertyString="getPluginsPath#()Ljava/lang/String;" />
    <nodeInfo nodeId="4774692914340656165" fileName="PathManager.java" startLine="226" startPosition="0" endLine="236" endPosition="0" conceptFqName="jetbrains.mps.baseLanguage.structure.StaticMethodDeclaration" propertyString="getLogPath#()Ljava/lang/String;" />
    <nodeInfo nodeId="4774692914340656339" fileName="PathManager.java" startLine="276" startPosition="10" endLine="286" endPosition="5" conceptFqName="jetbrains.mps.baseLanguage.structure.IfStatement" />
    <nodeInfo nodeId="4774692914340656030" fileName="PathManager.java" startLine="177" startPosition="0" endLine="188" endPosition="0" conceptFqName="jetbrains.mps.baseLanguage.structure.StaticMethodDeclaration" propertyString="getConfigPathWithoutDialog#()Ljava/lang/String;" />
    <nodeInfo nodeId="4774692914340655730" fileName="PathManager.java" startLine="103" startPosition="113" endLine="116" endPosition="7" conceptFqName="jetbrains.mps.baseLanguage.structure.IfStatement" />
    <nodeInfo nodeId="4774692914340656250" fileName="PathManager.java" startLine="242" startPosition="0" endLine="256" endPosition="0" conceptFqName="jetbrains.mps.baseLanguage.structure.StaticMethodDeclaration" propertyString="getResourceRoot#(Ljava/lang/Class;Ljava/lang/String;)Ljava/lang/String;" />
    <nodeInfo nodeId="4774692914340656778" fileName="PathManager.java" startLine="373" startPosition="0" endLine="387" endPosition="0" conceptFqName="jetbrains.mps.baseLanguage.structure.StaticMethodDeclaration" propertyString="getBootstrapPaths#()Ljava/util/Collection;" />
    <nodeInfo nodeId="4774692914340656981" fileName="PathManager.java" startLine="419" startPosition="0" endLine="433" endPosition="0" conceptFqName="jetbrains.mps.baseLanguage.structure.StaticMethodDeclaration" propertyString="createPluginClassLoader#(Ljava/io/File;)Ljetbrains/mps/tool/common/util/UrlClassLoader;" />
    <nodeInfo nodeId="4774692914340655708" fileName="PathManager.java" startLine="101" startPosition="10" endLine="117" endPosition="5" conceptFqName="jetbrains.mps.baseLanguage.structure.BlockStatement" />
    <nodeInfo nodeId="4774692914340655926" fileName="PathManager.java" startLine="140" startPosition="0" endLine="157" endPosition="0" conceptFqName="jetbrains.mps.baseLanguage.structure.StaticMethodDeclaration" propertyString="getSystemPath#()Ljava/lang/String;" />
    <nodeInfo nodeId="4774692914340656643" fileName="PathManager.java" startLine="342" startPosition="0" endLine="359" endPosition="0" conceptFqName="jetbrains.mps.baseLanguage.structure.StaticMethodDeclaration" propertyString="substituteVars#(Ljava/lang/String;Ljava/lang/String;)Ljava/lang/String;" />
    <nodeInfo nodeId="4774692914340656334" fileName="PathManager.java" startLine="268" startPosition="29" endLine="286" endPosition="5" conceptFqName="jetbrains.mps.baseLanguage.structure.IfStatement" />
    <nodeInfo nodeId="4774692914340655703" fileName="PathManager.java" startLine="98" startPosition="5" endLine="117" endPosition="5" conceptFqName="jetbrains.mps.baseLanguage.structure.IfStatement" />
    <nodeInfo nodeId="4774692914340656878" fileName="PathManager.java" startLine="395" startPosition="30" endLine="414" endPosition="7" conceptFqName="jetbrains.mps.baseLanguage.structure.ForeachStatement" />
    <nodeInfo nodeId="4774692914340656873" fileName="PathManager.java" startLine="394" startPosition="101" endLine="415" endPosition="5" conceptFqName="jetbrains.mps.baseLanguage.structure.IfStatement" />
    <nodeInfo nodeId="4774692914340656856" fileName="PathManager.java" startLine="392" startPosition="0" endLine="418" endPosition="0" conceptFqName="jetbrains.mps.baseLanguage.structure.StaticMethodDeclaration" propertyString="getExtensionsPaths#()Ljava/util/Collection;" />
    <nodeInfo nodeId="4774692914340656510" fileName="PathManager.java" startLine="305" startPosition="29" endLine="333" endPosition="7" conceptFqName="jetbrains.mps.baseLanguage.structure.TryStatement" />
    <nodeInfo nodeId="4774692914340656501" fileName="PathManager.java" startLine="303" startPosition="253" endLine="334" endPosition="5" conceptFqName="jetbrains.mps.baseLanguage.structure.IfStatement" />
    <nodeInfo nodeId="4774692914340655692" fileName="PathManager.java" startLine="95" startPosition="0" endLine="127" endPosition="0" conceptFqName="jetbrains.mps.baseLanguage.structure.StaticMethodDeclaration" propertyString="getHomePath#()Ljava/lang/String;" />
    <nodeInfo nodeId="4774692914340656481" fileName="PathManager.java" startLine="302" startPosition="0" endLine="336" endPosition="0" conceptFqName="jetbrains.mps.baseLanguage.structure.StaticMethodDeclaration" propertyString="loadProperties#()V" />
    <nodeInfo nodeId="4774692914340656294" fileName="PathManager.java" startLine="257" startPosition="0" endLine="296" endPosition="0" conceptFqName="jetbrains.mps.baseLanguage.structure.StaticMethodDeclaration" propertyString="extractRoot#(Ljava/net/URL;Ljava/lang/String;)Ljava/lang/String;" />
    <scopeInfo nodeId="4774692914340655691" fileName="PathManager.java" startLine="92" startPosition="24" endLine="92" endPosition="24" />
    <scopeInfo nodeId="4774692914340656108" fileName="PathManager.java" startLine="205" startPosition="0" endLine="205" endPosition="35">
      <varInfo nodeId="4774692914340656110" varName="ignored" />
    </scopeInfo>
    <scopeInfo nodeId="4774692914340656109" fileName="PathManager.java" startLine="205" startPosition="35" endLine="205" endPosition="35" />
    <scopeInfo nodeId="4774692914340656528" fileName="PathManager.java" startLine="331" startPosition="0" endLine="331" endPosition="33">
      <varInfo nodeId="4774692914340656530" varName="e" />
    </scopeInfo>
    <scopeInfo nodeId="4774692914340656529" fileName="PathManager.java" startLine="331" startPosition="33" endLine="331" endPosition="33" />
    <scopeInfo nodeId="4774692914340657012" fileName="PathManager.java" startLine="428" startPosition="0" endLine="428" endPosition="47">
      <varInfo nodeId="4774692914340657014" varName="ignored" />
    </scopeInfo>
    <scopeInfo nodeId="4774692914340657013" fileName="PathManager.java" startLine="428" startPosition="47" endLine="428" endPosition="47" />
    <scopeInfo nodeId="4774692914340657049" fileName="PathManager.java" startLine="437" startPosition="28" endLine="437" endPosition="28" />
    <scopeInfo nodeId="4774692914340655656" fileName="PathManager.java" startLine="81" startPosition="50" endLine="82" endPosition="48" />
    <scopeInfo nodeId="4774692914340655676" fileName="PathManager.java" startLine="87" startPosition="50" endLine="88" endPosition="89" />
    <scopeInfo nodeId="4774692914340655700" fileName="PathManager.java" startLine="96" startPosition="30" endLine="97" endPosition="25" />
    <scopeInfo nodeId="4774692914340655803" fileName="PathManager.java" startLine="99" startPosition="57" endLine="100" endPosition="85" />
    <scopeInfo nodeId="4774692914340655762" fileName="PathManager.java" startLine="108" startPosition="31" endLine="109" endPosition="24" />
    <scopeInfo nodeId="4774692914340655821" fileName="PathManager.java" startLine="119" startPosition="52" endLine="120" endPosition="94" />
    <scopeInfo nodeId="4774692914340655811" fileName="PathManager.java" startLine="122" startPosition="0" endLine="123" endPosition="17">
      <varInfo nodeId="4774692914340655815" varName="e" />
    </scopeInfo>
    <scopeInfo nodeId="4774692914340655812" fileName="PathManager.java" startLine="122" startPosition="29" endLine="123" endPosition="17" />
    <scopeInfo nodeId="4774692914340655842" fileName="PathManager.java" startLine="128" startPosition="54" endLine="129" endPosition="182" />
    <scopeInfo nodeId="4774692914340655864" fileName="PathManager.java" startLine="132" startPosition="46" endLine="133" endPosition="51" />
    <scopeInfo nodeId="4774692914340655875" fileName="PathManager.java" startLine="136" startPosition="37" endLine="137" endPosition="67" />
    <scopeInfo nodeId="4774692914340655934" fileName="PathManager.java" startLine="141" startPosition="32" endLine="142" endPosition="27" />
    <scopeInfo nodeId="4774692914340655952" fileName="PathManager.java" startLine="144" startPosition="59" endLine="145" endPosition="114" />
    <scopeInfo nodeId="4774692914340655943" fileName="PathManager.java" startLine="146" startPosition="12" endLine="147" endPosition="76" />
    <scopeInfo nodeId="4774692914340655961" fileName="PathManager.java" startLine="152" startPosition="0" endLine="153" endPosition="26">
      <varInfo nodeId="4774692914340655967" varName="e" />
    </scopeInfo>
    <scopeInfo nodeId="4774692914340655962" fileName="PathManager.java" startLine="152" startPosition="27" endLine="153" endPosition="26" />
    <scopeInfo nodeId="4774692914340656026" fileName="PathManager.java" startLine="173" startPosition="40" endLine="174" endPosition="43" />
    <scopeInfo nodeId="4774692914340656038" fileName="PathManager.java" startLine="178" startPosition="32" endLine="179" endPosition="27" />
    <scopeInfo nodeId="4774692914340656056" fileName="PathManager.java" startLine="181" startPosition="59" endLine="182" endPosition="114" />
    <scopeInfo nodeId="4774692914340656047" fileName="PathManager.java" startLine="183" startPosition="12" endLine="184" endPosition="76" />
    <scopeInfo nodeId="4774692914340656069" fileName="PathManager.java" startLine="189" startPosition="37" endLine="190" endPosition="67" />
    <scopeInfo nodeId="4774692914340656079" fileName="PathManager.java" startLine="193" startPosition="41" endLine="194" endPosition="73" />
    <scopeInfo nodeId="4774692914340656089" fileName="PathManager.java" startLine="197" startPosition="54" endLine="198" endPosition="86" />
    <scopeInfo nodeId="4774692914340656112" fileName="PathManager.java" startLine="203" startPosition="9" endLine="204" endPosition="37" />
    <scopeInfo nodeId="4774692914340656128" fileName="PathManager.java" startLine="211" startPosition="53" endLine="212" endPosition="63" />
    <scopeInfo nodeId="4774692914340656155" fileName="PathManager.java" startLine="217" startPosition="62" endLine="218" endPosition="118" />
    <scopeInfo nodeId="4774692914340656146" fileName="PathManager.java" startLine="219" startPosition="14" endLine="220" endPosition="94" />
    <scopeInfo nodeId="4774692914340656189" fileName="PathManager.java" startLine="228" startPosition="58" endLine="229" endPosition="110" />
    <scopeInfo nodeId="4774692914340656180" fileName="PathManager.java" startLine="230" startPosition="14" endLine="231" endPosition="86" />
    <scopeInfo nodeId="4774692914340656238" fileName="PathManager.java" startLine="238" startPosition="62" endLine="239" endPosition="91" />
    <scopeInfo nodeId="4774692914340656270" fileName="PathManager.java" startLine="248" startPosition="22" endLine="249" endPosition="61" />
    <scopeInfo nodeId="4774692914340656283" fileName="PathManager.java" startLine="251" startPosition="22" endLine="252" endPosition="18" />
    <scopeInfo nodeId="4774692914340656417" fileName="PathManager.java" startLine="273" startPosition="70" endLine="274" endPosition="78" />
    <scopeInfo nodeId="4774692914340656376" fileName="PathManager.java" startLine="282" startPosition="90" endLine="283" endPosition="90" />
    <scopeInfo nodeId="4774692914340656472" fileName="PathManager.java" startLine="298" startPosition="46" endLine="299" endPosition="86" />
    <scopeInfo nodeId="4774692914340656580" fileName="PathManager.java" startLine="311" startPosition="50" endLine="312" endPosition="82" />
    <scopeInfo nodeId="4774692914340656537" fileName="PathManager.java" startLine="328" startPosition="28" endLine="329" endPosition="24" />
    <scopeInfo nodeId="4774692914340656655" fileName="PathManager.java" startLine="343" startPosition="20" endLine="344" endPosition="18" />
    <scopeInfo nodeId="4774692914340656663" fileName="PathManager.java" startLine="346" startPosition="29" endLine="347" endPosition="82" />
    <scopeInfo nodeId="4774692914340656759" fileName="PathManager.java" startLine="367" startPosition="24" endLine="368" endPosition="18" />
    <scopeInfo nodeId="4774692914340656819" fileName="PathManager.java" startLine="378" startPosition="48" endLine="379" endPosition="58" />
    <scopeInfo nodeId="4774692914340656835" fileName="PathManager.java" startLine="381" startPosition="29" endLine="382" endPosition="57" />
    <scopeInfo nodeId="4774692914340656849" fileName="PathManager.java" startLine="388" startPosition="43" endLine="389" endPosition="56" />
    <scopeInfo nodeId="4774692914340656921" fileName="PathManager.java" startLine="401" startPosition="35" endLine="402" endPosition="54" />
    <scopeInfo nodeId="4774692914340656962" fileName="PathManager.java" startLine="409" startPosition="33" endLine="410" endPosition="52" />
    <scopeInfo nodeId="4774692914340657003" fileName="PathManager.java" startLine="422" startPosition="24" endLine="423" endPosition="18" />
    <scopeInfo nodeId="4774692914340657016" fileName="PathManager.java" startLine="426" startPosition="11" endLine="427" endPosition="41" />
    <scopeInfo nodeId="4774692914340655688" fileName="PathManager.java" startLine="92" startPosition="0" endLine="94" endPosition="0" />
    <scopeInfo nodeId="4774692914340655969" fileName="PathManager.java" startLine="149" startPosition="9" endLine="151" endPosition="20">
      <varInfo nodeId="4774692914340655971" varName="file" />
    </scopeInfo>
    <scopeInfo nodeId="4774692914340656003" fileName="PathManager.java" startLine="161" startPosition="48" endLine="163" endPosition="18" />
    <scopeInfo nodeId="4774692914340656017" fileName="PathManager.java" startLine="168" startPosition="65" endLine="170" endPosition="25" />
    <scopeInfo nodeId="4774692914340656511" fileName="PathManager.java" startLine="323" startPosition="0" endLine="325" endPosition="88">
      <varInfo nodeId="4774692914340656524" varName="e" />
    </scopeInfo>
    <scopeInfo nodeId="4774692914340656512" fileName="PathManager.java" startLine="323" startPosition="31" endLine="325" endPosition="88" />
    <scopeInfo nodeId="4774692914340656634" fileName="PathManager.java" startLine="337" startPosition="48" endLine="339" endPosition="55">
      <varInfo nodeId="4774692914340656636" varName="ideaHomePath" />
    </scopeInfo>
    <scopeInfo nodeId="4774692914340656727" fileName="PathManager.java" startLine="360" startPosition="44" endLine="362" endPosition="59">
      <varInfo nodeId="4774692914340656729" varName="systemPath" />
    </scopeInfo>
    <scopeInfo nodeId="4774692914340657046" fileName="PathManager.java" startLine="437" startPosition="0" endLine="439" endPosition="0" />
    <scopeInfo nodeId="4774692914340655817" fileName="PathManager.java" startLine="118" startPosition="9" endLine="121" endPosition="7" />
    <scopeInfo nodeId="4774692914340655837" fileName="PathManager.java" startLine="128" startPosition="0" endLine="131" endPosition="0">
      <varInfo nodeId="4774692914340655840" varName="root" />
    </scopeInfo>
    <scopeInfo nodeId="4774692914340655859" fileName="PathManager.java" startLine="132" startPosition="0" endLine="135" endPosition="0">
      <varInfo nodeId="4774692914340655862" varName="file" />
    </scopeInfo>
    <scopeInfo nodeId="4774692914340655872" fileName="PathManager.java" startLine="136" startPosition="0" endLine="139" endPosition="0" />
    <scopeInfo nodeId="4774692914340656023" fileName="PathManager.java" startLine="173" startPosition="0" endLine="176" endPosition="0" />
    <scopeInfo nodeId="4774692914340656066" fileName="PathManager.java" startLine="189" startPosition="0" endLine="192" endPosition="0" />
    <scopeInfo nodeId="4774692914340656076" fileName="PathManager.java" startLine="193" startPosition="0" endLine="196" endPosition="0" />
    <scopeInfo nodeId="4774692914340656086" fileName="PathManager.java" startLine="197" startPosition="0" endLine="200" endPosition="0" />
    <scopeInfo nodeId="4774692914340656125" fileName="PathManager.java" startLine="211" startPosition="0" endLine="214" endPosition="0" />
    <scopeInfo nodeId="4774692914340656312" fileName="PathManager.java" startLine="262" startPosition="109" endLine="265" endPosition="18" />
    <scopeInfo nodeId="4774692914340656436" fileName="PathManager.java" startLine="287" startPosition="29" endLine="290" endPosition="18" />
    <scopeInfo nodeId="4774692914340656612" fileName="PathManager.java" startLine="317" startPosition="61" endLine="320" endPosition="50">
      <varInfo nodeId="4774692914340656616" varName="value" />
    </scopeInfo>
    <scopeInfo nodeId="4774692914340656532" fileName="PathManager.java" startLine="327" startPosition="13" endLine="330" endPosition="11" />
    <scopeInfo nodeId="4774692914340656697" fileName="PathManager.java" startLine="352" startPosition="36" endLine="355" endPosition="57">
      <varInfo nodeId="4774692914340656699" varName="key" />
      <varInfo nodeId="4774692914340656705" varName="value" />
    </scopeInfo>
    <scopeInfo nodeId="4774692914340656812" fileName="PathManager.java" startLine="377" startPosition="38" endLine="380" endPosition="7">
      <varInfo nodeId="4774692914340656817" varName="jar" />
    </scopeInfo>
    <scopeInfo nodeId="4774692914340656846" fileName="PathManager.java" startLine="388" startPosition="0" endLine="391" endPosition="0" />
    <scopeInfo nodeId="4774692914340655649" fileName="PathManager.java" startLine="80" startPosition="0" endLine="84" endPosition="0">
      <varInfo nodeId="4774692914340655652" varName="dir" />
      <varInfo nodeId="4774692914340655654" varName="name" />
    </scopeInfo>
    <scopeInfo nodeId="4774692914340655669" fileName="PathManager.java" startLine="86" startPosition="0" endLine="90" endPosition="0">
      <varInfo nodeId="4774692914340655672" varName="dir" />
      <varInfo nodeId="4774692914340655674" varName="name" />
    </scopeInfo>
    <scopeInfo nodeId="4774692914340656012" fileName="PathManager.java" startLine="168" startPosition="0" endLine="172" endPosition="0">
      <varInfo nodeId="4774692914340656015" varName="createIfNotExists" />
    </scopeInfo>
    <scopeInfo nodeId="4774692914340656232" fileName="PathManager.java" startLine="237" startPosition="0" endLine="241" endPosition="0">
      <varInfo nodeId="4774692914340656235" varName="fileName" />
    </scopeInfo>
    <scopeInfo nodeId="4774692914340656362" fileName="PathManager.java" startLine="280" startPosition="27" endLine="284" endPosition="9">
      <varInfo nodeId="4774692914340656364" varName="archivePath" />
    </scopeInfo>
    <scopeInfo nodeId="4774692914340656469" fileName="PathManager.java" startLine="297" startPosition="0" endLine="301" endPosition="0" />
    <scopeInfo nodeId="4774692914340656629" fileName="PathManager.java" startLine="337" startPosition="0" endLine="341" endPosition="0">
      <varInfo nodeId="4774692914340656632" varName="s" />
    </scopeInfo>
    <scopeInfo nodeId="4774692914340656724" fileName="PathManager.java" startLine="360" startPosition="0" endLine="364" endPosition="0" />
    <scopeInfo nodeId="4774692914340656916" fileName="PathManager.java" startLine="400" startPosition="48" endLine="404" endPosition="110" />
    <scopeInfo nodeId="4774692914340656957" fileName="PathManager.java" startLine="408" startPosition="60" endLine="412" endPosition="97" />
    <scopeInfo nodeId="4774692914340657010" fileName="PathManager.java" startLine="425" startPosition="31" endLine="429" endPosition="7" />
    <scopeInfo nodeId="4774692914340656139" fileName="PathManager.java" startLine="216" startPosition="33" endLine="221" endPosition="7" />
    <scopeInfo nodeId="4774692914340656173" fileName="PathManager.java" startLine="227" startPosition="29" endLine="232" endPosition="7" />
    <scopeInfo nodeId="4774692914340656693" fileName="PathManager.java" startLine="351" startPosition="36" endLine="356" endPosition="5">
      <varInfo nodeId="4774692914340656695" varName="key1" />
    </scopeInfo>
    <scopeInfo nodeId="4774692914340656744" fileName="PathManager.java" startLine="365" startPosition="75" endLine="370" endPosition="135">
      <varInfo nodeId="4774692914340656746" varName="file" />
    </scopeInfo>
    <scopeInfo nodeId="4774692914340656390" fileName="PathManager.java" startLine="269" startPosition="32" endLine="275" endPosition="7">
      <varInfo nodeId="4774692914340656392" varName="path" />
      <varInfo nodeId="4774692914340656398" varName="testPath" />
      <varInfo nodeId="4774692914340656406" varName="testResourcePath" />
    </scopeInfo>
    <scopeInfo nodeId="4774692914340656595" fileName="PathManager.java" startLine="315" startPosition="40" endLine="321" endPosition="11">
      <varInfo nodeId="4774692914340656597" varName="key" />
    </scopeInfo>
    <scopeInfo nodeId="4774692914340656526" fileName="PathManager.java" startLine="326" startPosition="17" endLine="332" endPosition="9" />
    <scopeInfo nodeId="4774692914340656908" fileName="PathManager.java" startLine="399" startPosition="48" endLine="405" endPosition="11" />
    <scopeInfo nodeId="4774692914340656909" fileName="PathManager.java" startLine="399" startPosition="48" endLine="405" endPosition="11">
      <varInfo nodeId="4774692914340656914" varName="jar" />
    </scopeInfo>
    <scopeInfo nodeId="4774692914340657006" fileName="PathManager.java" startLine="424" startPosition="5" endLine="430" endPosition="5">
      <varInfo nodeId="4774692914340657008" varName="libjar" />
    </scopeInfo>
    <scopeInfo nodeId="4774692914340655751" fileName="PathManager.java" startLine="106" startPosition="12" endLine="113" endPosition="42">
      <varInfo nodeId="4774692914340655753" varName="parent" />
    </scopeInfo>
    <scopeInfo nodeId="4774692914340655987" fileName="PathManager.java" startLine="158" startPosition="83" endLine="165" endPosition="17">
      <varInfo nodeId="4774692914340655991" varName="file" />
    </scopeInfo>
    <scopeInfo nodeId="4774692914340656099" fileName="PathManager.java" startLine="201" startPosition="37" endLine="208" endPosition="16">
      <varInfo nodeId="4774692914340656101" varName="file" />
    </scopeInfo>
    <scopeInfo nodeId="4774692914340656738" fileName="PathManager.java" startLine="365" startPosition="0" endLine="372" endPosition="0">
      <varInfo nodeId="4774692914340656741" varName="relativePath" />
    </scopeInfo>
    <scopeInfo nodeId="4774692914340656805" fileName="PathManager.java" startLine="376" startPosition="44" endLine="383" endPosition="7" />
    <scopeInfo nodeId="4774692914340656134" fileName="PathManager.java" startLine="215" startPosition="41" endLine="223" endPosition="26" />
    <scopeInfo nodeId="4774692914340656168" fileName="PathManager.java" startLine="226" startPosition="37" endLine="234" endPosition="22" />
    <scopeInfo nodeId="4774692914340656258" fileName="PathManager.java" startLine="246" startPosition="76" endLine="254" endPosition="46">
      <varInfo nodeId="4774692914340656260" varName="url" />
    </scopeInfo>
    <scopeInfo nodeId="4774692914340656344" fileName="PathManager.java" startLine="277" startPosition="31" endLine="285" endPosition="7">
      <varInfo nodeId="4774692914340656352" varName="delimiter" />
      <varInfo nodeId="4774692914340656346" varName="fullPath" />
    </scopeInfo>
    <scopeInfo nodeId="4774692914340655982" fileName="PathManager.java" startLine="158" startPosition="0" endLine="167" endPosition="0">
      <varInfo nodeId="4774692914340655985" varName="createIfNotExists" />
    </scopeInfo>
    <scopeInfo nodeId="4774692914340656033" fileName="PathManager.java" startLine="177" startPosition="54" endLine="186" endPosition="25" />
    <scopeInfo nodeId="4774692914340656096" fileName="PathManager.java" startLine="201" startPosition="0" endLine="210" endPosition="0" />
    <scopeInfo nodeId="4774692914340656131" fileName="PathManager.java" startLine="215" startPosition="0" endLine="225" endPosition="0" />
    <scopeInfo nodeId="4774692914340656165" fileName="PathManager.java" startLine="226" startPosition="0" endLine="236" endPosition="0" />
    <scopeInfo nodeId="4774692914340655734" fileName="PathManager.java" startLine="104" startPosition="29" endLine="115" endPosition="69">
      <varInfo nodeId="4774692914340655736" varName="root" />
    </scopeInfo>
    <scopeInfo nodeId="4774692914340656030" fileName="PathManager.java" startLine="177" startPosition="0" endLine="188" endPosition="0" />
    <scopeInfo nodeId="4774692914340656782" fileName="PathManager.java" startLine="373" startPosition="56" endLine="385" endPosition="74">
      <varInfo nodeId="4774692914340656788" varName="lib" />
      <varInfo nodeId="4774692914340656784" varName="paths" />
    </scopeInfo>
    <scopeInfo nodeId="4774692914340656983" fileName="PathManager.java" startLine="419" startPosition="67" endLine="431" endPosition="79">
      <varInfo nodeId="4774692914340656992" varName="files" />
      <varInfo nodeId="4774692914340656985" varName="urls" />
    </scopeInfo>
    <scopeInfo nodeId="4774692914340656250" fileName="PathManager.java" startLine="242" startPosition="0" endLine="256" endPosition="0">
      <varInfo nodeId="4774692914340656253" varName="context" />
      <varInfo nodeId="4774692914340656255" varName="path" />
    </scopeInfo>
    <scopeInfo nodeId="4774692914340656778" fileName="PathManager.java" startLine="373" startPosition="0" endLine="387" endPosition="0" />
    <scopeInfo nodeId="4774692914340656981" fileName="PathManager.java" startLine="419" startPosition="0" endLine="433" endPosition="0">
      <varInfo nodeId="4774692914340657034" varName="lib" />
    </scopeInfo>
    <scopeInfo nodeId="4774692914340655709" fileName="PathManager.java" startLine="101" startPosition="12" endLine="116" endPosition="7">
      <varInfo nodeId="4774692914340655711" varName="aClass" />
      <varInfo nodeId="4774692914340655715" varName="rootPath" />
    </scopeInfo>
    <scopeInfo nodeId="4774692914340655929" fileName="PathManager.java" startLine="140" startPosition="40" endLine="155" endPosition="25" />
    <scopeInfo nodeId="4774692914340656650" fileName="PathManager.java" startLine="342" startPosition="76" endLine="357" endPosition="13">
      <varInfo nodeId="4774692914340656688" varName="keys" />
      <varInfo nodeId="4774692914340656684" varName="props" />
    </scopeInfo>
    <scopeInfo nodeId="4774692914340656542" fileName="PathManager.java" startLine="306" startPosition="11" endLine="322" endPosition="9">
      <varInfo nodeId="4774692914340656552" varName="bundle" />
      <varInfo nodeId="4774692914340656564" varName="home" />
      <varInfo nodeId="4774692914340656558" varName="keys" />
      <varInfo nodeId="4774692914340656588" varName="sysProperties" />
    </scopeInfo>
    <scopeInfo nodeId="4774692914340655926" fileName="PathManager.java" startLine="140" startPosition="0" endLine="157" endPosition="0" />
    <scopeInfo nodeId="4774692914340656643" fileName="PathManager.java" startLine="342" startPosition="0" endLine="359" endPosition="0">
      <varInfo nodeId="4774692914340656648" varName="ideaHomePath" />
      <varInfo nodeId="4774692914340656646" varName="s" />
    </scopeInfo>
    <scopeInfo nodeId="4774692914340656885" fileName="PathManager.java" startLine="396" startPosition="67" endLine="413" endPosition="9">
      <varInfo nodeId="4774692914340656940" varName="languages" />
      <varInfo nodeId="4774692914340656887" varName="lib" />
      <varInfo nodeId="4774692914340656897" varName="pluginCL" />
    </scopeInfo>
    <scopeInfo nodeId="4774692914340656877" fileName="PathManager.java" startLine="395" startPosition="30" endLine="414" endPosition="7" />
    <scopeInfo nodeId="4774692914340656878" fileName="PathManager.java" startLine="395" startPosition="30" endLine="414" endPosition="7">
      <varInfo nodeId="4774692914340656883" varName="plugin" />
    </scopeInfo>
    <scopeInfo nodeId="4774692914340656860" fileName="PathManager.java" startLine="392" startPosition="83" endLine="416" endPosition="53">
      <varInfo nodeId="4774692914340656867" varName="paths" />
      <varInfo nodeId="4774692914340656862" varName="pluginsPath" />
    </scopeInfo>
    <scopeInfo nodeId="4774692914340656856" fileName="PathManager.java" startLine="392" startPosition="0" endLine="418" endPosition="0" />
    <scopeInfo nodeId="4774692914340656505" fileName="PathManager.java" startLine="304" startPosition="27" endLine="333" endPosition="7">
      <varInfo nodeId="4774692914340656507" varName="fis" />
    </scopeInfo>
    <scopeInfo nodeId="4774692914340655695" fileName="PathManager.java" startLine="95" startPosition="38" endLine="125" endPosition="23" />
    <scopeInfo nodeId="4774692914340655692" fileName="PathManager.java" startLine="95" startPosition="0" endLine="127" endPosition="0" />
    <scopeInfo nodeId="4774692914340656484" fileName="PathManager.java" startLine="302" startPosition="39" endLine="334" endPosition="5">
      <varInfo nodeId="4774692914340656486" varName="propFile" />
    </scopeInfo>
    <scopeInfo nodeId="4774692914340656301" fileName="PathManager.java" startLine="261" startPosition="75" endLine="294" endPosition="22">
      <varInfo nodeId="4774692914340656325" varName="protocol" />
      <varInfo nodeId="4774692914340656331" varName="resultPath" />
    </scopeInfo>
    <scopeInfo nodeId="4774692914340656481" fileName="PathManager.java" startLine="302" startPosition="0" endLine="336" endPosition="0" />
    <scopeInfo nodeId="4774692914340656294" fileName="PathManager.java" startLine="257" startPosition="0" endLine="296" endPosition="0">
      <varInfo nodeId="4774692914340656299" varName="resourcePath" />
      <varInfo nodeId="4774692914340656297" varName="resourceURL" />
    </scopeInfo>
    <unitInfo nodeId="4774692914340655648" fileName="PathManager.java" startLine="79" startPosition="48" endLine="84" endPosition="3" unitName="jetbrains.mps.tool.builder.util.PathManager$1" />
    <unitInfo nodeId="4774692914340655668" fileName="PathManager.java" startLine="85" startPosition="53" endLine="90" endPosition="3" unitName="jetbrains.mps.tool.builder.util.PathManager$2" />
    <unitInfo nodeId="4774692914340657036" fileName="PathManager.java" startLine="434" startPosition="0" endLine="440" endPosition="0" unitName="jetbrains.mps.tool.builder.util.PathManager$StringHolder" />
    <unitInfo nodeId="4774692914340655529" fileName="PathManager.java" startLine="33" startPosition="0" endLine="441" endPosition="0" unitName="jetbrains.mps.tool.builder.util.PathManager" />
  </root>
  <root nodeRef="r:ff0ebc03-7726-472b-abbc-eb2c660f70cb(jetbrains.mps.tool.builder.util)/5900076103425047615">
    <nodeInfo nodeId="5900076103425047618" fileName="MapPathMacrosProvider.java" startLine="14" startPosition="0" endLine="15" endPosition="0" conceptFqName="jetbrains.mps.baseLanguage.structure.FieldDeclaration" propertyString="macros" />
    <nodeInfo nodeId="5900076103425047627" fileName="MapPathMacrosProvider.java" startLine="16" startPosition="60" endLine="17" endPosition="25" conceptFqName="jetbrains.mps.baseLanguage.structure.ExpressionStatement" />
    <nodeInfo nodeId="5900076103425047643" fileName="MapPathMacrosProvider.java" startLine="21" startPosition="39" endLine="22" endPosition="28" conceptFqName="jetbrains.mps.baseLanguage.structure.ReturnStatement" />
    <nodeInfo nodeId="5900076103425047653" fileName="MapPathMacrosProvider.java" startLine="26" startPosition="37" endLine="27" endPosition="56" conceptFqName="jetbrains.mps.baseLanguage.structure.ReturnStatement" />
    <nodeInfo nodeId="5900076103425047663" fileName="MapPathMacrosProvider.java" startLine="31" startPosition="33" endLine="32" endPosition="56" conceptFqName="jetbrains.mps.baseLanguage.structure.ReturnStatement" />
    <nodeInfo nodeId="2329394428277189087" fileName="MapPathMacrosProvider.java" startLine="37" startPosition="39" endLine="38" endPosition="61" conceptFqName="jetbrains.mps.baseLanguage.structure.ExpressionStatement" />
    <nodeInfo nodeId="5900076103425047615" fileName="MapPathMacrosProvider.java" startLine="42" startPosition="0" endLine="43" endPosition="0" conceptFqName="jetbrains.mps.baseLanguage.structure.StaticFieldDeclaration" propertyString="LOG" />
    <nodeInfo nodeId="5900076103425047623" fileName="MapPathMacrosProvider.java" startLine="16" startPosition="0" endLine="19" endPosition="0" conceptFqName="jetbrains.mps.baseLanguage.structure.ConstructorDeclaration" propertyString="MapPathMacrosProvider#(Ljava/util/Map;)V" />
    <nodeInfo nodeId="2329394428277189087" fileName="MapPathMacrosProvider.java" startLine="36" startPosition="52" endLine="39" endPosition="5" conceptFqName="jetbrains.mps.baseLanguage.structure.BlockStatement" />
    <nodeInfo nodeId="2329394428277189087" fileName="MapPathMacrosProvider.java" startLine="36" startPosition="52" endLine="39" endPosition="5" conceptFqName="jetbrains.mps.baseLanguage.structure.IfStatement" />
    <nodeInfo nodeId="5900076103425047637" fileName="MapPathMacrosProvider.java" startLine="20" startPosition="0" endLine="24" endPosition="0" conceptFqName="jetbrains.mps.baseLanguage.structure.InstanceMethodDeclaration" propertyString="getValue#(Ljava/lang/String;)Ljava/lang/String;" />
    <nodeInfo nodeId="5900076103425047648" fileName="MapPathMacrosProvider.java" startLine="25" startPosition="0" endLine="29" endPosition="0" conceptFqName="jetbrains.mps.baseLanguage.structure.InstanceMethodDeclaration" propertyString="getUserNames#()Ljava/util/Set;" />
    <nodeInfo nodeId="5900076103425047658" fileName="MapPathMacrosProvider.java" startLine="30" startPosition="0" endLine="34" endPosition="0" conceptFqName="jetbrains.mps.baseLanguage.structure.InstanceMethodDeclaration" propertyString="getNames#()Ljava/util/Set;" />
    <nodeInfo nodeId="5900076103425047668" fileName="MapPathMacrosProvider.java" startLine="35" startPosition="0" endLine="41" endPosition="0" conceptFqName="jetbrains.mps.baseLanguage.structure.InstanceMethodDeclaration" propertyString="report#(Ljava/lang/String;Ljava/lang/String;)V" />
    <scopeInfo nodeId="5900076103425047626" fileName="MapPathMacrosProvider.java" startLine="16" startPosition="60" endLine="17" endPosition="25" />
    <scopeInfo nodeId="5900076103425047642" fileName="MapPathMacrosProvider.java" startLine="21" startPosition="39" endLine="22" endPosition="28" />
    <scopeInfo nodeId="5900076103425047652" fileName="MapPathMacrosProvider.java" startLine="26" startPosition="37" endLine="27" endPosition="56" />
    <scopeInfo nodeId="5900076103425047662" fileName="MapPathMacrosProvider.java" startLine="31" startPosition="33" endLine="32" endPosition="56" />
    <scopeInfo nodeId="2329394428277189087" fileName="MapPathMacrosProvider.java" startLine="37" startPosition="39" endLine="38" endPosition="61" />
    <scopeInfo nodeId="5900076103425047623" fileName="MapPathMacrosProvider.java" startLine="16" startPosition="0" endLine="19" endPosition="0">
      <varInfo nodeId="5900076103425047633" varName="macros" />
    </scopeInfo>
    <scopeInfo nodeId="2329394428277189087" fileName="MapPathMacrosProvider.java" startLine="36" startPosition="52" endLine="39" endPosition="5" />
    <scopeInfo nodeId="5900076103425047675" fileName="MapPathMacrosProvider.java" startLine="36" startPosition="52" endLine="39" endPosition="5" />
    <scopeInfo nodeId="5900076103425047637" fileName="MapPathMacrosProvider.java" startLine="20" startPosition="0" endLine="24" endPosition="0">
      <varInfo nodeId="5900076103425047640" varName="name" />
    </scopeInfo>
    <scopeInfo nodeId="5900076103425047648" fileName="MapPathMacrosProvider.java" startLine="25" startPosition="0" endLine="29" endPosition="0" />
    <scopeInfo nodeId="5900076103425047658" fileName="MapPathMacrosProvider.java" startLine="30" startPosition="0" endLine="34" endPosition="0" />
    <scopeInfo nodeId="5900076103425047668" fileName="MapPathMacrosProvider.java" startLine="35" startPosition="0" endLine="41" endPosition="0">
      <varInfo nodeId="5900076103425047673" varName="macro" />
      <varInfo nodeId="5900076103425047671" varName="message" />
    </scopeInfo>
    <unitInfo nodeId="5900076103425047615" fileName="MapPathMacrosProvider.java" startLine="13" startPosition="0" endLine="44" endPosition="0" unitName="jetbrains.mps.tool.builder.util.MapPathMacrosProvider" />
=======
    <file name="PathManager.java">
      <node id="4774692914340655631" at="75,0,76,0" concept="14" trace="MPS_DASH" />
      <node id="4774692914340655635" at="76,0,77,0" concept="14" trace="DOT_JAR" />
      <node id="4774692914340655639" at="77,0,78,0" concept="14" trace="MODULES_PREFIX" />
      <node id="4774692914340655657" at="80,50,81,48" concept="12" />
      <node id="4774692914340655677" at="86,50,87,89" concept="12" />
      <node id="4774692914340655701" at="95,30,96,25" concept="12" />
      <node id="4774692914340655804" at="98,57,99,88" concept="5" />
      <node id="4774692914340655710" at="100,12,101,45" concept="11" />
      <node id="4774692914340655714" at="101,45,102,113" concept="11" />
      <node id="4774692914340655735" at="103,29,104,57" concept="11" />
      <node id="4774692914340655752" at="105,12,106,49" concept="11" />
      <node id="4774692914340655763" at="107,31,108,24" concept="12" />
      <node id="4774692914340655765" at="109,11,110,142" concept="0" />
      <node id="4774692914340655782" at="110,142,111,52" concept="5" />
      <node id="4774692914340655790" at="111,52,112,42" concept="13" />
      <node id="4774692914340655792" at="113,64,114,69" concept="5" />
      <node id="4774692914340655822" at="118,52,119,94" concept="5" />
      <node id="4774692914340655813" at="121,29,122,17" concept="13" />
      <node id="4774692914340655835" at="123,5,124,23" concept="12" />
      <node id="4774692914340655843" at="127,54,128,182" concept="12" />
      <node id="4774692914340655865" at="131,46,132,51" concept="12" />
      <node id="4774692914340655876" at="135,37,136,67" concept="12" />
      <node id="4774692914340655903" at="140,54,141,18" concept="12" />
      <node id="4774692914340655914" at="143,87,144,50" concept="12" />
      <node id="4774692914340655924" at="145,5,146,16" concept="12" />
      <node id="4774692914340655935" at="150,32,151,27" concept="12" />
      <node id="4774692914340655953" at="153,59,154,120" concept="5" />
      <node id="4774692914340655944" at="155,12,156,76" concept="5" />
      <node id="4774692914340655970" at="158,9,159,42" concept="11" />
      <node id="4774692914340655976" at="159,42,160,20" concept="5" />
      <node id="4774692914340655963" at="161,27,162,26" concept="5" />
      <node id="4774692914340655980" at="163,5,164,25" concept="12" />
      <node id="4774692914340655988" at="167,83,168,45" concept="5" />
      <node id="4774692914340655990" at="168,45,169,40" concept="11" />
      <node id="4774692914340656004" at="170,48,171,20" concept="5" />
      <node id="4774692914340656008" at="171,20,172,18" concept="12" />
      <node id="4774692914340656010" at="173,5,174,17" concept="12" />
      <node id="4774692914340656018" at="177,65,178,60" concept="5" />
      <node id="4774692914340656021" at="178,60,179,25" concept="12" />
      <node id="4774692914340656027" at="182,40,183,43" concept="12" />
      <node id="4774692914340656039" at="187,32,188,27" concept="12" />
      <node id="4774692914340656057" at="190,59,191,120" concept="5" />
      <node id="4774692914340656048" at="192,12,193,76" concept="5" />
      <node id="4774692914340656064" at="194,5,195,25" concept="12" />
      <node id="4774692914340656070" at="198,37,199,67" concept="12" />
      <node id="4774692914340656080" at="202,41,203,73" concept="12" />
      <node id="4774692914340656090" at="206,54,207,86" concept="12" />
      <node id="4774692914340656100" at="210,37,211,63" concept="11" />
      <node id="4774692914340656113" at="212,9,213,37" concept="5" />
      <node id="4774692914340656119" at="215,5,216,18" concept="5" />
      <node id="4774692914340656123" at="216,18,217,16" concept="12" />
      <node id="4774692914340656129" at="220,53,221,63" concept="12" />
      <node id="4774692914340656156" at="226,62,227,124" concept="5" />
      <node id="4774692914340656147" at="228,14,229,94" concept="5" />
      <node id="4774692914340656163" at="231,5,232,26" concept="12" />
      <node id="4774692914340656190" at="237,58,238,116" concept="5" />
      <node id="4774692914340656181" at="239,14,240,86" concept="5" />
      <node id="4774692914340656197" at="242,5,243,22" concept="12" />
      <node id="4774692914340656216" at="247,58,248,65" concept="5" />
      <node id="4774692914340656226" at="249,5,250,44" concept="12" />
      <node id="4774692914340656239" at="254,62,255,91" concept="12" />
      <node id="4774692914340656259" at="262,76,263,40" concept="11" />
      <node id="4774692914340656271" at="264,22,265,61" concept="5" />
      <node id="4774692914340656284" at="267,22,268,18" concept="12" />
      <node id="4774692914340656286" at="269,5,270,46" concept="12" />
      <node id="4774692914340656313" at="278,109,279,45" concept="13" />
      <node id="4774692914340656315" at="279,45,280,65" concept="5" />
      <node id="4774692914340656322" at="280,65,281,18" concept="12" />
      <node id="4774692914340656324" at="282,5,283,48" concept="11" />
      <node id="4774692914340656330" at="283,48,284,29" concept="11" />
      <node id="4774692914340656391" at="285,32,286,42" concept="11" />
      <node id="4774692914340656397" at="286,42,287,54" concept="11" />
      <node id="4774692914340656405" at="287,54,288,70" concept="11" />
      <node id="4774692914340656418" at="289,70,290,78" concept="5" />
      <node id="4774692914340656345" at="293,31,294,46" concept="11" />
      <node id="4774692914340656351" at="294,46,295,54" concept="11" />
      <node id="4774692914340656363" at="296,27,297,62" concept="11" />
      <node id="4774692914340656377" at="298,90,299,90" concept="5" />
      <node id="4774692914340656437" at="303,29,304,45" concept="13" />
      <node id="4774692914340656439" at="304,45,305,83" concept="5" />
      <node id="4774692914340656450" at="305,83,306,18" concept="12" />
      <node id="4774692914340656452" at="307,5,308,64" concept="5" />
      <node id="4774692914340656458" at="308,64,309,62" concept="5" />
      <node id="4774692914340656463" at="309,62,310,22" concept="12" />
      <node id="4774692914340656473" at="314,46,315,86" concept="12" />
      <node id="4774692914340656485" at="318,39,319,253" concept="11" />
      <node id="4774692914340656506" at="320,27,321,29" concept="11" />
      <node id="4774692914340656543" at="322,11,323,69" concept="5" />
      <node id="4774692914340656551" at="323,69,324,78" concept="11" />
      <node id="4774692914340656557" at="324,78,325,50" concept="11" />
      <node id="4774692914340656563" at="325,50,326,67" concept="11" />
      <node id="4774692914340656581" at="327,50,328,85" concept="5" />
      <node id="4774692914340656587" at="329,9,330,64" concept="11" />
      <node id="4774692914340656596" at="331,40,332,51" concept="11" />
      <node id="4774692914340656613" at="333,61,334,87" concept="13" />
      <node id="4774692914340656615" at="334,87,335,82" concept="11" />
      <node id="4774692914340656623" at="335,82,336,50" concept="5" />
      <node id="4774692914340656513" at="339,31,340,47" concept="13" />
      <node id="4774692914340656515" at="340,47,341,88" concept="5" />
      <node id="4774692914340656538" at="344,28,345,24" concept="5" />
      <node id="4774692914340656635" at="353,48,354,58" concept="11" />
      <node id="4774692914340656639" at="354,58,355,55" concept="12" />
      <node id="4774692914340656656" at="359,20,360,18" concept="12" />
      <node id="4774692914340656664" at="362,29,363,82" concept="5" />
      <node id="4774692914340656676" at="364,5,365,60" concept="5" />
      <node id="4774692914340656683" at="365,60,366,52" concept="11" />
      <node id="4774692914340656687" at="366,52,367,36" concept="11" />
      <node id="4774692914340656698" at="368,36,369,33" concept="11" />
      <node id="4774692914340656704" at="369,33,370,44" concept="11" />
      <node id="4774692914340656711" at="370,44,371,57" concept="5" />
      <node id="4774692914340656722" at="372,5,373,13" concept="12" />
      <node id="4774692914340656728" at="376,44,377,52" concept="11" />
      <node id="4774692914340656732" at="377,52,378,59" concept="12" />
      <node id="4774692914340656745" at="381,75,382,83" concept="11" />
      <node id="4774692914340656760" at="383,24,384,18" concept="12" />
      <node id="4774692914340656762" at="385,5,386,135" concept="12" />
      <node id="4774692914340656783" at="389,56,390,23" concept="11" />
      <node id="4774692914340656787" at="390,23,391,64" concept="11" />
      <node id="4774692914340656806" at="392,44,393,38" concept="5" />
      <node id="4774692914340656820" at="394,48,395,58" concept="5" />
      <node id="4774692914340656836" at="397,29,398,57" concept="12" />
      <node id="4774692914340656839" at="400,5,401,74" concept="12" />
      <node id="4774692914340656850" at="404,43,405,56" concept="12" />
      <node id="4774692914340656861" at="408,83,409,59" concept="11" />
      <node id="4774692914340656866" at="409,59,410,101" concept="11" />
      <node id="4774692914340656886" at="412,67,413,61" concept="11" />
      <node id="4774692914340656896" at="413,61,414,39" concept="11" />
      <node id="4774692914340656922" at="417,35,418,54" concept="5" />
      <node id="4774692914340656927" at="419,13,420,110" concept="5" />
      <node id="4774692914340656939" at="422,9,423,73" concept="11" />
      <node id="4774692914340656963" at="425,33,426,52" concept="5" />
      <node id="4774692914340656968" at="427,11,428,97" concept="5" />
      <node id="4774692914340656978" at="431,5,432,53" concept="12" />
      <node id="4774692914340656984" at="435,67,436,42" concept="11" />
      <node id="4774692914340656991" at="436,42,437,39" concept="11" />
      <node id="4774692914340657004" at="438,24,439,18" concept="12" />
      <node id="4774692914340657017" at="442,11,443,41" concept="5" />
      <node id="4774692914340657026" at="446,5,447,79" concept="12" />
      <node id="4774692914340657038" at="451,0,452,0" concept="14" trace="ourPreinstalledPluginsPath" />
      <node id="4774692914340655531" at="33,0,35,0" concept="14" trace="PROPERTIES_FILE" />
      <node id="4774692914340655536" at="35,0,37,0" concept="14" trace="PROPERTY_SYSTEM_PATH" />
      <node id="4774692914340655541" at="37,0,39,0" concept="14" trace="PROPERTY_CONFIG_PATH" />
      <node id="4774692914340655546" at="39,0,41,0" concept="14" trace="PROPERTY_PLUGINS_PATH" />
      <node id="4774692914340655551" at="41,0,43,0" concept="14" trace="PROPERTY_HOME_PATH" />
      <node id="4774692914340655556" at="43,0,45,0" concept="14" trace="PROPERTY_LOG_PATH" />
      <node id="4774692914340655561" at="45,0,47,0" concept="14" trace="ourHomePath" />
      <node id="4774692914340655565" at="47,0,49,0" concept="14" trace="ourSystemPath" />
      <node id="4774692914340655569" at="49,0,51,0" concept="14" trace="ourConfigPath" />
      <node id="4774692914340655573" at="51,0,53,0" concept="14" trace="ourPluginsPath" />
      <node id="4774692914340655577" at="53,0,55,0" concept="14" trace="ourLogPath" />
      <node id="4774692914340655581" at="55,0,57,0" concept="14" trace="FILE" />
      <node id="4774692914340655586" at="57,0,59,0" concept="14" trace="JAR" />
      <node id="4774692914340655591" at="59,0,61,0" concept="14" trace="JAR_DELIMITER" />
      <node id="4774692914340655596" at="61,0,63,0" concept="14" trace="PROTOCOL_DELIMITER" />
      <node id="4774692914340655601" at="63,0,65,0" concept="14" trace="DEFAULT_OPTIONS_FILE_NAME" />
      <node id="4774692914340655606" at="65,0,67,0" concept="14" trace="LIB_FOLDER" />
      <node id="4774692914340655611" at="67,0,69,0" concept="14" trace="PLUGINS_DIRECTORY" />
      <node id="4774692914340655616" at="69,0,71,0" concept="14" trace="BIN_FOLDER" />
      <node id="4774692914340655621" at="71,0,73,0" concept="14" trace="LOG_DIRECTORY" />
      <node id="4774692914340655626" at="73,0,75,0" concept="14" trace="OPTIONS_FOLDER" />
      <node id="4774692914340655688" at="91,0,93,0" concept="2" trace="PathManager#()V" />
      <node id="4774692914340655942" at="155,10,157,5" concept="1" />
      <node id="4774692914340656046" at="192,10,194,5" concept="1" />
      <node id="4774692914340656145" at="228,12,230,7" concept="1" />
      <node id="4774692914340656179" at="239,12,241,7" concept="1" />
      <node id="4774692914340657046" at="453,0,455,0" concept="2" trace="StringHolder#()V" />
      <node id="4774692914340655696" at="94,38,97,5" concept="9" />
      <node id="4774692914340655758" at="106,49,109,11" concept="9" />
      <node id="4774692914340655818" at="117,9,120,7" concept="9" />
      <node id="4774692914340655837" at="127,0,130,0" concept="15" trace="isIdeaHome#(Ljava/io/File;)Z" />
      <node id="4774692914340655859" at="131,0,134,0" concept="15" trace="isMpsDir#(Ljava/io/File;)Z" />
      <node id="4774692914340655872" at="135,0,138,0" concept="15" trace="getLibPath#()Ljava/lang/String;" />
      <node id="4774692914340655888" at="139,53,142,5" concept="9" />
      <node id="4774692914340655905" at="142,5,145,5" concept="9" />
      <node id="4774692914340655930" at="149,40,152,5" concept="9" />
      <node id="4774692914340656023" at="182,0,185,0" concept="15" trace="getConfigPath#()Ljava/lang/String;" />
      <node id="4774692914340656034" at="186,54,189,5" concept="9" />
      <node id="4774692914340656066" at="198,0,201,0" concept="15" trace="getBinPath#()Ljava/lang/String;" />
      <node id="4774692914340656076" at="202,0,205,0" concept="15" trace="getOptionsPath#()Ljava/lang/String;" />
      <node id="4774692914340656086" at="206,0,209,0" concept="15" trace="getOptionsPathWithoutDialog#()Ljava/lang/String;" />
      <node id="4774692914340656125" at="220,0,223,0" concept="15" trace="getPreinstalledPluginsPath#()Ljava/lang/String;" />
      <node id="4774692914340656205" at="246,54,249,5" concept="9" />
      <node id="4774692914340656266" at="263,40,266,5" concept="9" />
      <node id="4774692914340656279" at="266,5,269,5" concept="9" />
      <node id="4774692914340656413" at="288,70,291,7" concept="9" />
      <node id="4774692914340656371" at="297,62,300,9" concept="9" />
      <node id="4774692914340656572" at="326,67,329,9" concept="9" />
      <node id="4774692914340656533" at="343,13,346,11" concept="9" />
      <node id="4774692914340656651" at="358,76,361,5" concept="9" />
      <node id="4774692914340656658" at="361,5,364,5" concept="9" />
      <node id="4774692914340656755" at="382,83,385,5" concept="9" />
      <node id="4774692914340656812" at="393,38,396,7" concept="8" />
      <node id="4774692914340656829" at="396,7,399,7" concept="9" />
      <node id="4774692914340656846" at="404,0,407,0" concept="15" trace="getLanguagesPath#()Ljava/lang/String;" />
      <node id="4774692914340656917" at="416,48,419,13" concept="9" />
      <node id="4774692914340656958" at="424,60,427,11" concept="9" />
      <node id="4774692914340656999" at="437,39,440,5" concept="9" />
      <node id="4774692914340655649" at="79,0,83,0" concept="10" trace="accept#(Ljava/io/File;Ljava/lang/String;)Z" />
      <node id="4774692914340655669" at="85,0,89,0" concept="10" trace="accept#(Ljava/io/File;Ljava/lang/String;)Z" />
      <node id="4774692914340655996" at="169,40,173,5" concept="9" />
      <node id="4774692914340656012" at="177,0,181,0" concept="15" trace="getConfigPath#(Z)Ljava/lang/String;" />
      <node id="4774692914340656107" at="211,63,215,5" concept="16" />
      <node id="4774692914340656232" at="253,0,257,0" concept="15" trace="getOptionsFile#(Ljava/lang/String;)Ljava/io/File;" />
      <node id="4774692914340656469" at="313,0,317,0" concept="15" trace="getDefaultOptionsFile#()Ljava/io/File;" />
      <node id="4774692914340656629" at="353,0,357,0" concept="15" trace="substitueVars#(Ljava/lang/String;)Ljava/lang/String;" />
      <node id="4774692914340656724" at="376,0,380,0" concept="15" trace="getPluginTempPath#()Ljava/lang/String;" />
      <node id="4774692914340657011" at="441,31,445,7" concept="16" />
      <node id="4774692914340655937" at="152,5,157,5" concept="9" />
      <node id="4774692914340656041" at="189,5,194,5" concept="9" />
      <node id="4774692914340656140" at="225,33,230,7" concept="9" />
      <node id="4774692914340656174" at="236,29,241,7" concept="9" />
      <node id="4774692914340656302" at="277,75,282,5" concept="9" />
      <node id="4774692914340656432" at="302,5,307,5" concept="9" />
      <node id="4774692914340656604" at="332,51,337,11" concept="9" />
      <node id="4774692914340656693" at="367,36,372,5" concept="8" />
      <node id="4774692914340655643" at="78,0,84,0" concept="14" trace="JARS" />
      <node id="4774692914340655663" at="84,0,90,0" concept="14" trace="MPS_JARS" />
      <node id="4774692914340655960" at="157,5,163,5" concept="16" />
      <node id="4774692914340656199" at="246,0,252,0" concept="15" trace="getAbsolutePath#(Ljava/lang/String;)Ljava/lang/String;" />
      <node id="4774692914340656358" at="295,54,301,7" concept="9" />
      <node id="4774692914340656527" at="342,17,348,9" concept="16" />
      <node id="4774692914340656909" at="415,48,421,11" concept="8" />
      <node id="4774692914340656949" at="423,73,429,9" concept="9" />
      <node id="4774692914340657006" at="440,5,446,5" concept="8" />
      <node id="4774692914340655810" at="116,5,123,5" concept="16" />
      <node id="4774692914340656135" at="224,41,231,5" concept="9" />
      <node id="4774692914340656169" at="235,37,242,5" concept="9" />
      <node id="4774692914340656738" at="381,0,388,0" concept="15" trace="findFileInLibDirectory#(Ljava/lang/String;)Ljava/io/File;" />
      <node id="4774692914340656591" at="330,64,338,9" concept="18" />
      <node id="4774692914340656900" at="414,39,422,9" concept="9" />
      <node id="4774692914340655743" at="104,57,113,64" concept="4" />
      <node id="4774692914340655882" at="139,0,148,0" concept="15" trace="trimPathQuotes#(Ljava/lang/String;)Ljava/lang/String;" />
      <node id="4774692914340655982" at="167,0,176,0" concept="15" trace="ensureConfigFolderExists#(Z)Z" />
      <node id="4774692914340656096" at="210,0,219,0" concept="15" trace="getIndexRoot#()Ljava/io/File;" />
      <node id="4774692914340656797" at="391,64,400,5" concept="9" />
      <node id="4774692914340656131" at="224,0,234,0" concept="15" trace="getPluginsPath#()Ljava/lang/String;" />
      <node id="4774692914340656165" at="235,0,245,0" concept="15" trace="getLogPath#()Ljava/lang/String;" />
      <node id="4774692914340656339" at="292,10,302,5" concept="9" />
      <node id="4774692914340656030" at="186,0,197,0" concept="15" trace="getConfigPathWithoutDialog#()Ljava/lang/String;" />
      <node id="4774692914340655730" at="102,113,115,7" concept="9" />
      <node id="4774692914340656250" at="258,0,272,0" concept="15" trace="getResourceRoot#(Ljava/lang/Class;Ljava/lang/String;)Ljava/lang/String;" />
      <node id="4774692914340656778" at="389,0,403,0" concept="15" trace="getBootstrapPaths#()Ljava/util/Collection;" />
      <node id="4774692914340656981" at="435,0,449,0" concept="15" trace="createPluginClassLoader#(Ljava/io/File;)Ljetbrains/mps/tool/common/util/UrlClassLoader;" />
      <node id="4774692914340655708" at="100,10,116,5" concept="1" />
      <node id="4774692914340655926" at="149,0,166,0" concept="15" trace="getSystemPath#()Ljava/lang/String;" />
      <node id="4774692914340656643" at="358,0,375,0" concept="15" trace="substituteVars#(Ljava/lang/String;Ljava/lang/String;)Ljava/lang/String;" />
      <node id="4774692914340656334" at="284,29,302,5" concept="9" />
      <node id="4774692914340655703" at="97,5,116,5" concept="9" />
      <node id="4774692914340656878" at="411,30,430,7" concept="8" />
      <node id="4774692914340656873" at="410,101,431,5" concept="9" />
      <node id="4774692914340656856" at="408,0,434,0" concept="15" trace="getExtensionsPaths#()Ljava/util/Collection;" />
      <node id="4774692914340656510" at="321,29,349,7" concept="17" />
      <node id="4774692914340656501" at="319,253,350,5" concept="9" />
      <node id="4774692914340655692" at="94,0,126,0" concept="15" trace="getHomePath#()Ljava/lang/String;" />
      <node id="4774692914340656481" at="318,0,352,0" concept="15" trace="loadProperties#()V" />
      <node id="4774692914340656294" at="273,0,312,0" concept="15" trace="extractRoot#(Ljava/net/URL;Ljava/lang/String;)Ljava/lang/String;" />
      <scope id="4774692914340655691" at="91,24,91,24" />
      <scope id="4774692914340656108" at="214,0,214,35">
        <var name="ignored" id="4774692914340656110" />
      </scope>
      <scope id="4774692914340656109" at="214,35,214,35" />
      <scope id="4774692914340656528" at="347,0,347,33">
        <var name="e" id="4774692914340656530" />
      </scope>
      <scope id="4774692914340656529" at="347,33,347,33" />
      <scope id="4774692914340657012" at="444,0,444,47">
        <var name="ignored" id="4774692914340657014" />
      </scope>
      <scope id="4774692914340657013" at="444,47,444,47" />
      <scope id="4774692914340657049" at="453,28,453,28" />
      <scope id="4774692914340655656" at="80,50,81,48" />
      <scope id="4774692914340655676" at="86,50,87,89" />
      <scope id="4774692914340655700" at="95,30,96,25" />
      <scope id="4774692914340655803" at="98,57,99,88" />
      <scope id="4774692914340655762" at="107,31,108,24" />
      <scope id="4774692914340655821" at="118,52,119,94" />
      <scope id="4774692914340655811" at="121,0,122,17">
        <var name="e" id="4774692914340655815" />
      </scope>
      <scope id="4774692914340655812" at="121,29,122,17" />
      <scope id="4774692914340655842" at="127,54,128,182" />
      <scope id="4774692914340655864" at="131,46,132,51" />
      <scope id="4774692914340655875" at="135,37,136,67" />
      <scope id="4774692914340655902" at="140,54,141,18" />
      <scope id="4774692914340655913" at="143,87,144,50" />
      <scope id="4774692914340655934" at="150,32,151,27" />
      <scope id="4774692914340655952" at="153,59,154,120" />
      <scope id="4774692914340655943" at="155,12,156,76" />
      <scope id="4774692914340655961" at="161,0,162,26">
        <var name="e" id="4774692914340655967" />
      </scope>
      <scope id="4774692914340655962" at="161,27,162,26" />
      <scope id="4774692914340656026" at="182,40,183,43" />
      <scope id="4774692914340656038" at="187,32,188,27" />
      <scope id="4774692914340656056" at="190,59,191,120" />
      <scope id="4774692914340656047" at="192,12,193,76" />
      <scope id="4774692914340656069" at="198,37,199,67" />
      <scope id="4774692914340656079" at="202,41,203,73" />
      <scope id="4774692914340656089" at="206,54,207,86" />
      <scope id="4774692914340656112" at="212,9,213,37" />
      <scope id="4774692914340656128" at="220,53,221,63" />
      <scope id="4774692914340656155" at="226,62,227,124" />
      <scope id="4774692914340656146" at="228,14,229,94" />
      <scope id="4774692914340656189" at="237,58,238,116" />
      <scope id="4774692914340656180" at="239,14,240,86" />
      <scope id="4774692914340656215" at="247,58,248,65" />
      <scope id="4774692914340656238" at="254,62,255,91" />
      <scope id="4774692914340656270" at="264,22,265,61" />
      <scope id="4774692914340656283" at="267,22,268,18" />
      <scope id="4774692914340656417" at="289,70,290,78" />
      <scope id="4774692914340656376" at="298,90,299,90" />
      <scope id="4774692914340656472" at="314,46,315,86" />
      <scope id="4774692914340656580" at="327,50,328,85" />
      <scope id="4774692914340656537" at="344,28,345,24" />
      <scope id="4774692914340656655" at="359,20,360,18" />
      <scope id="4774692914340656663" at="362,29,363,82" />
      <scope id="4774692914340656759" at="383,24,384,18" />
      <scope id="4774692914340656819" at="394,48,395,58" />
      <scope id="4774692914340656835" at="397,29,398,57" />
      <scope id="4774692914340656849" at="404,43,405,56" />
      <scope id="4774692914340656921" at="417,35,418,54" />
      <scope id="4774692914340656962" at="425,33,426,52" />
      <scope id="4774692914340657003" at="438,24,439,18" />
      <scope id="4774692914340657016" at="442,11,443,41" />
      <scope id="4774692914340655688" at="91,0,93,0" />
      <scope id="4774692914340655969" at="158,9,160,20">
        <var name="file" id="4774692914340655971" />
      </scope>
      <scope id="4774692914340656003" at="170,48,172,18" />
      <scope id="4774692914340656017" at="177,65,179,25" />
      <scope id="4774692914340656511" at="339,0,341,88">
        <var name="e" id="4774692914340656524" />
      </scope>
      <scope id="4774692914340656512" at="339,31,341,88" />
      <scope id="4774692914340656634" at="353,48,355,55">
        <var name="ideaHomePath" id="4774692914340656636" />
      </scope>
      <scope id="4774692914340656727" at="376,44,378,59">
        <var name="systemPath" id="4774692914340656729" />
      </scope>
      <scope id="4774692914340657046" at="453,0,455,0" />
      <scope id="4774692914340655817" at="117,9,120,7" />
      <scope id="4774692914340655837" at="127,0,130,0">
        <var name="root" id="4774692914340655840" />
      </scope>
      <scope id="4774692914340655859" at="131,0,134,0">
        <var name="file" id="4774692914340655862" />
      </scope>
      <scope id="4774692914340655872" at="135,0,138,0" />
      <scope id="4774692914340656023" at="182,0,185,0" />
      <scope id="4774692914340656066" at="198,0,201,0" />
      <scope id="4774692914340656076" at="202,0,205,0" />
      <scope id="4774692914340656086" at="206,0,209,0" />
      <scope id="4774692914340656125" at="220,0,223,0" />
      <scope id="4774692914340656312" at="278,109,281,18" />
      <scope id="4774692914340656436" at="303,29,306,18" />
      <scope id="4774692914340656612" at="333,61,336,50">
        <var name="value" id="4774692914340656616" />
      </scope>
      <scope id="4774692914340656532" at="343,13,346,11" />
      <scope id="4774692914340656697" at="368,36,371,57">
        <var name="key" id="4774692914340656699" />
        <var name="value" id="4774692914340656705" />
      </scope>
      <scope id="4774692914340656812" at="393,38,396,7">
        <var name="jar" id="4774692914340656817" />
      </scope>
      <scope id="4774692914340656846" at="404,0,407,0" />
      <scope id="4774692914340655649" at="79,0,83,0">
        <var name="dir" id="4774692914340655652" />
        <var name="name" id="4774692914340655654" />
      </scope>
      <scope id="4774692914340655669" at="85,0,89,0">
        <var name="dir" id="4774692914340655672" />
        <var name="name" id="4774692914340655674" />
      </scope>
      <scope id="4774692914340656012" at="177,0,181,0">
        <var name="createIfNotExists" id="4774692914340656015" />
      </scope>
      <scope id="4774692914340656204" at="246,54,250,44" />
      <scope id="4774692914340656232" at="253,0,257,0">
        <var name="fileName" id="4774692914340656235" />
      </scope>
      <scope id="4774692914340656362" at="296,27,300,9">
        <var name="archivePath" id="4774692914340656364" />
      </scope>
      <scope id="4774692914340656469" at="313,0,317,0" />
      <scope id="4774692914340656629" at="353,0,357,0">
        <var name="s" id="4774692914340656632" />
      </scope>
      <scope id="4774692914340656724" at="376,0,380,0" />
      <scope id="4774692914340656916" at="416,48,420,110" />
      <scope id="4774692914340656957" at="424,60,428,97" />
      <scope id="4774692914340657010" at="441,31,445,7" />
      <scope id="4774692914340656139" at="225,33,230,7" />
      <scope id="4774692914340656173" at="236,29,241,7" />
      <scope id="4774692914340656693" at="367,36,372,5">
        <var name="key1" id="4774692914340656695" />
      </scope>
      <scope id="4774692914340656744" at="381,75,386,135">
        <var name="file" id="4774692914340656746" />
      </scope>
      <scope id="4774692914340656199" at="246,0,252,0">
        <var name="path" id="4774692914340656202" />
      </scope>
      <scope id="4774692914340656390" at="285,32,291,7">
        <var name="path" id="4774692914340656392" />
        <var name="testPath" id="4774692914340656398" />
        <var name="testResourcePath" id="4774692914340656406" />
      </scope>
      <scope id="4774692914340656595" at="331,40,337,11">
        <var name="key" id="4774692914340656597" />
      </scope>
      <scope id="4774692914340656526" at="342,17,348,9" />
      <scope id="4774692914340656908" at="415,48,421,11" />
      <scope id="4774692914340656909" at="415,48,421,11">
        <var name="jar" id="4774692914340656914" />
      </scope>
      <scope id="4774692914340657006" at="440,5,446,5">
        <var name="libjar" id="4774692914340657008" />
      </scope>
      <scope id="4774692914340655751" at="105,12,112,42">
        <var name="parent" id="4774692914340655753" />
      </scope>
      <scope id="4774692914340655887" at="139,53,146,16" />
      <scope id="4774692914340655987" at="167,83,174,17">
        <var name="file" id="4774692914340655991" />
      </scope>
      <scope id="4774692914340656099" at="210,37,217,16">
        <var name="file" id="4774692914340656101" />
      </scope>
      <scope id="4774692914340656738" at="381,0,388,0">
        <var name="relativePath" id="4774692914340656741" />
      </scope>
      <scope id="4774692914340656805" at="392,44,399,7" />
      <scope id="4774692914340656134" at="224,41,232,26" />
      <scope id="4774692914340656168" at="235,37,243,22" />
      <scope id="4774692914340656258" at="262,76,270,46">
        <var name="url" id="4774692914340656260" />
      </scope>
      <scope id="4774692914340656344" at="293,31,301,7">
        <var name="delimiter" id="4774692914340656352" />
        <var name="fullPath" id="4774692914340656346" />
      </scope>
      <scope id="4774692914340655882" at="139,0,148,0">
        <var name="path" id="4774692914340655885" />
      </scope>
      <scope id="4774692914340655982" at="167,0,176,0">
        <var name="createIfNotExists" id="4774692914340655985" />
      </scope>
      <scope id="4774692914340656033" at="186,54,195,25" />
      <scope id="4774692914340656096" at="210,0,219,0" />
      <scope id="4774692914340656131" at="224,0,234,0" />
      <scope id="4774692914340656165" at="235,0,245,0" />
      <scope id="4774692914340655734" at="103,29,114,69">
        <var name="root" id="4774692914340655736" />
      </scope>
      <scope id="4774692914340656030" at="186,0,197,0" />
      <scope id="4774692914340656782" at="389,56,401,74">
        <var name="lib" id="4774692914340656788" />
        <var name="paths" id="4774692914340656784" />
      </scope>
      <scope id="4774692914340656983" at="435,67,447,79">
        <var name="files" id="4774692914340656992" />
        <var name="urls" id="4774692914340656985" />
      </scope>
      <scope id="4774692914340656250" at="258,0,272,0">
        <var name="context" id="4774692914340656253" />
        <var name="path" id="4774692914340656255" />
      </scope>
      <scope id="4774692914340656778" at="389,0,403,0" />
      <scope id="4774692914340656981" at="435,0,449,0">
        <var name="lib" id="4774692914340657034" />
      </scope>
      <scope id="4774692914340655709" at="100,12,115,7">
        <var name="aClass" id="4774692914340655711" />
        <var name="rootPath" id="4774692914340655715" />
      </scope>
      <scope id="4774692914340655929" at="149,40,164,25" />
      <scope id="4774692914340656650" at="358,76,373,13">
        <var name="keys" id="4774692914340656688" />
        <var name="props" id="4774692914340656684" />
      </scope>
      <scope id="4774692914340656542" at="322,11,338,9">
        <var name="bundle" id="4774692914340656552" />
        <var name="home" id="4774692914340656564" />
        <var name="keys" id="4774692914340656558" />
        <var name="sysProperties" id="4774692914340656588" />
      </scope>
      <scope id="4774692914340655926" at="149,0,166,0" />
      <scope id="4774692914340656643" at="358,0,375,0">
        <var name="ideaHomePath" id="4774692914340656648" />
        <var name="s" id="4774692914340656646" />
      </scope>
      <scope id="4774692914340656885" at="412,67,429,9">
        <var name="languages" id="4774692914340656940" />
        <var name="lib" id="4774692914340656887" />
        <var name="pluginCL" id="4774692914340656897" />
      </scope>
      <scope id="4774692914340656877" at="411,30,430,7" />
      <scope id="4774692914340656878" at="411,30,430,7">
        <var name="plugin" id="4774692914340656883" />
      </scope>
      <scope id="4774692914340656860" at="408,83,432,53">
        <var name="paths" id="4774692914340656867" />
        <var name="pluginsPath" id="4774692914340656862" />
      </scope>
      <scope id="4774692914340656856" at="408,0,434,0" />
      <scope id="4774692914340656505" at="320,27,349,7">
        <var name="fis" id="4774692914340656507" />
      </scope>
      <scope id="4774692914340655695" at="94,38,124,23" />
      <scope id="4774692914340655692" at="94,0,126,0" />
      <scope id="4774692914340656484" at="318,39,350,5">
        <var name="propFile" id="4774692914340656486" />
      </scope>
      <scope id="4774692914340656301" at="277,75,310,22">
        <var name="protocol" id="4774692914340656325" />
        <var name="resultPath" id="4774692914340656331" />
      </scope>
      <scope id="4774692914340656481" at="318,0,352,0" />
      <scope id="4774692914340656294" at="273,0,312,0">
        <var name="resourcePath" id="4774692914340656299" />
        <var name="resourceURL" id="4774692914340656297" />
      </scope>
      <unit id="4774692914340655648" at="78,48,83,3" name="jetbrains.mps.tool.builder.util.PathManager$1" />
      <unit id="4774692914340655668" at="84,53,89,3" name="jetbrains.mps.tool.builder.util.PathManager$2" />
      <unit id="4774692914340657036" at="450,0,456,0" name="jetbrains.mps.tool.builder.util.PathManager$StringHolder" />
      <unit id="4774692914340655529" at="32,0,457,0" name="jetbrains.mps.tool.builder.util.PathManager" />
    </file>
  </root>
  <root nodeRef="r:ff0ebc03-7726-472b-abbc-eb2c660f70cb(jetbrains.mps.tool.builder.util)/5900076103425047615">
    <file name="MapPathMacrosProvider.java">
      <node id="5900076103425047618" at="11,0,12,0" concept="6" trace="macros" />
      <node id="5900076103425047627" at="13,60,14,25" concept="5" />
      <node id="5900076103425047643" at="18,39,19,28" concept="12" />
      <node id="5900076103425047653" at="23,37,24,56" concept="12" />
      <node id="5900076103425047663" at="28,33,29,56" concept="12" />
      <node id="5900076103425047676" at="33,52,34,69" concept="5" />
      <node id="5900076103425047623" at="13,0,16,0" concept="2" trace="MapPathMacrosProvider#(Ljava/util/Map;)V" />
      <node id="5900076103425047637" at="17,0,21,0" concept="10" trace="getValue#(Ljava/lang/String;)Ljava/lang/String;" />
      <node id="5900076103425047648" at="22,0,26,0" concept="10" trace="getUserNames#()Ljava/util/Set;" />
      <node id="5900076103425047658" at="27,0,31,0" concept="10" trace="getNames#()Ljava/util/Set;" />
      <node id="5900076103425047668" at="32,0,36,0" concept="10" trace="report#(Ljava/lang/String;Ljava/lang/String;)V" />
      <scope id="5900076103425047626" at="13,60,14,25" />
      <scope id="5900076103425047642" at="18,39,19,28" />
      <scope id="5900076103425047652" at="23,37,24,56" />
      <scope id="5900076103425047662" at="28,33,29,56" />
      <scope id="5900076103425047675" at="33,52,34,69" />
      <scope id="5900076103425047623" at="13,0,16,0">
        <var name="macros" id="5900076103425047633" />
      </scope>
      <scope id="5900076103425047637" at="17,0,21,0">
        <var name="name" id="5900076103425047640" />
      </scope>
      <scope id="5900076103425047648" at="22,0,26,0" />
      <scope id="5900076103425047658" at="27,0,31,0" />
      <scope id="5900076103425047668" at="32,0,36,0">
        <var name="macro" id="5900076103425047673" />
        <var name="message" id="5900076103425047671" />
      </scope>
      <unit id="5900076103425047615" at="10,0,37,0" name="jetbrains.mps.tool.builder.util.MapPathMacrosProvider" />
    </file>
>>>>>>> 0583c357
  </root>
  <root nodeRef="r:ff0ebc03-7726-472b-abbc-eb2c660f70cb(jetbrains.mps.tool.builder.util)/5900076103425675110">
    <file name="SetLibraryContributor.java">
      <node id="5900076103425675113" at="10,0,11,0" concept="6" trace="libraryPaths" />
      <node id="5900076103425675121" at="12,84,13,37" concept="5" />
      <node id="5900076103425675133" at="17,63,18,53" concept="12" />
      <node id="5900076103425675142" at="22,36,23,17" concept="12" />
      <node id="5900076103425675117" at="12,0,15,0" concept="2" trace="SetLibraryContributor#(Ljava/util/Set;)V" />
      <node id="5900076103425675130" at="16,0,20,0" concept="10" trace="getLibraries#()Ljava/util/Set;" />
      <node id="5900076103425675138" at="21,0,25,0" concept="10" trace="hiddenLanguages#()Z" />
      <scope id="5900076103425675120" at="12,84,13,37" />
      <scope id="5900076103425675132" at="17,63,18,53" />
      <scope id="5900076103425675141" at="22,36,23,17" />
      <scope id="5900076103425675117" at="12,0,15,0">
        <var name="libraryPaths" id="5900076103425675127" />
      </scope>
      <scope id="5900076103425675130" at="16,0,20,0" />
      <scope id="5900076103425675138" at="21,0,25,0" />
      <unit id="5900076103425675110" at="9,0,26,0" name="jetbrains.mps.tool.builder.util.SetLibraryContributor" />
    </file>
  </root>
  <root nodeRef="r:ff0ebc03-7726-472b-abbc-eb2c660f70cb(jetbrains.mps.tool.builder.util)/878521226300613674">
    <file name="MpsPlatform.java">
      <node id="1186687992399646112" at="12,0,13,0" concept="6" trace="myMPSCore" />
      <node id="2155989524110326984" at="13,0,14,0" concept="6" trace="myMPSPersistence" />
      <node id="3139729503293638908" at="14,0,15,0" concept="6" trace="myMPSTypesystem" />
      <node id="3139729503293640511" at="15,0,16,0" concept="6" trace="myMPSGenerator" />
      <node id="3139729503293715862" at="16,0,17,0" concept="6" trace="myMPSBaseLanguage" />
      <node id="1186687992399646894" at="21,22,22,30" concept="5" />
      <node id="2155989524110327860" at="22,30,23,44" concept="5" />
      <node id="3139729503293641762" at="23,44,24,42" concept="5" />
      <node id="3139729503293676885" at="24,42,25,40" concept="5" />
      <node id="3139729503293717882" at="25,40,26,46" concept="5" />
      <node id="878521226300613683" at="26,46,27,21" concept="5" />
      <node id="878521226300613687" at="27,21,28,28" concept="5" />
      <node id="3139729503293679492" at="28,28,29,27" concept="5" />
      <node id="3139729503293681040" at="29,27,30,26" concept="5" />
      <node id="3139729503293720130" at="30,26,31,29" concept="5" />
      <node id="3139729503293722436" at="34,25,35,32" concept="5" />
      <node id="3139729503293687117" at="35,32,36,29" concept="5" />
      <node id="3139729503293689403" at="36,29,37,30" concept="5" />
      <node id="878521226300613719" at="37,30,38,31" concept="5" />
      <node id="878521226300613723" at="38,31,39,24" concept="5" />
      <node id="3139729503293724905" at="39,24,40,29" concept="5" />
      <node id="3139729503293684106" at="40,29,41,26" concept="5" />
      <node id="3139729503293685541" at="41,26,42,27" concept="5" />
      <node id="2155989524110335412" at="42,27,43,28" concept="5" />
      <node id="1186687992399652355" at="43,28,44,21" concept="5" />
      <node id="878521226300613676" at="18,0,20,0" concept="2" trace="MpsPlatform#()V" />
      <node id="1186687992399646519" at="21,0,33,0" concept="10" trace="init#()V" />
      <node id="1186687992399648909" at="34,0,46,0" concept="10" trace="dispose#()V" />
      <scope id="878521226300613679" at="18,24,18,24" />
      <scope id="878521226300613676" at="18,0,20,0" />
      <scope id="878521226300613682" at="21,22,31,29" />
      <scope id="878521226300613706" at="34,25,44,21" />
      <scope id="1186687992399646519" at="21,0,33,0" />
      <scope id="1186687992399648909" at="34,0,46,0" />
      <unit id="878521226300613674" at="11,0,47,0" name="jetbrains.mps.tool.builder.util.MpsPlatform" />
    </file>
  </root>
</debug-info>
<|MERGE_RESOLUTION|>--- conflicted
+++ resolved
@@ -324,1117 +324,554 @@
     </file>
   </root>
   <root nodeRef="r:ff0ebc03-7726-472b-abbc-eb2c660f70cb(jetbrains.mps.tool.builder.util)/4774692914340655529">
-<<<<<<< HEAD
-    <nodeInfo nodeId="4774692914340655631" fileName="PathManager.java" startLine="76" startPosition="0" endLine="77" endPosition="0" conceptFqName="jetbrains.mps.baseLanguage.structure.StaticFieldDeclaration" propertyString="MPS_DASH" />
-    <nodeInfo nodeId="4774692914340655635" fileName="PathManager.java" startLine="77" startPosition="0" endLine="78" endPosition="0" conceptFqName="jetbrains.mps.baseLanguage.structure.StaticFieldDeclaration" propertyString="DOT_JAR" />
-    <nodeInfo nodeId="4774692914340655639" fileName="PathManager.java" startLine="78" startPosition="0" endLine="79" endPosition="0" conceptFqName="jetbrains.mps.baseLanguage.structure.StaticFieldDeclaration" propertyString="MODULES_PREFIX" />
-    <nodeInfo nodeId="4774692914340655657" fileName="PathManager.java" startLine="81" startPosition="50" endLine="82" endPosition="48" conceptFqName="jetbrains.mps.baseLanguage.structure.ReturnStatement" />
-    <nodeInfo nodeId="4774692914340655677" fileName="PathManager.java" startLine="87" startPosition="50" endLine="88" endPosition="89" conceptFqName="jetbrains.mps.baseLanguage.structure.ReturnStatement" />
-    <nodeInfo nodeId="4774692914340655701" fileName="PathManager.java" startLine="96" startPosition="30" endLine="97" endPosition="25" conceptFqName="jetbrains.mps.baseLanguage.structure.ReturnStatement" />
-    <nodeInfo nodeId="4774692914340655804" fileName="PathManager.java" startLine="99" startPosition="57" endLine="100" endPosition="85" conceptFqName="jetbrains.mps.baseLanguage.structure.ExpressionStatement" />
-    <nodeInfo nodeId="4774692914340655710" fileName="PathManager.java" startLine="101" startPosition="12" endLine="102" endPosition="45" conceptFqName="jetbrains.mps.baseLanguage.structure.LocalVariableDeclarationStatement" />
-    <nodeInfo nodeId="4774692914340655714" fileName="PathManager.java" startLine="102" startPosition="45" endLine="103" endPosition="113" conceptFqName="jetbrains.mps.baseLanguage.structure.LocalVariableDeclarationStatement" />
-    <nodeInfo nodeId="4774692914340655735" fileName="PathManager.java" startLine="104" startPosition="29" endLine="105" endPosition="57" conceptFqName="jetbrains.mps.baseLanguage.structure.LocalVariableDeclarationStatement" />
-    <nodeInfo nodeId="4774692914340655752" fileName="PathManager.java" startLine="106" startPosition="12" endLine="107" endPosition="49" conceptFqName="jetbrains.mps.baseLanguage.structure.LocalVariableDeclarationStatement" />
-    <nodeInfo nodeId="4774692914340655763" fileName="PathManager.java" startLine="108" startPosition="31" endLine="109" endPosition="24" conceptFqName="jetbrains.mps.baseLanguage.structure.ReturnStatement" />
-    <nodeInfo nodeId="4774692914340655765" fileName="PathManager.java" startLine="110" startPosition="11" endLine="111" endPosition="142" conceptFqName="jetbrains.mps.baseLanguage.structure.AssertStatement" />
-    <nodeInfo nodeId="4774692914340655782" fileName="PathManager.java" startLine="111" startPosition="142" endLine="112" endPosition="52" conceptFqName="jetbrains.mps.baseLanguage.structure.ExpressionStatement" />
-    <nodeInfo nodeId="4774692914340655790" fileName="PathManager.java" startLine="112" startPosition="52" endLine="113" endPosition="42" conceptFqName="jetbrains.mps.baseLanguage.structure.SingleLineComment" />
-    <nodeInfo nodeId="4774692914340655792" fileName="PathManager.java" startLine="114" startPosition="64" endLine="115" endPosition="69" conceptFqName="jetbrains.mps.baseLanguage.structure.ExpressionStatement" />
-    <nodeInfo nodeId="4774692914340655822" fileName="PathManager.java" startLine="119" startPosition="52" endLine="120" endPosition="94" conceptFqName="jetbrains.mps.baseLanguage.structure.ExpressionStatement" />
-    <nodeInfo nodeId="4774692914340655813" fileName="PathManager.java" startLine="122" startPosition="29" endLine="123" endPosition="17" conceptFqName="jetbrains.mps.baseLanguage.structure.SingleLineComment" />
-    <nodeInfo nodeId="4774692914340655835" fileName="PathManager.java" startLine="124" startPosition="5" endLine="125" endPosition="23" conceptFqName="jetbrains.mps.baseLanguage.structure.ReturnStatement" />
-    <nodeInfo nodeId="4774692914340655843" fileName="PathManager.java" startLine="128" startPosition="54" endLine="129" endPosition="182" conceptFqName="jetbrains.mps.baseLanguage.structure.ReturnStatement" />
-    <nodeInfo nodeId="4774692914340655865" fileName="PathManager.java" startLine="132" startPosition="46" endLine="133" endPosition="51" conceptFqName="jetbrains.mps.baseLanguage.structure.ReturnStatement" />
-    <nodeInfo nodeId="4774692914340655876" fileName="PathManager.java" startLine="136" startPosition="37" endLine="137" endPosition="67" conceptFqName="jetbrains.mps.baseLanguage.structure.ReturnStatement" />
-    <nodeInfo nodeId="4774692914340655935" fileName="PathManager.java" startLine="141" startPosition="32" endLine="142" endPosition="27" conceptFqName="jetbrains.mps.baseLanguage.structure.ReturnStatement" />
-    <nodeInfo nodeId="4774692914340655953" fileName="PathManager.java" startLine="144" startPosition="59" endLine="145" endPosition="114" conceptFqName="jetbrains.mps.baseLanguage.structure.ExpressionStatement" />
-    <nodeInfo nodeId="4774692914340655944" fileName="PathManager.java" startLine="146" startPosition="12" endLine="147" endPosition="76" conceptFqName="jetbrains.mps.baseLanguage.structure.ExpressionStatement" />
-    <nodeInfo nodeId="4774692914340655970" fileName="PathManager.java" startLine="149" startPosition="9" endLine="150" endPosition="42" conceptFqName="jetbrains.mps.baseLanguage.structure.LocalVariableDeclarationStatement" />
-    <nodeInfo nodeId="4774692914340655976" fileName="PathManager.java" startLine="150" startPosition="42" endLine="151" endPosition="20" conceptFqName="jetbrains.mps.baseLanguage.structure.ExpressionStatement" />
-    <nodeInfo nodeId="4774692914340655963" fileName="PathManager.java" startLine="152" startPosition="27" endLine="153" endPosition="26" conceptFqName="jetbrains.mps.baseLanguage.structure.ExpressionStatement" />
-    <nodeInfo nodeId="4774692914340655980" fileName="PathManager.java" startLine="154" startPosition="5" endLine="155" endPosition="25" conceptFqName="jetbrains.mps.baseLanguage.structure.ReturnStatement" />
-    <nodeInfo nodeId="4774692914340655988" fileName="PathManager.java" startLine="158" startPosition="83" endLine="159" endPosition="45" conceptFqName="jetbrains.mps.baseLanguage.structure.ExpressionStatement" />
-    <nodeInfo nodeId="4774692914340655990" fileName="PathManager.java" startLine="159" startPosition="45" endLine="160" endPosition="40" conceptFqName="jetbrains.mps.baseLanguage.structure.LocalVariableDeclarationStatement" />
-    <nodeInfo nodeId="4774692914340656004" fileName="PathManager.java" startLine="161" startPosition="48" endLine="162" endPosition="20" conceptFqName="jetbrains.mps.baseLanguage.structure.ExpressionStatement" />
-    <nodeInfo nodeId="4774692914340656008" fileName="PathManager.java" startLine="162" startPosition="20" endLine="163" endPosition="18" conceptFqName="jetbrains.mps.baseLanguage.structure.ReturnStatement" />
-    <nodeInfo nodeId="4774692914340656010" fileName="PathManager.java" startLine="164" startPosition="5" endLine="165" endPosition="17" conceptFqName="jetbrains.mps.baseLanguage.structure.ReturnStatement" />
-    <nodeInfo nodeId="4774692914340656018" fileName="PathManager.java" startLine="168" startPosition="65" endLine="169" endPosition="60" conceptFqName="jetbrains.mps.baseLanguage.structure.ExpressionStatement" />
-    <nodeInfo nodeId="4774692914340656021" fileName="PathManager.java" startLine="169" startPosition="60" endLine="170" endPosition="25" conceptFqName="jetbrains.mps.baseLanguage.structure.ReturnStatement" />
-    <nodeInfo nodeId="4774692914340656027" fileName="PathManager.java" startLine="173" startPosition="40" endLine="174" endPosition="43" conceptFqName="jetbrains.mps.baseLanguage.structure.ReturnStatement" />
-    <nodeInfo nodeId="4774692914340656039" fileName="PathManager.java" startLine="178" startPosition="32" endLine="179" endPosition="27" conceptFqName="jetbrains.mps.baseLanguage.structure.ReturnStatement" />
-    <nodeInfo nodeId="4774692914340656057" fileName="PathManager.java" startLine="181" startPosition="59" endLine="182" endPosition="114" conceptFqName="jetbrains.mps.baseLanguage.structure.ExpressionStatement" />
-    <nodeInfo nodeId="4774692914340656048" fileName="PathManager.java" startLine="183" startPosition="12" endLine="184" endPosition="76" conceptFqName="jetbrains.mps.baseLanguage.structure.ExpressionStatement" />
-    <nodeInfo nodeId="4774692914340656064" fileName="PathManager.java" startLine="185" startPosition="5" endLine="186" endPosition="25" conceptFqName="jetbrains.mps.baseLanguage.structure.ReturnStatement" />
-    <nodeInfo nodeId="4774692914340656070" fileName="PathManager.java" startLine="189" startPosition="37" endLine="190" endPosition="67" conceptFqName="jetbrains.mps.baseLanguage.structure.ReturnStatement" />
-    <nodeInfo nodeId="4774692914340656080" fileName="PathManager.java" startLine="193" startPosition="41" endLine="194" endPosition="73" conceptFqName="jetbrains.mps.baseLanguage.structure.ReturnStatement" />
-    <nodeInfo nodeId="4774692914340656090" fileName="PathManager.java" startLine="197" startPosition="54" endLine="198" endPosition="86" conceptFqName="jetbrains.mps.baseLanguage.structure.ReturnStatement" />
-    <nodeInfo nodeId="4774692914340656100" fileName="PathManager.java" startLine="201" startPosition="37" endLine="202" endPosition="63" conceptFqName="jetbrains.mps.baseLanguage.structure.LocalVariableDeclarationStatement" />
-    <nodeInfo nodeId="4774692914340656113" fileName="PathManager.java" startLine="203" startPosition="9" endLine="204" endPosition="37" conceptFqName="jetbrains.mps.baseLanguage.structure.ExpressionStatement" />
-    <nodeInfo nodeId="4774692914340656119" fileName="PathManager.java" startLine="206" startPosition="5" endLine="207" endPosition="18" conceptFqName="jetbrains.mps.baseLanguage.structure.ExpressionStatement" />
-    <nodeInfo nodeId="4774692914340656123" fileName="PathManager.java" startLine="207" startPosition="18" endLine="208" endPosition="16" conceptFqName="jetbrains.mps.baseLanguage.structure.ReturnStatement" />
-    <nodeInfo nodeId="4774692914340656129" fileName="PathManager.java" startLine="211" startPosition="53" endLine="212" endPosition="63" conceptFqName="jetbrains.mps.baseLanguage.structure.ReturnStatement" />
-    <nodeInfo nodeId="4774692914340656156" fileName="PathManager.java" startLine="217" startPosition="62" endLine="218" endPosition="118" conceptFqName="jetbrains.mps.baseLanguage.structure.ExpressionStatement" />
-    <nodeInfo nodeId="4774692914340656147" fileName="PathManager.java" startLine="219" startPosition="14" endLine="220" endPosition="94" conceptFqName="jetbrains.mps.baseLanguage.structure.ExpressionStatement" />
-    <nodeInfo nodeId="4774692914340656163" fileName="PathManager.java" startLine="222" startPosition="5" endLine="223" endPosition="26" conceptFqName="jetbrains.mps.baseLanguage.structure.ReturnStatement" />
-    <nodeInfo nodeId="4774692914340656190" fileName="PathManager.java" startLine="228" startPosition="58" endLine="229" endPosition="110" conceptFqName="jetbrains.mps.baseLanguage.structure.ExpressionStatement" />
-    <nodeInfo nodeId="4774692914340656181" fileName="PathManager.java" startLine="230" startPosition="14" endLine="231" endPosition="86" conceptFqName="jetbrains.mps.baseLanguage.structure.ExpressionStatement" />
-    <nodeInfo nodeId="4774692914340656197" fileName="PathManager.java" startLine="233" startPosition="5" endLine="234" endPosition="22" conceptFqName="jetbrains.mps.baseLanguage.structure.ReturnStatement" />
-    <nodeInfo nodeId="4774692914340656239" fileName="PathManager.java" startLine="238" startPosition="62" endLine="239" endPosition="91" conceptFqName="jetbrains.mps.baseLanguage.structure.ReturnStatement" />
-    <nodeInfo nodeId="4774692914340656259" fileName="PathManager.java" startLine="246" startPosition="76" endLine="247" endPosition="40" conceptFqName="jetbrains.mps.baseLanguage.structure.LocalVariableDeclarationStatement" />
-    <nodeInfo nodeId="4774692914340656271" fileName="PathManager.java" startLine="248" startPosition="22" endLine="249" endPosition="61" conceptFqName="jetbrains.mps.baseLanguage.structure.ExpressionStatement" />
-    <nodeInfo nodeId="4774692914340656284" fileName="PathManager.java" startLine="251" startPosition="22" endLine="252" endPosition="18" conceptFqName="jetbrains.mps.baseLanguage.structure.ReturnStatement" />
-    <nodeInfo nodeId="4774692914340656286" fileName="PathManager.java" startLine="253" startPosition="5" endLine="254" endPosition="46" conceptFqName="jetbrains.mps.baseLanguage.structure.ReturnStatement" />
-    <nodeInfo nodeId="4774692914340656313" fileName="PathManager.java" startLine="262" startPosition="109" endLine="263" endPosition="45" conceptFqName="jetbrains.mps.baseLanguage.structure.SingleLineComment" />
-    <nodeInfo nodeId="4774692914340656315" fileName="PathManager.java" startLine="263" startPosition="45" endLine="264" endPosition="65" conceptFqName="jetbrains.mps.baseLanguage.structure.ExpressionStatement" />
-    <nodeInfo nodeId="4774692914340656322" fileName="PathManager.java" startLine="264" startPosition="65" endLine="265" endPosition="18" conceptFqName="jetbrains.mps.baseLanguage.structure.ReturnStatement" />
-    <nodeInfo nodeId="4774692914340656324" fileName="PathManager.java" startLine="266" startPosition="5" endLine="267" endPosition="48" conceptFqName="jetbrains.mps.baseLanguage.structure.LocalVariableDeclarationStatement" />
-    <nodeInfo nodeId="4774692914340656330" fileName="PathManager.java" startLine="267" startPosition="48" endLine="268" endPosition="29" conceptFqName="jetbrains.mps.baseLanguage.structure.LocalVariableDeclarationStatement" />
-    <nodeInfo nodeId="4774692914340656391" fileName="PathManager.java" startLine="269" startPosition="32" endLine="270" endPosition="42" conceptFqName="jetbrains.mps.baseLanguage.structure.LocalVariableDeclarationStatement" />
-    <nodeInfo nodeId="4774692914340656397" fileName="PathManager.java" startLine="270" startPosition="42" endLine="271" endPosition="54" conceptFqName="jetbrains.mps.baseLanguage.structure.LocalVariableDeclarationStatement" />
-    <nodeInfo nodeId="4774692914340656405" fileName="PathManager.java" startLine="271" startPosition="54" endLine="272" endPosition="70" conceptFqName="jetbrains.mps.baseLanguage.structure.LocalVariableDeclarationStatement" />
-    <nodeInfo nodeId="4774692914340656418" fileName="PathManager.java" startLine="273" startPosition="70" endLine="274" endPosition="78" conceptFqName="jetbrains.mps.baseLanguage.structure.ExpressionStatement" />
-    <nodeInfo nodeId="4774692914340656345" fileName="PathManager.java" startLine="277" startPosition="31" endLine="278" endPosition="46" conceptFqName="jetbrains.mps.baseLanguage.structure.LocalVariableDeclarationStatement" />
-    <nodeInfo nodeId="4774692914340656351" fileName="PathManager.java" startLine="278" startPosition="46" endLine="279" endPosition="54" conceptFqName="jetbrains.mps.baseLanguage.structure.LocalVariableDeclarationStatement" />
-    <nodeInfo nodeId="4774692914340656363" fileName="PathManager.java" startLine="280" startPosition="27" endLine="281" endPosition="62" conceptFqName="jetbrains.mps.baseLanguage.structure.LocalVariableDeclarationStatement" />
-    <nodeInfo nodeId="4774692914340656377" fileName="PathManager.java" startLine="282" startPosition="90" endLine="283" endPosition="90" conceptFqName="jetbrains.mps.baseLanguage.structure.ExpressionStatement" />
-    <nodeInfo nodeId="4774692914340656437" fileName="PathManager.java" startLine="287" startPosition="29" endLine="288" endPosition="45" conceptFqName="jetbrains.mps.baseLanguage.structure.SingleLineComment" />
-    <nodeInfo nodeId="4774692914340656439" fileName="PathManager.java" startLine="288" startPosition="45" endLine="289" endPosition="83" conceptFqName="jetbrains.mps.baseLanguage.structure.ExpressionStatement" />
-    <nodeInfo nodeId="4774692914340656450" fileName="PathManager.java" startLine="289" startPosition="83" endLine="290" endPosition="18" conceptFqName="jetbrains.mps.baseLanguage.structure.ReturnStatement" />
-    <nodeInfo nodeId="4774692914340656452" fileName="PathManager.java" startLine="291" startPosition="5" endLine="292" endPosition="64" conceptFqName="jetbrains.mps.baseLanguage.structure.ExpressionStatement" />
-    <nodeInfo nodeId="4774692914340656458" fileName="PathManager.java" startLine="292" startPosition="64" endLine="293" endPosition="62" conceptFqName="jetbrains.mps.baseLanguage.structure.ExpressionStatement" />
-    <nodeInfo nodeId="4774692914340656463" fileName="PathManager.java" startLine="293" startPosition="62" endLine="294" endPosition="22" conceptFqName="jetbrains.mps.baseLanguage.structure.ReturnStatement" />
-    <nodeInfo nodeId="4774692914340656473" fileName="PathManager.java" startLine="298" startPosition="46" endLine="299" endPosition="86" conceptFqName="jetbrains.mps.baseLanguage.structure.ReturnStatement" />
-    <nodeInfo nodeId="4774692914340656485" fileName="PathManager.java" startLine="302" startPosition="39" endLine="303" endPosition="253" conceptFqName="jetbrains.mps.baseLanguage.structure.LocalVariableDeclarationStatement" />
-    <nodeInfo nodeId="4774692914340656506" fileName="PathManager.java" startLine="304" startPosition="27" endLine="305" endPosition="29" conceptFqName="jetbrains.mps.baseLanguage.structure.LocalVariableDeclarationStatement" />
-    <nodeInfo nodeId="4774692914340656543" fileName="PathManager.java" startLine="306" startPosition="11" endLine="307" endPosition="69" conceptFqName="jetbrains.mps.baseLanguage.structure.ExpressionStatement" />
-    <nodeInfo nodeId="4774692914340656551" fileName="PathManager.java" startLine="307" startPosition="69" endLine="308" endPosition="78" conceptFqName="jetbrains.mps.baseLanguage.structure.LocalVariableDeclarationStatement" />
-    <nodeInfo nodeId="4774692914340656557" fileName="PathManager.java" startLine="308" startPosition="78" endLine="309" endPosition="50" conceptFqName="jetbrains.mps.baseLanguage.structure.LocalVariableDeclarationStatement" />
-    <nodeInfo nodeId="4774692914340656563" fileName="PathManager.java" startLine="309" startPosition="50" endLine="310" endPosition="67" conceptFqName="jetbrains.mps.baseLanguage.structure.LocalVariableDeclarationStatement" />
-    <nodeInfo nodeId="4774692914340656581" fileName="PathManager.java" startLine="311" startPosition="50" endLine="312" endPosition="82" conceptFqName="jetbrains.mps.baseLanguage.structure.ExpressionStatement" />
-    <nodeInfo nodeId="4774692914340656587" fileName="PathManager.java" startLine="313" startPosition="9" endLine="314" endPosition="64" conceptFqName="jetbrains.mps.baseLanguage.structure.LocalVariableDeclarationStatement" />
-    <nodeInfo nodeId="4774692914340656596" fileName="PathManager.java" startLine="315" startPosition="40" endLine="316" endPosition="51" conceptFqName="jetbrains.mps.baseLanguage.structure.LocalVariableDeclarationStatement" />
-    <nodeInfo nodeId="4774692914340656613" fileName="PathManager.java" startLine="317" startPosition="61" endLine="318" endPosition="87" conceptFqName="jetbrains.mps.baseLanguage.structure.SingleLineComment" />
-    <nodeInfo nodeId="4774692914340656615" fileName="PathManager.java" startLine="318" startPosition="87" endLine="319" endPosition="82" conceptFqName="jetbrains.mps.baseLanguage.structure.LocalVariableDeclarationStatement" />
-    <nodeInfo nodeId="4774692914340656623" fileName="PathManager.java" startLine="319" startPosition="82" endLine="320" endPosition="50" conceptFqName="jetbrains.mps.baseLanguage.structure.ExpressionStatement" />
-    <nodeInfo nodeId="4774692914340656513" fileName="PathManager.java" startLine="323" startPosition="31" endLine="324" endPosition="47" conceptFqName="jetbrains.mps.baseLanguage.structure.SingleLineComment" />
-    <nodeInfo nodeId="4774692914340656515" fileName="PathManager.java" startLine="324" startPosition="47" endLine="325" endPosition="88" conceptFqName="jetbrains.mps.baseLanguage.structure.ExpressionStatement" />
-    <nodeInfo nodeId="4774692914340656538" fileName="PathManager.java" startLine="328" startPosition="28" endLine="329" endPosition="24" conceptFqName="jetbrains.mps.baseLanguage.structure.ExpressionStatement" />
-    <nodeInfo nodeId="4774692914340656635" fileName="PathManager.java" startLine="337" startPosition="48" endLine="338" endPosition="58" conceptFqName="jetbrains.mps.baseLanguage.structure.LocalVariableDeclarationStatement" />
-    <nodeInfo nodeId="4774692914340656639" fileName="PathManager.java" startLine="338" startPosition="58" endLine="339" endPosition="55" conceptFqName="jetbrains.mps.baseLanguage.structure.ReturnStatement" />
-    <nodeInfo nodeId="4774692914340656656" fileName="PathManager.java" startLine="343" startPosition="20" endLine="344" endPosition="18" conceptFqName="jetbrains.mps.baseLanguage.structure.ReturnStatement" />
-    <nodeInfo nodeId="4774692914340656664" fileName="PathManager.java" startLine="346" startPosition="29" endLine="347" endPosition="82" conceptFqName="jetbrains.mps.baseLanguage.structure.ExpressionStatement" />
-    <nodeInfo nodeId="4774692914340656676" fileName="PathManager.java" startLine="348" startPosition="5" endLine="349" endPosition="60" conceptFqName="jetbrains.mps.baseLanguage.structure.ExpressionStatement" />
-    <nodeInfo nodeId="4774692914340656683" fileName="PathManager.java" startLine="349" startPosition="60" endLine="350" endPosition="52" conceptFqName="jetbrains.mps.baseLanguage.structure.LocalVariableDeclarationStatement" />
-    <nodeInfo nodeId="4774692914340656687" fileName="PathManager.java" startLine="350" startPosition="52" endLine="351" endPosition="36" conceptFqName="jetbrains.mps.baseLanguage.structure.LocalVariableDeclarationStatement" />
-    <nodeInfo nodeId="4774692914340656698" fileName="PathManager.java" startLine="352" startPosition="36" endLine="353" endPosition="33" conceptFqName="jetbrains.mps.baseLanguage.structure.LocalVariableDeclarationStatement" />
-    <nodeInfo nodeId="4774692914340656704" fileName="PathManager.java" startLine="353" startPosition="33" endLine="354" endPosition="44" conceptFqName="jetbrains.mps.baseLanguage.structure.LocalVariableDeclarationStatement" />
-    <nodeInfo nodeId="4774692914340656711" fileName="PathManager.java" startLine="354" startPosition="44" endLine="355" endPosition="57" conceptFqName="jetbrains.mps.baseLanguage.structure.ExpressionStatement" />
-    <nodeInfo nodeId="4774692914340656722" fileName="PathManager.java" startLine="356" startPosition="5" endLine="357" endPosition="13" conceptFqName="jetbrains.mps.baseLanguage.structure.ReturnStatement" />
-    <nodeInfo nodeId="4774692914340656728" fileName="PathManager.java" startLine="360" startPosition="44" endLine="361" endPosition="52" conceptFqName="jetbrains.mps.baseLanguage.structure.LocalVariableDeclarationStatement" />
-    <nodeInfo nodeId="4774692914340656732" fileName="PathManager.java" startLine="361" startPosition="52" endLine="362" endPosition="59" conceptFqName="jetbrains.mps.baseLanguage.structure.ReturnStatement" />
-    <nodeInfo nodeId="4774692914340656745" fileName="PathManager.java" startLine="365" startPosition="75" endLine="366" endPosition="83" conceptFqName="jetbrains.mps.baseLanguage.structure.LocalVariableDeclarationStatement" />
-    <nodeInfo nodeId="4774692914340656760" fileName="PathManager.java" startLine="367" startPosition="24" endLine="368" endPosition="18" conceptFqName="jetbrains.mps.baseLanguage.structure.ReturnStatement" />
-    <nodeInfo nodeId="4774692914340656762" fileName="PathManager.java" startLine="369" startPosition="5" endLine="370" endPosition="135" conceptFqName="jetbrains.mps.baseLanguage.structure.ReturnStatement" />
-    <nodeInfo nodeId="4774692914340656783" fileName="PathManager.java" startLine="373" startPosition="56" endLine="374" endPosition="23" conceptFqName="jetbrains.mps.baseLanguage.structure.LocalVariableDeclarationStatement" />
-    <nodeInfo nodeId="4774692914340656787" fileName="PathManager.java" startLine="374" startPosition="23" endLine="375" endPosition="64" conceptFqName="jetbrains.mps.baseLanguage.structure.LocalVariableDeclarationStatement" />
-    <nodeInfo nodeId="4774692914340656806" fileName="PathManager.java" startLine="376" startPosition="44" endLine="377" endPosition="38" conceptFqName="jetbrains.mps.baseLanguage.structure.ExpressionStatement" />
-    <nodeInfo nodeId="4774692914340656820" fileName="PathManager.java" startLine="378" startPosition="48" endLine="379" endPosition="58" conceptFqName="jetbrains.mps.baseLanguage.structure.ExpressionStatement" />
-    <nodeInfo nodeId="4774692914340656836" fileName="PathManager.java" startLine="381" startPosition="29" endLine="382" endPosition="57" conceptFqName="jetbrains.mps.baseLanguage.structure.ReturnStatement" />
-    <nodeInfo nodeId="4774692914340656839" fileName="PathManager.java" startLine="384" startPosition="5" endLine="385" endPosition="74" conceptFqName="jetbrains.mps.baseLanguage.structure.ReturnStatement" />
-    <nodeInfo nodeId="4774692914340656850" fileName="PathManager.java" startLine="388" startPosition="43" endLine="389" endPosition="56" conceptFqName="jetbrains.mps.baseLanguage.structure.ReturnStatement" />
-    <nodeInfo nodeId="4774692914340656861" fileName="PathManager.java" startLine="392" startPosition="83" endLine="393" endPosition="59" conceptFqName="jetbrains.mps.baseLanguage.structure.LocalVariableDeclarationStatement" />
-    <nodeInfo nodeId="4774692914340656866" fileName="PathManager.java" startLine="393" startPosition="59" endLine="394" endPosition="101" conceptFqName="jetbrains.mps.baseLanguage.structure.LocalVariableDeclarationStatement" />
-    <nodeInfo nodeId="4774692914340656886" fileName="PathManager.java" startLine="396" startPosition="67" endLine="397" endPosition="61" conceptFqName="jetbrains.mps.baseLanguage.structure.LocalVariableDeclarationStatement" />
-    <nodeInfo nodeId="4774692914340656896" fileName="PathManager.java" startLine="397" startPosition="61" endLine="398" endPosition="39" conceptFqName="jetbrains.mps.baseLanguage.structure.LocalVariableDeclarationStatement" />
-    <nodeInfo nodeId="4774692914340656922" fileName="PathManager.java" startLine="401" startPosition="35" endLine="402" endPosition="54" conceptFqName="jetbrains.mps.baseLanguage.structure.ExpressionStatement" />
-    <nodeInfo nodeId="4774692914340656927" fileName="PathManager.java" startLine="403" startPosition="13" endLine="404" endPosition="110" conceptFqName="jetbrains.mps.baseLanguage.structure.ExpressionStatement" />
-    <nodeInfo nodeId="4774692914340656939" fileName="PathManager.java" startLine="406" startPosition="9" endLine="407" endPosition="73" conceptFqName="jetbrains.mps.baseLanguage.structure.LocalVariableDeclarationStatement" />
-    <nodeInfo nodeId="4774692914340656963" fileName="PathManager.java" startLine="409" startPosition="33" endLine="410" endPosition="52" conceptFqName="jetbrains.mps.baseLanguage.structure.ExpressionStatement" />
-    <nodeInfo nodeId="4774692914340656968" fileName="PathManager.java" startLine="411" startPosition="11" endLine="412" endPosition="97" conceptFqName="jetbrains.mps.baseLanguage.structure.ExpressionStatement" />
-    <nodeInfo nodeId="4774692914340656978" fileName="PathManager.java" startLine="415" startPosition="5" endLine="416" endPosition="53" conceptFqName="jetbrains.mps.baseLanguage.structure.ReturnStatement" />
-    <nodeInfo nodeId="4774692914340656984" fileName="PathManager.java" startLine="419" startPosition="67" endLine="420" endPosition="42" conceptFqName="jetbrains.mps.baseLanguage.structure.LocalVariableDeclarationStatement" />
-    <nodeInfo nodeId="4774692914340656991" fileName="PathManager.java" startLine="420" startPosition="42" endLine="421" endPosition="39" conceptFqName="jetbrains.mps.baseLanguage.structure.LocalVariableDeclarationStatement" />
-    <nodeInfo nodeId="4774692914340657004" fileName="PathManager.java" startLine="422" startPosition="24" endLine="423" endPosition="18" conceptFqName="jetbrains.mps.baseLanguage.structure.ReturnStatement" />
-    <nodeInfo nodeId="4774692914340657017" fileName="PathManager.java" startLine="426" startPosition="11" endLine="427" endPosition="41" conceptFqName="jetbrains.mps.baseLanguage.structure.ExpressionStatement" />
-    <nodeInfo nodeId="4774692914340657026" fileName="PathManager.java" startLine="430" startPosition="5" endLine="431" endPosition="79" conceptFqName="jetbrains.mps.baseLanguage.structure.ReturnStatement" />
-    <nodeInfo nodeId="4774692914340657038" fileName="PathManager.java" startLine="435" startPosition="0" endLine="436" endPosition="0" conceptFqName="jetbrains.mps.baseLanguage.structure.StaticFieldDeclaration" propertyString="ourPreinstalledPluginsPath" />
-    <nodeInfo nodeId="4774692914340655531" fileName="PathManager.java" startLine="34" startPosition="0" endLine="36" endPosition="0" conceptFqName="jetbrains.mps.baseLanguage.structure.StaticFieldDeclaration" propertyString="PROPERTIES_FILE" />
-    <nodeInfo nodeId="4774692914340655536" fileName="PathManager.java" startLine="36" startPosition="0" endLine="38" endPosition="0" conceptFqName="jetbrains.mps.baseLanguage.structure.StaticFieldDeclaration" propertyString="PROPERTY_SYSTEM_PATH" />
-    <nodeInfo nodeId="4774692914340655541" fileName="PathManager.java" startLine="38" startPosition="0" endLine="40" endPosition="0" conceptFqName="jetbrains.mps.baseLanguage.structure.StaticFieldDeclaration" propertyString="PROPERTY_CONFIG_PATH" />
-    <nodeInfo nodeId="4774692914340655546" fileName="PathManager.java" startLine="40" startPosition="0" endLine="42" endPosition="0" conceptFqName="jetbrains.mps.baseLanguage.structure.StaticFieldDeclaration" propertyString="PROPERTY_PLUGINS_PATH" />
-    <nodeInfo nodeId="4774692914340655551" fileName="PathManager.java" startLine="42" startPosition="0" endLine="44" endPosition="0" conceptFqName="jetbrains.mps.baseLanguage.structure.StaticFieldDeclaration" propertyString="PROPERTY_HOME_PATH" />
-    <nodeInfo nodeId="4774692914340655556" fileName="PathManager.java" startLine="44" startPosition="0" endLine="46" endPosition="0" conceptFqName="jetbrains.mps.baseLanguage.structure.StaticFieldDeclaration" propertyString="PROPERTY_LOG_PATH" />
-    <nodeInfo nodeId="4774692914340655561" fileName="PathManager.java" startLine="46" startPosition="0" endLine="48" endPosition="0" conceptFqName="jetbrains.mps.baseLanguage.structure.StaticFieldDeclaration" propertyString="ourHomePath" />
-    <nodeInfo nodeId="4774692914340655565" fileName="PathManager.java" startLine="48" startPosition="0" endLine="50" endPosition="0" conceptFqName="jetbrains.mps.baseLanguage.structure.StaticFieldDeclaration" propertyString="ourSystemPath" />
-    <nodeInfo nodeId="4774692914340655569" fileName="PathManager.java" startLine="50" startPosition="0" endLine="52" endPosition="0" conceptFqName="jetbrains.mps.baseLanguage.structure.StaticFieldDeclaration" propertyString="ourConfigPath" />
-    <nodeInfo nodeId="4774692914340655573" fileName="PathManager.java" startLine="52" startPosition="0" endLine="54" endPosition="0" conceptFqName="jetbrains.mps.baseLanguage.structure.StaticFieldDeclaration" propertyString="ourPluginsPath" />
-    <nodeInfo nodeId="4774692914340655577" fileName="PathManager.java" startLine="54" startPosition="0" endLine="56" endPosition="0" conceptFqName="jetbrains.mps.baseLanguage.structure.StaticFieldDeclaration" propertyString="ourLogPath" />
-    <nodeInfo nodeId="4774692914340655581" fileName="PathManager.java" startLine="56" startPosition="0" endLine="58" endPosition="0" conceptFqName="jetbrains.mps.baseLanguage.structure.StaticFieldDeclaration" propertyString="FILE" />
-    <nodeInfo nodeId="4774692914340655586" fileName="PathManager.java" startLine="58" startPosition="0" endLine="60" endPosition="0" conceptFqName="jetbrains.mps.baseLanguage.structure.StaticFieldDeclaration" propertyString="JAR" />
-    <nodeInfo nodeId="4774692914340655591" fileName="PathManager.java" startLine="60" startPosition="0" endLine="62" endPosition="0" conceptFqName="jetbrains.mps.baseLanguage.structure.StaticFieldDeclaration" propertyString="JAR_DELIMITER" />
-    <nodeInfo nodeId="4774692914340655596" fileName="PathManager.java" startLine="62" startPosition="0" endLine="64" endPosition="0" conceptFqName="jetbrains.mps.baseLanguage.structure.StaticFieldDeclaration" propertyString="PROTOCOL_DELIMITER" />
-    <nodeInfo nodeId="4774692914340655601" fileName="PathManager.java" startLine="64" startPosition="0" endLine="66" endPosition="0" conceptFqName="jetbrains.mps.baseLanguage.structure.StaticFieldDeclaration" propertyString="DEFAULT_OPTIONS_FILE_NAME" />
-    <nodeInfo nodeId="4774692914340655606" fileName="PathManager.java" startLine="66" startPosition="0" endLine="68" endPosition="0" conceptFqName="jetbrains.mps.baseLanguage.structure.StaticFieldDeclaration" propertyString="LIB_FOLDER" />
-    <nodeInfo nodeId="4774692914340655611" fileName="PathManager.java" startLine="68" startPosition="0" endLine="70" endPosition="0" conceptFqName="jetbrains.mps.baseLanguage.structure.StaticFieldDeclaration" propertyString="PLUGINS_DIRECTORY" />
-    <nodeInfo nodeId="4774692914340655616" fileName="PathManager.java" startLine="70" startPosition="0" endLine="72" endPosition="0" conceptFqName="jetbrains.mps.baseLanguage.structure.StaticFieldDeclaration" propertyString="BIN_FOLDER" />
-    <nodeInfo nodeId="4774692914340655621" fileName="PathManager.java" startLine="72" startPosition="0" endLine="74" endPosition="0" conceptFqName="jetbrains.mps.baseLanguage.structure.StaticFieldDeclaration" propertyString="LOG_DIRECTORY" />
-    <nodeInfo nodeId="4774692914340655626" fileName="PathManager.java" startLine="74" startPosition="0" endLine="76" endPosition="0" conceptFqName="jetbrains.mps.baseLanguage.structure.StaticFieldDeclaration" propertyString="OPTIONS_FOLDER" />
-    <nodeInfo nodeId="4774692914340655688" fileName="PathManager.java" startLine="92" startPosition="0" endLine="94" endPosition="0" conceptFqName="jetbrains.mps.baseLanguage.structure.ConstructorDeclaration" propertyString="PathManager#()V" />
-    <nodeInfo nodeId="4774692914340655942" fileName="PathManager.java" startLine="146" startPosition="10" endLine="148" endPosition="5" conceptFqName="jetbrains.mps.baseLanguage.structure.BlockStatement" />
-    <nodeInfo nodeId="4774692914340656046" fileName="PathManager.java" startLine="183" startPosition="10" endLine="185" endPosition="5" conceptFqName="jetbrains.mps.baseLanguage.structure.BlockStatement" />
-    <nodeInfo nodeId="4774692914340656145" fileName="PathManager.java" startLine="219" startPosition="12" endLine="221" endPosition="7" conceptFqName="jetbrains.mps.baseLanguage.structure.BlockStatement" />
-    <nodeInfo nodeId="4774692914340656179" fileName="PathManager.java" startLine="230" startPosition="12" endLine="232" endPosition="7" conceptFqName="jetbrains.mps.baseLanguage.structure.BlockStatement" />
-    <nodeInfo nodeId="4774692914340657046" fileName="PathManager.java" startLine="437" startPosition="0" endLine="439" endPosition="0" conceptFqName="jetbrains.mps.baseLanguage.structure.ConstructorDeclaration" propertyString="StringHolder#()V" />
-    <nodeInfo nodeId="4774692914340655696" fileName="PathManager.java" startLine="95" startPosition="38" endLine="98" endPosition="5" conceptFqName="jetbrains.mps.baseLanguage.structure.IfStatement" />
-    <nodeInfo nodeId="4774692914340655758" fileName="PathManager.java" startLine="107" startPosition="49" endLine="110" endPosition="11" conceptFqName="jetbrains.mps.baseLanguage.structure.IfStatement" />
-    <nodeInfo nodeId="4774692914340655818" fileName="PathManager.java" startLine="118" startPosition="9" endLine="121" endPosition="7" conceptFqName="jetbrains.mps.baseLanguage.structure.IfStatement" />
-    <nodeInfo nodeId="4774692914340655837" fileName="PathManager.java" startLine="128" startPosition="0" endLine="131" endPosition="0" conceptFqName="jetbrains.mps.baseLanguage.structure.StaticMethodDeclaration" propertyString="isIdeaHome#(Ljava/io/File;)Z" />
-    <nodeInfo nodeId="4774692914340655859" fileName="PathManager.java" startLine="132" startPosition="0" endLine="135" endPosition="0" conceptFqName="jetbrains.mps.baseLanguage.structure.StaticMethodDeclaration" propertyString="isMpsDir#(Ljava/io/File;)Z" />
-    <nodeInfo nodeId="4774692914340655872" fileName="PathManager.java" startLine="136" startPosition="0" endLine="139" endPosition="0" conceptFqName="jetbrains.mps.baseLanguage.structure.StaticMethodDeclaration" propertyString="getLibPath#()Ljava/lang/String;" />
-    <nodeInfo nodeId="4774692914340655930" fileName="PathManager.java" startLine="140" startPosition="40" endLine="143" endPosition="5" conceptFqName="jetbrains.mps.baseLanguage.structure.IfStatement" />
-    <nodeInfo nodeId="4774692914340656023" fileName="PathManager.java" startLine="173" startPosition="0" endLine="176" endPosition="0" conceptFqName="jetbrains.mps.baseLanguage.structure.StaticMethodDeclaration" propertyString="getConfigPath#()Ljava/lang/String;" />
-    <nodeInfo nodeId="4774692914340656034" fileName="PathManager.java" startLine="177" startPosition="54" endLine="180" endPosition="5" conceptFqName="jetbrains.mps.baseLanguage.structure.IfStatement" />
-    <nodeInfo nodeId="4774692914340656066" fileName="PathManager.java" startLine="189" startPosition="0" endLine="192" endPosition="0" conceptFqName="jetbrains.mps.baseLanguage.structure.StaticMethodDeclaration" propertyString="getBinPath#()Ljava/lang/String;" />
-    <nodeInfo nodeId="4774692914340656076" fileName="PathManager.java" startLine="193" startPosition="0" endLine="196" endPosition="0" conceptFqName="jetbrains.mps.baseLanguage.structure.StaticMethodDeclaration" propertyString="getOptionsPath#()Ljava/lang/String;" />
-    <nodeInfo nodeId="4774692914340656086" fileName="PathManager.java" startLine="197" startPosition="0" endLine="200" endPosition="0" conceptFqName="jetbrains.mps.baseLanguage.structure.StaticMethodDeclaration" propertyString="getOptionsPathWithoutDialog#()Ljava/lang/String;" />
-    <nodeInfo nodeId="4774692914340656125" fileName="PathManager.java" startLine="211" startPosition="0" endLine="214" endPosition="0" conceptFqName="jetbrains.mps.baseLanguage.structure.StaticMethodDeclaration" propertyString="getPreinstalledPluginsPath#()Ljava/lang/String;" />
-    <nodeInfo nodeId="4774692914340656266" fileName="PathManager.java" startLine="247" startPosition="40" endLine="250" endPosition="5" conceptFqName="jetbrains.mps.baseLanguage.structure.IfStatement" />
-    <nodeInfo nodeId="4774692914340656279" fileName="PathManager.java" startLine="250" startPosition="5" endLine="253" endPosition="5" conceptFqName="jetbrains.mps.baseLanguage.structure.IfStatement" />
-    <nodeInfo nodeId="4774692914340656413" fileName="PathManager.java" startLine="272" startPosition="70" endLine="275" endPosition="7" conceptFqName="jetbrains.mps.baseLanguage.structure.IfStatement" />
-    <nodeInfo nodeId="4774692914340656371" fileName="PathManager.java" startLine="281" startPosition="62" endLine="284" endPosition="9" conceptFqName="jetbrains.mps.baseLanguage.structure.IfStatement" />
-    <nodeInfo nodeId="4774692914340656572" fileName="PathManager.java" startLine="310" startPosition="67" endLine="313" endPosition="9" conceptFqName="jetbrains.mps.baseLanguage.structure.IfStatement" />
-    <nodeInfo nodeId="4774692914340656533" fileName="PathManager.java" startLine="327" startPosition="13" endLine="330" endPosition="11" conceptFqName="jetbrains.mps.baseLanguage.structure.IfStatement" />
-    <nodeInfo nodeId="4774692914340656651" fileName="PathManager.java" startLine="342" startPosition="76" endLine="345" endPosition="5" conceptFqName="jetbrains.mps.baseLanguage.structure.IfStatement" />
-    <nodeInfo nodeId="4774692914340656658" fileName="PathManager.java" startLine="345" startPosition="5" endLine="348" endPosition="5" conceptFqName="jetbrains.mps.baseLanguage.structure.IfStatement" />
-    <nodeInfo nodeId="4774692914340656755" fileName="PathManager.java" startLine="366" startPosition="83" endLine="369" endPosition="5" conceptFqName="jetbrains.mps.baseLanguage.structure.IfStatement" />
-    <nodeInfo nodeId="4774692914340656812" fileName="PathManager.java" startLine="377" startPosition="38" endLine="380" endPosition="7" conceptFqName="jetbrains.mps.baseLanguage.structure.ForeachStatement" />
-    <nodeInfo nodeId="4774692914340656829" fileName="PathManager.java" startLine="380" startPosition="7" endLine="383" endPosition="7" conceptFqName="jetbrains.mps.baseLanguage.structure.IfStatement" />
-    <nodeInfo nodeId="4774692914340656846" fileName="PathManager.java" startLine="388" startPosition="0" endLine="391" endPosition="0" conceptFqName="jetbrains.mps.baseLanguage.structure.StaticMethodDeclaration" propertyString="getLanguagesPath#()Ljava/lang/String;" />
-    <nodeInfo nodeId="4774692914340656917" fileName="PathManager.java" startLine="400" startPosition="48" endLine="403" endPosition="13" conceptFqName="jetbrains.mps.baseLanguage.structure.IfStatement" />
-    <nodeInfo nodeId="4774692914340656958" fileName="PathManager.java" startLine="408" startPosition="60" endLine="411" endPosition="11" conceptFqName="jetbrains.mps.baseLanguage.structure.IfStatement" />
-    <nodeInfo nodeId="4774692914340656999" fileName="PathManager.java" startLine="421" startPosition="39" endLine="424" endPosition="5" conceptFqName="jetbrains.mps.baseLanguage.structure.IfStatement" />
-    <nodeInfo nodeId="4774692914340655649" fileName="PathManager.java" startLine="80" startPosition="0" endLine="84" endPosition="0" conceptFqName="jetbrains.mps.baseLanguage.structure.InstanceMethodDeclaration" propertyString="accept#(Ljava/io/File;Ljava/lang/String;)Z" />
-    <nodeInfo nodeId="4774692914340655669" fileName="PathManager.java" startLine="86" startPosition="0" endLine="90" endPosition="0" conceptFqName="jetbrains.mps.baseLanguage.structure.InstanceMethodDeclaration" propertyString="accept#(Ljava/io/File;Ljava/lang/String;)Z" />
-    <nodeInfo nodeId="4774692914340655996" fileName="PathManager.java" startLine="160" startPosition="40" endLine="164" endPosition="5" conceptFqName="jetbrains.mps.baseLanguage.structure.IfStatement" />
-    <nodeInfo nodeId="4774692914340656012" fileName="PathManager.java" startLine="168" startPosition="0" endLine="172" endPosition="0" conceptFqName="jetbrains.mps.baseLanguage.structure.StaticMethodDeclaration" propertyString="getConfigPath#(Z)Ljava/lang/String;" />
-    <nodeInfo nodeId="4774692914340656107" fileName="PathManager.java" startLine="202" startPosition="63" endLine="206" endPosition="5" conceptFqName="jetbrains.mps.baseLanguage.structure.TryCatchStatement" />
-    <nodeInfo nodeId="4774692914340656232" fileName="PathManager.java" startLine="237" startPosition="0" endLine="241" endPosition="0" conceptFqName="jetbrains.mps.baseLanguage.structure.StaticMethodDeclaration" propertyString="getOptionsFile#(Ljava/lang/String;)Ljava/io/File;" />
-    <nodeInfo nodeId="4774692914340656469" fileName="PathManager.java" startLine="297" startPosition="0" endLine="301" endPosition="0" conceptFqName="jetbrains.mps.baseLanguage.structure.StaticMethodDeclaration" propertyString="getDefaultOptionsFile#()Ljava/io/File;" />
-    <nodeInfo nodeId="4774692914340656629" fileName="PathManager.java" startLine="337" startPosition="0" endLine="341" endPosition="0" conceptFqName="jetbrains.mps.baseLanguage.structure.StaticMethodDeclaration" propertyString="substitueVars#(Ljava/lang/String;)Ljava/lang/String;" />
-    <nodeInfo nodeId="4774692914340656724" fileName="PathManager.java" startLine="360" startPosition="0" endLine="364" endPosition="0" conceptFqName="jetbrains.mps.baseLanguage.structure.StaticMethodDeclaration" propertyString="getPluginTempPath#()Ljava/lang/String;" />
-    <nodeInfo nodeId="4774692914340657011" fileName="PathManager.java" startLine="425" startPosition="31" endLine="429" endPosition="7" conceptFqName="jetbrains.mps.baseLanguage.structure.TryCatchStatement" />
-    <nodeInfo nodeId="4774692914340655937" fileName="PathManager.java" startLine="143" startPosition="5" endLine="148" endPosition="5" conceptFqName="jetbrains.mps.baseLanguage.structure.IfStatement" />
-    <nodeInfo nodeId="4774692914340656041" fileName="PathManager.java" startLine="180" startPosition="5" endLine="185" endPosition="5" conceptFqName="jetbrains.mps.baseLanguage.structure.IfStatement" />
-    <nodeInfo nodeId="4774692914340656140" fileName="PathManager.java" startLine="216" startPosition="33" endLine="221" endPosition="7" conceptFqName="jetbrains.mps.baseLanguage.structure.IfStatement" />
-    <nodeInfo nodeId="4774692914340656174" fileName="PathManager.java" startLine="227" startPosition="29" endLine="232" endPosition="7" conceptFqName="jetbrains.mps.baseLanguage.structure.IfStatement" />
-    <nodeInfo nodeId="4774692914340656302" fileName="PathManager.java" startLine="261" startPosition="75" endLine="266" endPosition="5" conceptFqName="jetbrains.mps.baseLanguage.structure.IfStatement" />
-    <nodeInfo nodeId="4774692914340656432" fileName="PathManager.java" startLine="286" startPosition="5" endLine="291" endPosition="5" conceptFqName="jetbrains.mps.baseLanguage.structure.IfStatement" />
-    <nodeInfo nodeId="4774692914340656604" fileName="PathManager.java" startLine="316" startPosition="51" endLine="321" endPosition="11" conceptFqName="jetbrains.mps.baseLanguage.structure.IfStatement" />
-    <nodeInfo nodeId="4774692914340656693" fileName="PathManager.java" startLine="351" startPosition="36" endLine="356" endPosition="5" conceptFqName="jetbrains.mps.baseLanguage.structure.ForeachStatement" />
-    <nodeInfo nodeId="4774692914340655643" fileName="PathManager.java" startLine="79" startPosition="0" endLine="85" endPosition="0" conceptFqName="jetbrains.mps.baseLanguage.structure.StaticFieldDeclaration" propertyString="JARS" />
-    <nodeInfo nodeId="4774692914340655663" fileName="PathManager.java" startLine="85" startPosition="0" endLine="91" endPosition="0" conceptFqName="jetbrains.mps.baseLanguage.structure.StaticFieldDeclaration" propertyString="MPS_JARS" />
-    <nodeInfo nodeId="4774692914340655960" fileName="PathManager.java" startLine="148" startPosition="5" endLine="154" endPosition="5" conceptFqName="jetbrains.mps.baseLanguage.structure.TryCatchStatement" />
-    <nodeInfo nodeId="4774692914340656358" fileName="PathManager.java" startLine="279" startPosition="54" endLine="285" endPosition="7" conceptFqName="jetbrains.mps.baseLanguage.structure.IfStatement" />
-    <nodeInfo nodeId="4774692914340656527" fileName="PathManager.java" startLine="326" startPosition="17" endLine="332" endPosition="9" conceptFqName="jetbrains.mps.baseLanguage.structure.TryCatchStatement" />
-    <nodeInfo nodeId="4774692914340656909" fileName="PathManager.java" startLine="399" startPosition="48" endLine="405" endPosition="11" conceptFqName="jetbrains.mps.baseLanguage.structure.ForeachStatement" />
-    <nodeInfo nodeId="4774692914340656949" fileName="PathManager.java" startLine="407" startPosition="73" endLine="413" endPosition="9" conceptFqName="jetbrains.mps.baseLanguage.structure.IfStatement" />
-    <nodeInfo nodeId="4774692914340657006" fileName="PathManager.java" startLine="424" startPosition="5" endLine="430" endPosition="5" conceptFqName="jetbrains.mps.baseLanguage.structure.ForeachStatement" />
-    <nodeInfo nodeId="4774692914340655810" fileName="PathManager.java" startLine="117" startPosition="5" endLine="124" endPosition="5" conceptFqName="jetbrains.mps.baseLanguage.structure.TryCatchStatement" />
-    <nodeInfo nodeId="4774692914340656135" fileName="PathManager.java" startLine="215" startPosition="41" endLine="222" endPosition="5" conceptFqName="jetbrains.mps.baseLanguage.structure.IfStatement" />
-    <nodeInfo nodeId="4774692914340656169" fileName="PathManager.java" startLine="226" startPosition="37" endLine="233" endPosition="5" conceptFqName="jetbrains.mps.baseLanguage.structure.IfStatement" />
-    <nodeInfo nodeId="4774692914340656738" fileName="PathManager.java" startLine="365" startPosition="0" endLine="372" endPosition="0" conceptFqName="jetbrains.mps.baseLanguage.structure.StaticMethodDeclaration" propertyString="findFileInLibDirectory#(Ljava/lang/String;)Ljava/io/File;" />
-    <nodeInfo nodeId="4774692914340656591" fileName="PathManager.java" startLine="314" startPosition="64" endLine="322" endPosition="9" conceptFqName="jetbrains.mps.baseLanguage.structure.WhileStatement" />
-    <nodeInfo nodeId="4774692914340656900" fileName="PathManager.java" startLine="398" startPosition="39" endLine="406" endPosition="9" conceptFqName="jetbrains.mps.baseLanguage.structure.IfStatement" />
-    <nodeInfo nodeId="4774692914340655743" fileName="PathManager.java" startLine="105" startPosition="57" endLine="114" endPosition="64" conceptFqName="jetbrains.mps.baseLanguage.structure.DoWhileStatement" />
-    <nodeInfo nodeId="4774692914340655982" fileName="PathManager.java" startLine="158" startPosition="0" endLine="167" endPosition="0" conceptFqName="jetbrains.mps.baseLanguage.structure.StaticMethodDeclaration" propertyString="ensureConfigFolderExists#(Z)Z" />
-    <nodeInfo nodeId="4774692914340656096" fileName="PathManager.java" startLine="201" startPosition="0" endLine="210" endPosition="0" conceptFqName="jetbrains.mps.baseLanguage.structure.StaticMethodDeclaration" propertyString="getIndexRoot#()Ljava/io/File;" />
-    <nodeInfo nodeId="4774692914340656797" fileName="PathManager.java" startLine="375" startPosition="64" endLine="384" endPosition="5" conceptFqName="jetbrains.mps.baseLanguage.structure.IfStatement" />
-    <nodeInfo nodeId="4774692914340656131" fileName="PathManager.java" startLine="215" startPosition="0" endLine="225" endPosition="0" conceptFqName="jetbrains.mps.baseLanguage.structure.StaticMethodDeclaration" propertyString="getPluginsPath#()Ljava/lang/String;" />
-    <nodeInfo nodeId="4774692914340656165" fileName="PathManager.java" startLine="226" startPosition="0" endLine="236" endPosition="0" conceptFqName="jetbrains.mps.baseLanguage.structure.StaticMethodDeclaration" propertyString="getLogPath#()Ljava/lang/String;" />
-    <nodeInfo nodeId="4774692914340656339" fileName="PathManager.java" startLine="276" startPosition="10" endLine="286" endPosition="5" conceptFqName="jetbrains.mps.baseLanguage.structure.IfStatement" />
-    <nodeInfo nodeId="4774692914340656030" fileName="PathManager.java" startLine="177" startPosition="0" endLine="188" endPosition="0" conceptFqName="jetbrains.mps.baseLanguage.structure.StaticMethodDeclaration" propertyString="getConfigPathWithoutDialog#()Ljava/lang/String;" />
-    <nodeInfo nodeId="4774692914340655730" fileName="PathManager.java" startLine="103" startPosition="113" endLine="116" endPosition="7" conceptFqName="jetbrains.mps.baseLanguage.structure.IfStatement" />
-    <nodeInfo nodeId="4774692914340656250" fileName="PathManager.java" startLine="242" startPosition="0" endLine="256" endPosition="0" conceptFqName="jetbrains.mps.baseLanguage.structure.StaticMethodDeclaration" propertyString="getResourceRoot#(Ljava/lang/Class;Ljava/lang/String;)Ljava/lang/String;" />
-    <nodeInfo nodeId="4774692914340656778" fileName="PathManager.java" startLine="373" startPosition="0" endLine="387" endPosition="0" conceptFqName="jetbrains.mps.baseLanguage.structure.StaticMethodDeclaration" propertyString="getBootstrapPaths#()Ljava/util/Collection;" />
-    <nodeInfo nodeId="4774692914340656981" fileName="PathManager.java" startLine="419" startPosition="0" endLine="433" endPosition="0" conceptFqName="jetbrains.mps.baseLanguage.structure.StaticMethodDeclaration" propertyString="createPluginClassLoader#(Ljava/io/File;)Ljetbrains/mps/tool/common/util/UrlClassLoader;" />
-    <nodeInfo nodeId="4774692914340655708" fileName="PathManager.java" startLine="101" startPosition="10" endLine="117" endPosition="5" conceptFqName="jetbrains.mps.baseLanguage.structure.BlockStatement" />
-    <nodeInfo nodeId="4774692914340655926" fileName="PathManager.java" startLine="140" startPosition="0" endLine="157" endPosition="0" conceptFqName="jetbrains.mps.baseLanguage.structure.StaticMethodDeclaration" propertyString="getSystemPath#()Ljava/lang/String;" />
-    <nodeInfo nodeId="4774692914340656643" fileName="PathManager.java" startLine="342" startPosition="0" endLine="359" endPosition="0" conceptFqName="jetbrains.mps.baseLanguage.structure.StaticMethodDeclaration" propertyString="substituteVars#(Ljava/lang/String;Ljava/lang/String;)Ljava/lang/String;" />
-    <nodeInfo nodeId="4774692914340656334" fileName="PathManager.java" startLine="268" startPosition="29" endLine="286" endPosition="5" conceptFqName="jetbrains.mps.baseLanguage.structure.IfStatement" />
-    <nodeInfo nodeId="4774692914340655703" fileName="PathManager.java" startLine="98" startPosition="5" endLine="117" endPosition="5" conceptFqName="jetbrains.mps.baseLanguage.structure.IfStatement" />
-    <nodeInfo nodeId="4774692914340656878" fileName="PathManager.java" startLine="395" startPosition="30" endLine="414" endPosition="7" conceptFqName="jetbrains.mps.baseLanguage.structure.ForeachStatement" />
-    <nodeInfo nodeId="4774692914340656873" fileName="PathManager.java" startLine="394" startPosition="101" endLine="415" endPosition="5" conceptFqName="jetbrains.mps.baseLanguage.structure.IfStatement" />
-    <nodeInfo nodeId="4774692914340656856" fileName="PathManager.java" startLine="392" startPosition="0" endLine="418" endPosition="0" conceptFqName="jetbrains.mps.baseLanguage.structure.StaticMethodDeclaration" propertyString="getExtensionsPaths#()Ljava/util/Collection;" />
-    <nodeInfo nodeId="4774692914340656510" fileName="PathManager.java" startLine="305" startPosition="29" endLine="333" endPosition="7" conceptFqName="jetbrains.mps.baseLanguage.structure.TryStatement" />
-    <nodeInfo nodeId="4774692914340656501" fileName="PathManager.java" startLine="303" startPosition="253" endLine="334" endPosition="5" conceptFqName="jetbrains.mps.baseLanguage.structure.IfStatement" />
-    <nodeInfo nodeId="4774692914340655692" fileName="PathManager.java" startLine="95" startPosition="0" endLine="127" endPosition="0" conceptFqName="jetbrains.mps.baseLanguage.structure.StaticMethodDeclaration" propertyString="getHomePath#()Ljava/lang/String;" />
-    <nodeInfo nodeId="4774692914340656481" fileName="PathManager.java" startLine="302" startPosition="0" endLine="336" endPosition="0" conceptFqName="jetbrains.mps.baseLanguage.structure.StaticMethodDeclaration" propertyString="loadProperties#()V" />
-    <nodeInfo nodeId="4774692914340656294" fileName="PathManager.java" startLine="257" startPosition="0" endLine="296" endPosition="0" conceptFqName="jetbrains.mps.baseLanguage.structure.StaticMethodDeclaration" propertyString="extractRoot#(Ljava/net/URL;Ljava/lang/String;)Ljava/lang/String;" />
-    <scopeInfo nodeId="4774692914340655691" fileName="PathManager.java" startLine="92" startPosition="24" endLine="92" endPosition="24" />
-    <scopeInfo nodeId="4774692914340656108" fileName="PathManager.java" startLine="205" startPosition="0" endLine="205" endPosition="35">
-      <varInfo nodeId="4774692914340656110" varName="ignored" />
-    </scopeInfo>
-    <scopeInfo nodeId="4774692914340656109" fileName="PathManager.java" startLine="205" startPosition="35" endLine="205" endPosition="35" />
-    <scopeInfo nodeId="4774692914340656528" fileName="PathManager.java" startLine="331" startPosition="0" endLine="331" endPosition="33">
-      <varInfo nodeId="4774692914340656530" varName="e" />
-    </scopeInfo>
-    <scopeInfo nodeId="4774692914340656529" fileName="PathManager.java" startLine="331" startPosition="33" endLine="331" endPosition="33" />
-    <scopeInfo nodeId="4774692914340657012" fileName="PathManager.java" startLine="428" startPosition="0" endLine="428" endPosition="47">
-      <varInfo nodeId="4774692914340657014" varName="ignored" />
-    </scopeInfo>
-    <scopeInfo nodeId="4774692914340657013" fileName="PathManager.java" startLine="428" startPosition="47" endLine="428" endPosition="47" />
-    <scopeInfo nodeId="4774692914340657049" fileName="PathManager.java" startLine="437" startPosition="28" endLine="437" endPosition="28" />
-    <scopeInfo nodeId="4774692914340655656" fileName="PathManager.java" startLine="81" startPosition="50" endLine="82" endPosition="48" />
-    <scopeInfo nodeId="4774692914340655676" fileName="PathManager.java" startLine="87" startPosition="50" endLine="88" endPosition="89" />
-    <scopeInfo nodeId="4774692914340655700" fileName="PathManager.java" startLine="96" startPosition="30" endLine="97" endPosition="25" />
-    <scopeInfo nodeId="4774692914340655803" fileName="PathManager.java" startLine="99" startPosition="57" endLine="100" endPosition="85" />
-    <scopeInfo nodeId="4774692914340655762" fileName="PathManager.java" startLine="108" startPosition="31" endLine="109" endPosition="24" />
-    <scopeInfo nodeId="4774692914340655821" fileName="PathManager.java" startLine="119" startPosition="52" endLine="120" endPosition="94" />
-    <scopeInfo nodeId="4774692914340655811" fileName="PathManager.java" startLine="122" startPosition="0" endLine="123" endPosition="17">
-      <varInfo nodeId="4774692914340655815" varName="e" />
-    </scopeInfo>
-    <scopeInfo nodeId="4774692914340655812" fileName="PathManager.java" startLine="122" startPosition="29" endLine="123" endPosition="17" />
-    <scopeInfo nodeId="4774692914340655842" fileName="PathManager.java" startLine="128" startPosition="54" endLine="129" endPosition="182" />
-    <scopeInfo nodeId="4774692914340655864" fileName="PathManager.java" startLine="132" startPosition="46" endLine="133" endPosition="51" />
-    <scopeInfo nodeId="4774692914340655875" fileName="PathManager.java" startLine="136" startPosition="37" endLine="137" endPosition="67" />
-    <scopeInfo nodeId="4774692914340655934" fileName="PathManager.java" startLine="141" startPosition="32" endLine="142" endPosition="27" />
-    <scopeInfo nodeId="4774692914340655952" fileName="PathManager.java" startLine="144" startPosition="59" endLine="145" endPosition="114" />
-    <scopeInfo nodeId="4774692914340655943" fileName="PathManager.java" startLine="146" startPosition="12" endLine="147" endPosition="76" />
-    <scopeInfo nodeId="4774692914340655961" fileName="PathManager.java" startLine="152" startPosition="0" endLine="153" endPosition="26">
-      <varInfo nodeId="4774692914340655967" varName="e" />
-    </scopeInfo>
-    <scopeInfo nodeId="4774692914340655962" fileName="PathManager.java" startLine="152" startPosition="27" endLine="153" endPosition="26" />
-    <scopeInfo nodeId="4774692914340656026" fileName="PathManager.java" startLine="173" startPosition="40" endLine="174" endPosition="43" />
-    <scopeInfo nodeId="4774692914340656038" fileName="PathManager.java" startLine="178" startPosition="32" endLine="179" endPosition="27" />
-    <scopeInfo nodeId="4774692914340656056" fileName="PathManager.java" startLine="181" startPosition="59" endLine="182" endPosition="114" />
-    <scopeInfo nodeId="4774692914340656047" fileName="PathManager.java" startLine="183" startPosition="12" endLine="184" endPosition="76" />
-    <scopeInfo nodeId="4774692914340656069" fileName="PathManager.java" startLine="189" startPosition="37" endLine="190" endPosition="67" />
-    <scopeInfo nodeId="4774692914340656079" fileName="PathManager.java" startLine="193" startPosition="41" endLine="194" endPosition="73" />
-    <scopeInfo nodeId="4774692914340656089" fileName="PathManager.java" startLine="197" startPosition="54" endLine="198" endPosition="86" />
-    <scopeInfo nodeId="4774692914340656112" fileName="PathManager.java" startLine="203" startPosition="9" endLine="204" endPosition="37" />
-    <scopeInfo nodeId="4774692914340656128" fileName="PathManager.java" startLine="211" startPosition="53" endLine="212" endPosition="63" />
-    <scopeInfo nodeId="4774692914340656155" fileName="PathManager.java" startLine="217" startPosition="62" endLine="218" endPosition="118" />
-    <scopeInfo nodeId="4774692914340656146" fileName="PathManager.java" startLine="219" startPosition="14" endLine="220" endPosition="94" />
-    <scopeInfo nodeId="4774692914340656189" fileName="PathManager.java" startLine="228" startPosition="58" endLine="229" endPosition="110" />
-    <scopeInfo nodeId="4774692914340656180" fileName="PathManager.java" startLine="230" startPosition="14" endLine="231" endPosition="86" />
-    <scopeInfo nodeId="4774692914340656238" fileName="PathManager.java" startLine="238" startPosition="62" endLine="239" endPosition="91" />
-    <scopeInfo nodeId="4774692914340656270" fileName="PathManager.java" startLine="248" startPosition="22" endLine="249" endPosition="61" />
-    <scopeInfo nodeId="4774692914340656283" fileName="PathManager.java" startLine="251" startPosition="22" endLine="252" endPosition="18" />
-    <scopeInfo nodeId="4774692914340656417" fileName="PathManager.java" startLine="273" startPosition="70" endLine="274" endPosition="78" />
-    <scopeInfo nodeId="4774692914340656376" fileName="PathManager.java" startLine="282" startPosition="90" endLine="283" endPosition="90" />
-    <scopeInfo nodeId="4774692914340656472" fileName="PathManager.java" startLine="298" startPosition="46" endLine="299" endPosition="86" />
-    <scopeInfo nodeId="4774692914340656580" fileName="PathManager.java" startLine="311" startPosition="50" endLine="312" endPosition="82" />
-    <scopeInfo nodeId="4774692914340656537" fileName="PathManager.java" startLine="328" startPosition="28" endLine="329" endPosition="24" />
-    <scopeInfo nodeId="4774692914340656655" fileName="PathManager.java" startLine="343" startPosition="20" endLine="344" endPosition="18" />
-    <scopeInfo nodeId="4774692914340656663" fileName="PathManager.java" startLine="346" startPosition="29" endLine="347" endPosition="82" />
-    <scopeInfo nodeId="4774692914340656759" fileName="PathManager.java" startLine="367" startPosition="24" endLine="368" endPosition="18" />
-    <scopeInfo nodeId="4774692914340656819" fileName="PathManager.java" startLine="378" startPosition="48" endLine="379" endPosition="58" />
-    <scopeInfo nodeId="4774692914340656835" fileName="PathManager.java" startLine="381" startPosition="29" endLine="382" endPosition="57" />
-    <scopeInfo nodeId="4774692914340656849" fileName="PathManager.java" startLine="388" startPosition="43" endLine="389" endPosition="56" />
-    <scopeInfo nodeId="4774692914340656921" fileName="PathManager.java" startLine="401" startPosition="35" endLine="402" endPosition="54" />
-    <scopeInfo nodeId="4774692914340656962" fileName="PathManager.java" startLine="409" startPosition="33" endLine="410" endPosition="52" />
-    <scopeInfo nodeId="4774692914340657003" fileName="PathManager.java" startLine="422" startPosition="24" endLine="423" endPosition="18" />
-    <scopeInfo nodeId="4774692914340657016" fileName="PathManager.java" startLine="426" startPosition="11" endLine="427" endPosition="41" />
-    <scopeInfo nodeId="4774692914340655688" fileName="PathManager.java" startLine="92" startPosition="0" endLine="94" endPosition="0" />
-    <scopeInfo nodeId="4774692914340655969" fileName="PathManager.java" startLine="149" startPosition="9" endLine="151" endPosition="20">
-      <varInfo nodeId="4774692914340655971" varName="file" />
-    </scopeInfo>
-    <scopeInfo nodeId="4774692914340656003" fileName="PathManager.java" startLine="161" startPosition="48" endLine="163" endPosition="18" />
-    <scopeInfo nodeId="4774692914340656017" fileName="PathManager.java" startLine="168" startPosition="65" endLine="170" endPosition="25" />
-    <scopeInfo nodeId="4774692914340656511" fileName="PathManager.java" startLine="323" startPosition="0" endLine="325" endPosition="88">
-      <varInfo nodeId="4774692914340656524" varName="e" />
-    </scopeInfo>
-    <scopeInfo nodeId="4774692914340656512" fileName="PathManager.java" startLine="323" startPosition="31" endLine="325" endPosition="88" />
-    <scopeInfo nodeId="4774692914340656634" fileName="PathManager.java" startLine="337" startPosition="48" endLine="339" endPosition="55">
-      <varInfo nodeId="4774692914340656636" varName="ideaHomePath" />
-    </scopeInfo>
-    <scopeInfo nodeId="4774692914340656727" fileName="PathManager.java" startLine="360" startPosition="44" endLine="362" endPosition="59">
-      <varInfo nodeId="4774692914340656729" varName="systemPath" />
-    </scopeInfo>
-    <scopeInfo nodeId="4774692914340657046" fileName="PathManager.java" startLine="437" startPosition="0" endLine="439" endPosition="0" />
-    <scopeInfo nodeId="4774692914340655817" fileName="PathManager.java" startLine="118" startPosition="9" endLine="121" endPosition="7" />
-    <scopeInfo nodeId="4774692914340655837" fileName="PathManager.java" startLine="128" startPosition="0" endLine="131" endPosition="0">
-      <varInfo nodeId="4774692914340655840" varName="root" />
-    </scopeInfo>
-    <scopeInfo nodeId="4774692914340655859" fileName="PathManager.java" startLine="132" startPosition="0" endLine="135" endPosition="0">
-      <varInfo nodeId="4774692914340655862" varName="file" />
-    </scopeInfo>
-    <scopeInfo nodeId="4774692914340655872" fileName="PathManager.java" startLine="136" startPosition="0" endLine="139" endPosition="0" />
-    <scopeInfo nodeId="4774692914340656023" fileName="PathManager.java" startLine="173" startPosition="0" endLine="176" endPosition="0" />
-    <scopeInfo nodeId="4774692914340656066" fileName="PathManager.java" startLine="189" startPosition="0" endLine="192" endPosition="0" />
-    <scopeInfo nodeId="4774692914340656076" fileName="PathManager.java" startLine="193" startPosition="0" endLine="196" endPosition="0" />
-    <scopeInfo nodeId="4774692914340656086" fileName="PathManager.java" startLine="197" startPosition="0" endLine="200" endPosition="0" />
-    <scopeInfo nodeId="4774692914340656125" fileName="PathManager.java" startLine="211" startPosition="0" endLine="214" endPosition="0" />
-    <scopeInfo nodeId="4774692914340656312" fileName="PathManager.java" startLine="262" startPosition="109" endLine="265" endPosition="18" />
-    <scopeInfo nodeId="4774692914340656436" fileName="PathManager.java" startLine="287" startPosition="29" endLine="290" endPosition="18" />
-    <scopeInfo nodeId="4774692914340656612" fileName="PathManager.java" startLine="317" startPosition="61" endLine="320" endPosition="50">
-      <varInfo nodeId="4774692914340656616" varName="value" />
-    </scopeInfo>
-    <scopeInfo nodeId="4774692914340656532" fileName="PathManager.java" startLine="327" startPosition="13" endLine="330" endPosition="11" />
-    <scopeInfo nodeId="4774692914340656697" fileName="PathManager.java" startLine="352" startPosition="36" endLine="355" endPosition="57">
-      <varInfo nodeId="4774692914340656699" varName="key" />
-      <varInfo nodeId="4774692914340656705" varName="value" />
-    </scopeInfo>
-    <scopeInfo nodeId="4774692914340656812" fileName="PathManager.java" startLine="377" startPosition="38" endLine="380" endPosition="7">
-      <varInfo nodeId="4774692914340656817" varName="jar" />
-    </scopeInfo>
-    <scopeInfo nodeId="4774692914340656846" fileName="PathManager.java" startLine="388" startPosition="0" endLine="391" endPosition="0" />
-    <scopeInfo nodeId="4774692914340655649" fileName="PathManager.java" startLine="80" startPosition="0" endLine="84" endPosition="0">
-      <varInfo nodeId="4774692914340655652" varName="dir" />
-      <varInfo nodeId="4774692914340655654" varName="name" />
-    </scopeInfo>
-    <scopeInfo nodeId="4774692914340655669" fileName="PathManager.java" startLine="86" startPosition="0" endLine="90" endPosition="0">
-      <varInfo nodeId="4774692914340655672" varName="dir" />
-      <varInfo nodeId="4774692914340655674" varName="name" />
-    </scopeInfo>
-    <scopeInfo nodeId="4774692914340656012" fileName="PathManager.java" startLine="168" startPosition="0" endLine="172" endPosition="0">
-      <varInfo nodeId="4774692914340656015" varName="createIfNotExists" />
-    </scopeInfo>
-    <scopeInfo nodeId="4774692914340656232" fileName="PathManager.java" startLine="237" startPosition="0" endLine="241" endPosition="0">
-      <varInfo nodeId="4774692914340656235" varName="fileName" />
-    </scopeInfo>
-    <scopeInfo nodeId="4774692914340656362" fileName="PathManager.java" startLine="280" startPosition="27" endLine="284" endPosition="9">
-      <varInfo nodeId="4774692914340656364" varName="archivePath" />
-    </scopeInfo>
-    <scopeInfo nodeId="4774692914340656469" fileName="PathManager.java" startLine="297" startPosition="0" endLine="301" endPosition="0" />
-    <scopeInfo nodeId="4774692914340656629" fileName="PathManager.java" startLine="337" startPosition="0" endLine="341" endPosition="0">
-      <varInfo nodeId="4774692914340656632" varName="s" />
-    </scopeInfo>
-    <scopeInfo nodeId="4774692914340656724" fileName="PathManager.java" startLine="360" startPosition="0" endLine="364" endPosition="0" />
-    <scopeInfo nodeId="4774692914340656916" fileName="PathManager.java" startLine="400" startPosition="48" endLine="404" endPosition="110" />
-    <scopeInfo nodeId="4774692914340656957" fileName="PathManager.java" startLine="408" startPosition="60" endLine="412" endPosition="97" />
-    <scopeInfo nodeId="4774692914340657010" fileName="PathManager.java" startLine="425" startPosition="31" endLine="429" endPosition="7" />
-    <scopeInfo nodeId="4774692914340656139" fileName="PathManager.java" startLine="216" startPosition="33" endLine="221" endPosition="7" />
-    <scopeInfo nodeId="4774692914340656173" fileName="PathManager.java" startLine="227" startPosition="29" endLine="232" endPosition="7" />
-    <scopeInfo nodeId="4774692914340656693" fileName="PathManager.java" startLine="351" startPosition="36" endLine="356" endPosition="5">
-      <varInfo nodeId="4774692914340656695" varName="key1" />
-    </scopeInfo>
-    <scopeInfo nodeId="4774692914340656744" fileName="PathManager.java" startLine="365" startPosition="75" endLine="370" endPosition="135">
-      <varInfo nodeId="4774692914340656746" varName="file" />
-    </scopeInfo>
-    <scopeInfo nodeId="4774692914340656390" fileName="PathManager.java" startLine="269" startPosition="32" endLine="275" endPosition="7">
-      <varInfo nodeId="4774692914340656392" varName="path" />
-      <varInfo nodeId="4774692914340656398" varName="testPath" />
-      <varInfo nodeId="4774692914340656406" varName="testResourcePath" />
-    </scopeInfo>
-    <scopeInfo nodeId="4774692914340656595" fileName="PathManager.java" startLine="315" startPosition="40" endLine="321" endPosition="11">
-      <varInfo nodeId="4774692914340656597" varName="key" />
-    </scopeInfo>
-    <scopeInfo nodeId="4774692914340656526" fileName="PathManager.java" startLine="326" startPosition="17" endLine="332" endPosition="9" />
-    <scopeInfo nodeId="4774692914340656908" fileName="PathManager.java" startLine="399" startPosition="48" endLine="405" endPosition="11" />
-    <scopeInfo nodeId="4774692914340656909" fileName="PathManager.java" startLine="399" startPosition="48" endLine="405" endPosition="11">
-      <varInfo nodeId="4774692914340656914" varName="jar" />
-    </scopeInfo>
-    <scopeInfo nodeId="4774692914340657006" fileName="PathManager.java" startLine="424" startPosition="5" endLine="430" endPosition="5">
-      <varInfo nodeId="4774692914340657008" varName="libjar" />
-    </scopeInfo>
-    <scopeInfo nodeId="4774692914340655751" fileName="PathManager.java" startLine="106" startPosition="12" endLine="113" endPosition="42">
-      <varInfo nodeId="4774692914340655753" varName="parent" />
-    </scopeInfo>
-    <scopeInfo nodeId="4774692914340655987" fileName="PathManager.java" startLine="158" startPosition="83" endLine="165" endPosition="17">
-      <varInfo nodeId="4774692914340655991" varName="file" />
-    </scopeInfo>
-    <scopeInfo nodeId="4774692914340656099" fileName="PathManager.java" startLine="201" startPosition="37" endLine="208" endPosition="16">
-      <varInfo nodeId="4774692914340656101" varName="file" />
-    </scopeInfo>
-    <scopeInfo nodeId="4774692914340656738" fileName="PathManager.java" startLine="365" startPosition="0" endLine="372" endPosition="0">
-      <varInfo nodeId="4774692914340656741" varName="relativePath" />
-    </scopeInfo>
-    <scopeInfo nodeId="4774692914340656805" fileName="PathManager.java" startLine="376" startPosition="44" endLine="383" endPosition="7" />
-    <scopeInfo nodeId="4774692914340656134" fileName="PathManager.java" startLine="215" startPosition="41" endLine="223" endPosition="26" />
-    <scopeInfo nodeId="4774692914340656168" fileName="PathManager.java" startLine="226" startPosition="37" endLine="234" endPosition="22" />
-    <scopeInfo nodeId="4774692914340656258" fileName="PathManager.java" startLine="246" startPosition="76" endLine="254" endPosition="46">
-      <varInfo nodeId="4774692914340656260" varName="url" />
-    </scopeInfo>
-    <scopeInfo nodeId="4774692914340656344" fileName="PathManager.java" startLine="277" startPosition="31" endLine="285" endPosition="7">
-      <varInfo nodeId="4774692914340656352" varName="delimiter" />
-      <varInfo nodeId="4774692914340656346" varName="fullPath" />
-    </scopeInfo>
-    <scopeInfo nodeId="4774692914340655982" fileName="PathManager.java" startLine="158" startPosition="0" endLine="167" endPosition="0">
-      <varInfo nodeId="4774692914340655985" varName="createIfNotExists" />
-    </scopeInfo>
-    <scopeInfo nodeId="4774692914340656033" fileName="PathManager.java" startLine="177" startPosition="54" endLine="186" endPosition="25" />
-    <scopeInfo nodeId="4774692914340656096" fileName="PathManager.java" startLine="201" startPosition="0" endLine="210" endPosition="0" />
-    <scopeInfo nodeId="4774692914340656131" fileName="PathManager.java" startLine="215" startPosition="0" endLine="225" endPosition="0" />
-    <scopeInfo nodeId="4774692914340656165" fileName="PathManager.java" startLine="226" startPosition="0" endLine="236" endPosition="0" />
-    <scopeInfo nodeId="4774692914340655734" fileName="PathManager.java" startLine="104" startPosition="29" endLine="115" endPosition="69">
-      <varInfo nodeId="4774692914340655736" varName="root" />
-    </scopeInfo>
-    <scopeInfo nodeId="4774692914340656030" fileName="PathManager.java" startLine="177" startPosition="0" endLine="188" endPosition="0" />
-    <scopeInfo nodeId="4774692914340656782" fileName="PathManager.java" startLine="373" startPosition="56" endLine="385" endPosition="74">
-      <varInfo nodeId="4774692914340656788" varName="lib" />
-      <varInfo nodeId="4774692914340656784" varName="paths" />
-    </scopeInfo>
-    <scopeInfo nodeId="4774692914340656983" fileName="PathManager.java" startLine="419" startPosition="67" endLine="431" endPosition="79">
-      <varInfo nodeId="4774692914340656992" varName="files" />
-      <varInfo nodeId="4774692914340656985" varName="urls" />
-    </scopeInfo>
-    <scopeInfo nodeId="4774692914340656250" fileName="PathManager.java" startLine="242" startPosition="0" endLine="256" endPosition="0">
-      <varInfo nodeId="4774692914340656253" varName="context" />
-      <varInfo nodeId="4774692914340656255" varName="path" />
-    </scopeInfo>
-    <scopeInfo nodeId="4774692914340656778" fileName="PathManager.java" startLine="373" startPosition="0" endLine="387" endPosition="0" />
-    <scopeInfo nodeId="4774692914340656981" fileName="PathManager.java" startLine="419" startPosition="0" endLine="433" endPosition="0">
-      <varInfo nodeId="4774692914340657034" varName="lib" />
-    </scopeInfo>
-    <scopeInfo nodeId="4774692914340655709" fileName="PathManager.java" startLine="101" startPosition="12" endLine="116" endPosition="7">
-      <varInfo nodeId="4774692914340655711" varName="aClass" />
-      <varInfo nodeId="4774692914340655715" varName="rootPath" />
-    </scopeInfo>
-    <scopeInfo nodeId="4774692914340655929" fileName="PathManager.java" startLine="140" startPosition="40" endLine="155" endPosition="25" />
-    <scopeInfo nodeId="4774692914340656650" fileName="PathManager.java" startLine="342" startPosition="76" endLine="357" endPosition="13">
-      <varInfo nodeId="4774692914340656688" varName="keys" />
-      <varInfo nodeId="4774692914340656684" varName="props" />
-    </scopeInfo>
-    <scopeInfo nodeId="4774692914340656542" fileName="PathManager.java" startLine="306" startPosition="11" endLine="322" endPosition="9">
-      <varInfo nodeId="4774692914340656552" varName="bundle" />
-      <varInfo nodeId="4774692914340656564" varName="home" />
-      <varInfo nodeId="4774692914340656558" varName="keys" />
-      <varInfo nodeId="4774692914340656588" varName="sysProperties" />
-    </scopeInfo>
-    <scopeInfo nodeId="4774692914340655926" fileName="PathManager.java" startLine="140" startPosition="0" endLine="157" endPosition="0" />
-    <scopeInfo nodeId="4774692914340656643" fileName="PathManager.java" startLine="342" startPosition="0" endLine="359" endPosition="0">
-      <varInfo nodeId="4774692914340656648" varName="ideaHomePath" />
-      <varInfo nodeId="4774692914340656646" varName="s" />
-    </scopeInfo>
-    <scopeInfo nodeId="4774692914340656885" fileName="PathManager.java" startLine="396" startPosition="67" endLine="413" endPosition="9">
-      <varInfo nodeId="4774692914340656940" varName="languages" />
-      <varInfo nodeId="4774692914340656887" varName="lib" />
-      <varInfo nodeId="4774692914340656897" varName="pluginCL" />
-    </scopeInfo>
-    <scopeInfo nodeId="4774692914340656877" fileName="PathManager.java" startLine="395" startPosition="30" endLine="414" endPosition="7" />
-    <scopeInfo nodeId="4774692914340656878" fileName="PathManager.java" startLine="395" startPosition="30" endLine="414" endPosition="7">
-      <varInfo nodeId="4774692914340656883" varName="plugin" />
-    </scopeInfo>
-    <scopeInfo nodeId="4774692914340656860" fileName="PathManager.java" startLine="392" startPosition="83" endLine="416" endPosition="53">
-      <varInfo nodeId="4774692914340656867" varName="paths" />
-      <varInfo nodeId="4774692914340656862" varName="pluginsPath" />
-    </scopeInfo>
-    <scopeInfo nodeId="4774692914340656856" fileName="PathManager.java" startLine="392" startPosition="0" endLine="418" endPosition="0" />
-    <scopeInfo nodeId="4774692914340656505" fileName="PathManager.java" startLine="304" startPosition="27" endLine="333" endPosition="7">
-      <varInfo nodeId="4774692914340656507" varName="fis" />
-    </scopeInfo>
-    <scopeInfo nodeId="4774692914340655695" fileName="PathManager.java" startLine="95" startPosition="38" endLine="125" endPosition="23" />
-    <scopeInfo nodeId="4774692914340655692" fileName="PathManager.java" startLine="95" startPosition="0" endLine="127" endPosition="0" />
-    <scopeInfo nodeId="4774692914340656484" fileName="PathManager.java" startLine="302" startPosition="39" endLine="334" endPosition="5">
-      <varInfo nodeId="4774692914340656486" varName="propFile" />
-    </scopeInfo>
-    <scopeInfo nodeId="4774692914340656301" fileName="PathManager.java" startLine="261" startPosition="75" endLine="294" endPosition="22">
-      <varInfo nodeId="4774692914340656325" varName="protocol" />
-      <varInfo nodeId="4774692914340656331" varName="resultPath" />
-    </scopeInfo>
-    <scopeInfo nodeId="4774692914340656481" fileName="PathManager.java" startLine="302" startPosition="0" endLine="336" endPosition="0" />
-    <scopeInfo nodeId="4774692914340656294" fileName="PathManager.java" startLine="257" startPosition="0" endLine="296" endPosition="0">
-      <varInfo nodeId="4774692914340656299" varName="resourcePath" />
-      <varInfo nodeId="4774692914340656297" varName="resourceURL" />
-    </scopeInfo>
-    <unitInfo nodeId="4774692914340655648" fileName="PathManager.java" startLine="79" startPosition="48" endLine="84" endPosition="3" unitName="jetbrains.mps.tool.builder.util.PathManager$1" />
-    <unitInfo nodeId="4774692914340655668" fileName="PathManager.java" startLine="85" startPosition="53" endLine="90" endPosition="3" unitName="jetbrains.mps.tool.builder.util.PathManager$2" />
-    <unitInfo nodeId="4774692914340657036" fileName="PathManager.java" startLine="434" startPosition="0" endLine="440" endPosition="0" unitName="jetbrains.mps.tool.builder.util.PathManager$StringHolder" />
-    <unitInfo nodeId="4774692914340655529" fileName="PathManager.java" startLine="33" startPosition="0" endLine="441" endPosition="0" unitName="jetbrains.mps.tool.builder.util.PathManager" />
-  </root>
-  <root nodeRef="r:ff0ebc03-7726-472b-abbc-eb2c660f70cb(jetbrains.mps.tool.builder.util)/5900076103425047615">
-    <nodeInfo nodeId="5900076103425047618" fileName="MapPathMacrosProvider.java" startLine="14" startPosition="0" endLine="15" endPosition="0" conceptFqName="jetbrains.mps.baseLanguage.structure.FieldDeclaration" propertyString="macros" />
-    <nodeInfo nodeId="5900076103425047627" fileName="MapPathMacrosProvider.java" startLine="16" startPosition="60" endLine="17" endPosition="25" conceptFqName="jetbrains.mps.baseLanguage.structure.ExpressionStatement" />
-    <nodeInfo nodeId="5900076103425047643" fileName="MapPathMacrosProvider.java" startLine="21" startPosition="39" endLine="22" endPosition="28" conceptFqName="jetbrains.mps.baseLanguage.structure.ReturnStatement" />
-    <nodeInfo nodeId="5900076103425047653" fileName="MapPathMacrosProvider.java" startLine="26" startPosition="37" endLine="27" endPosition="56" conceptFqName="jetbrains.mps.baseLanguage.structure.ReturnStatement" />
-    <nodeInfo nodeId="5900076103425047663" fileName="MapPathMacrosProvider.java" startLine="31" startPosition="33" endLine="32" endPosition="56" conceptFqName="jetbrains.mps.baseLanguage.structure.ReturnStatement" />
-    <nodeInfo nodeId="2329394428277189087" fileName="MapPathMacrosProvider.java" startLine="37" startPosition="39" endLine="38" endPosition="61" conceptFqName="jetbrains.mps.baseLanguage.structure.ExpressionStatement" />
-    <nodeInfo nodeId="5900076103425047615" fileName="MapPathMacrosProvider.java" startLine="42" startPosition="0" endLine="43" endPosition="0" conceptFqName="jetbrains.mps.baseLanguage.structure.StaticFieldDeclaration" propertyString="LOG" />
-    <nodeInfo nodeId="5900076103425047623" fileName="MapPathMacrosProvider.java" startLine="16" startPosition="0" endLine="19" endPosition="0" conceptFqName="jetbrains.mps.baseLanguage.structure.ConstructorDeclaration" propertyString="MapPathMacrosProvider#(Ljava/util/Map;)V" />
-    <nodeInfo nodeId="2329394428277189087" fileName="MapPathMacrosProvider.java" startLine="36" startPosition="52" endLine="39" endPosition="5" conceptFqName="jetbrains.mps.baseLanguage.structure.BlockStatement" />
-    <nodeInfo nodeId="2329394428277189087" fileName="MapPathMacrosProvider.java" startLine="36" startPosition="52" endLine="39" endPosition="5" conceptFqName="jetbrains.mps.baseLanguage.structure.IfStatement" />
-    <nodeInfo nodeId="5900076103425047637" fileName="MapPathMacrosProvider.java" startLine="20" startPosition="0" endLine="24" endPosition="0" conceptFqName="jetbrains.mps.baseLanguage.structure.InstanceMethodDeclaration" propertyString="getValue#(Ljava/lang/String;)Ljava/lang/String;" />
-    <nodeInfo nodeId="5900076103425047648" fileName="MapPathMacrosProvider.java" startLine="25" startPosition="0" endLine="29" endPosition="0" conceptFqName="jetbrains.mps.baseLanguage.structure.InstanceMethodDeclaration" propertyString="getUserNames#()Ljava/util/Set;" />
-    <nodeInfo nodeId="5900076103425047658" fileName="MapPathMacrosProvider.java" startLine="30" startPosition="0" endLine="34" endPosition="0" conceptFqName="jetbrains.mps.baseLanguage.structure.InstanceMethodDeclaration" propertyString="getNames#()Ljava/util/Set;" />
-    <nodeInfo nodeId="5900076103425047668" fileName="MapPathMacrosProvider.java" startLine="35" startPosition="0" endLine="41" endPosition="0" conceptFqName="jetbrains.mps.baseLanguage.structure.InstanceMethodDeclaration" propertyString="report#(Ljava/lang/String;Ljava/lang/String;)V" />
-    <scopeInfo nodeId="5900076103425047626" fileName="MapPathMacrosProvider.java" startLine="16" startPosition="60" endLine="17" endPosition="25" />
-    <scopeInfo nodeId="5900076103425047642" fileName="MapPathMacrosProvider.java" startLine="21" startPosition="39" endLine="22" endPosition="28" />
-    <scopeInfo nodeId="5900076103425047652" fileName="MapPathMacrosProvider.java" startLine="26" startPosition="37" endLine="27" endPosition="56" />
-    <scopeInfo nodeId="5900076103425047662" fileName="MapPathMacrosProvider.java" startLine="31" startPosition="33" endLine="32" endPosition="56" />
-    <scopeInfo nodeId="2329394428277189087" fileName="MapPathMacrosProvider.java" startLine="37" startPosition="39" endLine="38" endPosition="61" />
-    <scopeInfo nodeId="5900076103425047623" fileName="MapPathMacrosProvider.java" startLine="16" startPosition="0" endLine="19" endPosition="0">
-      <varInfo nodeId="5900076103425047633" varName="macros" />
-    </scopeInfo>
-    <scopeInfo nodeId="2329394428277189087" fileName="MapPathMacrosProvider.java" startLine="36" startPosition="52" endLine="39" endPosition="5" />
-    <scopeInfo nodeId="5900076103425047675" fileName="MapPathMacrosProvider.java" startLine="36" startPosition="52" endLine="39" endPosition="5" />
-    <scopeInfo nodeId="5900076103425047637" fileName="MapPathMacrosProvider.java" startLine="20" startPosition="0" endLine="24" endPosition="0">
-      <varInfo nodeId="5900076103425047640" varName="name" />
-    </scopeInfo>
-    <scopeInfo nodeId="5900076103425047648" fileName="MapPathMacrosProvider.java" startLine="25" startPosition="0" endLine="29" endPosition="0" />
-    <scopeInfo nodeId="5900076103425047658" fileName="MapPathMacrosProvider.java" startLine="30" startPosition="0" endLine="34" endPosition="0" />
-    <scopeInfo nodeId="5900076103425047668" fileName="MapPathMacrosProvider.java" startLine="35" startPosition="0" endLine="41" endPosition="0">
-      <varInfo nodeId="5900076103425047673" varName="macro" />
-      <varInfo nodeId="5900076103425047671" varName="message" />
-    </scopeInfo>
-    <unitInfo nodeId="5900076103425047615" fileName="MapPathMacrosProvider.java" startLine="13" startPosition="0" endLine="44" endPosition="0" unitName="jetbrains.mps.tool.builder.util.MapPathMacrosProvider" />
-=======
     <file name="PathManager.java">
-      <node id="4774692914340655631" at="75,0,76,0" concept="14" trace="MPS_DASH" />
-      <node id="4774692914340655635" at="76,0,77,0" concept="14" trace="DOT_JAR" />
-      <node id="4774692914340655639" at="77,0,78,0" concept="14" trace="MODULES_PREFIX" />
-      <node id="4774692914340655657" at="80,50,81,48" concept="12" />
-      <node id="4774692914340655677" at="86,50,87,89" concept="12" />
-      <node id="4774692914340655701" at="95,30,96,25" concept="12" />
-      <node id="4774692914340655804" at="98,57,99,88" concept="5" />
-      <node id="4774692914340655710" at="100,12,101,45" concept="11" />
-      <node id="4774692914340655714" at="101,45,102,113" concept="11" />
-      <node id="4774692914340655735" at="103,29,104,57" concept="11" />
-      <node id="4774692914340655752" at="105,12,106,49" concept="11" />
-      <node id="4774692914340655763" at="107,31,108,24" concept="12" />
-      <node id="4774692914340655765" at="109,11,110,142" concept="0" />
-      <node id="4774692914340655782" at="110,142,111,52" concept="5" />
-      <node id="4774692914340655790" at="111,52,112,42" concept="13" />
-      <node id="4774692914340655792" at="113,64,114,69" concept="5" />
-      <node id="4774692914340655822" at="118,52,119,94" concept="5" />
-      <node id="4774692914340655813" at="121,29,122,17" concept="13" />
-      <node id="4774692914340655835" at="123,5,124,23" concept="12" />
-      <node id="4774692914340655843" at="127,54,128,182" concept="12" />
-      <node id="4774692914340655865" at="131,46,132,51" concept="12" />
-      <node id="4774692914340655876" at="135,37,136,67" concept="12" />
-      <node id="4774692914340655903" at="140,54,141,18" concept="12" />
-      <node id="4774692914340655914" at="143,87,144,50" concept="12" />
-      <node id="4774692914340655924" at="145,5,146,16" concept="12" />
-      <node id="4774692914340655935" at="150,32,151,27" concept="12" />
-      <node id="4774692914340655953" at="153,59,154,120" concept="5" />
-      <node id="4774692914340655944" at="155,12,156,76" concept="5" />
-      <node id="4774692914340655970" at="158,9,159,42" concept="11" />
-      <node id="4774692914340655976" at="159,42,160,20" concept="5" />
-      <node id="4774692914340655963" at="161,27,162,26" concept="5" />
-      <node id="4774692914340655980" at="163,5,164,25" concept="12" />
-      <node id="4774692914340655988" at="167,83,168,45" concept="5" />
-      <node id="4774692914340655990" at="168,45,169,40" concept="11" />
-      <node id="4774692914340656004" at="170,48,171,20" concept="5" />
-      <node id="4774692914340656008" at="171,20,172,18" concept="12" />
-      <node id="4774692914340656010" at="173,5,174,17" concept="12" />
-      <node id="4774692914340656018" at="177,65,178,60" concept="5" />
-      <node id="4774692914340656021" at="178,60,179,25" concept="12" />
-      <node id="4774692914340656027" at="182,40,183,43" concept="12" />
-      <node id="4774692914340656039" at="187,32,188,27" concept="12" />
-      <node id="4774692914340656057" at="190,59,191,120" concept="5" />
-      <node id="4774692914340656048" at="192,12,193,76" concept="5" />
-      <node id="4774692914340656064" at="194,5,195,25" concept="12" />
-      <node id="4774692914340656070" at="198,37,199,67" concept="12" />
-      <node id="4774692914340656080" at="202,41,203,73" concept="12" />
-      <node id="4774692914340656090" at="206,54,207,86" concept="12" />
-      <node id="4774692914340656100" at="210,37,211,63" concept="11" />
-      <node id="4774692914340656113" at="212,9,213,37" concept="5" />
-      <node id="4774692914340656119" at="215,5,216,18" concept="5" />
-      <node id="4774692914340656123" at="216,18,217,16" concept="12" />
-      <node id="4774692914340656129" at="220,53,221,63" concept="12" />
-      <node id="4774692914340656156" at="226,62,227,124" concept="5" />
-      <node id="4774692914340656147" at="228,14,229,94" concept="5" />
-      <node id="4774692914340656163" at="231,5,232,26" concept="12" />
-      <node id="4774692914340656190" at="237,58,238,116" concept="5" />
-      <node id="4774692914340656181" at="239,14,240,86" concept="5" />
-      <node id="4774692914340656197" at="242,5,243,22" concept="12" />
-      <node id="4774692914340656216" at="247,58,248,65" concept="5" />
-      <node id="4774692914340656226" at="249,5,250,44" concept="12" />
-      <node id="4774692914340656239" at="254,62,255,91" concept="12" />
-      <node id="4774692914340656259" at="262,76,263,40" concept="11" />
-      <node id="4774692914340656271" at="264,22,265,61" concept="5" />
-      <node id="4774692914340656284" at="267,22,268,18" concept="12" />
-      <node id="4774692914340656286" at="269,5,270,46" concept="12" />
-      <node id="4774692914340656313" at="278,109,279,45" concept="13" />
-      <node id="4774692914340656315" at="279,45,280,65" concept="5" />
-      <node id="4774692914340656322" at="280,65,281,18" concept="12" />
-      <node id="4774692914340656324" at="282,5,283,48" concept="11" />
-      <node id="4774692914340656330" at="283,48,284,29" concept="11" />
-      <node id="4774692914340656391" at="285,32,286,42" concept="11" />
-      <node id="4774692914340656397" at="286,42,287,54" concept="11" />
-      <node id="4774692914340656405" at="287,54,288,70" concept="11" />
-      <node id="4774692914340656418" at="289,70,290,78" concept="5" />
-      <node id="4774692914340656345" at="293,31,294,46" concept="11" />
-      <node id="4774692914340656351" at="294,46,295,54" concept="11" />
-      <node id="4774692914340656363" at="296,27,297,62" concept="11" />
-      <node id="4774692914340656377" at="298,90,299,90" concept="5" />
-      <node id="4774692914340656437" at="303,29,304,45" concept="13" />
-      <node id="4774692914340656439" at="304,45,305,83" concept="5" />
-      <node id="4774692914340656450" at="305,83,306,18" concept="12" />
-      <node id="4774692914340656452" at="307,5,308,64" concept="5" />
-      <node id="4774692914340656458" at="308,64,309,62" concept="5" />
-      <node id="4774692914340656463" at="309,62,310,22" concept="12" />
-      <node id="4774692914340656473" at="314,46,315,86" concept="12" />
-      <node id="4774692914340656485" at="318,39,319,253" concept="11" />
-      <node id="4774692914340656506" at="320,27,321,29" concept="11" />
-      <node id="4774692914340656543" at="322,11,323,69" concept="5" />
-      <node id="4774692914340656551" at="323,69,324,78" concept="11" />
-      <node id="4774692914340656557" at="324,78,325,50" concept="11" />
-      <node id="4774692914340656563" at="325,50,326,67" concept="11" />
-      <node id="4774692914340656581" at="327,50,328,85" concept="5" />
-      <node id="4774692914340656587" at="329,9,330,64" concept="11" />
-      <node id="4774692914340656596" at="331,40,332,51" concept="11" />
-      <node id="4774692914340656613" at="333,61,334,87" concept="13" />
-      <node id="4774692914340656615" at="334,87,335,82" concept="11" />
-      <node id="4774692914340656623" at="335,82,336,50" concept="5" />
-      <node id="4774692914340656513" at="339,31,340,47" concept="13" />
-      <node id="4774692914340656515" at="340,47,341,88" concept="5" />
-      <node id="4774692914340656538" at="344,28,345,24" concept="5" />
-      <node id="4774692914340656635" at="353,48,354,58" concept="11" />
-      <node id="4774692914340656639" at="354,58,355,55" concept="12" />
-      <node id="4774692914340656656" at="359,20,360,18" concept="12" />
-      <node id="4774692914340656664" at="362,29,363,82" concept="5" />
-      <node id="4774692914340656676" at="364,5,365,60" concept="5" />
-      <node id="4774692914340656683" at="365,60,366,52" concept="11" />
-      <node id="4774692914340656687" at="366,52,367,36" concept="11" />
-      <node id="4774692914340656698" at="368,36,369,33" concept="11" />
-      <node id="4774692914340656704" at="369,33,370,44" concept="11" />
-      <node id="4774692914340656711" at="370,44,371,57" concept="5" />
-      <node id="4774692914340656722" at="372,5,373,13" concept="12" />
-      <node id="4774692914340656728" at="376,44,377,52" concept="11" />
-      <node id="4774692914340656732" at="377,52,378,59" concept="12" />
-      <node id="4774692914340656745" at="381,75,382,83" concept="11" />
-      <node id="4774692914340656760" at="383,24,384,18" concept="12" />
-      <node id="4774692914340656762" at="385,5,386,135" concept="12" />
-      <node id="4774692914340656783" at="389,56,390,23" concept="11" />
-      <node id="4774692914340656787" at="390,23,391,64" concept="11" />
-      <node id="4774692914340656806" at="392,44,393,38" concept="5" />
-      <node id="4774692914340656820" at="394,48,395,58" concept="5" />
-      <node id="4774692914340656836" at="397,29,398,57" concept="12" />
-      <node id="4774692914340656839" at="400,5,401,74" concept="12" />
-      <node id="4774692914340656850" at="404,43,405,56" concept="12" />
-      <node id="4774692914340656861" at="408,83,409,59" concept="11" />
-      <node id="4774692914340656866" at="409,59,410,101" concept="11" />
-      <node id="4774692914340656886" at="412,67,413,61" concept="11" />
-      <node id="4774692914340656896" at="413,61,414,39" concept="11" />
-      <node id="4774692914340656922" at="417,35,418,54" concept="5" />
-      <node id="4774692914340656927" at="419,13,420,110" concept="5" />
-      <node id="4774692914340656939" at="422,9,423,73" concept="11" />
-      <node id="4774692914340656963" at="425,33,426,52" concept="5" />
-      <node id="4774692914340656968" at="427,11,428,97" concept="5" />
-      <node id="4774692914340656978" at="431,5,432,53" concept="12" />
-      <node id="4774692914340656984" at="435,67,436,42" concept="11" />
-      <node id="4774692914340656991" at="436,42,437,39" concept="11" />
-      <node id="4774692914340657004" at="438,24,439,18" concept="12" />
-      <node id="4774692914340657017" at="442,11,443,41" concept="5" />
-      <node id="4774692914340657026" at="446,5,447,79" concept="12" />
-      <node id="4774692914340657038" at="451,0,452,0" concept="14" trace="ourPreinstalledPluginsPath" />
-      <node id="4774692914340655531" at="33,0,35,0" concept="14" trace="PROPERTIES_FILE" />
-      <node id="4774692914340655536" at="35,0,37,0" concept="14" trace="PROPERTY_SYSTEM_PATH" />
-      <node id="4774692914340655541" at="37,0,39,0" concept="14" trace="PROPERTY_CONFIG_PATH" />
-      <node id="4774692914340655546" at="39,0,41,0" concept="14" trace="PROPERTY_PLUGINS_PATH" />
-      <node id="4774692914340655551" at="41,0,43,0" concept="14" trace="PROPERTY_HOME_PATH" />
-      <node id="4774692914340655556" at="43,0,45,0" concept="14" trace="PROPERTY_LOG_PATH" />
-      <node id="4774692914340655561" at="45,0,47,0" concept="14" trace="ourHomePath" />
-      <node id="4774692914340655565" at="47,0,49,0" concept="14" trace="ourSystemPath" />
-      <node id="4774692914340655569" at="49,0,51,0" concept="14" trace="ourConfigPath" />
-      <node id="4774692914340655573" at="51,0,53,0" concept="14" trace="ourPluginsPath" />
-      <node id="4774692914340655577" at="53,0,55,0" concept="14" trace="ourLogPath" />
-      <node id="4774692914340655581" at="55,0,57,0" concept="14" trace="FILE" />
-      <node id="4774692914340655586" at="57,0,59,0" concept="14" trace="JAR" />
-      <node id="4774692914340655591" at="59,0,61,0" concept="14" trace="JAR_DELIMITER" />
-      <node id="4774692914340655596" at="61,0,63,0" concept="14" trace="PROTOCOL_DELIMITER" />
-      <node id="4774692914340655601" at="63,0,65,0" concept="14" trace="DEFAULT_OPTIONS_FILE_NAME" />
-      <node id="4774692914340655606" at="65,0,67,0" concept="14" trace="LIB_FOLDER" />
-      <node id="4774692914340655611" at="67,0,69,0" concept="14" trace="PLUGINS_DIRECTORY" />
-      <node id="4774692914340655616" at="69,0,71,0" concept="14" trace="BIN_FOLDER" />
-      <node id="4774692914340655621" at="71,0,73,0" concept="14" trace="LOG_DIRECTORY" />
-      <node id="4774692914340655626" at="73,0,75,0" concept="14" trace="OPTIONS_FOLDER" />
-      <node id="4774692914340655688" at="91,0,93,0" concept="2" trace="PathManager#()V" />
-      <node id="4774692914340655942" at="155,10,157,5" concept="1" />
-      <node id="4774692914340656046" at="192,10,194,5" concept="1" />
-      <node id="4774692914340656145" at="228,12,230,7" concept="1" />
-      <node id="4774692914340656179" at="239,12,241,7" concept="1" />
-      <node id="4774692914340657046" at="453,0,455,0" concept="2" trace="StringHolder#()V" />
-      <node id="4774692914340655696" at="94,38,97,5" concept="9" />
-      <node id="4774692914340655758" at="106,49,109,11" concept="9" />
-      <node id="4774692914340655818" at="117,9,120,7" concept="9" />
-      <node id="4774692914340655837" at="127,0,130,0" concept="15" trace="isIdeaHome#(Ljava/io/File;)Z" />
-      <node id="4774692914340655859" at="131,0,134,0" concept="15" trace="isMpsDir#(Ljava/io/File;)Z" />
-      <node id="4774692914340655872" at="135,0,138,0" concept="15" trace="getLibPath#()Ljava/lang/String;" />
-      <node id="4774692914340655888" at="139,53,142,5" concept="9" />
-      <node id="4774692914340655905" at="142,5,145,5" concept="9" />
-      <node id="4774692914340655930" at="149,40,152,5" concept="9" />
-      <node id="4774692914340656023" at="182,0,185,0" concept="15" trace="getConfigPath#()Ljava/lang/String;" />
-      <node id="4774692914340656034" at="186,54,189,5" concept="9" />
-      <node id="4774692914340656066" at="198,0,201,0" concept="15" trace="getBinPath#()Ljava/lang/String;" />
-      <node id="4774692914340656076" at="202,0,205,0" concept="15" trace="getOptionsPath#()Ljava/lang/String;" />
-      <node id="4774692914340656086" at="206,0,209,0" concept="15" trace="getOptionsPathWithoutDialog#()Ljava/lang/String;" />
-      <node id="4774692914340656125" at="220,0,223,0" concept="15" trace="getPreinstalledPluginsPath#()Ljava/lang/String;" />
-      <node id="4774692914340656205" at="246,54,249,5" concept="9" />
-      <node id="4774692914340656266" at="263,40,266,5" concept="9" />
-      <node id="4774692914340656279" at="266,5,269,5" concept="9" />
-      <node id="4774692914340656413" at="288,70,291,7" concept="9" />
-      <node id="4774692914340656371" at="297,62,300,9" concept="9" />
-      <node id="4774692914340656572" at="326,67,329,9" concept="9" />
-      <node id="4774692914340656533" at="343,13,346,11" concept="9" />
-      <node id="4774692914340656651" at="358,76,361,5" concept="9" />
-      <node id="4774692914340656658" at="361,5,364,5" concept="9" />
-      <node id="4774692914340656755" at="382,83,385,5" concept="9" />
-      <node id="4774692914340656812" at="393,38,396,7" concept="8" />
-      <node id="4774692914340656829" at="396,7,399,7" concept="9" />
-      <node id="4774692914340656846" at="404,0,407,0" concept="15" trace="getLanguagesPath#()Ljava/lang/String;" />
-      <node id="4774692914340656917" at="416,48,419,13" concept="9" />
-      <node id="4774692914340656958" at="424,60,427,11" concept="9" />
-      <node id="4774692914340656999" at="437,39,440,5" concept="9" />
-      <node id="4774692914340655649" at="79,0,83,0" concept="10" trace="accept#(Ljava/io/File;Ljava/lang/String;)Z" />
-      <node id="4774692914340655669" at="85,0,89,0" concept="10" trace="accept#(Ljava/io/File;Ljava/lang/String;)Z" />
-      <node id="4774692914340655996" at="169,40,173,5" concept="9" />
-      <node id="4774692914340656012" at="177,0,181,0" concept="15" trace="getConfigPath#(Z)Ljava/lang/String;" />
-      <node id="4774692914340656107" at="211,63,215,5" concept="16" />
-      <node id="4774692914340656232" at="253,0,257,0" concept="15" trace="getOptionsFile#(Ljava/lang/String;)Ljava/io/File;" />
-      <node id="4774692914340656469" at="313,0,317,0" concept="15" trace="getDefaultOptionsFile#()Ljava/io/File;" />
-      <node id="4774692914340656629" at="353,0,357,0" concept="15" trace="substitueVars#(Ljava/lang/String;)Ljava/lang/String;" />
-      <node id="4774692914340656724" at="376,0,380,0" concept="15" trace="getPluginTempPath#()Ljava/lang/String;" />
-      <node id="4774692914340657011" at="441,31,445,7" concept="16" />
-      <node id="4774692914340655937" at="152,5,157,5" concept="9" />
-      <node id="4774692914340656041" at="189,5,194,5" concept="9" />
-      <node id="4774692914340656140" at="225,33,230,7" concept="9" />
-      <node id="4774692914340656174" at="236,29,241,7" concept="9" />
-      <node id="4774692914340656302" at="277,75,282,5" concept="9" />
-      <node id="4774692914340656432" at="302,5,307,5" concept="9" />
-      <node id="4774692914340656604" at="332,51,337,11" concept="9" />
-      <node id="4774692914340656693" at="367,36,372,5" concept="8" />
-      <node id="4774692914340655643" at="78,0,84,0" concept="14" trace="JARS" />
-      <node id="4774692914340655663" at="84,0,90,0" concept="14" trace="MPS_JARS" />
-      <node id="4774692914340655960" at="157,5,163,5" concept="16" />
-      <node id="4774692914340656199" at="246,0,252,0" concept="15" trace="getAbsolutePath#(Ljava/lang/String;)Ljava/lang/String;" />
-      <node id="4774692914340656358" at="295,54,301,7" concept="9" />
-      <node id="4774692914340656527" at="342,17,348,9" concept="16" />
-      <node id="4774692914340656909" at="415,48,421,11" concept="8" />
-      <node id="4774692914340656949" at="423,73,429,9" concept="9" />
-      <node id="4774692914340657006" at="440,5,446,5" concept="8" />
-      <node id="4774692914340655810" at="116,5,123,5" concept="16" />
-      <node id="4774692914340656135" at="224,41,231,5" concept="9" />
-      <node id="4774692914340656169" at="235,37,242,5" concept="9" />
-      <node id="4774692914340656738" at="381,0,388,0" concept="15" trace="findFileInLibDirectory#(Ljava/lang/String;)Ljava/io/File;" />
-      <node id="4774692914340656591" at="330,64,338,9" concept="18" />
-      <node id="4774692914340656900" at="414,39,422,9" concept="9" />
-      <node id="4774692914340655743" at="104,57,113,64" concept="4" />
-      <node id="4774692914340655882" at="139,0,148,0" concept="15" trace="trimPathQuotes#(Ljava/lang/String;)Ljava/lang/String;" />
-      <node id="4774692914340655982" at="167,0,176,0" concept="15" trace="ensureConfigFolderExists#(Z)Z" />
-      <node id="4774692914340656096" at="210,0,219,0" concept="15" trace="getIndexRoot#()Ljava/io/File;" />
-      <node id="4774692914340656797" at="391,64,400,5" concept="9" />
-      <node id="4774692914340656131" at="224,0,234,0" concept="15" trace="getPluginsPath#()Ljava/lang/String;" />
-      <node id="4774692914340656165" at="235,0,245,0" concept="15" trace="getLogPath#()Ljava/lang/String;" />
-      <node id="4774692914340656339" at="292,10,302,5" concept="9" />
-      <node id="4774692914340656030" at="186,0,197,0" concept="15" trace="getConfigPathWithoutDialog#()Ljava/lang/String;" />
-      <node id="4774692914340655730" at="102,113,115,7" concept="9" />
-      <node id="4774692914340656250" at="258,0,272,0" concept="15" trace="getResourceRoot#(Ljava/lang/Class;Ljava/lang/String;)Ljava/lang/String;" />
-      <node id="4774692914340656778" at="389,0,403,0" concept="15" trace="getBootstrapPaths#()Ljava/util/Collection;" />
-      <node id="4774692914340656981" at="435,0,449,0" concept="15" trace="createPluginClassLoader#(Ljava/io/File;)Ljetbrains/mps/tool/common/util/UrlClassLoader;" />
-      <node id="4774692914340655708" at="100,10,116,5" concept="1" />
-      <node id="4774692914340655926" at="149,0,166,0" concept="15" trace="getSystemPath#()Ljava/lang/String;" />
-      <node id="4774692914340656643" at="358,0,375,0" concept="15" trace="substituteVars#(Ljava/lang/String;Ljava/lang/String;)Ljava/lang/String;" />
-      <node id="4774692914340656334" at="284,29,302,5" concept="9" />
-      <node id="4774692914340655703" at="97,5,116,5" concept="9" />
-      <node id="4774692914340656878" at="411,30,430,7" concept="8" />
-      <node id="4774692914340656873" at="410,101,431,5" concept="9" />
-      <node id="4774692914340656856" at="408,0,434,0" concept="15" trace="getExtensionsPaths#()Ljava/util/Collection;" />
-      <node id="4774692914340656510" at="321,29,349,7" concept="17" />
-      <node id="4774692914340656501" at="319,253,350,5" concept="9" />
-      <node id="4774692914340655692" at="94,0,126,0" concept="15" trace="getHomePath#()Ljava/lang/String;" />
-      <node id="4774692914340656481" at="318,0,352,0" concept="15" trace="loadProperties#()V" />
-      <node id="4774692914340656294" at="273,0,312,0" concept="15" trace="extractRoot#(Ljava/net/URL;Ljava/lang/String;)Ljava/lang/String;" />
-      <scope id="4774692914340655691" at="91,24,91,24" />
-      <scope id="4774692914340656108" at="214,0,214,35">
+      <node id="4774692914340655631" at="76,0,77,0" concept="14" trace="MPS_DASH" />
+      <node id="4774692914340655635" at="77,0,78,0" concept="14" trace="DOT_JAR" />
+      <node id="4774692914340655639" at="78,0,79,0" concept="14" trace="MODULES_PREFIX" />
+      <node id="4774692914340655657" at="81,50,82,48" concept="12" />
+      <node id="4774692914340655677" at="87,50,88,89" concept="12" />
+      <node id="4774692914340655701" at="96,30,97,25" concept="12" />
+      <node id="4774692914340655804" at="99,57,100,85" concept="5" />
+      <node id="4774692914340655710" at="101,12,102,45" concept="11" />
+      <node id="4774692914340655714" at="102,45,103,113" concept="11" />
+      <node id="4774692914340655735" at="104,29,105,57" concept="11" />
+      <node id="4774692914340655752" at="106,12,107,49" concept="11" />
+      <node id="4774692914340655763" at="108,31,109,24" concept="12" />
+      <node id="4774692914340655765" at="110,11,111,142" concept="0" />
+      <node id="4774692914340655782" at="111,142,112,52" concept="5" />
+      <node id="4774692914340655790" at="112,52,113,42" concept="13" />
+      <node id="4774692914340655792" at="114,64,115,69" concept="5" />
+      <node id="4774692914340655822" at="119,52,120,94" concept="5" />
+      <node id="4774692914340655813" at="122,29,123,17" concept="13" />
+      <node id="4774692914340655835" at="124,5,125,23" concept="12" />
+      <node id="4774692914340655843" at="128,54,129,182" concept="12" />
+      <node id="4774692914340655865" at="132,46,133,51" concept="12" />
+      <node id="4774692914340655876" at="136,37,137,67" concept="12" />
+      <node id="4774692914340655935" at="141,32,142,27" concept="12" />
+      <node id="4774692914340655953" at="144,59,145,114" concept="5" />
+      <node id="4774692914340655944" at="146,12,147,76" concept="5" />
+      <node id="4774692914340655970" at="149,9,150,42" concept="11" />
+      <node id="4774692914340655976" at="150,42,151,20" concept="5" />
+      <node id="4774692914340655963" at="152,27,153,26" concept="5" />
+      <node id="4774692914340655980" at="154,5,155,25" concept="12" />
+      <node id="4774692914340655988" at="158,83,159,45" concept="5" />
+      <node id="4774692914340655990" at="159,45,160,40" concept="11" />
+      <node id="4774692914340656004" at="161,48,162,20" concept="5" />
+      <node id="4774692914340656008" at="162,20,163,18" concept="12" />
+      <node id="4774692914340656010" at="164,5,165,17" concept="12" />
+      <node id="4774692914340656018" at="168,65,169,60" concept="5" />
+      <node id="4774692914340656021" at="169,60,170,25" concept="12" />
+      <node id="4774692914340656027" at="173,40,174,43" concept="12" />
+      <node id="4774692914340656039" at="178,32,179,27" concept="12" />
+      <node id="4774692914340656057" at="181,59,182,114" concept="5" />
+      <node id="4774692914340656048" at="183,12,184,76" concept="5" />
+      <node id="4774692914340656064" at="185,5,186,25" concept="12" />
+      <node id="4774692914340656070" at="189,37,190,67" concept="12" />
+      <node id="4774692914340656080" at="193,41,194,73" concept="12" />
+      <node id="4774692914340656090" at="197,54,198,86" concept="12" />
+      <node id="4774692914340656100" at="201,37,202,63" concept="11" />
+      <node id="4774692914340656113" at="203,9,204,37" concept="5" />
+      <node id="4774692914340656119" at="206,5,207,18" concept="5" />
+      <node id="4774692914340656123" at="207,18,208,16" concept="12" />
+      <node id="4774692914340656129" at="211,53,212,63" concept="12" />
+      <node id="4774692914340656156" at="217,62,218,118" concept="5" />
+      <node id="4774692914340656147" at="219,14,220,94" concept="5" />
+      <node id="4774692914340656163" at="222,5,223,26" concept="12" />
+      <node id="4774692914340656190" at="228,58,229,110" concept="5" />
+      <node id="4774692914340656181" at="230,14,231,86" concept="5" />
+      <node id="4774692914340656197" at="233,5,234,22" concept="12" />
+      <node id="4774692914340656239" at="238,62,239,91" concept="12" />
+      <node id="4774692914340656259" at="246,76,247,40" concept="11" />
+      <node id="4774692914340656271" at="248,22,249,61" concept="5" />
+      <node id="4774692914340656284" at="251,22,252,18" concept="12" />
+      <node id="4774692914340656286" at="253,5,254,46" concept="12" />
+      <node id="4774692914340656313" at="262,109,263,45" concept="13" />
+      <node id="4774692914340656315" at="263,45,264,65" concept="5" />
+      <node id="4774692914340656322" at="264,65,265,18" concept="12" />
+      <node id="4774692914340656324" at="266,5,267,48" concept="11" />
+      <node id="4774692914340656330" at="267,48,268,29" concept="11" />
+      <node id="4774692914340656391" at="269,32,270,42" concept="11" />
+      <node id="4774692914340656397" at="270,42,271,54" concept="11" />
+      <node id="4774692914340656405" at="271,54,272,70" concept="11" />
+      <node id="4774692914340656418" at="273,70,274,78" concept="5" />
+      <node id="4774692914340656345" at="277,31,278,46" concept="11" />
+      <node id="4774692914340656351" at="278,46,279,54" concept="11" />
+      <node id="4774692914340656363" at="280,27,281,62" concept="11" />
+      <node id="4774692914340656377" at="282,90,283,90" concept="5" />
+      <node id="4774692914340656437" at="287,29,288,45" concept="13" />
+      <node id="4774692914340656439" at="288,45,289,83" concept="5" />
+      <node id="4774692914340656450" at="289,83,290,18" concept="12" />
+      <node id="4774692914340656452" at="291,5,292,64" concept="5" />
+      <node id="4774692914340656458" at="292,64,293,62" concept="5" />
+      <node id="4774692914340656463" at="293,62,294,22" concept="12" />
+      <node id="4774692914340656473" at="298,46,299,86" concept="12" />
+      <node id="4774692914340656485" at="302,39,303,253" concept="11" />
+      <node id="4774692914340656506" at="304,27,305,29" concept="11" />
+      <node id="4774692914340656543" at="306,11,307,69" concept="5" />
+      <node id="4774692914340656551" at="307,69,308,78" concept="11" />
+      <node id="4774692914340656557" at="308,78,309,50" concept="11" />
+      <node id="4774692914340656563" at="309,50,310,67" concept="11" />
+      <node id="4774692914340656581" at="311,50,312,82" concept="5" />
+      <node id="4774692914340656587" at="313,9,314,64" concept="11" />
+      <node id="4774692914340656596" at="315,40,316,51" concept="11" />
+      <node id="4774692914340656613" at="317,61,318,87" concept="13" />
+      <node id="4774692914340656615" at="318,87,319,82" concept="11" />
+      <node id="4774692914340656623" at="319,82,320,50" concept="5" />
+      <node id="4774692914340656513" at="323,31,324,47" concept="13" />
+      <node id="4774692914340656515" at="324,47,325,88" concept="5" />
+      <node id="4774692914340656538" at="328,28,329,24" concept="5" />
+      <node id="4774692914340656635" at="337,48,338,58" concept="11" />
+      <node id="4774692914340656639" at="338,58,339,55" concept="12" />
+      <node id="4774692914340656656" at="343,20,344,18" concept="12" />
+      <node id="4774692914340656664" at="346,29,347,82" concept="5" />
+      <node id="4774692914340656676" at="348,5,349,60" concept="5" />
+      <node id="4774692914340656683" at="349,60,350,52" concept="11" />
+      <node id="4774692914340656687" at="350,52,351,36" concept="11" />
+      <node id="4774692914340656698" at="352,36,353,33" concept="11" />
+      <node id="4774692914340656704" at="353,33,354,44" concept="11" />
+      <node id="4774692914340656711" at="354,44,355,57" concept="5" />
+      <node id="4774692914340656722" at="356,5,357,13" concept="12" />
+      <node id="4774692914340656728" at="360,44,361,52" concept="11" />
+      <node id="4774692914340656732" at="361,52,362,59" concept="12" />
+      <node id="4774692914340656745" at="365,75,366,83" concept="11" />
+      <node id="4774692914340656760" at="367,24,368,18" concept="12" />
+      <node id="4774692914340656762" at="369,5,370,135" concept="12" />
+      <node id="4774692914340656783" at="373,56,374,23" concept="11" />
+      <node id="4774692914340656787" at="374,23,375,64" concept="11" />
+      <node id="4774692914340656806" at="376,44,377,38" concept="5" />
+      <node id="4774692914340656820" at="378,48,379,58" concept="5" />
+      <node id="4774692914340656836" at="381,29,382,57" concept="12" />
+      <node id="4774692914340656839" at="384,5,385,74" concept="12" />
+      <node id="4774692914340656850" at="388,43,389,56" concept="12" />
+      <node id="4774692914340656861" at="392,83,393,59" concept="11" />
+      <node id="4774692914340656866" at="393,59,394,101" concept="11" />
+      <node id="4774692914340656886" at="396,67,397,61" concept="11" />
+      <node id="4774692914340656896" at="397,61,398,39" concept="11" />
+      <node id="4774692914340656922" at="401,35,402,54" concept="5" />
+      <node id="4774692914340656927" at="403,13,404,110" concept="5" />
+      <node id="4774692914340656939" at="406,9,407,73" concept="11" />
+      <node id="4774692914340656963" at="409,33,410,52" concept="5" />
+      <node id="4774692914340656968" at="411,11,412,97" concept="5" />
+      <node id="4774692914340656978" at="415,5,416,53" concept="12" />
+      <node id="4774692914340656984" at="419,67,420,42" concept="11" />
+      <node id="4774692914340656991" at="420,42,421,39" concept="11" />
+      <node id="4774692914340657004" at="422,24,423,18" concept="12" />
+      <node id="4774692914340657017" at="426,11,427,41" concept="5" />
+      <node id="4774692914340657026" at="430,5,431,79" concept="12" />
+      <node id="4774692914340657038" at="435,0,436,0" concept="14" trace="ourPreinstalledPluginsPath" />
+      <node id="4774692914340655531" at="34,0,36,0" concept="14" trace="PROPERTIES_FILE" />
+      <node id="4774692914340655536" at="36,0,38,0" concept="14" trace="PROPERTY_SYSTEM_PATH" />
+      <node id="4774692914340655541" at="38,0,40,0" concept="14" trace="PROPERTY_CONFIG_PATH" />
+      <node id="4774692914340655546" at="40,0,42,0" concept="14" trace="PROPERTY_PLUGINS_PATH" />
+      <node id="4774692914340655551" at="42,0,44,0" concept="14" trace="PROPERTY_HOME_PATH" />
+      <node id="4774692914340655556" at="44,0,46,0" concept="14" trace="PROPERTY_LOG_PATH" />
+      <node id="4774692914340655561" at="46,0,48,0" concept="14" trace="ourHomePath" />
+      <node id="4774692914340655565" at="48,0,50,0" concept="14" trace="ourSystemPath" />
+      <node id="4774692914340655569" at="50,0,52,0" concept="14" trace="ourConfigPath" />
+      <node id="4774692914340655573" at="52,0,54,0" concept="14" trace="ourPluginsPath" />
+      <node id="4774692914340655577" at="54,0,56,0" concept="14" trace="ourLogPath" />
+      <node id="4774692914340655581" at="56,0,58,0" concept="14" trace="FILE" />
+      <node id="4774692914340655586" at="58,0,60,0" concept="14" trace="JAR" />
+      <node id="4774692914340655591" at="60,0,62,0" concept="14" trace="JAR_DELIMITER" />
+      <node id="4774692914340655596" at="62,0,64,0" concept="14" trace="PROTOCOL_DELIMITER" />
+      <node id="4774692914340655601" at="64,0,66,0" concept="14" trace="DEFAULT_OPTIONS_FILE_NAME" />
+      <node id="4774692914340655606" at="66,0,68,0" concept="14" trace="LIB_FOLDER" />
+      <node id="4774692914340655611" at="68,0,70,0" concept="14" trace="PLUGINS_DIRECTORY" />
+      <node id="4774692914340655616" at="70,0,72,0" concept="14" trace="BIN_FOLDER" />
+      <node id="4774692914340655621" at="72,0,74,0" concept="14" trace="LOG_DIRECTORY" />
+      <node id="4774692914340655626" at="74,0,76,0" concept="14" trace="OPTIONS_FOLDER" />
+      <node id="4774692914340655688" at="92,0,94,0" concept="2" trace="PathManager#()V" />
+      <node id="4774692914340655942" at="146,10,148,5" concept="1" />
+      <node id="4774692914340656046" at="183,10,185,5" concept="1" />
+      <node id="4774692914340656145" at="219,12,221,7" concept="1" />
+      <node id="4774692914340656179" at="230,12,232,7" concept="1" />
+      <node id="4774692914340657046" at="437,0,439,0" concept="2" trace="StringHolder#()V" />
+      <node id="4774692914340655696" at="95,38,98,5" concept="9" />
+      <node id="4774692914340655758" at="107,49,110,11" concept="9" />
+      <node id="4774692914340655818" at="118,9,121,7" concept="9" />
+      <node id="4774692914340655837" at="128,0,131,0" concept="15" trace="isIdeaHome#(Ljava/io/File;)Z" />
+      <node id="4774692914340655859" at="132,0,135,0" concept="15" trace="isMpsDir#(Ljava/io/File;)Z" />
+      <node id="4774692914340655872" at="136,0,139,0" concept="15" trace="getLibPath#()Ljava/lang/String;" />
+      <node id="4774692914340655930" at="140,40,143,5" concept="9" />
+      <node id="4774692914340656023" at="173,0,176,0" concept="15" trace="getConfigPath#()Ljava/lang/String;" />
+      <node id="4774692914340656034" at="177,54,180,5" concept="9" />
+      <node id="4774692914340656066" at="189,0,192,0" concept="15" trace="getBinPath#()Ljava/lang/String;" />
+      <node id="4774692914340656076" at="193,0,196,0" concept="15" trace="getOptionsPath#()Ljava/lang/String;" />
+      <node id="4774692914340656086" at="197,0,200,0" concept="15" trace="getOptionsPathWithoutDialog#()Ljava/lang/String;" />
+      <node id="4774692914340656125" at="211,0,214,0" concept="15" trace="getPreinstalledPluginsPath#()Ljava/lang/String;" />
+      <node id="4774692914340656266" at="247,40,250,5" concept="9" />
+      <node id="4774692914340656279" at="250,5,253,5" concept="9" />
+      <node id="4774692914340656413" at="272,70,275,7" concept="9" />
+      <node id="4774692914340656371" at="281,62,284,9" concept="9" />
+      <node id="4774692914340656572" at="310,67,313,9" concept="9" />
+      <node id="4774692914340656533" at="327,13,330,11" concept="9" />
+      <node id="4774692914340656651" at="342,76,345,5" concept="9" />
+      <node id="4774692914340656658" at="345,5,348,5" concept="9" />
+      <node id="4774692914340656755" at="366,83,369,5" concept="9" />
+      <node id="4774692914340656812" at="377,38,380,7" concept="8" />
+      <node id="4774692914340656829" at="380,7,383,7" concept="9" />
+      <node id="4774692914340656846" at="388,0,391,0" concept="15" trace="getLanguagesPath#()Ljava/lang/String;" />
+      <node id="4774692914340656917" at="400,48,403,13" concept="9" />
+      <node id="4774692914340656958" at="408,60,411,11" concept="9" />
+      <node id="4774692914340656999" at="421,39,424,5" concept="9" />
+      <node id="4774692914340655649" at="80,0,84,0" concept="10" trace="accept#(Ljava/io/File;Ljava/lang/String;)Z" />
+      <node id="4774692914340655669" at="86,0,90,0" concept="10" trace="accept#(Ljava/io/File;Ljava/lang/String;)Z" />
+      <node id="4774692914340655996" at="160,40,164,5" concept="9" />
+      <node id="4774692914340656012" at="168,0,172,0" concept="15" trace="getConfigPath#(Z)Ljava/lang/String;" />
+      <node id="4774692914340656107" at="202,63,206,5" concept="16" />
+      <node id="4774692914340656232" at="237,0,241,0" concept="15" trace="getOptionsFile#(Ljava/lang/String;)Ljava/io/File;" />
+      <node id="4774692914340656469" at="297,0,301,0" concept="15" trace="getDefaultOptionsFile#()Ljava/io/File;" />
+      <node id="4774692914340656629" at="337,0,341,0" concept="15" trace="substitueVars#(Ljava/lang/String;)Ljava/lang/String;" />
+      <node id="4774692914340656724" at="360,0,364,0" concept="15" trace="getPluginTempPath#()Ljava/lang/String;" />
+      <node id="4774692914340657011" at="425,31,429,7" concept="16" />
+      <node id="4774692914340655937" at="143,5,148,5" concept="9" />
+      <node id="4774692914340656041" at="180,5,185,5" concept="9" />
+      <node id="4774692914340656140" at="216,33,221,7" concept="9" />
+      <node id="4774692914340656174" at="227,29,232,7" concept="9" />
+      <node id="4774692914340656302" at="261,75,266,5" concept="9" />
+      <node id="4774692914340656432" at="286,5,291,5" concept="9" />
+      <node id="4774692914340656604" at="316,51,321,11" concept="9" />
+      <node id="4774692914340656693" at="351,36,356,5" concept="8" />
+      <node id="4774692914340655643" at="79,0,85,0" concept="14" trace="JARS" />
+      <node id="4774692914340655663" at="85,0,91,0" concept="14" trace="MPS_JARS" />
+      <node id="4774692914340655960" at="148,5,154,5" concept="16" />
+      <node id="4774692914340656358" at="279,54,285,7" concept="9" />
+      <node id="4774692914340656527" at="326,17,332,9" concept="16" />
+      <node id="4774692914340656909" at="399,48,405,11" concept="8" />
+      <node id="4774692914340656949" at="407,73,413,9" concept="9" />
+      <node id="4774692914340657006" at="424,5,430,5" concept="8" />
+      <node id="4774692914340655810" at="117,5,124,5" concept="16" />
+      <node id="4774692914340656135" at="215,41,222,5" concept="9" />
+      <node id="4774692914340656169" at="226,37,233,5" concept="9" />
+      <node id="4774692914340656738" at="365,0,372,0" concept="15" trace="findFileInLibDirectory#(Ljava/lang/String;)Ljava/io/File;" />
+      <node id="4774692914340656591" at="314,64,322,9" concept="18" />
+      <node id="4774692914340656900" at="398,39,406,9" concept="9" />
+      <node id="4774692914340655743" at="105,57,114,64" concept="4" />
+      <node id="4774692914340655982" at="158,0,167,0" concept="15" trace="ensureConfigFolderExists#(Z)Z" />
+      <node id="4774692914340656096" at="201,0,210,0" concept="15" trace="getIndexRoot#()Ljava/io/File;" />
+      <node id="4774692914340656797" at="375,64,384,5" concept="9" />
+      <node id="4774692914340656131" at="215,0,225,0" concept="15" trace="getPluginsPath#()Ljava/lang/String;" />
+      <node id="4774692914340656165" at="226,0,236,0" concept="15" trace="getLogPath#()Ljava/lang/String;" />
+      <node id="4774692914340656339" at="276,10,286,5" concept="9" />
+      <node id="4774692914340656030" at="177,0,188,0" concept="15" trace="getConfigPathWithoutDialog#()Ljava/lang/String;" />
+      <node id="4774692914340655730" at="103,113,116,7" concept="9" />
+      <node id="4774692914340656250" at="242,0,256,0" concept="15" trace="getResourceRoot#(Ljava/lang/Class;Ljava/lang/String;)Ljava/lang/String;" />
+      <node id="4774692914340656778" at="373,0,387,0" concept="15" trace="getBootstrapPaths#()Ljava/util/Collection;" />
+      <node id="4774692914340656981" at="419,0,433,0" concept="15" trace="createPluginClassLoader#(Ljava/io/File;)Ljetbrains/mps/tool/common/util/UrlClassLoader;" />
+      <node id="4774692914340655708" at="101,10,117,5" concept="1" />
+      <node id="4774692914340655926" at="140,0,157,0" concept="15" trace="getSystemPath#()Ljava/lang/String;" />
+      <node id="4774692914340656643" at="342,0,359,0" concept="15" trace="substituteVars#(Ljava/lang/String;Ljava/lang/String;)Ljava/lang/String;" />
+      <node id="4774692914340656334" at="268,29,286,5" concept="9" />
+      <node id="4774692914340655703" at="98,5,117,5" concept="9" />
+      <node id="4774692914340656878" at="395,30,414,7" concept="8" />
+      <node id="4774692914340656873" at="394,101,415,5" concept="9" />
+      <node id="4774692914340656856" at="392,0,418,0" concept="15" trace="getExtensionsPaths#()Ljava/util/Collection;" />
+      <node id="4774692914340656510" at="305,29,333,7" concept="17" />
+      <node id="4774692914340656501" at="303,253,334,5" concept="9" />
+      <node id="4774692914340655692" at="95,0,127,0" concept="15" trace="getHomePath#()Ljava/lang/String;" />
+      <node id="4774692914340656481" at="302,0,336,0" concept="15" trace="loadProperties#()V" />
+      <node id="4774692914340656294" at="257,0,296,0" concept="15" trace="extractRoot#(Ljava/net/URL;Ljava/lang/String;)Ljava/lang/String;" />
+      <scope id="4774692914340655691" at="92,24,92,24" />
+      <scope id="4774692914340656108" at="205,0,205,35">
         <var name="ignored" id="4774692914340656110" />
       </scope>
-      <scope id="4774692914340656109" at="214,35,214,35" />
-      <scope id="4774692914340656528" at="347,0,347,33">
+      <scope id="4774692914340656109" at="205,35,205,35" />
+      <scope id="4774692914340656528" at="331,0,331,33">
         <var name="e" id="4774692914340656530" />
       </scope>
-      <scope id="4774692914340656529" at="347,33,347,33" />
-      <scope id="4774692914340657012" at="444,0,444,47">
+      <scope id="4774692914340656529" at="331,33,331,33" />
+      <scope id="4774692914340657012" at="428,0,428,47">
         <var name="ignored" id="4774692914340657014" />
       </scope>
-      <scope id="4774692914340657013" at="444,47,444,47" />
-      <scope id="4774692914340657049" at="453,28,453,28" />
-      <scope id="4774692914340655656" at="80,50,81,48" />
-      <scope id="4774692914340655676" at="86,50,87,89" />
-      <scope id="4774692914340655700" at="95,30,96,25" />
-      <scope id="4774692914340655803" at="98,57,99,88" />
-      <scope id="4774692914340655762" at="107,31,108,24" />
-      <scope id="4774692914340655821" at="118,52,119,94" />
-      <scope id="4774692914340655811" at="121,0,122,17">
+      <scope id="4774692914340657013" at="428,47,428,47" />
+      <scope id="4774692914340657049" at="437,28,437,28" />
+      <scope id="4774692914340655656" at="81,50,82,48" />
+      <scope id="4774692914340655676" at="87,50,88,89" />
+      <scope id="4774692914340655700" at="96,30,97,25" />
+      <scope id="4774692914340655803" at="99,57,100,85" />
+      <scope id="4774692914340655762" at="108,31,109,24" />
+      <scope id="4774692914340655821" at="119,52,120,94" />
+      <scope id="4774692914340655811" at="122,0,123,17">
         <var name="e" id="4774692914340655815" />
       </scope>
-      <scope id="4774692914340655812" at="121,29,122,17" />
-      <scope id="4774692914340655842" at="127,54,128,182" />
-      <scope id="4774692914340655864" at="131,46,132,51" />
-      <scope id="4774692914340655875" at="135,37,136,67" />
-      <scope id="4774692914340655902" at="140,54,141,18" />
-      <scope id="4774692914340655913" at="143,87,144,50" />
-      <scope id="4774692914340655934" at="150,32,151,27" />
-      <scope id="4774692914340655952" at="153,59,154,120" />
-      <scope id="4774692914340655943" at="155,12,156,76" />
-      <scope id="4774692914340655961" at="161,0,162,26">
+      <scope id="4774692914340655812" at="122,29,123,17" />
+      <scope id="4774692914340655842" at="128,54,129,182" />
+      <scope id="4774692914340655864" at="132,46,133,51" />
+      <scope id="4774692914340655875" at="136,37,137,67" />
+      <scope id="4774692914340655934" at="141,32,142,27" />
+      <scope id="4774692914340655952" at="144,59,145,114" />
+      <scope id="4774692914340655943" at="146,12,147,76" />
+      <scope id="4774692914340655961" at="152,0,153,26">
         <var name="e" id="4774692914340655967" />
       </scope>
-      <scope id="4774692914340655962" at="161,27,162,26" />
-      <scope id="4774692914340656026" at="182,40,183,43" />
-      <scope id="4774692914340656038" at="187,32,188,27" />
-      <scope id="4774692914340656056" at="190,59,191,120" />
-      <scope id="4774692914340656047" at="192,12,193,76" />
-      <scope id="4774692914340656069" at="198,37,199,67" />
-      <scope id="4774692914340656079" at="202,41,203,73" />
-      <scope id="4774692914340656089" at="206,54,207,86" />
-      <scope id="4774692914340656112" at="212,9,213,37" />
-      <scope id="4774692914340656128" at="220,53,221,63" />
-      <scope id="4774692914340656155" at="226,62,227,124" />
-      <scope id="4774692914340656146" at="228,14,229,94" />
-      <scope id="4774692914340656189" at="237,58,238,116" />
-      <scope id="4774692914340656180" at="239,14,240,86" />
-      <scope id="4774692914340656215" at="247,58,248,65" />
-      <scope id="4774692914340656238" at="254,62,255,91" />
-      <scope id="4774692914340656270" at="264,22,265,61" />
-      <scope id="4774692914340656283" at="267,22,268,18" />
-      <scope id="4774692914340656417" at="289,70,290,78" />
-      <scope id="4774692914340656376" at="298,90,299,90" />
-      <scope id="4774692914340656472" at="314,46,315,86" />
-      <scope id="4774692914340656580" at="327,50,328,85" />
-      <scope id="4774692914340656537" at="344,28,345,24" />
-      <scope id="4774692914340656655" at="359,20,360,18" />
-      <scope id="4774692914340656663" at="362,29,363,82" />
-      <scope id="4774692914340656759" at="383,24,384,18" />
-      <scope id="4774692914340656819" at="394,48,395,58" />
-      <scope id="4774692914340656835" at="397,29,398,57" />
-      <scope id="4774692914340656849" at="404,43,405,56" />
-      <scope id="4774692914340656921" at="417,35,418,54" />
-      <scope id="4774692914340656962" at="425,33,426,52" />
-      <scope id="4774692914340657003" at="438,24,439,18" />
-      <scope id="4774692914340657016" at="442,11,443,41" />
-      <scope id="4774692914340655688" at="91,0,93,0" />
-      <scope id="4774692914340655969" at="158,9,160,20">
+      <scope id="4774692914340655962" at="152,27,153,26" />
+      <scope id="4774692914340656026" at="173,40,174,43" />
+      <scope id="4774692914340656038" at="178,32,179,27" />
+      <scope id="4774692914340656056" at="181,59,182,114" />
+      <scope id="4774692914340656047" at="183,12,184,76" />
+      <scope id="4774692914340656069" at="189,37,190,67" />
+      <scope id="4774692914340656079" at="193,41,194,73" />
+      <scope id="4774692914340656089" at="197,54,198,86" />
+      <scope id="4774692914340656112" at="203,9,204,37" />
+      <scope id="4774692914340656128" at="211,53,212,63" />
+      <scope id="4774692914340656155" at="217,62,218,118" />
+      <scope id="4774692914340656146" at="219,14,220,94" />
+      <scope id="4774692914340656189" at="228,58,229,110" />
+      <scope id="4774692914340656180" at="230,14,231,86" />
+      <scope id="4774692914340656238" at="238,62,239,91" />
+      <scope id="4774692914340656270" at="248,22,249,61" />
+      <scope id="4774692914340656283" at="251,22,252,18" />
+      <scope id="4774692914340656417" at="273,70,274,78" />
+      <scope id="4774692914340656376" at="282,90,283,90" />
+      <scope id="4774692914340656472" at="298,46,299,86" />
+      <scope id="4774692914340656580" at="311,50,312,82" />
+      <scope id="4774692914340656537" at="328,28,329,24" />
+      <scope id="4774692914340656655" at="343,20,344,18" />
+      <scope id="4774692914340656663" at="346,29,347,82" />
+      <scope id="4774692914340656759" at="367,24,368,18" />
+      <scope id="4774692914340656819" at="378,48,379,58" />
+      <scope id="4774692914340656835" at="381,29,382,57" />
+      <scope id="4774692914340656849" at="388,43,389,56" />
+      <scope id="4774692914340656921" at="401,35,402,54" />
+      <scope id="4774692914340656962" at="409,33,410,52" />
+      <scope id="4774692914340657003" at="422,24,423,18" />
+      <scope id="4774692914340657016" at="426,11,427,41" />
+      <scope id="4774692914340655688" at="92,0,94,0" />
+      <scope id="4774692914340655969" at="149,9,151,20">
         <var name="file" id="4774692914340655971" />
       </scope>
-      <scope id="4774692914340656003" at="170,48,172,18" />
-      <scope id="4774692914340656017" at="177,65,179,25" />
-      <scope id="4774692914340656511" at="339,0,341,88">
+      <scope id="4774692914340656003" at="161,48,163,18" />
+      <scope id="4774692914340656017" at="168,65,170,25" />
+      <scope id="4774692914340656511" at="323,0,325,88">
         <var name="e" id="4774692914340656524" />
       </scope>
-      <scope id="4774692914340656512" at="339,31,341,88" />
-      <scope id="4774692914340656634" at="353,48,355,55">
+      <scope id="4774692914340656512" at="323,31,325,88" />
+      <scope id="4774692914340656634" at="337,48,339,55">
         <var name="ideaHomePath" id="4774692914340656636" />
       </scope>
-      <scope id="4774692914340656727" at="376,44,378,59">
+      <scope id="4774692914340656727" at="360,44,362,59">
         <var name="systemPath" id="4774692914340656729" />
       </scope>
-      <scope id="4774692914340657046" at="453,0,455,0" />
-      <scope id="4774692914340655817" at="117,9,120,7" />
-      <scope id="4774692914340655837" at="127,0,130,0">
+      <scope id="4774692914340657046" at="437,0,439,0" />
+      <scope id="4774692914340655817" at="118,9,121,7" />
+      <scope id="4774692914340655837" at="128,0,131,0">
         <var name="root" id="4774692914340655840" />
       </scope>
-      <scope id="4774692914340655859" at="131,0,134,0">
+      <scope id="4774692914340655859" at="132,0,135,0">
         <var name="file" id="4774692914340655862" />
       </scope>
-      <scope id="4774692914340655872" at="135,0,138,0" />
-      <scope id="4774692914340656023" at="182,0,185,0" />
-      <scope id="4774692914340656066" at="198,0,201,0" />
-      <scope id="4774692914340656076" at="202,0,205,0" />
-      <scope id="4774692914340656086" at="206,0,209,0" />
-      <scope id="4774692914340656125" at="220,0,223,0" />
-      <scope id="4774692914340656312" at="278,109,281,18" />
-      <scope id="4774692914340656436" at="303,29,306,18" />
-      <scope id="4774692914340656612" at="333,61,336,50">
+      <scope id="4774692914340655872" at="136,0,139,0" />
+      <scope id="4774692914340656023" at="173,0,176,0" />
+      <scope id="4774692914340656066" at="189,0,192,0" />
+      <scope id="4774692914340656076" at="193,0,196,0" />
+      <scope id="4774692914340656086" at="197,0,200,0" />
+      <scope id="4774692914340656125" at="211,0,214,0" />
+      <scope id="4774692914340656312" at="262,109,265,18" />
+      <scope id="4774692914340656436" at="287,29,290,18" />
+      <scope id="4774692914340656612" at="317,61,320,50">
         <var name="value" id="4774692914340656616" />
       </scope>
-      <scope id="4774692914340656532" at="343,13,346,11" />
-      <scope id="4774692914340656697" at="368,36,371,57">
+      <scope id="4774692914340656532" at="327,13,330,11" />
+      <scope id="4774692914340656697" at="352,36,355,57">
         <var name="key" id="4774692914340656699" />
         <var name="value" id="4774692914340656705" />
       </scope>
-      <scope id="4774692914340656812" at="393,38,396,7">
+      <scope id="4774692914340656812" at="377,38,380,7">
         <var name="jar" id="4774692914340656817" />
       </scope>
-      <scope id="4774692914340656846" at="404,0,407,0" />
-      <scope id="4774692914340655649" at="79,0,83,0">
+      <scope id="4774692914340656846" at="388,0,391,0" />
+      <scope id="4774692914340655649" at="80,0,84,0">
         <var name="dir" id="4774692914340655652" />
         <var name="name" id="4774692914340655654" />
       </scope>
-      <scope id="4774692914340655669" at="85,0,89,0">
+      <scope id="4774692914340655669" at="86,0,90,0">
         <var name="dir" id="4774692914340655672" />
         <var name="name" id="4774692914340655674" />
       </scope>
-      <scope id="4774692914340656012" at="177,0,181,0">
+      <scope id="4774692914340656012" at="168,0,172,0">
         <var name="createIfNotExists" id="4774692914340656015" />
       </scope>
-      <scope id="4774692914340656204" at="246,54,250,44" />
-      <scope id="4774692914340656232" at="253,0,257,0">
+      <scope id="4774692914340656232" at="237,0,241,0">
         <var name="fileName" id="4774692914340656235" />
       </scope>
-      <scope id="4774692914340656362" at="296,27,300,9">
+      <scope id="4774692914340656362" at="280,27,284,9">
         <var name="archivePath" id="4774692914340656364" />
       </scope>
-      <scope id="4774692914340656469" at="313,0,317,0" />
-      <scope id="4774692914340656629" at="353,0,357,0">
+      <scope id="4774692914340656469" at="297,0,301,0" />
+      <scope id="4774692914340656629" at="337,0,341,0">
         <var name="s" id="4774692914340656632" />
       </scope>
-      <scope id="4774692914340656724" at="376,0,380,0" />
-      <scope id="4774692914340656916" at="416,48,420,110" />
-      <scope id="4774692914340656957" at="424,60,428,97" />
-      <scope id="4774692914340657010" at="441,31,445,7" />
-      <scope id="4774692914340656139" at="225,33,230,7" />
-      <scope id="4774692914340656173" at="236,29,241,7" />
-      <scope id="4774692914340656693" at="367,36,372,5">
+      <scope id="4774692914340656724" at="360,0,364,0" />
+      <scope id="4774692914340656916" at="400,48,404,110" />
+      <scope id="4774692914340656957" at="408,60,412,97" />
+      <scope id="4774692914340657010" at="425,31,429,7" />
+      <scope id="4774692914340656139" at="216,33,221,7" />
+      <scope id="4774692914340656173" at="227,29,232,7" />
+      <scope id="4774692914340656693" at="351,36,356,5">
         <var name="key1" id="4774692914340656695" />
       </scope>
-      <scope id="4774692914340656744" at="381,75,386,135">
+      <scope id="4774692914340656744" at="365,75,370,135">
         <var name="file" id="4774692914340656746" />
       </scope>
-      <scope id="4774692914340656199" at="246,0,252,0">
-        <var name="path" id="4774692914340656202" />
-      </scope>
-      <scope id="4774692914340656390" at="285,32,291,7">
+      <scope id="4774692914340656390" at="269,32,275,7">
         <var name="path" id="4774692914340656392" />
         <var name="testPath" id="4774692914340656398" />
         <var name="testResourcePath" id="4774692914340656406" />
       </scope>
-      <scope id="4774692914340656595" at="331,40,337,11">
+      <scope id="4774692914340656595" at="315,40,321,11">
         <var name="key" id="4774692914340656597" />
       </scope>
-      <scope id="4774692914340656526" at="342,17,348,9" />
-      <scope id="4774692914340656908" at="415,48,421,11" />
-      <scope id="4774692914340656909" at="415,48,421,11">
+      <scope id="4774692914340656526" at="326,17,332,9" />
+      <scope id="4774692914340656908" at="399,48,405,11" />
+      <scope id="4774692914340656909" at="399,48,405,11">
         <var name="jar" id="4774692914340656914" />
       </scope>
-      <scope id="4774692914340657006" at="440,5,446,5">
+      <scope id="4774692914340657006" at="424,5,430,5">
         <var name="libjar" id="4774692914340657008" />
       </scope>
-      <scope id="4774692914340655751" at="105,12,112,42">
+      <scope id="4774692914340655751" at="106,12,113,42">
         <var name="parent" id="4774692914340655753" />
       </scope>
-      <scope id="4774692914340655887" at="139,53,146,16" />
-      <scope id="4774692914340655987" at="167,83,174,17">
+      <scope id="4774692914340655987" at="158,83,165,17">
         <var name="file" id="4774692914340655991" />
       </scope>
-      <scope id="4774692914340656099" at="210,37,217,16">
+      <scope id="4774692914340656099" at="201,37,208,16">
         <var name="file" id="4774692914340656101" />
       </scope>
-      <scope id="4774692914340656738" at="381,0,388,0">
+      <scope id="4774692914340656738" at="365,0,372,0">
         <var name="relativePath" id="4774692914340656741" />
       </scope>
-      <scope id="4774692914340656805" at="392,44,399,7" />
-      <scope id="4774692914340656134" at="224,41,232,26" />
-      <scope id="4774692914340656168" at="235,37,243,22" />
-      <scope id="4774692914340656258" at="262,76,270,46">
+      <scope id="4774692914340656805" at="376,44,383,7" />
+      <scope id="4774692914340656134" at="215,41,223,26" />
+      <scope id="4774692914340656168" at="226,37,234,22" />
+      <scope id="4774692914340656258" at="246,76,254,46">
         <var name="url" id="4774692914340656260" />
       </scope>
-      <scope id="4774692914340656344" at="293,31,301,7">
+      <scope id="4774692914340656344" at="277,31,285,7">
         <var name="delimiter" id="4774692914340656352" />
         <var name="fullPath" id="4774692914340656346" />
       </scope>
-      <scope id="4774692914340655882" at="139,0,148,0">
-        <var name="path" id="4774692914340655885" />
-      </scope>
-      <scope id="4774692914340655982" at="167,0,176,0">
+      <scope id="4774692914340655982" at="158,0,167,0">
         <var name="createIfNotExists" id="4774692914340655985" />
       </scope>
-      <scope id="4774692914340656033" at="186,54,195,25" />
-      <scope id="4774692914340656096" at="210,0,219,0" />
-      <scope id="4774692914340656131" at="224,0,234,0" />
-      <scope id="4774692914340656165" at="235,0,245,0" />
-      <scope id="4774692914340655734" at="103,29,114,69">
+      <scope id="4774692914340656033" at="177,54,186,25" />
+      <scope id="4774692914340656096" at="201,0,210,0" />
+      <scope id="4774692914340656131" at="215,0,225,0" />
+      <scope id="4774692914340656165" at="226,0,236,0" />
+      <scope id="4774692914340655734" at="104,29,115,69">
         <var name="root" id="4774692914340655736" />
       </scope>
-      <scope id="4774692914340656030" at="186,0,197,0" />
-      <scope id="4774692914340656782" at="389,56,401,74">
+      <scope id="4774692914340656030" at="177,0,188,0" />
+      <scope id="4774692914340656782" at="373,56,385,74">
         <var name="lib" id="4774692914340656788" />
         <var name="paths" id="4774692914340656784" />
       </scope>
-      <scope id="4774692914340656983" at="435,67,447,79">
+      <scope id="4774692914340656983" at="419,67,431,79">
         <var name="files" id="4774692914340656992" />
         <var name="urls" id="4774692914340656985" />
       </scope>
-      <scope id="4774692914340656250" at="258,0,272,0">
+      <scope id="4774692914340656250" at="242,0,256,0">
         <var name="context" id="4774692914340656253" />
         <var name="path" id="4774692914340656255" />
       </scope>
-      <scope id="4774692914340656778" at="389,0,403,0" />
-      <scope id="4774692914340656981" at="435,0,449,0">
+      <scope id="4774692914340656778" at="373,0,387,0" />
+      <scope id="4774692914340656981" at="419,0,433,0">
         <var name="lib" id="4774692914340657034" />
       </scope>
-      <scope id="4774692914340655709" at="100,12,115,7">
+      <scope id="4774692914340655709" at="101,12,116,7">
         <var name="aClass" id="4774692914340655711" />
         <var name="rootPath" id="4774692914340655715" />
       </scope>
-      <scope id="4774692914340655929" at="149,40,164,25" />
-      <scope id="4774692914340656650" at="358,76,373,13">
+      <scope id="4774692914340655929" at="140,40,155,25" />
+      <scope id="4774692914340656650" at="342,76,357,13">
         <var name="keys" id="4774692914340656688" />
         <var name="props" id="4774692914340656684" />
       </scope>
-      <scope id="4774692914340656542" at="322,11,338,9">
+      <scope id="4774692914340656542" at="306,11,322,9">
         <var name="bundle" id="4774692914340656552" />
         <var name="home" id="4774692914340656564" />
         <var name="keys" id="4774692914340656558" />
         <var name="sysProperties" id="4774692914340656588" />
       </scope>
-      <scope id="4774692914340655926" at="149,0,166,0" />
-      <scope id="4774692914340656643" at="358,0,375,0">
+      <scope id="4774692914340655926" at="140,0,157,0" />
+      <scope id="4774692914340656643" at="342,0,359,0">
         <var name="ideaHomePath" id="4774692914340656648" />
         <var name="s" id="4774692914340656646" />
       </scope>
-      <scope id="4774692914340656885" at="412,67,429,9">
+      <scope id="4774692914340656885" at="396,67,413,9">
         <var name="languages" id="4774692914340656940" />
         <var name="lib" id="4774692914340656887" />
         <var name="pluginCL" id="4774692914340656897" />
       </scope>
-      <scope id="4774692914340656877" at="411,30,430,7" />
-      <scope id="4774692914340656878" at="411,30,430,7">
+      <scope id="4774692914340656877" at="395,30,414,7" />
+      <scope id="4774692914340656878" at="395,30,414,7">
         <var name="plugin" id="4774692914340656883" />
       </scope>
-      <scope id="4774692914340656860" at="408,83,432,53">
+      <scope id="4774692914340656860" at="392,83,416,53">
         <var name="paths" id="4774692914340656867" />
         <var name="pluginsPath" id="4774692914340656862" />
       </scope>
-      <scope id="4774692914340656856" at="408,0,434,0" />
-      <scope id="4774692914340656505" at="320,27,349,7">
+      <scope id="4774692914340656856" at="392,0,418,0" />
+      <scope id="4774692914340656505" at="304,27,333,7">
         <var name="fis" id="4774692914340656507" />
       </scope>
-      <scope id="4774692914340655695" at="94,38,124,23" />
-      <scope id="4774692914340655692" at="94,0,126,0" />
-      <scope id="4774692914340656484" at="318,39,350,5">
+      <scope id="4774692914340655695" at="95,38,125,23" />
+      <scope id="4774692914340655692" at="95,0,127,0" />
+      <scope id="4774692914340656484" at="302,39,334,5">
         <var name="propFile" id="4774692914340656486" />
       </scope>
-      <scope id="4774692914340656301" at="277,75,310,22">
+      <scope id="4774692914340656301" at="261,75,294,22">
         <var name="protocol" id="4774692914340656325" />
         <var name="resultPath" id="4774692914340656331" />
       </scope>
-      <scope id="4774692914340656481" at="318,0,352,0" />
-      <scope id="4774692914340656294" at="273,0,312,0">
+      <scope id="4774692914340656481" at="302,0,336,0" />
+      <scope id="4774692914340656294" at="257,0,296,0">
         <var name="resourcePath" id="4774692914340656299" />
         <var name="resourceURL" id="4774692914340656297" />
       </scope>
-      <unit id="4774692914340655648" at="78,48,83,3" name="jetbrains.mps.tool.builder.util.PathManager$1" />
-      <unit id="4774692914340655668" at="84,53,89,3" name="jetbrains.mps.tool.builder.util.PathManager$2" />
-      <unit id="4774692914340657036" at="450,0,456,0" name="jetbrains.mps.tool.builder.util.PathManager$StringHolder" />
-      <unit id="4774692914340655529" at="32,0,457,0" name="jetbrains.mps.tool.builder.util.PathManager" />
+      <unit id="4774692914340655648" at="79,48,84,3" name="jetbrains.mps.tool.builder.util.PathManager$1" />
+      <unit id="4774692914340655668" at="85,53,90,3" name="jetbrains.mps.tool.builder.util.PathManager$2" />
+      <unit id="4774692914340657036" at="434,0,440,0" name="jetbrains.mps.tool.builder.util.PathManager$StringHolder" />
+      <unit id="4774692914340655529" at="33,0,441,0" name="jetbrains.mps.tool.builder.util.PathManager" />
     </file>
   </root>
   <root nodeRef="r:ff0ebc03-7726-472b-abbc-eb2c660f70cb(jetbrains.mps.tool.builder.util)/5900076103425047615">
     <file name="MapPathMacrosProvider.java">
-      <node id="5900076103425047618" at="11,0,12,0" concept="6" trace="macros" />
-      <node id="5900076103425047627" at="13,60,14,25" concept="5" />
-      <node id="5900076103425047643" at="18,39,19,28" concept="12" />
-      <node id="5900076103425047653" at="23,37,24,56" concept="12" />
-      <node id="5900076103425047663" at="28,33,29,56" concept="12" />
-      <node id="5900076103425047676" at="33,52,34,69" concept="5" />
-      <node id="5900076103425047623" at="13,0,16,0" concept="2" trace="MapPathMacrosProvider#(Ljava/util/Map;)V" />
-      <node id="5900076103425047637" at="17,0,21,0" concept="10" trace="getValue#(Ljava/lang/String;)Ljava/lang/String;" />
-      <node id="5900076103425047648" at="22,0,26,0" concept="10" trace="getUserNames#()Ljava/util/Set;" />
-      <node id="5900076103425047658" at="27,0,31,0" concept="10" trace="getNames#()Ljava/util/Set;" />
-      <node id="5900076103425047668" at="32,0,36,0" concept="10" trace="report#(Ljava/lang/String;Ljava/lang/String;)V" />
-      <scope id="5900076103425047626" at="13,60,14,25" />
-      <scope id="5900076103425047642" at="18,39,19,28" />
-      <scope id="5900076103425047652" at="23,37,24,56" />
-      <scope id="5900076103425047662" at="28,33,29,56" />
-      <scope id="5900076103425047675" at="33,52,34,69" />
-      <scope id="5900076103425047623" at="13,0,16,0">
+      <node id="5900076103425047618" at="14,0,15,0" concept="6" trace="macros" />
+      <node id="5900076103425047627" at="16,60,17,25" concept="5" />
+      <node id="5900076103425047643" at="21,39,22,28" concept="12" />
+      <node id="5900076103425047653" at="26,37,27,56" concept="12" />
+      <node id="5900076103425047663" at="31,33,32,56" concept="12" />
+      <node id="2329394428277189087" at="37,39,38,61" concept="5" />
+      <node id="5900076103425047615" at="42,0,43,0" concept="14" trace="LOG" />
+      <node id="5900076103425047623" at="16,0,19,0" concept="2" trace="MapPathMacrosProvider#(Ljava/util/Map;)V" />
+      <node id="2329394428277189087" at="36,52,39,5" concept="1" />
+      <node id="2329394428277189087" at="36,52,39,5" concept="9" />
+      <node id="5900076103425047637" at="20,0,24,0" concept="10" trace="getValue#(Ljava/lang/String;)Ljava/lang/String;" />
+      <node id="5900076103425047648" at="25,0,29,0" concept="10" trace="getUserNames#()Ljava/util/Set;" />
+      <node id="5900076103425047658" at="30,0,34,0" concept="10" trace="getNames#()Ljava/util/Set;" />
+      <node id="5900076103425047668" at="35,0,41,0" concept="10" trace="report#(Ljava/lang/String;Ljava/lang/String;)V" />
+      <scope id="5900076103425047626" at="16,60,17,25" />
+      <scope id="5900076103425047642" at="21,39,22,28" />
+      <scope id="5900076103425047652" at="26,37,27,56" />
+      <scope id="5900076103425047662" at="31,33,32,56" />
+      <scope id="2329394428277189087" at="37,39,38,61" />
+      <scope id="5900076103425047623" at="16,0,19,0">
         <var name="macros" id="5900076103425047633" />
       </scope>
-      <scope id="5900076103425047637" at="17,0,21,0">
+      <scope id="2329394428277189087" at="36,52,39,5" />
+      <scope id="5900076103425047675" at="36,52,39,5" />
+      <scope id="5900076103425047637" at="20,0,24,0">
         <var name="name" id="5900076103425047640" />
       </scope>
-      <scope id="5900076103425047648" at="22,0,26,0" />
-      <scope id="5900076103425047658" at="27,0,31,0" />
-      <scope id="5900076103425047668" at="32,0,36,0">
+      <scope id="5900076103425047648" at="25,0,29,0" />
+      <scope id="5900076103425047658" at="30,0,34,0" />
+      <scope id="5900076103425047668" at="35,0,41,0">
         <var name="macro" id="5900076103425047673" />
         <var name="message" id="5900076103425047671" />
       </scope>
-      <unit id="5900076103425047615" at="10,0,37,0" name="jetbrains.mps.tool.builder.util.MapPathMacrosProvider" />
+      <unit id="5900076103425047615" at="13,0,44,0" name="jetbrains.mps.tool.builder.util.MapPathMacrosProvider" />
     </file>
->>>>>>> 0583c357
   </root>
   <root nodeRef="r:ff0ebc03-7726-472b-abbc-eb2c660f70cb(jetbrains.mps.tool.builder.util)/5900076103425675110">
     <file name="SetLibraryContributor.java">
