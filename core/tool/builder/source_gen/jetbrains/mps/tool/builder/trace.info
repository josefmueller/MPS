<?xml version="1.0" encoding="UTF-8"?>
<debug-info>
  <concept fqn="jetbrains.mps.baseLanguage.structure.AssertStatement" />
  <concept fqn="jetbrains.mps.baseLanguage.structure.BlockStatement" />
  <concept fqn="jetbrains.mps.baseLanguage.structure.BreakStatement" />
  <concept fqn="jetbrains.mps.baseLanguage.structure.ConstructorDeclaration" />
  <concept fqn="jetbrains.mps.baseLanguage.structure.ContinueStatement" />
  <concept fqn="jetbrains.mps.baseLanguage.structure.ExpressionStatement" />
  <concept fqn="jetbrains.mps.baseLanguage.structure.FieldDeclaration" />
  <concept fqn="jetbrains.mps.baseLanguage.structure.ForStatement" />
  <concept fqn="jetbrains.mps.baseLanguage.structure.ForeachStatement" />
  <concept fqn="jetbrains.mps.baseLanguage.structure.IfStatement" />
  <concept fqn="jetbrains.mps.baseLanguage.structure.InstanceMethodDeclaration" />
  <concept fqn="jetbrains.mps.baseLanguage.structure.LocalVariableDeclarationStatement" />
  <concept fqn="jetbrains.mps.baseLanguage.structure.ReturnStatement" />
  <concept fqn="jetbrains.mps.baseLanguage.structure.SingleLineComment" />
  <concept fqn="jetbrains.mps.baseLanguage.structure.Statement" />
  <concept fqn="jetbrains.mps.baseLanguage.structure.StaticFieldDeclaration" />
  <concept fqn="jetbrains.mps.baseLanguage.structure.StaticMethodDeclaration" />
  <concept fqn="jetbrains.mps.baseLanguage.structure.SuperConstructorInvocation" />
  <concept fqn="jetbrains.mps.baseLanguage.structure.SwitchStatement" />
  <concept fqn="jetbrains.mps.baseLanguage.structure.ThisConstructorInvocation" />
  <concept fqn="jetbrains.mps.baseLanguage.structure.ThrowStatement" />
  <concept fqn="jetbrains.mps.baseLanguage.structure.TryCatchStatement" />
  <root nodeRef="r:73cef602-d8a6-459c-91ff-d4e129d1a7c5(jetbrains.mps.tool.builder)/2546981710035458892">
    <file name="FileMPSProject.java">
      <node id="2546981710035458895" at="37,0,38,0" concept="15" trace="LOG" />
      <node id="2546981710035458900" at="38,0,39,0" concept="6" trace="myErrors" />
      <node id="2546981710035458903" at="39,0,40,0" concept="6" trace="myDescriptor" />
<<<<<<< HEAD
      <node id="2546981710035458910" at="41,36,42,12" concept="17" />
      <node id="2546981710035458911" at="42,12,43,25" concept="5" />
      <node id="6540133642296920501" at="47,27,48,40" concept="11" />
      <node id="6540133642296937382" at="48,40,49,31" concept="0" />
      <node id="2546981710035458920" at="49,31,50,33" concept="12" />
      <node id="2546981710035458928" at="54,31,55,26" concept="5" />
      <node id="2546981710035458935" at="59,31,60,26" concept="5" />
      <node id="2546981710035458947" at="65,43,66,16" concept="12" />
      <node id="2546981710035458953" at="70,25,71,20" concept="5" />
      <node id="2546981710035458966" at="74,25,75,79" concept="5" />
      <node id="2546981710035458972" at="75,79,76,84" concept="5" />
      <node id="2546981710035458977" at="76,84,77,47" concept="5" />
      <node id="2546981710035459007" at="82,73,83,20" concept="5" />
      <node id="2546981710035459011" at="83,20,84,23" concept="13" />
      <node id="2546981710035459013" at="84,23,85,66" concept="11" />
      <node id="2546981710035459025" at="86,51,87,41" concept="11" />
      <node id="2546981710035459031" at="87,41,88,74" concept="11" />
      <node id="2546981710035459054" at="89,36,90,102" concept="11" />
      <node id="2546981710035459077" at="91,33,92,109" concept="11" />
      <node id="2546981710035459084" at="92,109,93,78" concept="11" />
      <node id="2546981710035459090" at="93,78,94,68" concept="11" />
      <node id="2546981710035459103" at="95,59,96,45" concept="5" />
      <node id="2546981710035459067" at="98,16,99,94" concept="5" />
      <node id="2546981710035459044" at="101,14,102,93" concept="5" />
      <node id="2546981710035459111" at="105,50,106,30" concept="5" />
      <node id="2546981710035459133" at="111,27,112,27" concept="5" />
      <node id="2546981710035459126" at="113,12,114,30" concept="5" />
      <node id="2546981710035459139" at="115,5,116,20" concept="5" />
      <node id="2546981710035459150" at="119,59,120,29" concept="5" />
      <node id="2546981710035459161" at="121,35,122,13" concept="12" />
      <node id="2546981710035459162" at="123,5,124,27" concept="0" />
      <node id="2546981710035459176" at="127,25,128,34" concept="5" />
      <node id="2546981710035459179" at="128,34,129,47" concept="13" />
      <node id="2546981710035459186" at="130,40,131,46" concept="5" />
      <node id="2546981710035459197" at="137,59,138,24" concept="12" />
      <node id="2546981710035459204" at="142,48,143,35" concept="12" />
      <node id="2546981710035459208" at="147,0,148,0" concept="6" trace="name" />
      <node id="2546981710035459211" at="148,0,149,0" concept="6" trace="myModulePaths" />
      <node id="2546981710035459229" at="150,44,151,20" concept="5" />
      <node id="2546981710035459242" at="155,28,156,15" concept="12" />
      <node id="7820132854312846191" at="158,34,159,61" concept="5" />
      <node id="7820132854313265824" at="160,14,161,18" concept="13" />
      <node id="7820132854312846235" at="161,18,162,31" concept="5" />
      <node id="7820132854312472242" at="167,32,168,15" concept="12" />
      <node id="7820132854312472246" at="169,7,170,31" concept="11" />
      <node id="7820132854312472252" at="171,11,172,54" concept="5" />
      <node id="7820132854312472265" at="175,7,176,36" concept="11" />
      <node id="7820132854312472271" at="177,29,178,49" concept="11" />
      <node id="7820132854312472283" at="181,105,182,44" concept="5" />
      <node id="7820132854312472289" at="182,44,183,20" concept="2" />
      <node id="7820132854312472321" at="188,35,189,38" concept="5" />
      <node id="2546981710035459335" at="193,57,194,66" concept="11" />
      <node id="2546981710035459335" at="194,66,195,61" concept="11" />
      <node id="2546981710035459335" at="195,61,196,57" concept="5" />
      <node id="2546981710035459344" at="196,57,197,0" concept="14" />
      <node id="2546981710035459347" at="198,31,199,15" concept="12" />
      <node id="2546981710035459351" at="200,7,201,0" concept="14" />
      <node id="2546981710035459352" at="201,0,202,81" concept="11" />
      <node id="2546981710035459359" at="202,81,203,156" concept="5" />
      <node id="2546981710035459368" at="203,156,204,156" concept="5" />
      <node id="2546981710035459377" at="204,156,205,152" concept="5" />
      <node id="2546981710035459386" at="205,152,206,152" concept="5" />
      <node id="2546981710035459399" at="207,71,208,37" concept="11" />
      <node id="2546981710035459398" at="208,37,209,50" concept="11" />
      <node id="1484127392871062308" at="209,50,210,97" concept="13" />
      <node id="2546981710035459398" at="210,97,211,228" concept="11" />
      <node id="2546981710035459398" at="211,228,212,67" concept="5" />
      <node id="2546981710035459398" at="212,67,213,91" concept="11" />
      <node id="2546981710035459398" at="213,91,214,72" concept="5" />
      <node id="2546981710035459432" at="214,72,215,50" concept="5" />
      <node id="2546981710035459537" at="219,38,220,23" concept="5" />
      <node id="2546981710035459549" at="223,29,224,18" concept="12" />
      <node id="2546981710035459556" at="227,36,228,57" concept="12" />
      <node id="2546981710035459565" at="231,35,232,27" concept="5" />
      <node id="2546981710035459065" at="98,14,100,9" concept="1" />
      <node id="2546981710035459042" at="101,12,103,7" concept="1" />
      <node id="2546981710035459124" at="113,10,115,5" concept="1" />
      <node id="2546981710035459096" at="94,68,97,11" concept="9" />
      <node id="2546981710035459106" at="104,5,107,5" concept="8" />
      <node id="2546981710035459156" at="120,29,123,5" concept="9" />
      <node id="2546981710035459181" at="129,47,132,9" concept="8" />
      <node id="2546981710035459193" at="137,0,140,0" concept="10" trace="getDescriptor#()Ljetbrains/mps/tool/builder/FileMPSProject/ProjectDescriptor;" />
      <node id="2546981710035459225" at="150,0,153,0" concept="3" trace="ProjectDescriptor#(Ljava/io/File;)V" />
      <node id="2546981710035459240" at="154,37,157,7" concept="9" />
      <node id="7820132854312710253" at="160,12,163,7" concept="1" />
      <node id="7820132854312472240" at="166,55,169,7" concept="9" />
      <node id="7820132854312472319" at="187,7,190,7" concept="9" />
      <node id="2546981710035459345" at="197,0,200,7" concept="9" />
      <node id="2546981710035459533" at="219,0,222,0" concept="10" trace="setName#(Ljava/lang/String;)V" />
      <node id="2546981710035459545" at="223,0,226,0" concept="10" trace="getName#()Ljava/lang/String;" />
      <node id="2546981710035459551" at="227,0,230,0" concept="10" trace="getModules#()Ljava/util/List;" />
      <node id="2546981710035459559" at="231,0,234,0" concept="10" trace="addModule#(Ljetbrains/mps/project/structure/project/Path;)V" />
      <node id="2546981710035458906" at="41,0,45,0" concept="3" trace="FileMPSProject#(Ljava/io/File;)V" />
      <node id="2546981710035458924" at="53,0,57,0" concept="10" trace="projectOpened#()V" />
      <node id="2546981710035458931" at="58,0,62,0" concept="10" trace="projectClosed#()V" />
      <node id="2546981710035459199" at="141,0,145,0" concept="10" trace="getWatchedModulesPaths#()Ljava/util/List;" />
      <node id="7820132854312472281" at="180,59,184,13" concept="9" />
      <node id="2546981710035458938" at="63,0,68,0" concept="10" trace="getComponent#(Ljava/lang/Class;)null" />
      <node id="2546981710035459120" at="110,35,115,5" concept="9" />
      <node id="7820132854312472250" at="170,31,175,7" concept="21" />
      <node id="2546981710035458916" at="46,0,52,0" concept="10" trace="getName#()Ljava/lang/String;" />
      <node id="2546981710035458962" at="73,0,79,0" concept="10" trace="run#()V" />
      <node id="7820132854312623329" at="157,7,163,7" concept="9" />
      <node id="7820132854312472279" at="179,47,185,11" concept="8" />
      <node id="2546981710035458955" at="71,20,79,7" concept="5" />
      <node id="2546981710035459114" at="110,0,118,0" concept="10" trace="error#(Ljava/lang/String;)V" />
      <node id="2546981710035459172" at="126,0,134,0" concept="10" trace="run#()V" />
      <node id="7820132854312472277" at="178,49,186,9" concept="9" />
      <node id="2546981710035459061" at="90,102,100,9" concept="9" />
      <node id="2546981710035459165" at="124,27,134,7" concept="5" />
      <node id="2546981710035459395" at="206,152,216,7" concept="8" />
      <node id="2546981710035459234" at="154,0,165,0" concept="10" trace="load#(Ljava/io/File;)V" />
      <node id="7820132854312472269" at="176,36,187,7" concept="9" />
      <node id="2546981710035458949" at="69,0,81,0" concept="10" trace="dispose#()V" />
      <node id="2546981710035459038" at="88,74,103,7" concept="9" />
      <node id="2546981710035459144" at="119,0,136,0" concept="10" trace="init#(Ljetbrains/mps/tool/builder/FileMPSProject/ProjectDescriptor;)V" />
      <node id="2546981710035459018" at="85,66,104,5" concept="8" />
      <node id="2546981710035459328" at="193,0,218,0" concept="10" trace="load#(Ljava/io/File;Lorg/jdom/Element;)V" />
      <node id="7820132854312472234" at="166,0,192,0" concept="10" trace="load#(Ljava/io/File;Ljava/io/File;)V" />
      <node id="2546981710035459001" at="82,0,109,0" concept="10" trace="readModules#(Ljetbrains/mps/tool/builder/FileMPSProject/ProjectDescriptor;)V" />
      <scope id="7820132854312472257" at="173,0,173,34">
=======
      <node id="2546981710035458910" at="40,36,41,12" concept="17" />
      <node id="2546981710035458911" at="41,12,42,25" concept="5" />
      <node id="2546981710035458920" at="45,27,46,38" concept="12" />
      <node id="2546981710035458928" at="49,31,50,26" concept="5" />
      <node id="2546981710035458935" at="53,31,54,26" concept="5" />
      <node id="2546981710035458947" at="58,43,59,16" concept="12" />
      <node id="2546981710035458953" at="62,25,63,20" concept="5" />
      <node id="2546981710035458966" at="66,25,67,79" concept="5" />
      <node id="2546981710035458972" at="67,79,68,84" concept="5" />
      <node id="2546981710035458977" at="68,84,69,47" concept="5" />
      <node id="724465314173949365" at="69,47,70,33" concept="13" />
      <node id="724465314174003017" at="70,33,71,79" concept="5" />
      <node id="2546981710035459007" at="75,73,76,20" concept="5" />
      <node id="2546981710035459011" at="76,20,77,23" concept="13" />
      <node id="2546981710035459013" at="77,23,78,66" concept="11" />
      <node id="2546981710035459025" at="79,51,80,41" concept="11" />
      <node id="2546981710035459031" at="80,41,81,74" concept="11" />
      <node id="2546981710035459054" at="82,36,83,102" concept="11" />
      <node id="2546981710035459077" at="84,33,85,109" concept="11" />
      <node id="2546981710035459084" at="85,109,86,78" concept="11" />
      <node id="2546981710035459090" at="86,78,87,68" concept="11" />
      <node id="2546981710035459103" at="88,59,89,45" concept="5" />
      <node id="2546981710035459067" at="91,16,92,94" concept="5" />
      <node id="2546981710035459044" at="94,14,95,93" concept="5" />
      <node id="2546981710035459111" at="98,50,99,30" concept="5" />
      <node id="2546981710035459133" at="103,27,104,27" concept="5" />
      <node id="2546981710035459126" at="105,12,106,30" concept="5" />
      <node id="2546981710035459139" at="107,5,108,20" concept="5" />
      <node id="2546981710035459150" at="110,59,111,29" concept="5" />
      <node id="2546981710035459161" at="112,35,113,13" concept="12" />
      <node id="2546981710035459162" at="114,5,115,27" concept="0" />
      <node id="2546981710035459176" at="118,25,119,34" concept="5" />
      <node id="2546981710035459179" at="119,34,120,47" concept="13" />
      <node id="2546981710035459186" at="121,40,122,46" concept="5" />
      <node id="2546981710035459197" at="127,59,128,24" concept="12" />
      <node id="2546981710035459204" at="131,48,132,35" concept="12" />
      <node id="2546981710035459208" at="135,0,136,0" concept="6" trace="name" />
      <node id="2546981710035459211" at="136,0,137,0" concept="6" trace="myModulePaths" />
      <node id="2546981710035459229" at="137,44,138,20" concept="5" />
      <node id="2546981710035459242" at="141,28,142,15" concept="12" />
      <node id="7820132854312846191" at="144,34,145,61" concept="5" />
      <node id="7820132854313265824" at="146,14,147,18" concept="13" />
      <node id="7820132854312846235" at="147,18,148,31" concept="5" />
      <node id="7820132854312472242" at="152,32,153,15" concept="12" />
      <node id="7820132854312472246" at="154,7,155,31" concept="11" />
      <node id="7820132854312472252" at="156,11,157,54" concept="5" />
      <node id="7820132854312472265" at="160,7,161,36" concept="11" />
      <node id="7820132854312472271" at="162,29,163,49" concept="11" />
      <node id="7820132854312472283" at="166,105,167,44" concept="5" />
      <node id="7820132854312472289" at="167,44,168,20" concept="2" />
      <node id="7820132854312472321" at="173,35,174,38" concept="5" />
      <node id="2546981710035459335" at="177,57,178,66" concept="11" />
      <node id="2546981710035459335" at="178,66,179,61" concept="11" />
      <node id="2546981710035459335" at="179,61,180,57" concept="5" />
      <node id="2546981710035459344" at="180,57,181,0" concept="14" />
      <node id="2546981710035459347" at="182,31,183,15" concept="12" />
      <node id="2546981710035459351" at="184,7,185,0" concept="14" />
      <node id="2546981710035459352" at="185,0,186,81" concept="11" />
      <node id="2546981710035459359" at="186,81,187,156" concept="5" />
      <node id="2546981710035459368" at="187,156,188,156" concept="5" />
      <node id="2546981710035459377" at="188,156,189,152" concept="5" />
      <node id="2546981710035459386" at="189,152,190,152" concept="5" />
      <node id="2546981710035459399" at="191,71,192,37" concept="11" />
      <node id="2546981710035459398" at="192,37,193,50" concept="11" />
      <node id="1484127392871062308" at="193,50,194,97" concept="13" />
      <node id="2546981710035459398" at="194,97,195,228" concept="11" />
      <node id="2546981710035459398" at="195,228,196,67" concept="5" />
      <node id="2546981710035459398" at="196,67,197,91" concept="11" />
      <node id="2546981710035459398" at="197,91,198,72" concept="5" />
      <node id="2546981710035459432" at="198,72,199,50" concept="5" />
      <node id="2546981710035459537" at="202,38,203,23" concept="5" />
      <node id="2546981710035459549" at="205,29,206,18" concept="12" />
      <node id="2546981710035459556" at="208,36,209,57" concept="12" />
      <node id="2546981710035459565" at="211,35,212,27" concept="5" />
      <node id="2546981710035459065" at="91,14,93,9" concept="1" />
      <node id="2546981710035459042" at="94,12,96,7" concept="1" />
      <node id="2546981710035459124" at="105,10,107,5" concept="1" />
      <node id="2546981710035459096" at="87,68,90,11" concept="9" />
      <node id="2546981710035459106" at="97,5,100,5" concept="8" />
      <node id="2546981710035459156" at="111,29,114,5" concept="9" />
      <node id="2546981710035459181" at="120,47,123,9" concept="8" />
      <node id="2546981710035459193" at="127,0,130,0" concept="10" trace="getDescriptor#()Ljetbrains/mps/tool/builder/FileMPSProject/ProjectDescriptor;" />
      <node id="2546981710035459225" at="137,0,140,0" concept="3" trace="ProjectDescriptor#(Ljava/io/File;)V" />
      <node id="2546981710035459240" at="140,37,143,7" concept="9" />
      <node id="7820132854312710253" at="146,12,149,7" concept="1" />
      <node id="7820132854312472240" at="151,55,154,7" concept="9" />
      <node id="7820132854312472319" at="172,7,175,7" concept="9" />
      <node id="2546981710035459345" at="181,0,184,7" concept="9" />
      <node id="2546981710035459533" at="202,0,205,0" concept="10" trace="setName#(Ljava/lang/String;)V" />
      <node id="2546981710035459545" at="205,0,208,0" concept="10" trace="getName#()Ljava/lang/String;" />
      <node id="2546981710035459551" at="208,0,211,0" concept="10" trace="getModules#()Ljava/util/List;" />
      <node id="2546981710035459559" at="211,0,214,0" concept="10" trace="addModule#(Ljetbrains/mps/project/structure/project/Path;)V" />
      <node id="2546981710035458906" at="40,0,44,0" concept="3" trace="FileMPSProject#(Ljava/io/File;)V" />
      <node id="2546981710035458916" at="44,0,48,0" concept="10" trace="getName#()Ljava/lang/String;" />
      <node id="2546981710035458924" at="48,0,52,0" concept="10" trace="projectOpened#()V" />
      <node id="2546981710035458931" at="52,0,56,0" concept="10" trace="projectClosed#()V" />
      <node id="2546981710035459199" at="130,0,134,0" concept="10" trace="getWatchedModulesPaths#()Ljava/util/List;" />
      <node id="7820132854312472281" at="165,59,169,13" concept="9" />
      <node id="2546981710035458938" at="56,0,61,0" concept="10" trace="getComponent#(Ljava/lang/Class;)null" />
      <node id="2546981710035459120" at="102,35,107,5" concept="9" />
      <node id="7820132854312472250" at="155,31,160,7" concept="21" />
      <node id="7820132854312623329" at="143,7,149,7" concept="9" />
      <node id="7820132854312472279" at="164,47,170,11" concept="8" />
      <node id="2546981710035458962" at="65,0,73,0" concept="10" trace="run#()V" />
      <node id="2546981710035459114" at="102,0,110,0" concept="10" trace="error#(Ljava/lang/String;)V" />
      <node id="2546981710035459172" at="117,0,125,0" concept="10" trace="run#()V" />
      <node id="7820132854312472277" at="163,49,171,9" concept="9" />
      <node id="2546981710035458955" at="63,20,73,7" concept="5" />
      <node id="2546981710035459061" at="83,102,93,9" concept="9" />
      <node id="2546981710035459165" at="115,27,125,7" concept="5" />
      <node id="2546981710035459395" at="190,152,200,7" concept="8" />
      <node id="2546981710035459234" at="140,0,151,0" concept="10" trace="load#(Ljava/io/File;)V" />
      <node id="7820132854312472269" at="161,36,172,7" concept="9" />
      <node id="2546981710035458949" at="61,0,75,0" concept="10" trace="dispose#()V" />
      <node id="2546981710035459038" at="81,74,96,7" concept="9" />
      <node id="2546981710035459144" at="110,0,127,0" concept="10" trace="init#(Ljetbrains/mps/tool/builder/FileMPSProject/ProjectDescriptor;)V" />
      <node id="2546981710035459018" at="78,66,97,5" concept="8" />
      <node id="2546981710035459328" at="177,0,202,0" concept="10" trace="load#(Ljava/io/File;Lorg/jdom/Element;)V" />
      <node id="7820132854312472234" at="151,0,177,0" concept="10" trace="load#(Ljava/io/File;Ljava/io/File;)V" />
      <node id="2546981710035459001" at="75,0,102,0" concept="10" trace="readModules#(Ljetbrains/mps/tool/builder/FileMPSProject/ProjectDescriptor;)V" />
      <scope id="7820132854312472257" at="158,0,158,34">
>>>>>>> 75b4975e
        <var name="ex" id="7820132854312472258" />
      </scope>
      <scope id="7820132854312472260" at="158,34,158,34" />
      <scope id="7820132854312472261" at="159,0,159,32">
        <var name="ex" id="7820132854312472262" />
      </scope>
<<<<<<< HEAD
      <scope id="7820132854312472264" at="174,32,174,32" />
      <scope id="2546981710035458927" at="54,31,55,26" />
      <scope id="2546981710035458934" at="59,31,60,26" />
      <scope id="2546981710035458946" at="65,43,66,16" />
      <scope id="2546981710035459102" at="95,59,96,45" />
      <scope id="2546981710035459066" at="98,16,99,94" />
      <scope id="2546981710035459043" at="101,14,102,93" />
      <scope id="2546981710035459110" at="105,50,106,30" />
      <scope id="2546981710035459132" at="111,27,112,27" />
      <scope id="2546981710035459125" at="113,12,114,30" />
      <scope id="2546981710035459160" at="121,35,122,13" />
      <scope id="2546981710035459185" at="130,40,131,46" />
      <scope id="2546981710035459196" at="137,59,138,24" />
      <scope id="2546981710035459203" at="142,48,143,35" />
      <scope id="2546981710035459228" at="150,44,151,20" />
      <scope id="2546981710035459241" at="155,28,156,15" />
      <scope id="7820132854312623332" at="158,34,159,61" />
      <scope id="7820132854312472241" at="167,32,168,15" />
      <scope id="7820132854312472251" at="171,11,172,54" />
      <scope id="7820132854312472320" at="188,35,189,38" />
      <scope id="2546981710035459346" at="198,31,199,15" />
      <scope id="2546981710035459536" at="219,38,220,23" />
      <scope id="2546981710035459548" at="223,29,224,18" />
      <scope id="2546981710035459555" at="227,36,228,57" />
      <scope id="2546981710035459564" at="231,35,232,27" />
      <scope id="2546981710035458909" at="41,36,43,25" />
      <scope id="7820132854312710254" at="160,14,162,31" />
      <scope id="7820132854312472282" at="181,105,183,20" />
      <scope id="2546981710035458919" at="47,27,50,33">
        <var name="projectFile" id="6540133642296920502" />
      </scope>
      <scope id="2546981710035458965" at="74,25,77,47" />
      <scope id="2546981710035459106" at="104,5,107,5">
=======
      <scope id="7820132854312472264" at="159,32,159,32" />
      <scope id="2546981710035458919" at="45,27,46,38" />
      <scope id="2546981710035458927" at="49,31,50,26" />
      <scope id="2546981710035458934" at="53,31,54,26" />
      <scope id="2546981710035458946" at="58,43,59,16" />
      <scope id="2546981710035459102" at="88,59,89,45" />
      <scope id="2546981710035459066" at="91,16,92,94" />
      <scope id="2546981710035459043" at="94,14,95,93" />
      <scope id="2546981710035459110" at="98,50,99,30" />
      <scope id="2546981710035459132" at="103,27,104,27" />
      <scope id="2546981710035459125" at="105,12,106,30" />
      <scope id="2546981710035459160" at="112,35,113,13" />
      <scope id="2546981710035459185" at="121,40,122,46" />
      <scope id="2546981710035459196" at="127,59,128,24" />
      <scope id="2546981710035459203" at="131,48,132,35" />
      <scope id="2546981710035459228" at="137,44,138,20" />
      <scope id="2546981710035459241" at="141,28,142,15" />
      <scope id="7820132854312623332" at="144,34,145,61" />
      <scope id="7820132854312472241" at="152,32,153,15" />
      <scope id="7820132854312472251" at="156,11,157,54" />
      <scope id="7820132854312472320" at="173,35,174,38" />
      <scope id="2546981710035459346" at="182,31,183,15" />
      <scope id="2546981710035459536" at="202,38,203,23" />
      <scope id="2546981710035459548" at="205,29,206,18" />
      <scope id="2546981710035459555" at="208,36,209,57" />
      <scope id="2546981710035459564" at="211,35,212,27" />
      <scope id="2546981710035458909" at="40,36,42,25" />
      <scope id="7820132854312710254" at="146,14,148,31" />
      <scope id="7820132854312472282" at="166,105,168,20" />
      <scope id="2546981710035459106" at="97,5,100,5">
>>>>>>> 75b4975e
        <var name="ref" id="2546981710035459108" />
      </scope>
      <scope id="2546981710035459181" at="120,47,123,9">
        <var name="m" id="2546981710035459183" />
      </scope>
      <scope id="2546981710035459193" at="127,0,130,0" />
      <scope id="2546981710035459225" at="137,0,140,0">
        <var name="project" id="2546981710035459232" />
      </scope>
      <scope id="2546981710035459533" at="202,0,205,0">
        <var name="name" id="2546981710035459543" />
      </scope>
      <scope id="2546981710035459545" at="205,0,208,0" />
      <scope id="2546981710035459551" at="208,0,211,0" />
      <scope id="2546981710035459559" at="211,0,214,0">
        <var name="p" id="2546981710035459560" />
      </scope>
      <scope id="2546981710035458906" at="40,0,44,0">
        <var name="file" id="2546981710035458914" />
      </scope>
<<<<<<< HEAD
      <scope id="2546981710035458924" at="53,0,57,0" />
      <scope id="2546981710035458931" at="58,0,62,0" />
      <scope id="2546981710035459199" at="141,0,145,0" />
      <scope id="7820132854312472280" at="180,59,184,13" />
      <scope id="2546981710035458938" at="63,0,68,0">
        <var name="cls" id="2546981710035458942" />
      </scope>
      <scope id="2546981710035459175" at="127,25,132,9" />
      <scope id="2546981710035458916" at="46,0,52,0" />
      <scope id="2546981710035458962" at="73,0,79,0" />
      <scope id="2546981710035459076" at="91,33,97,11">
=======
      <scope id="2546981710035458916" at="44,0,48,0" />
      <scope id="2546981710035458924" at="48,0,52,0" />
      <scope id="2546981710035458931" at="52,0,56,0" />
      <scope id="2546981710035459199" at="130,0,134,0" />
      <scope id="7820132854312472280" at="165,59,169,13" />
      <scope id="2546981710035458938" at="56,0,61,0">
        <var name="cls" id="2546981710035458942" />
      </scope>
      <scope id="2546981710035458965" at="66,25,71,79" />
      <scope id="2546981710035459175" at="118,25,123,9" />
      <scope id="2546981710035459076" at="84,33,90,11">
>>>>>>> 75b4975e
        <var name="m" id="2546981710035459085" />
        <var name="moduleHandle" id="2546981710035459078" />
        <var name="moduleReference" id="2546981710035459091" />
      </scope>
      <scope id="2546981710035459119" at="102,35,108,20" />
      <scope id="7820132854312472278" at="164,47,170,11" />
      <scope id="7820132854312472279" at="164,47,170,11">
        <var name="ch" id="7820132854312472304" />
      </scope>
<<<<<<< HEAD
      <scope id="2546981710035459114" at="110,0,118,0">
=======
      <scope id="2546981710035458962" at="65,0,73,0" />
      <scope id="2546981710035459114" at="102,0,110,0">
>>>>>>> 75b4975e
        <var name="text" id="2546981710035459117" />
      </scope>
      <scope id="2546981710035459172" at="117,0,125,0" />
      <scope id="2546981710035459398" at="191,71,199,50">
        <var name="modulePath" id="2546981710035459400" />
        <var name="result_dkknya_a1a1a9a0a5o" id="2546981710035459398" />
        <var name="result_dkknya_a1a9a0a5o" id="2546981710035459398" />
        <var name="result_dkknya_a2a1a9a0a5o" id="2546981710035459398" />
      </scope>
<<<<<<< HEAD
      <scope id="2546981710035458952" at="70,25,79,7" />
      <scope id="2546981710035459239" at="154,37,163,7" />
      <scope id="7820132854312472270" at="177,29,186,9">
=======
      <scope id="2546981710035459239" at="140,37,149,7" />
      <scope id="7820132854312472270" at="162,29,171,9">
>>>>>>> 75b4975e
        <var name="root" id="7820132854312472272" />
      </scope>
      <scope id="2546981710035459395" at="190,152,200,7">
        <var name="moduleElement" id="2546981710035459396" />
      </scope>
<<<<<<< HEAD
      <scope id="2546981710035459053" at="89,36,100,9">
=======
      <scope id="2546981710035458952" at="62,25,73,7" />
      <scope id="2546981710035459053" at="82,36,93,9">
>>>>>>> 75b4975e
        <var name="descriptor" id="2546981710035459055" />
      </scope>
      <scope id="2546981710035459234" at="140,0,151,0">
        <var name="project" id="2546981710035459235" />
      </scope>
<<<<<<< HEAD
      <scope id="2546981710035458949" at="69,0,81,0" />
      <scope id="2546981710035459149" at="119,59,134,7" />
      <scope id="2546981710035459024" at="86,51,103,7">
=======
      <scope id="2546981710035458949" at="61,0,75,0" />
      <scope id="2546981710035459149" at="110,59,125,7" />
      <scope id="2546981710035459024" at="79,51,96,7">
>>>>>>> 75b4975e
        <var name="descriptorFile" id="2546981710035459032" />
        <var name="path" id="2546981710035459026" />
      </scope>
      <scope id="2546981710035459144" at="110,0,127,0">
        <var name="desc" id="2546981710035459145" />
      </scope>
      <scope id="2546981710035459018" at="78,66,97,5">
        <var name="modulePath" id="2546981710035459022" />
      </scope>
      <scope id="2546981710035459335" at="177,57,200,7">
        <var name="moduleList" id="2546981710035459353" />
        <var name="result_dkknya_a0a0a5o" id="2546981710035459335" />
        <var name="result_dkknya_a0a5o" id="2546981710035459335" />
      </scope>
      <scope id="7820132854312472239" at="151,55,175,7">
        <var name="document" id="7820132854312472247" />
        <var name="projectElement" id="7820132854312472266" />
      </scope>
      <scope id="2546981710035459006" at="75,73,100,5">
        <var name="existingModules" id="2546981710035459014" />
      </scope>
      <scope id="2546981710035459328" at="177,0,202,0">
        <var name="modulesXml" id="2546981710035459331" />
        <var name="project" id="7820132854312480616" />
      </scope>
      <scope id="7820132854312472234" at="151,0,177,0">
        <var name="modulesFile" id="7820132854312474997" />
        <var name="project" id="7820132854312472235" />
      </scope>
      <scope id="2546981710035459001" at="75,0,102,0">
        <var name="projDesc" id="2546981710035459002" />
      </scope>
<<<<<<< HEAD
      <unit id="2546981710035458961" at="72,46,79,5" name="jetbrains.mps.tool.builder.FileMPSProject$1" />
      <unit id="2546981710035459171" at="125,46,134,5" name="jetbrains.mps.tool.builder.FileMPSProject$2" />
      <unit id="2546981710035459206" at="146,0,235,0" name="jetbrains.mps.tool.builder.FileMPSProject$ProjectDescriptor" />
      <unit id="2546981710035458892" at="36,0,236,0" name="jetbrains.mps.tool.builder.FileMPSProject" />
=======
      <unit id="2546981710035458961" at="64,46,73,5" name="jetbrains.mps.tool.builder.FileMPSProject$1" />
      <unit id="2546981710035459171" at="116,46,125,5" name="jetbrains.mps.tool.builder.FileMPSProject$2" />
      <unit id="2546981710035459206" at="134,0,215,0" name="jetbrains.mps.tool.builder.FileMPSProject$ProjectDescriptor" />
      <unit id="2546981710035458892" at="36,0,216,0" name="jetbrains.mps.tool.builder.FileMPSProject" />
>>>>>>> 75b4975e
    </file>
  </root>
  <root nodeRef="r:73cef602-d8a6-459c-91ff-d4e129d1a7c5(jetbrains.mps.tool.builder)/2546981710035481844">
    <file name="AntBootstrap.java">
      <node id="1463465047941145111" at="14,10,15,68" concept="13" />
      <node id="1463465047941127641" at="15,68,16,33" concept="5" />
      <node id="2546981710035481857" at="20,42,21,104" concept="13" />
      <node id="5618154074607936771" at="21,104,22,36" concept="5" />
      <node id="2546981710035481863" at="22,36,23,90" concept="11" />
      <node id="2546981710035481881" at="24,9,25,54" concept="11" />
      <node id="2546981710035481890" at="25,54,26,75" concept="11" />
      <node id="2546981710035481900" at="26,75,27,37" concept="5" />
      <node id="2546981710035481905" at="27,37,28,56" concept="11" />
      <node id="2546981710035481918" at="28,56,29,66" concept="5" />
      <node id="2546981710035481927" at="29,66,30,51" concept="5" />
      <node id="2546981710035481873" at="31,27,32,36" concept="5" />
      <node id="2546981710035481935" at="33,5,34,19" concept="5" />
      <node id="2546981710035481846" at="18,0,20,0" concept="3" trace="AntBootstrap#()V" />
      <node id="2546981710035481870" at="23,90,33,5" concept="21" />
      <node id="2546981710035481850" at="20,0,36,0" concept="16" trace="main#([Ljava/lang/String;)V" />
      <scope id="2546981710035481849" at="18,25,18,25" />
      <scope id="2546981710035481871" at="31,0,32,36">
        <var name="e" id="2546981710035481878" />
      </scope>
      <scope id="2546981710035481872" at="31,27,32,36" />
      <scope id="1463465047941104340" at="14,10,16,33" />
      <scope id="2546981710035481846" at="18,0,20,0" />
      <scope id="2546981710035481880" at="24,9,30,51">
        <var name="clazz" id="2546981710035481882" />
        <var name="mainMethod" id="2546981710035481891" />
        <var name="passedArgs" id="2546981710035481906" />
      </scope>
      <scope id="2546981710035481856" at="20,42,34,19">
        <var name="newClassLoader" id="2546981710035481864" />
      </scope>
      <scope id="2546981710035481850" at="20,0,36,0">
        <var name="args" id="2546981710035481853" />
      </scope>
      <unit id="2546981710035481844" at="13,0,37,0" name="jetbrains.mps.tool.builder.AntBootstrap" />
    </file>
  </root>
  <root nodeRef="r:73cef602-d8a6-459c-91ff-d4e129d1a7c5(jetbrains.mps.tool.builder)/878521226300773719">
    <file name="MpsWorker.java">
      <node id="878521226300773721" at="58,0,59,0" concept="15" trace="LOG" />
      <node id="878521226300773726" at="59,0,60,0" concept="6" trace="myErrors" />
      <node id="878521226300773733" at="60,0,61,0" concept="6" trace="myWarnings" />
      <node id="878521226300773740" at="61,0,62,0" concept="6" trace="myWhatToDo" />
      <node id="878521226300773743" at="62,0,63,0" concept="6" trace="myLogger" />
      <node id="878521226300773746" at="63,0,64,0" concept="6" trace="myEnvironment" />
      <node id="878521226300773757" at="64,37,65,46" concept="19" />
      <node id="878521226300773784" at="67,65,68,26" concept="5" />
      <node id="878521226300773788" at="68,26,69,22" concept="5" />
      <node id="6132171475563213659" at="71,50,72,70" concept="11" />
      <node id="6132171475559378740" at="72,70,73,62" concept="5" />
      <node id="6132171475563213755" at="73,62,74,15" concept="12" />
      <node id="6132171475562380293" at="76,68,77,68" concept="11" />
      <node id="6132171475559305388" at="78,85,79,69" concept="5" />
      <node id="6132171475562907098" at="81,85,82,53" concept="5" />
      <node id="6132171475562775871" at="84,46,85,47" concept="5" />
      <node id="6132171475562806936" at="86,5,87,18" concept="12" />
      <node id="878521226300773844" at="90,9,91,13" concept="5" />
      <node id="878521226300773846" at="91,13,92,21" concept="5" />
      <node id="878521226300773835" at="93,27,94,13" concept="5" />
      <node id="878521226300773838" at="94,13,95,21" concept="5" />
      <node id="878521226300773849" at="98,0,99,0" concept="10" trace="work#()V" />
      <node id="878521226300773896" at="99,42,100,64" concept="12" />
      <node id="6132171475560905849" at="103,32,104,30" concept="5" />
      <node id="6132171475560697915" at="108,50,109,49" concept="5" />
      <node id="878521226300773926" at="110,5,111,11" concept="5" />
      <node id="878521226300773947" at="116,25,117,46" concept="11" />
      <node id="878521226300773952" at="117,46,118,122" concept="5" />
      <node id="878521226300773961" at="120,7,121,13" concept="5" />
      <node id="878521226300773978" at="126,25,127,79" concept="5" />
      <node id="878521226300773984" at="131,0,132,0" concept="10" trace="executeTask#(Ljetbrains/mps/project/Project;Ljetbrains/mps/tool/builder/MpsWorker/ObjectsToProcess;)V" />
      <node id="878521226300773992" at="132,0,133,0" concept="10" trace="showStatistic#()V" />
      <node id="878521226300774002" at="133,62,134,41" concept="11" />
      <node id="878521226300774009" at="135,35,136,21" concept="5" />
      <node id="878521226300774022" at="137,5,138,20" concept="5" />
      <node id="878521226300774027" at="138,20,139,31" concept="5" />
      <node id="878521226300774034" at="139,31,140,52" concept="5" />
      <node id="878521226300774048" at="141,35,142,23" concept="5" />
      <node id="878521226300774053" at="142,23,143,22" concept="5" />
      <node id="878521226300774060" at="145,35,146,21" concept="5" />
      <node id="878521226300774073" at="147,5,148,14" concept="12" />
      <node id="878521226300774089" at="151,63,152,75" concept="20" />
      <node id="878521226300774125" at="155,70,156,42" concept="5" />
      <node id="878521226300774130" at="156,42,157,44" concept="5" />
      <node id="878521226300774135" at="157,44,158,42" concept="5" />
      <node id="878521226300774164" at="162,82,163,65" concept="11" />
      <node id="878521226300774171" at="163,65,164,42" concept="5" />
      <node id="878521226300774176" at="164,42,165,30" concept="5" />
      <node id="878521226300774205" at="172,34,173,28" concept="5" />
      <node id="878521226300774219" at="178,46,179,86" concept="12" />
      <node id="878521226300774245" at="183,28,184,26" concept="5" />
      <node id="878521226300774264" at="189,53,190,45" concept="5" />
      <node id="878521226300774279" at="194,126,195,13" concept="12" />
      <node id="878521226300774291" at="196,5,197,29" concept="11" />
      <node id="878521226300774303" at="199,32,200,133" concept="12" />
      <node id="878521226300774377" at="203,31,204,59" concept="5" />
      <node id="878521226300774327" at="207,40,208,84" concept="11" />
      <node id="878521226300774336" at="208,84,209,65" concept="11" />
      <node id="878521226300774342" at="209,65,210,59" concept="11" />
      <node id="878521226300774358" at="211,113,212,86" concept="11" />
      <node id="878521226300774369" at="213,33,214,34" concept="5" />
      <node id="878521226300774374" at="216,11,217,25" concept="12" />
      <node id="878521226300774392" at="221,39,222,38" concept="5" />
      <node id="878521226300774402" at="223,32,224,17" concept="4" />
      <node id="9035885805869539709" at="226,37,227,17" concept="4" />
      <node id="9035885805869543057" at="228,7,229,26" concept="5" />
      <node id="878521226300774408" at="230,39,231,46" concept="11" />
      <node id="878521226300774421" at="232,56,233,27" concept="5" />
      <node id="878521226300774448" at="240,58,241,35" concept="5" />
      <node id="878521226300774461" at="245,61,246,84" concept="11" />
      <node id="878521226300774470" at="246,84,247,39" concept="13" />
      <node id="878521226300774472" at="247,39,248,68" concept="11" />
      <node id="878521226300774484" at="249,24,250,24" concept="5" />
      <node id="878521226300774489" at="250,24,251,35" concept="5" />
      <node id="878521226300774494" at="251,35,252,13" concept="12" />
      <node id="878521226300774495" at="253,5,254,40" concept="13" />
      <node id="878521226300774506" at="255,9,256,83" concept="11" />
      <node id="878521226300774511" at="256,83,257,37" concept="11" />
      <node id="878521226300774530" at="258,32,259,91" concept="5" />
      <node id="671420673575853507" at="260,14,261,77" concept="11" />
      <node id="878521226300774522" at="261,77,262,89" concept="5" />
      <node id="878521226300774537" at="263,7,264,43" concept="5" />
      <node id="878521226300774542" at="264,43,265,82" concept="11" />
      <node id="878521226300774547" at="265,82,266,102" concept="11" />
      <node id="878521226300774570" at="267,34,268,113" concept="5" />
      <node id="878521226300774564" at="269,14,270,34" concept="5" />
      <node id="878521226300774500" at="272,36,273,13" concept="5" />
      <node id="878521226300774589" at="277,62,278,13" concept="12" />
      <node id="878521226300774597" at="279,5,280,0" concept="14" />
      <node id="878521226300774598" at="280,0,281,30" concept="5" />
      <node id="878521226300774610" at="283,33,284,26" concept="5" />
      <node id="878521226300774620" at="286,36,287,26" concept="5" />
      <node id="878521226300774624" at="287,26,288,25" concept="5" />
      <node id="878521226300774635" at="290,34,291,27" concept="5" />
      <node id="878521226300774645" at="293,34,294,27" concept="5" />
      <node id="878521226300774649" at="294,27,295,23" concept="5" />
      <node id="878521226300774660" at="297,32,298,53" concept="11" />
      <node id="878521226300774665" at="298,53,299,25" concept="5" />
      <node id="878521226300774678" at="301,45,302,53" concept="11" />
      <node id="878521226300774683" at="302,53,303,39" concept="5" />
      <node id="878521226300774777" at="305,61,306,45" concept="11" />
      <node id="878521226300774782" at="306,45,307,47" concept="5" />
      <node id="878521226300774789" at="307,47,308,30" concept="12" />
      <node id="878521226300774899" at="311,0,312,0" concept="10" trace="log#(Ljava/lang/String;Lorg/apache/log4j/Level;)V" />
      <node id="878521226300774934" at="318,33,319,33" concept="5" />
      <node id="878521226300774928" at="320,14,321,33" concept="5" />
      <node id="878521226300774974" at="331,29,332,36" concept="5" />
      <node id="878521226300774979" at="332,36,333,16" concept="2" />
      <node id="878521226300774983" at="334,28,335,35" concept="5" />
      <node id="878521226300774988" at="335,35,336,16" concept="2" />
      <node id="878521226300774992" at="337,28,338,35" concept="5" />
      <node id="878521226300774997" at="338,35,339,16" concept="2" />
      <node id="878521226300775000" at="340,29,341,36" concept="5" />
      <node id="878521226300775005" at="341,36,342,16" concept="2" />
      <node id="878521226300774959" at="343,16,344,71" concept="5" />
      <node id="878521226300774970" at="344,71,345,16" concept="2" />
      <node id="878521226300775009" at="350,0,351,0" concept="6" trace="myProjects" />
      <node id="878521226300775016" at="351,0,352,0" concept="6" trace="myModules" />
      <node id="878521226300775023" at="352,0,353,0" concept="6" trace="myModels" />
      <node id="878521226300775048" at="355,107,356,37" concept="5" />
      <node id="878521226300775053" at="356,37,357,32" concept="5" />
      <node id="878521226300775058" at="357,32,358,30" concept="5" />
      <node id="878521226300775068" at="360,39,361,24" concept="12" />
      <node id="878521226300775075" at="363,38,364,23" concept="12" />
      <node id="878521226300775082" at="366,36,367,22" concept="12" />
      <node id="878521226300775088" at="369,44,370,88" concept="12" />
      <node id="878521226300774562" at="269,12,271,7" concept="1" />
      <node id="878521226300774910" at="314,0,316,0" concept="3" trace="SystemOutLogger#()V" />
      <node id="878521226300774926" at="320,12,322,7" concept="1" />
      <node id="878521226300774942" at="326,0,328,0" concept="3" trace="LogLogger#()V" />
      <node id="878521226300775030" at="353,0,355,0" concept="3" trace="ObjectsToProcess#()V" />
      <node id="878521226300773751" at="64,0,67,0" concept="3" trace="MpsWorker#(Ljetbrains/mps/tool/common/Script;)V" />
      <node id="6132171475559248814" at="77,68,80,5" concept="8" />
      <node id="6132171475562876174" at="80,5,83,5" concept="8" />
      <node id="6132171475562756883" at="83,5,86,5" concept="9" />
      <node id="878521226300773892" at="99,0,102,0" concept="10" trace="createDummyProject#()Ljetbrains/mps/project/Project;" />
      <node id="6132171475560891563" at="102,28,105,5" concept="9" />
      <node id="6132171475560637014" at="107,37,110,5" concept="9" />
      <node id="878521226300774007" at="134,41,137,5" concept="7" />
      <node id="878521226300774058" at="144,5,147,5" concept="7" />
      <node id="878521226300774079" at="150,41,153,5" concept="9" />
      <node id="878521226300774201" at="171,47,174,9" concept="9" />
      <node id="878521226300774213" at="178,0,181,0" concept="10" trace="includeModel#(Lorg/jetbrains/mps/openapi/model/SModel;)Z" />
      <node id="878521226300774241" at="182,36,185,7" concept="9" />
      <node id="878521226300774257" at="188,63,191,5" concept="8" />
      <node id="878521226300774277" at="193,87,196,5" concept="9" />
      <node id="878521226300774301" at="199,0,202,0" concept="10" trace="compute#()Lorg/jetbrains/mps/openapi/module/SModule;" />
      <node id="878521226300774364" at="212,86,215,13" concept="9" />
      <node id="878521226300774397" at="222,38,225,7" concept="9" />
      <node id="9035885805869508009" at="225,7,228,7" concept="9" />
      <node id="878521226300774414" at="231,46,234,9" concept="8" />
      <node id="878521226300774440" at="239,43,242,7" concept="9" />
      <node id="878521226300774520" at="260,12,263,7" concept="1" />
      <node id="878521226300774587" at="276,46,279,5" concept="9" />
      <node id="878521226300774604" at="283,0,286,0" concept="10" trace="info#(Ljava/lang/String;)V" />
      <node id="878521226300774629" at="290,0,293,0" concept="10" trace="debug#(Ljava/lang/String;)V" />
      <node id="878521226300775063" at="360,0,363,0" concept="10" trace="getProjects#()Ljava/util/Set;" />
      <node id="878521226300775070" at="363,0,366,0" concept="10" trace="getModules#()Ljava/util/Set;" />
      <node id="878521226300775077" at="366,0,369,0" concept="10" trace="getModels#()Ljava/util/Set;" />
      <node id="878521226300775084" at="369,0,372,0" concept="10" trace="hasAnythingToGenerate#()Z" />
      <node id="878521226300773774" at="67,0,71,0" concept="3" trace="MpsWorker#(Ljetbrains/mps/tool/common/Script;Ljetbrains/mps/tool/builder/MpsWorker/AntLogger;)V" />
      <node id="878521226300773974" at="125,0,129,0" concept="10" trace="run#()V" />
      <node id="878521226300774043" at="140,52,144,5" concept="8" />
      <node id="878521226300774614" at="286,0,290,0" concept="10" trace="warning#(Ljava/lang/String;)V" />
      <node id="878521226300774639" at="293,0,297,0" concept="10" trace="error#(Ljava/lang/String;)V" />
      <node id="878521226300774654" at="297,0,301,0" concept="10" trace="log#(Ljava/lang/Throwable;)V" />
      <node id="878521226300774670" at="301,0,305,0" concept="10" trace="log#(Ljava/lang/String;Ljava/lang/Throwable;)V" />
      <node id="6132171475560143380" at="71,0,76,0" concept="10" trace="createDefaultEnvironment#()Ljetbrains/mps/tool/environment/Environment;" />
      <node id="878521226300773900" at="102,0,107,0" concept="10" trace="dispose#()V" />
      <node id="878521226300773939" at="115,0,120,0" concept="10" trace="run#()V" />
      <node id="878521226300774075" at="150,0,155,0" concept="10" trace="failBuild#(Ljava/lang/String;)V" />
      <node id="878521226300774119" at="155,0,160,0" concept="10" trace="collectModelsToGenerate#(Ljetbrains/mps/tool/builder/MpsWorker/ObjectsToProcess;)V" />
      <node id="878521226300774156" at="161,71,166,7" concept="9" />
      <node id="878521226300774197" at="170,63,175,7" concept="8" />
      <node id="878521226300774234" at="181,74,186,5" concept="8" />
      <node id="878521226300774250" at="188,0,193,0" concept="10" trace="collectFromModuleFiles#(Ljava/util/Set;)V" />
      <node id="878521226300774295" at="197,29,202,7" concept="11" />
      <node id="878521226300774433" at="238,59,243,5" concept="8" />
      <node id="878521226300774479" at="248,68,253,5" concept="9" />
      <node id="878521226300774558" at="266,102,271,7" concept="9" />
      <node id="878521226300774771" at="305,0,310,0" concept="16" trace="extractStackTrace#(Ljava/lang/Throwable;)Ljava/lang/StringBuffer;" />
      <node id="878521226300774922" at="317,47,322,7" concept="9" />
      <node id="878521226300775034" at="355,0,360,0" concept="3" trace="ObjectsToProcess#(Ljava/util/Set;Ljava/util/Set;Ljava/util/Set;)V" />
      <node id="878521226300773918" at="107,0,113,0" concept="10" trace="setupEnvironment#()V" />
      <node id="878521226300773967" at="123,27,129,7" concept="5" />
      <node id="878521226300774349" at="210,59,216,11" concept="8" />
      <node id="878521226300774403" at="229,26,235,7" concept="9" />
      <node id="878521226300774514" at="257,37,263,7" concept="9" />
      <node id="878521226300773832" at="89,30,96,5" concept="21" />
      <node id="878521226300773932" at="113,25,120,7" concept="5" />
      <node id="878521226300774147" at="160,59,167,5" concept="8" />
      <node id="878521226300774190" at="169,69,176,5" concept="8" />
      <node id="878521226300774225" at="181,0,188,0" concept="10" trace="extractModels#(Ljava/util/Collection;Lorg/jetbrains/mps/openapi/module/SModule;)V" />
      <node id="878521226300774426" at="238,0,245,0" concept="10" trace="collectFromModelFiles#(Ljava/util/Set;)V" />
      <node id="878521226300774579" at="276,0,283,0" concept="10" trace="log#(Ljava/lang/String;Lorg/apache/log4j/Level;)V" />
      <node id="878521226300773963" at="123,0,131,0" concept="10" trace="reload#()V" />
      <node id="878521226300774914" at="316,0,324,0" concept="10" trace="log#(Ljava/lang/String;Lorg/apache/log4j/Level;)V" />
      <node id="878521226300773828" at="89,0,98,0" concept="10" trace="workFromMain#()V" />
      <node id="878521226300774140" at="160,0,169,0" concept="10" trace="collectFromProjects#(Ljava/util/Set;)V" />
      <node id="878521226300774181" at="169,0,178,0" concept="10" trace="extractModels#(Ljava/util/Set;Ljetbrains/mps/project/Project;)V" />
      <node id="878521226300773928" at="113,0,123,0" concept="10" trace="make#()V" />
      <node id="878521226300774325" at="207,0,219,0" concept="10" trace="compute#()Ljava/util/List;" />
      <node id="6132171475562205086" at="76,0,89,0" concept="16" trace="createEnvConfig#(Ljetbrains/mps/tool/common/Script;)Ljetbrains/mps/tool/environment/EnvironmentConfig;" />
      <node id="878521226300774319" at="205,12,219,9" concept="5" />
      <node id="878521226300774317" at="205,10,220,5" concept="1" />
      <node id="878521226300774387" at="220,5,236,5" concept="8" />
      <node id="878521226300773996" at="133,0,150,0" concept="10" trace="formatErrorsReport#(Ljava/lang/String;)Ljava/lang/StringBuffer;" />
      <node id="878521226300774954" at="329,47,346,7" concept="18" />
      <node id="878521226300774313" at="202,7,220,5" concept="9" />
      <node id="878521226300774497" at="254,40,274,5" concept="21" />
      <node id="878521226300774946" at="328,0,348,0" concept="10" trace="log#(Ljava/lang/String;Lorg/apache/log4j/Level;)V" />
      <node id="878521226300774452" at="245,0,276,0" concept="10" trace="processModelFile#(Ljava/util/Set;Ljava/io/File;)V" />
      <node id="878521226300774268" at="193,0,238,0" concept="10" trace="processModuleFile#(Ljava/io/File;Ljava/util/Set;)V" />
      <scope id="878521226300774913" at="314,30,314,30" />
      <scope id="878521226300774945" at="326,24,326,24" />
      <scope id="878521226300775033" at="353,31,353,31" />
      <scope id="878521226300773756" at="64,37,65,46" />
      <scope id="6132171475559248820" at="78,85,79,69" />
      <scope id="6132171475562876180" at="81,85,82,53" />
      <scope id="6132171475562756886" at="84,46,85,47" />
      <scope id="878521226300773849" at="98,0,99,0" />
      <scope id="878521226300773895" at="99,42,100,64" />
      <scope id="6132171475560891566" at="103,32,104,30" />
      <scope id="6132171475560637017" at="108,50,109,49" />
      <scope id="878521226300773977" at="126,25,127,79" />
      <scope id="878521226300773984" at="131,0,132,0">
        <var name="go" id="878521226300773989" />
        <var name="project" id="878521226300773987" />
      </scope>
      <scope id="878521226300773992" at="132,0,133,0" />
      <scope id="878521226300774008" at="135,35,136,21" />
      <scope id="878521226300774059" at="145,35,146,21" />
      <scope id="878521226300774088" at="151,63,152,75" />
      <scope id="878521226300774204" at="172,34,173,28" />
      <scope id="878521226300774218" at="178,46,179,86" />
      <scope id="878521226300774244" at="183,28,184,26" />
      <scope id="878521226300774263" at="189,53,190,45" />
      <scope id="878521226300774278" at="194,126,195,13" />
      <scope id="878521226300774302" at="199,32,200,133" />
      <scope id="878521226300774376" at="203,31,204,59" />
      <scope id="878521226300774368" at="213,33,214,34" />
      <scope id="878521226300774401" at="223,32,224,17" />
      <scope id="9035885805869508011" at="226,37,227,17" />
      <scope id="878521226300774420" at="232,56,233,27" />
      <scope id="878521226300774447" at="240,58,241,35" />
      <scope id="878521226300774529" at="258,32,259,91" />
      <scope id="878521226300774569" at="267,34,268,113" />
      <scope id="878521226300774563" at="269,14,270,34" />
      <scope id="878521226300774498" at="272,0,273,13">
        <var name="e" id="878521226300774503" />
      </scope>
      <scope id="878521226300774499" at="272,36,273,13" />
      <scope id="878521226300774588" at="277,62,278,13" />
      <scope id="878521226300774609" at="283,33,284,26" />
      <scope id="878521226300774634" at="290,34,291,27" />
      <scope id="878521226300774899" at="311,0,312,0">
        <var name="level" id="878521226300774904" />
        <var name="text" id="878521226300774902" />
      </scope>
      <scope id="878521226300774933" at="318,33,319,33" />
      <scope id="878521226300774927" at="320,14,321,33" />
      <scope id="878521226300775067" at="360,39,361,24" />
      <scope id="878521226300775074" at="363,38,364,23" />
      <scope id="878521226300775081" at="366,36,367,22" />
      <scope id="878521226300775087" at="369,44,370,88" />
      <scope id="878521226300773783" at="67,65,69,22" />
      <scope id="878521226300773843" at="90,9,92,21" />
      <scope id="878521226300773833" at="93,0,95,21">
        <var name="e" id="878521226300773841" />
      </scope>
      <scope id="878521226300773834" at="93,27,95,21" />
      <scope id="878521226300773942" at="116,25,118,122">
        <var name="maker" id="878521226300773948" />
      </scope>
      <scope id="878521226300774047" at="141,35,143,22" />
      <scope id="878521226300774521" at="260,14,262,89">
        <var name="modelName" id="671420673575853508" />
      </scope>
      <scope id="878521226300774619" at="286,36,288,25" />
      <scope id="878521226300774644" at="293,34,295,23" />
      <scope id="878521226300774659" at="297,32,299,25">
        <var name="sb" id="878521226300774661" />
      </scope>
      <scope id="878521226300774677" at="301,45,303,39">
        <var name="sb" id="878521226300774679" />
      </scope>
      <scope id="878521226300774910" at="314,0,316,0" />
      <scope id="878521226300774942" at="326,0,328,0" />
      <scope id="878521226300774973" at="331,29,333,16" />
      <scope id="878521226300774982" at="334,28,336,16" />
      <scope id="878521226300774991" at="337,28,339,16" />
      <scope id="878521226300774999" at="340,29,342,16" />
      <scope id="878521226300774958" at="343,16,345,16" />
      <scope id="878521226300775030" at="353,0,355,0" />
      <scope id="878521226300773751" at="64,0,67,0">
        <var name="whatToDo" id="878521226300773754" />
      </scope>
      <scope id="6132171475560143383" at="71,50,74,15">
        <var name="env" id="6132171475563213660" />
      </scope>
      <scope id="6132171475559248814" at="77,68,80,5">
        <var name="macro" id="6132171475559248816" />
      </scope>
      <scope id="6132171475562876174" at="80,5,83,5">
        <var name="lib" id="6132171475562876176" />
      </scope>
      <scope id="878521226300773892" at="99,0,102,0" />
      <scope id="878521226300773903" at="102,28,105,5" />
      <scope id="878521226300774007" at="134,41,137,5">
        <var name="i" id="878521226300774014" />
      </scope>
      <scope id="878521226300774058" at="144,5,147,5">
        <var name="i" id="878521226300774065" />
      </scope>
      <scope id="878521226300774078" at="150,41,153,5" />
      <scope id="878521226300774124" at="155,70,158,42" />
      <scope id="878521226300774163" at="162,82,165,30">
        <var name="project" id="878521226300774165" />
      </scope>
      <scope id="878521226300774200" at="171,47,174,9" />
      <scope id="878521226300774213" at="178,0,181,0">
        <var name="model" id="878521226300774216" />
      </scope>
      <scope id="878521226300774240" at="182,36,185,7" />
      <scope id="878521226300774256" at="188,63,191,5" />
      <scope id="878521226300774257" at="188,63,191,5">
        <var name="moduleFile" id="878521226300774261" />
      </scope>
      <scope id="878521226300774301" at="199,0,202,0" />
      <scope id="878521226300774414" at="231,46,234,9">
        <var name="gen" id="878521226300774418" />
      </scope>
      <scope id="878521226300774439" at="239,43,242,7" />
      <scope id="878521226300774483" at="249,24,252,13" />
      <scope id="878521226300774604" at="283,0,286,0">
        <var name="text" id="878521226300774607" />
      </scope>
      <scope id="878521226300774629" at="290,0,293,0">
        <var name="text" id="878521226300774632" />
      </scope>
      <scope id="878521226300774776" at="305,61,308,30">
        <var name="writer" id="878521226300774778" />
      </scope>
      <scope id="878521226300775047" at="355,107,358,30" />
      <scope id="878521226300775063" at="360,0,363,0" />
      <scope id="878521226300775070" at="363,0,366,0" />
      <scope id="878521226300775077" at="366,0,369,0" />
      <scope id="878521226300775084" at="369,0,372,0" />
      <scope id="878521226300773774" at="67,0,71,0">
        <var name="logger" id="878521226300773779" />
        <var name="whatToDo" id="878521226300773777" />
      </scope>
      <scope id="878521226300773921" at="107,37,111,11" />
      <scope id="878521226300773974" at="125,0,129,0" />
      <scope id="878521226300774043" at="140,52,144,5">
        <var name="error" id="878521226300774045" />
      </scope>
      <scope id="878521226300774357" at="211,113,215,13">
        <var name="module" id="878521226300774359" />
      </scope>
      <scope id="878521226300774407" at="230,39,234,9">
        <var name="language" id="878521226300774409" />
      </scope>
      <scope id="878521226300774614" at="286,0,290,0">
        <var name="text" id="878521226300774617" />
      </scope>
      <scope id="878521226300774639" at="293,0,297,0">
        <var name="text" id="878521226300774642" />
      </scope>
      <scope id="878521226300774654" at="297,0,301,0">
        <var name="e" id="878521226300774657" />
      </scope>
      <scope id="878521226300774670" at="301,0,305,0">
        <var name="e" id="878521226300774675" />
        <var name="text" id="878521226300774673" />
      </scope>
      <scope id="6132171475560143380" at="71,0,76,0" />
      <scope id="878521226300773900" at="102,0,107,0" />
      <scope id="878521226300773939" at="115,0,120,0" />
      <scope id="878521226300774075" at="150,0,155,0">
        <var name="name" id="878521226300774098" />
      </scope>
      <scope id="878521226300774119" at="155,0,160,0">
        <var name="go" id="878521226300774122" />
      </scope>
      <scope id="878521226300774155" at="161,71,166,7" />
      <scope id="878521226300774196" at="170,63,175,7" />
      <scope id="878521226300774197" at="170,63,175,7">
        <var name="model" id="878521226300774198" />
      </scope>
      <scope id="878521226300774233" at="181,74,186,5" />
      <scope id="878521226300774234" at="181,74,186,5">
        <var name="d" id="878521226300774238" />
      </scope>
      <scope id="878521226300774250" at="188,0,193,0">
        <var name="modules" id="878521226300774253" />
      </scope>
      <scope id="878521226300774432" at="238,59,243,5" />
      <scope id="878521226300774433" at="238,59,243,5">
        <var name="f" id="878521226300774437" />
      </scope>
      <scope id="878521226300774586" at="276,46,281,30" />
      <scope id="878521226300774771" at="305,0,310,0">
        <var name="e" id="878521226300774774" />
      </scope>
      <scope id="878521226300774921" at="317,47,322,7" />
      <scope id="878521226300775034" at="355,0,360,0">
        <var name="models" id="878521226300775044" />
        <var name="modules" id="878521226300775041" />
        <var name="mpsProjects" id="878521226300775037" />
      </scope>
      <scope id="878521226300773918" at="107,0,113,0" />
      <scope id="878521226300773966" at="123,27,129,7" />
      <scope id="878521226300774349" at="210,59,216,11">
        <var name="moduleHandle" id="878521226300774355" />
      </scope>
      <scope id="878521226300773831" at="89,30,96,5" />
      <scope id="878521226300774146" at="160,59,167,5" />
      <scope id="878521226300774147" at="160,59,167,5">
        <var name="projectFile" id="878521226300774153" />
      </scope>
      <scope id="878521226300774189" at="169,69,176,5" />
      <scope id="878521226300774190" at="169,69,176,5">
        <var name="module" id="878521226300774194" />
      </scope>
      <scope id="878521226300774225" at="181,0,188,0">
        <var name="m" id="878521226300774231" />
        <var name="modelsList" id="878521226300774228" />
      </scope>
      <scope id="878521226300774426" at="238,0,245,0">
        <var name="model" id="878521226300774429" />
      </scope>
      <scope id="878521226300774579" at="276,0,283,0">
        <var name="level" id="878521226300774584" />
        <var name="text" id="878521226300774582" />
      </scope>
      <scope id="878521226300773931" at="113,25,121,13" />
      <scope id="878521226300773963" at="123,0,131,0" />
      <scope id="878521226300774914" at="316,0,324,0">
        <var name="level" id="878521226300774919" />
        <var name="text" id="878521226300774917" />
      </scope>
      <scope id="878521226300773828" at="89,0,98,0" />
      <scope id="878521226300774140" at="160,0,169,0">
        <var name="projects" id="878521226300774143" />
      </scope>
      <scope id="878521226300774181" at="169,0,178,0">
        <var name="project" id="878521226300774187" />
        <var name="result" id="878521226300774184" />
      </scope>
      <scope id="878521226300773928" at="113,0,123,0" />
      <scope id="878521226300774326" at="207,40,217,25">
        <var name="file" id="878521226300774328" />
        <var name="modules" id="878521226300774343" />
        <var name="owner" id="878521226300774337" />
      </scope>
      <scope id="6132171475562205089" at="76,68,87,18">
        <var name="config" id="6132171475562380294" />
      </scope>
      <scope id="878521226300774325" at="207,0,219,0" />
      <scope id="6132171475562205086" at="76,0,89,0">
        <var name="whatToDo" id="6132171475562206339" />
      </scope>
      <scope id="878521226300774318" at="205,12,219,9" />
      <scope id="878521226300774391" at="221,39,235,7" />
      <scope id="878521226300774001" at="133,62,148,14">
        <var name="sb" id="878521226300774003" />
      </scope>
      <scope id="878521226300774387" at="220,5,236,5">
        <var name="module" id="878521226300774389" />
      </scope>
      <scope id="878521226300774505" at="255,9,271,7">
        <var name="d" id="878521226300774543" />
        <var name="dr" id="878521226300774507" />
        <var name="existingDescr" id="878521226300774548" />
        <var name="modelReference" id="878521226300774512" />
      </scope>
      <scope id="878521226300773996" at="133,0,150,0">
        <var name="taskName" id="878521226300773999" />
      </scope>
      <scope id="878521226300774953" at="329,47,346,7" />
      <scope id="878521226300774946" at="328,0,348,0">
        <var name="level" id="878521226300774951" />
        <var name="text" id="878521226300774949" />
      </scope>
      <scope id="878521226300774460" at="245,61,274,5">
        <var name="ifile" id="878521226300774462" />
        <var name="model" id="878521226300774473" />
      </scope>
      <scope id="878521226300774452" at="245,0,276,0">
        <var name="f" id="878521226300774458" />
        <var name="models" id="878521226300774455" />
      </scope>
      <scope id="878521226300774276" at="193,87,236,5">
        <var name="moduleByFile" id="878521226300774296" />
        <var name="tmpmodules" id="878521226300774292" />
      </scope>
      <scope id="878521226300774268" at="193,0,238,0">
        <var name="moduleFile" id="878521226300774271" />
        <var name="modules" id="878521226300774273" />
      </scope>
      <unit id="878521226300774341" at="209,41,209,64" name="jetbrains.mps.tool.builder.MpsWorker$5" />
      <unit id="878521226300774897" at="310,0,313,0" name="jetbrains.mps.tool.builder.MpsWorker$AntLogger" />
      <unit id="878521226300774301" at="198,68,202,5" name="jetbrains.mps.tool.builder.MpsWorker$3" />
      <unit id="878521226300773973" at="124,46,129,5" name="jetbrains.mps.tool.builder.MpsWorker$2" />
      <unit id="878521226300773938" at="114,46,120,5" name="jetbrains.mps.tool.builder.MpsWorker$1" />
      <unit id="878521226300774907" at="313,0,325,0" name="jetbrains.mps.tool.builder.MpsWorker$SystemOutLogger" />
      <unit id="878521226300774325" at="206,61,219,7" name="jetbrains.mps.tool.builder.MpsWorker$4" />
      <unit id="878521226300774939" at="325,0,349,0" name="jetbrains.mps.tool.builder.MpsWorker$LogLogger" />
      <unit id="878521226300775007" at="349,0,373,0" name="jetbrains.mps.tool.builder.MpsWorker$ObjectsToProcess" />
      <unit id="878521226300773719" at="57,0,374,0" name="jetbrains.mps.tool.builder.MpsWorker" />
    </file>
  </root>
</debug-info>
<|MERGE_RESOLUTION|>--- conflicted
+++ resolved
@@ -27,141 +27,18 @@
       <node id="2546981710035458895" at="37,0,38,0" concept="15" trace="LOG" />
       <node id="2546981710035458900" at="38,0,39,0" concept="6" trace="myErrors" />
       <node id="2546981710035458903" at="39,0,40,0" concept="6" trace="myDescriptor" />
-<<<<<<< HEAD
-      <node id="2546981710035458910" at="41,36,42,12" concept="17" />
-      <node id="2546981710035458911" at="42,12,43,25" concept="5" />
-      <node id="6540133642296920501" at="47,27,48,40" concept="11" />
-      <node id="6540133642296937382" at="48,40,49,31" concept="0" />
-      <node id="2546981710035458920" at="49,31,50,33" concept="12" />
-      <node id="2546981710035458928" at="54,31,55,26" concept="5" />
-      <node id="2546981710035458935" at="59,31,60,26" concept="5" />
-      <node id="2546981710035458947" at="65,43,66,16" concept="12" />
-      <node id="2546981710035458953" at="70,25,71,20" concept="5" />
-      <node id="2546981710035458966" at="74,25,75,79" concept="5" />
-      <node id="2546981710035458972" at="75,79,76,84" concept="5" />
-      <node id="2546981710035458977" at="76,84,77,47" concept="5" />
-      <node id="2546981710035459007" at="82,73,83,20" concept="5" />
-      <node id="2546981710035459011" at="83,20,84,23" concept="13" />
-      <node id="2546981710035459013" at="84,23,85,66" concept="11" />
-      <node id="2546981710035459025" at="86,51,87,41" concept="11" />
-      <node id="2546981710035459031" at="87,41,88,74" concept="11" />
-      <node id="2546981710035459054" at="89,36,90,102" concept="11" />
-      <node id="2546981710035459077" at="91,33,92,109" concept="11" />
-      <node id="2546981710035459084" at="92,109,93,78" concept="11" />
-      <node id="2546981710035459090" at="93,78,94,68" concept="11" />
-      <node id="2546981710035459103" at="95,59,96,45" concept="5" />
-      <node id="2546981710035459067" at="98,16,99,94" concept="5" />
-      <node id="2546981710035459044" at="101,14,102,93" concept="5" />
-      <node id="2546981710035459111" at="105,50,106,30" concept="5" />
-      <node id="2546981710035459133" at="111,27,112,27" concept="5" />
-      <node id="2546981710035459126" at="113,12,114,30" concept="5" />
-      <node id="2546981710035459139" at="115,5,116,20" concept="5" />
-      <node id="2546981710035459150" at="119,59,120,29" concept="5" />
-      <node id="2546981710035459161" at="121,35,122,13" concept="12" />
-      <node id="2546981710035459162" at="123,5,124,27" concept="0" />
-      <node id="2546981710035459176" at="127,25,128,34" concept="5" />
-      <node id="2546981710035459179" at="128,34,129,47" concept="13" />
-      <node id="2546981710035459186" at="130,40,131,46" concept="5" />
-      <node id="2546981710035459197" at="137,59,138,24" concept="12" />
-      <node id="2546981710035459204" at="142,48,143,35" concept="12" />
-      <node id="2546981710035459208" at="147,0,148,0" concept="6" trace="name" />
-      <node id="2546981710035459211" at="148,0,149,0" concept="6" trace="myModulePaths" />
-      <node id="2546981710035459229" at="150,44,151,20" concept="5" />
-      <node id="2546981710035459242" at="155,28,156,15" concept="12" />
-      <node id="7820132854312846191" at="158,34,159,61" concept="5" />
-      <node id="7820132854313265824" at="160,14,161,18" concept="13" />
-      <node id="7820132854312846235" at="161,18,162,31" concept="5" />
-      <node id="7820132854312472242" at="167,32,168,15" concept="12" />
-      <node id="7820132854312472246" at="169,7,170,31" concept="11" />
-      <node id="7820132854312472252" at="171,11,172,54" concept="5" />
-      <node id="7820132854312472265" at="175,7,176,36" concept="11" />
-      <node id="7820132854312472271" at="177,29,178,49" concept="11" />
-      <node id="7820132854312472283" at="181,105,182,44" concept="5" />
-      <node id="7820132854312472289" at="182,44,183,20" concept="2" />
-      <node id="7820132854312472321" at="188,35,189,38" concept="5" />
-      <node id="2546981710035459335" at="193,57,194,66" concept="11" />
-      <node id="2546981710035459335" at="194,66,195,61" concept="11" />
-      <node id="2546981710035459335" at="195,61,196,57" concept="5" />
-      <node id="2546981710035459344" at="196,57,197,0" concept="14" />
-      <node id="2546981710035459347" at="198,31,199,15" concept="12" />
-      <node id="2546981710035459351" at="200,7,201,0" concept="14" />
-      <node id="2546981710035459352" at="201,0,202,81" concept="11" />
-      <node id="2546981710035459359" at="202,81,203,156" concept="5" />
-      <node id="2546981710035459368" at="203,156,204,156" concept="5" />
-      <node id="2546981710035459377" at="204,156,205,152" concept="5" />
-      <node id="2546981710035459386" at="205,152,206,152" concept="5" />
-      <node id="2546981710035459399" at="207,71,208,37" concept="11" />
-      <node id="2546981710035459398" at="208,37,209,50" concept="11" />
-      <node id="1484127392871062308" at="209,50,210,97" concept="13" />
-      <node id="2546981710035459398" at="210,97,211,228" concept="11" />
-      <node id="2546981710035459398" at="211,228,212,67" concept="5" />
-      <node id="2546981710035459398" at="212,67,213,91" concept="11" />
-      <node id="2546981710035459398" at="213,91,214,72" concept="5" />
-      <node id="2546981710035459432" at="214,72,215,50" concept="5" />
-      <node id="2546981710035459537" at="219,38,220,23" concept="5" />
-      <node id="2546981710035459549" at="223,29,224,18" concept="12" />
-      <node id="2546981710035459556" at="227,36,228,57" concept="12" />
-      <node id="2546981710035459565" at="231,35,232,27" concept="5" />
-      <node id="2546981710035459065" at="98,14,100,9" concept="1" />
-      <node id="2546981710035459042" at="101,12,103,7" concept="1" />
-      <node id="2546981710035459124" at="113,10,115,5" concept="1" />
-      <node id="2546981710035459096" at="94,68,97,11" concept="9" />
-      <node id="2546981710035459106" at="104,5,107,5" concept="8" />
-      <node id="2546981710035459156" at="120,29,123,5" concept="9" />
-      <node id="2546981710035459181" at="129,47,132,9" concept="8" />
-      <node id="2546981710035459193" at="137,0,140,0" concept="10" trace="getDescriptor#()Ljetbrains/mps/tool/builder/FileMPSProject/ProjectDescriptor;" />
-      <node id="2546981710035459225" at="150,0,153,0" concept="3" trace="ProjectDescriptor#(Ljava/io/File;)V" />
-      <node id="2546981710035459240" at="154,37,157,7" concept="9" />
-      <node id="7820132854312710253" at="160,12,163,7" concept="1" />
-      <node id="7820132854312472240" at="166,55,169,7" concept="9" />
-      <node id="7820132854312472319" at="187,7,190,7" concept="9" />
-      <node id="2546981710035459345" at="197,0,200,7" concept="9" />
-      <node id="2546981710035459533" at="219,0,222,0" concept="10" trace="setName#(Ljava/lang/String;)V" />
-      <node id="2546981710035459545" at="223,0,226,0" concept="10" trace="getName#()Ljava/lang/String;" />
-      <node id="2546981710035459551" at="227,0,230,0" concept="10" trace="getModules#()Ljava/util/List;" />
-      <node id="2546981710035459559" at="231,0,234,0" concept="10" trace="addModule#(Ljetbrains/mps/project/structure/project/Path;)V" />
-      <node id="2546981710035458906" at="41,0,45,0" concept="3" trace="FileMPSProject#(Ljava/io/File;)V" />
-      <node id="2546981710035458924" at="53,0,57,0" concept="10" trace="projectOpened#()V" />
-      <node id="2546981710035458931" at="58,0,62,0" concept="10" trace="projectClosed#()V" />
-      <node id="2546981710035459199" at="141,0,145,0" concept="10" trace="getWatchedModulesPaths#()Ljava/util/List;" />
-      <node id="7820132854312472281" at="180,59,184,13" concept="9" />
-      <node id="2546981710035458938" at="63,0,68,0" concept="10" trace="getComponent#(Ljava/lang/Class;)null" />
-      <node id="2546981710035459120" at="110,35,115,5" concept="9" />
-      <node id="7820132854312472250" at="170,31,175,7" concept="21" />
-      <node id="2546981710035458916" at="46,0,52,0" concept="10" trace="getName#()Ljava/lang/String;" />
-      <node id="2546981710035458962" at="73,0,79,0" concept="10" trace="run#()V" />
-      <node id="7820132854312623329" at="157,7,163,7" concept="9" />
-      <node id="7820132854312472279" at="179,47,185,11" concept="8" />
-      <node id="2546981710035458955" at="71,20,79,7" concept="5" />
-      <node id="2546981710035459114" at="110,0,118,0" concept="10" trace="error#(Ljava/lang/String;)V" />
-      <node id="2546981710035459172" at="126,0,134,0" concept="10" trace="run#()V" />
-      <node id="7820132854312472277" at="178,49,186,9" concept="9" />
-      <node id="2546981710035459061" at="90,102,100,9" concept="9" />
-      <node id="2546981710035459165" at="124,27,134,7" concept="5" />
-      <node id="2546981710035459395" at="206,152,216,7" concept="8" />
-      <node id="2546981710035459234" at="154,0,165,0" concept="10" trace="load#(Ljava/io/File;)V" />
-      <node id="7820132854312472269" at="176,36,187,7" concept="9" />
-      <node id="2546981710035458949" at="69,0,81,0" concept="10" trace="dispose#()V" />
-      <node id="2546981710035459038" at="88,74,103,7" concept="9" />
-      <node id="2546981710035459144" at="119,0,136,0" concept="10" trace="init#(Ljetbrains/mps/tool/builder/FileMPSProject/ProjectDescriptor;)V" />
-      <node id="2546981710035459018" at="85,66,104,5" concept="8" />
-      <node id="2546981710035459328" at="193,0,218,0" concept="10" trace="load#(Ljava/io/File;Lorg/jdom/Element;)V" />
-      <node id="7820132854312472234" at="166,0,192,0" concept="10" trace="load#(Ljava/io/File;Ljava/io/File;)V" />
-      <node id="2546981710035459001" at="82,0,109,0" concept="10" trace="readModules#(Ljetbrains/mps/tool/builder/FileMPSProject/ProjectDescriptor;)V" />
-      <scope id="7820132854312472257" at="173,0,173,34">
-=======
       <node id="2546981710035458910" at="40,36,41,12" concept="17" />
       <node id="2546981710035458911" at="41,12,42,25" concept="5" />
-      <node id="2546981710035458920" at="45,27,46,38" concept="12" />
-      <node id="2546981710035458928" at="49,31,50,26" concept="5" />
-      <node id="2546981710035458935" at="53,31,54,26" concept="5" />
-      <node id="2546981710035458947" at="58,43,59,16" concept="12" />
-      <node id="2546981710035458953" at="62,25,63,20" concept="5" />
-      <node id="2546981710035458966" at="66,25,67,79" concept="5" />
-      <node id="2546981710035458972" at="67,79,68,84" concept="5" />
-      <node id="2546981710035458977" at="68,84,69,47" concept="5" />
-      <node id="724465314173949365" at="69,47,70,33" concept="13" />
-      <node id="724465314174003017" at="70,33,71,79" concept="5" />
+      <node id="6540133642296920501" at="45,27,46,40" concept="11" />
+      <node id="6540133642296937382" at="46,40,47,31" concept="0" />
+      <node id="2546981710035458920" at="47,31,48,33" concept="12" />
+      <node id="2546981710035458928" at="51,31,52,26" concept="5" />
+      <node id="2546981710035458935" at="55,31,56,26" concept="5" />
+      <node id="2546981710035458947" at="60,43,61,16" concept="12" />
+      <node id="2546981710035458953" at="64,25,65,20" concept="5" />
+      <node id="2546981710035458966" at="68,25,69,79" concept="5" />
+      <node id="2546981710035458972" at="69,79,70,84" concept="5" />
+      <node id="2546981710035458977" at="70,84,71,47" concept="5" />
       <node id="2546981710035459007" at="75,73,76,20" concept="5" />
       <node id="2546981710035459011" at="76,20,77,23" concept="13" />
       <node id="2546981710035459013" at="77,23,78,66" concept="11" />
@@ -243,27 +120,27 @@
       <node id="2546981710035459551" at="208,0,211,0" concept="10" trace="getModules#()Ljava/util/List;" />
       <node id="2546981710035459559" at="211,0,214,0" concept="10" trace="addModule#(Ljetbrains/mps/project/structure/project/Path;)V" />
       <node id="2546981710035458906" at="40,0,44,0" concept="3" trace="FileMPSProject#(Ljava/io/File;)V" />
-      <node id="2546981710035458916" at="44,0,48,0" concept="10" trace="getName#()Ljava/lang/String;" />
-      <node id="2546981710035458924" at="48,0,52,0" concept="10" trace="projectOpened#()V" />
-      <node id="2546981710035458931" at="52,0,56,0" concept="10" trace="projectClosed#()V" />
+      <node id="2546981710035458924" at="50,0,54,0" concept="10" trace="projectOpened#()V" />
+      <node id="2546981710035458931" at="54,0,58,0" concept="10" trace="projectClosed#()V" />
       <node id="2546981710035459199" at="130,0,134,0" concept="10" trace="getWatchedModulesPaths#()Ljava/util/List;" />
       <node id="7820132854312472281" at="165,59,169,13" concept="9" />
-      <node id="2546981710035458938" at="56,0,61,0" concept="10" trace="getComponent#(Ljava/lang/Class;)null" />
+      <node id="2546981710035458938" at="58,0,63,0" concept="10" trace="getComponent#(Ljava/lang/Class;)null" />
       <node id="2546981710035459120" at="102,35,107,5" concept="9" />
       <node id="7820132854312472250" at="155,31,160,7" concept="21" />
+      <node id="2546981710035458916" at="44,0,50,0" concept="10" trace="getName#()Ljava/lang/String;" />
+      <node id="2546981710035458962" at="67,0,73,0" concept="10" trace="run#()V" />
       <node id="7820132854312623329" at="143,7,149,7" concept="9" />
       <node id="7820132854312472279" at="164,47,170,11" concept="8" />
-      <node id="2546981710035458962" at="65,0,73,0" concept="10" trace="run#()V" />
+      <node id="2546981710035458955" at="65,20,73,7" concept="5" />
       <node id="2546981710035459114" at="102,0,110,0" concept="10" trace="error#(Ljava/lang/String;)V" />
       <node id="2546981710035459172" at="117,0,125,0" concept="10" trace="run#()V" />
       <node id="7820132854312472277" at="163,49,171,9" concept="9" />
-      <node id="2546981710035458955" at="63,20,73,7" concept="5" />
       <node id="2546981710035459061" at="83,102,93,9" concept="9" />
       <node id="2546981710035459165" at="115,27,125,7" concept="5" />
       <node id="2546981710035459395" at="190,152,200,7" concept="8" />
       <node id="2546981710035459234" at="140,0,151,0" concept="10" trace="load#(Ljava/io/File;)V" />
       <node id="7820132854312472269" at="161,36,172,7" concept="9" />
-      <node id="2546981710035458949" at="61,0,75,0" concept="10" trace="dispose#()V" />
+      <node id="2546981710035458949" at="63,0,75,0" concept="10" trace="dispose#()V" />
       <node id="2546981710035459038" at="81,74,96,7" concept="9" />
       <node id="2546981710035459144" at="110,0,127,0" concept="10" trace="init#(Ljetbrains/mps/tool/builder/FileMPSProject/ProjectDescriptor;)V" />
       <node id="2546981710035459018" at="78,66,97,5" concept="8" />
@@ -271,53 +148,16 @@
       <node id="7820132854312472234" at="151,0,177,0" concept="10" trace="load#(Ljava/io/File;Ljava/io/File;)V" />
       <node id="2546981710035459001" at="75,0,102,0" concept="10" trace="readModules#(Ljetbrains/mps/tool/builder/FileMPSProject/ProjectDescriptor;)V" />
       <scope id="7820132854312472257" at="158,0,158,34">
->>>>>>> 75b4975e
         <var name="ex" id="7820132854312472258" />
       </scope>
       <scope id="7820132854312472260" at="158,34,158,34" />
       <scope id="7820132854312472261" at="159,0,159,32">
         <var name="ex" id="7820132854312472262" />
       </scope>
-<<<<<<< HEAD
-      <scope id="7820132854312472264" at="174,32,174,32" />
-      <scope id="2546981710035458927" at="54,31,55,26" />
-      <scope id="2546981710035458934" at="59,31,60,26" />
-      <scope id="2546981710035458946" at="65,43,66,16" />
-      <scope id="2546981710035459102" at="95,59,96,45" />
-      <scope id="2546981710035459066" at="98,16,99,94" />
-      <scope id="2546981710035459043" at="101,14,102,93" />
-      <scope id="2546981710035459110" at="105,50,106,30" />
-      <scope id="2546981710035459132" at="111,27,112,27" />
-      <scope id="2546981710035459125" at="113,12,114,30" />
-      <scope id="2546981710035459160" at="121,35,122,13" />
-      <scope id="2546981710035459185" at="130,40,131,46" />
-      <scope id="2546981710035459196" at="137,59,138,24" />
-      <scope id="2546981710035459203" at="142,48,143,35" />
-      <scope id="2546981710035459228" at="150,44,151,20" />
-      <scope id="2546981710035459241" at="155,28,156,15" />
-      <scope id="7820132854312623332" at="158,34,159,61" />
-      <scope id="7820132854312472241" at="167,32,168,15" />
-      <scope id="7820132854312472251" at="171,11,172,54" />
-      <scope id="7820132854312472320" at="188,35,189,38" />
-      <scope id="2546981710035459346" at="198,31,199,15" />
-      <scope id="2546981710035459536" at="219,38,220,23" />
-      <scope id="2546981710035459548" at="223,29,224,18" />
-      <scope id="2546981710035459555" at="227,36,228,57" />
-      <scope id="2546981710035459564" at="231,35,232,27" />
-      <scope id="2546981710035458909" at="41,36,43,25" />
-      <scope id="7820132854312710254" at="160,14,162,31" />
-      <scope id="7820132854312472282" at="181,105,183,20" />
-      <scope id="2546981710035458919" at="47,27,50,33">
-        <var name="projectFile" id="6540133642296920502" />
-      </scope>
-      <scope id="2546981710035458965" at="74,25,77,47" />
-      <scope id="2546981710035459106" at="104,5,107,5">
-=======
       <scope id="7820132854312472264" at="159,32,159,32" />
-      <scope id="2546981710035458919" at="45,27,46,38" />
-      <scope id="2546981710035458927" at="49,31,50,26" />
-      <scope id="2546981710035458934" at="53,31,54,26" />
-      <scope id="2546981710035458946" at="58,43,59,16" />
+      <scope id="2546981710035458927" at="51,31,52,26" />
+      <scope id="2546981710035458934" at="55,31,56,26" />
+      <scope id="2546981710035458946" at="60,43,61,16" />
       <scope id="2546981710035459102" at="88,59,89,45" />
       <scope id="2546981710035459066" at="91,16,92,94" />
       <scope id="2546981710035459043" at="94,14,95,93" />
@@ -342,8 +182,11 @@
       <scope id="2546981710035458909" at="40,36,42,25" />
       <scope id="7820132854312710254" at="146,14,148,31" />
       <scope id="7820132854312472282" at="166,105,168,20" />
+      <scope id="2546981710035458919" at="45,27,48,33">
+        <var name="projectFile" id="6540133642296920502" />
+      </scope>
+      <scope id="2546981710035458965" at="68,25,71,47" />
       <scope id="2546981710035459106" at="97,5,100,5">
->>>>>>> 75b4975e
         <var name="ref" id="2546981710035459108" />
       </scope>
       <scope id="2546981710035459181" at="120,47,123,9">
@@ -364,31 +207,17 @@
       <scope id="2546981710035458906" at="40,0,44,0">
         <var name="file" id="2546981710035458914" />
       </scope>
-<<<<<<< HEAD
-      <scope id="2546981710035458924" at="53,0,57,0" />
-      <scope id="2546981710035458931" at="58,0,62,0" />
-      <scope id="2546981710035459199" at="141,0,145,0" />
-      <scope id="7820132854312472280" at="180,59,184,13" />
-      <scope id="2546981710035458938" at="63,0,68,0">
-        <var name="cls" id="2546981710035458942" />
-      </scope>
-      <scope id="2546981710035459175" at="127,25,132,9" />
-      <scope id="2546981710035458916" at="46,0,52,0" />
-      <scope id="2546981710035458962" at="73,0,79,0" />
-      <scope id="2546981710035459076" at="91,33,97,11">
-=======
-      <scope id="2546981710035458916" at="44,0,48,0" />
-      <scope id="2546981710035458924" at="48,0,52,0" />
-      <scope id="2546981710035458931" at="52,0,56,0" />
+      <scope id="2546981710035458924" at="50,0,54,0" />
+      <scope id="2546981710035458931" at="54,0,58,0" />
       <scope id="2546981710035459199" at="130,0,134,0" />
       <scope id="7820132854312472280" at="165,59,169,13" />
-      <scope id="2546981710035458938" at="56,0,61,0">
+      <scope id="2546981710035458938" at="58,0,63,0">
         <var name="cls" id="2546981710035458942" />
       </scope>
-      <scope id="2546981710035458965" at="66,25,71,79" />
       <scope id="2546981710035459175" at="118,25,123,9" />
+      <scope id="2546981710035458916" at="44,0,50,0" />
+      <scope id="2546981710035458962" at="67,0,73,0" />
       <scope id="2546981710035459076" at="84,33,90,11">
->>>>>>> 75b4975e
         <var name="m" id="2546981710035459085" />
         <var name="moduleHandle" id="2546981710035459078" />
         <var name="moduleReference" id="2546981710035459091" />
@@ -398,12 +227,7 @@
       <scope id="7820132854312472279" at="164,47,170,11">
         <var name="ch" id="7820132854312472304" />
       </scope>
-<<<<<<< HEAD
-      <scope id="2546981710035459114" at="110,0,118,0">
-=======
-      <scope id="2546981710035458962" at="65,0,73,0" />
       <scope id="2546981710035459114" at="102,0,110,0">
->>>>>>> 75b4975e
         <var name="text" id="2546981710035459117" />
       </scope>
       <scope id="2546981710035459172" at="117,0,125,0" />
@@ -413,39 +237,23 @@
         <var name="result_dkknya_a1a9a0a5o" id="2546981710035459398" />
         <var name="result_dkknya_a2a1a9a0a5o" id="2546981710035459398" />
       </scope>
-<<<<<<< HEAD
-      <scope id="2546981710035458952" at="70,25,79,7" />
-      <scope id="2546981710035459239" at="154,37,163,7" />
-      <scope id="7820132854312472270" at="177,29,186,9">
-=======
+      <scope id="2546981710035458952" at="64,25,73,7" />
       <scope id="2546981710035459239" at="140,37,149,7" />
       <scope id="7820132854312472270" at="162,29,171,9">
->>>>>>> 75b4975e
         <var name="root" id="7820132854312472272" />
       </scope>
       <scope id="2546981710035459395" at="190,152,200,7">
         <var name="moduleElement" id="2546981710035459396" />
       </scope>
-<<<<<<< HEAD
-      <scope id="2546981710035459053" at="89,36,100,9">
-=======
-      <scope id="2546981710035458952" at="62,25,73,7" />
       <scope id="2546981710035459053" at="82,36,93,9">
->>>>>>> 75b4975e
         <var name="descriptor" id="2546981710035459055" />
       </scope>
       <scope id="2546981710035459234" at="140,0,151,0">
         <var name="project" id="2546981710035459235" />
       </scope>
-<<<<<<< HEAD
-      <scope id="2546981710035458949" at="69,0,81,0" />
-      <scope id="2546981710035459149" at="119,59,134,7" />
-      <scope id="2546981710035459024" at="86,51,103,7">
-=======
-      <scope id="2546981710035458949" at="61,0,75,0" />
+      <scope id="2546981710035458949" at="63,0,75,0" />
       <scope id="2546981710035459149" at="110,59,125,7" />
       <scope id="2546981710035459024" at="79,51,96,7">
->>>>>>> 75b4975e
         <var name="descriptorFile" id="2546981710035459032" />
         <var name="path" id="2546981710035459026" />
       </scope>
@@ -478,17 +286,10 @@
       <scope id="2546981710035459001" at="75,0,102,0">
         <var name="projDesc" id="2546981710035459002" />
       </scope>
-<<<<<<< HEAD
-      <unit id="2546981710035458961" at="72,46,79,5" name="jetbrains.mps.tool.builder.FileMPSProject$1" />
-      <unit id="2546981710035459171" at="125,46,134,5" name="jetbrains.mps.tool.builder.FileMPSProject$2" />
-      <unit id="2546981710035459206" at="146,0,235,0" name="jetbrains.mps.tool.builder.FileMPSProject$ProjectDescriptor" />
-      <unit id="2546981710035458892" at="36,0,236,0" name="jetbrains.mps.tool.builder.FileMPSProject" />
-=======
-      <unit id="2546981710035458961" at="64,46,73,5" name="jetbrains.mps.tool.builder.FileMPSProject$1" />
+      <unit id="2546981710035458961" at="66,46,73,5" name="jetbrains.mps.tool.builder.FileMPSProject$1" />
       <unit id="2546981710035459171" at="116,46,125,5" name="jetbrains.mps.tool.builder.FileMPSProject$2" />
       <unit id="2546981710035459206" at="134,0,215,0" name="jetbrains.mps.tool.builder.FileMPSProject$ProjectDescriptor" />
       <unit id="2546981710035458892" at="36,0,216,0" name="jetbrains.mps.tool.builder.FileMPSProject" />
->>>>>>> 75b4975e
     </file>
   </root>
   <root nodeRef="r:73cef602-d8a6-459c-91ff-d4e129d1a7c5(jetbrains.mps.tool.builder)/2546981710035481844">
