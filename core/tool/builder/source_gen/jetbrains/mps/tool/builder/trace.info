--- conflicted
+++ resolved
@@ -79,269 +79,6 @@
       <node id="6183000554725946165" at="74,5,75,0" concept="13" />
       <node id="6183000554725943323" at="75,0,76,54" concept="11" />
       <node id="6132171475559378740" at="79,45,80,62" concept="4" />
-<<<<<<< HEAD
-      <node id="6450649963067186757" at="80,62,81,78" concept="10" />
-      <node id="6132171475563213755" at="81,78,82,15" concept="11" />
-      <node id="6132171475562380293" at="85,61,86,105" concept="10" />
-      <node id="2090954444134664488" at="86,105,87,61" concept="10" />
-      <node id="543659029747303924" at="89,35,90,69" concept="4" />
-      <node id="2090954444134681395" at="91,7,92,40" concept="12" />
-      <node id="2090954444134660541" at="93,39,94,36" concept="4" />
-      <node id="2090954444134851599" at="96,37,97,36" concept="4" />
-      <node id="2090954444134797583" at="99,12,100,67" concept="4" />
-      <node id="6132171475559305388" at="102,85,103,69" concept="4" />
-      <node id="6132171475562907098" at="105,85,106,60" concept="4" />
-      <node id="5533869177019997807" at="108,50,109,35" concept="10" />
-      <node id="5533869177019997815" at="110,32,111,55" concept="4" />
-      <node id="5533869177019997826" at="112,7,113,34" concept="4" />
-      <node id="5533869177019997842" at="115,85,116,69" concept="4" />
-      <node id="3992666880231193806" at="117,5,118,0" concept="13" />
-      <node id="6132171475562806936" at="118,0,119,18" concept="11" />
-      <node id="6450649963067236497" at="123,9,124,42" concept="4" />
-      <node id="878521226300773926" at="124,42,125,13" concept="4" />
-      <node id="3992666880232053084" at="125,13,126,0" concept="13" />
-      <node id="878521226300773844" at="126,0,127,13" concept="4" />
-      <node id="878521226300773846" at="127,13,128,21" concept="4" />
-      <node id="878521226300773835" at="129,27,130,13" concept="4" />
-      <node id="878521226300773838" at="130,13,131,21" concept="4" />
-      <node id="878521226300773849" at="135,0,136,0" concept="9" trace="work#()V" />
-      <node id="878521226300773896" at="137,42,138,46" concept="11" />
-      <node id="6132171475560905849" at="142,32,143,30" concept="4" />
-      <node id="8986357566202340073" at="143,30,144,27" concept="4" />
-      <node id="8729880431936128941" at="148,25,149,50" concept="12" />
-      <node id="8729880431936126551" at="149,50,150,106" concept="10" />
-      <node id="878521226300773947" at="152,45,153,46" concept="10" />
-      <node id="878521226300773952" at="153,46,154,123" concept="11" />
-      <node id="878521226300773961" at="156,7,157,33" concept="4" />
-      <node id="878521226300773978" at="162,27,163,99" concept="4" />
-      <node id="878521226300773984" at="168,0,169,0" concept="9" trace="executeTask#(Ljetbrains/mps/project/Project;Ljetbrains/mps/tool/builder/MpsWorker/ObjectsToProcess;)V" />
-      <node id="878521226300773992" at="169,0,170,0" concept="9" trace="showStatistic#()V" />
-      <node id="878521226300774002" at="170,62,171,41" concept="10" />
-      <node id="878521226300774009" at="172,35,173,21" concept="4" />
-      <node id="878521226300774022" at="174,5,175,20" concept="4" />
-      <node id="878521226300774027" at="175,20,176,31" concept="4" />
-      <node id="878521226300774034" at="176,31,177,52" concept="4" />
-      <node id="878521226300774048" at="178,35,179,23" concept="4" />
-      <node id="878521226300774053" at="179,23,180,22" concept="4" />
-      <node id="878521226300774060" at="182,35,183,21" concept="4" />
-      <node id="878521226300774073" at="184,5,185,14" concept="11" />
-      <node id="878521226300774089" at="188,63,189,75" concept="17" />
-      <node id="878521226300774205" at="196,34,197,28" concept="4" />
-      <node id="878521226300774219" at="202,46,203,86" concept="11" />
-      <node id="878521226300774245" at="207,28,208,26" concept="4" />
-      <node id="2148541886576282179" at="212,63,213,178" concept="12" />
-      <node id="878521226300774264" at="214,53,215,45" concept="4" />
-      <node id="878521226300774279" at="219,126,220,13" concept="11" />
-      <node id="878521226300774291" at="221,5,222,56" concept="10" />
-      <node id="4108462526743321911" at="222,56,223,145" concept="10" />
-      <node id="878521226300774377" at="224,31,225,59" concept="4" />
-      <node id="589500082432113542" at="226,12,227,91" concept="12" />
-      <node id="878521226300774327" at="227,91,228,80" concept="10" />
-      <node id="8958919528723832511" at="228,80,229,41" concept="12" />
-      <node id="878521226300774336" at="229,41,230,58" concept="10" />
-      <node id="878521226300774358" at="231,116,232,82" concept="10" />
-      <node id="878521226300774369" at="233,29,234,33" concept="4" />
-      <node id="878521226300774392" at="238,39,239,38" concept="4" />
-      <node id="589500082432110807" at="239,38,240,145" concept="12" />
-      <node id="878521226300774402" at="241,32,242,17" concept="3" />
-      <node id="9035885805869539709" at="244,37,245,17" concept="3" />
-      <node id="9035885805869543057" at="246,7,247,26" concept="4" />
-      <node id="589500082432116057" at="247,26,248,152" concept="12" />
-      <node id="589500082432118960" at="248,152,249,150" concept="12" />
-      <node id="878521226300774408" at="250,39,251,46" concept="10" />
-      <node id="878521226300774421" at="252,56,253,27" concept="4" />
-      <node id="878521226300774589" at="260,62,261,13" concept="11" />
-      <node id="878521226300774597" at="262,5,263,0" concept="13" />
-      <node id="878521226300774598" at="263,0,264,30" concept="4" />
-      <node id="878521226300774610" at="266,33,267,26" concept="4" />
-      <node id="878521226300774620" at="269,36,270,26" concept="4" />
-      <node id="878521226300774624" at="270,26,271,25" concept="4" />
-      <node id="878521226300774635" at="273,34,274,27" concept="4" />
-      <node id="878521226300774645" at="276,34,277,27" concept="4" />
-      <node id="878521226300774649" at="277,27,278,23" concept="4" />
-      <node id="878521226300774660" at="280,32,281,53" concept="10" />
-      <node id="878521226300774665" at="281,53,282,25" concept="4" />
-      <node id="878521226300774678" at="284,45,285,53" concept="10" />
-      <node id="878521226300774683" at="285,53,286,39" concept="4" />
-      <node id="878521226300774777" at="288,61,289,45" concept="10" />
-      <node id="878521226300774782" at="289,45,290,47" concept="4" />
-      <node id="878521226300774789" at="290,47,291,30" concept="11" />
-      <node id="878521226300774899" at="294,0,295,0" concept="9" trace="log#(Ljava/lang/String;Lorg/apache/log4j/Level;)V" />
-      <node id="878521226300774934" at="301,33,302,33" concept="4" />
-      <node id="878521226300774928" at="303,14,304,33" concept="4" />
-      <node id="3818729150937331225" at="315,46,316,28" concept="4" />
-      <node id="878521226300774979" at="317,11,318,16" concept="1" />
-      <node id="3818729150937331231" at="320,45,321,27" concept="4" />
-      <node id="878521226300774988" at="322,11,323,16" concept="1" />
-      <node id="3818729150937331237" at="325,36,326,27" concept="4" />
-      <node id="878521226300774997" at="327,11,328,16" concept="1" />
-      <node id="3818729150937331243" at="330,37,331,28" concept="4" />
-      <node id="878521226300775005" at="332,11,333,16" concept="1" />
-      <node id="3818729150937331207" at="335,46,336,63" concept="4" />
-      <node id="878521226300774970" at="337,11,338,16" concept="1" />
-      <node id="878521226300775009" at="343,0,344,0" concept="5" trace="myProjects" />
-      <node id="878521226300775016" at="344,0,345,0" concept="5" trace="myModules" />
-      <node id="878521226300775023" at="345,0,346,0" concept="5" trace="myModels" />
-      <node id="878521226300775048" at="348,107,349,37" concept="4" />
-      <node id="878521226300775053" at="349,37,350,32" concept="4" />
-      <node id="878521226300775058" at="350,32,351,30" concept="4" />
-      <node id="878521226300775068" at="353,39,354,24" concept="11" />
-      <node id="878521226300775075" at="356,38,357,23" concept="11" />
-      <node id="878521226300775082" at="359,36,360,22" concept="11" />
-      <node id="878521226300775088" at="362,44,363,88" concept="11" />
-      <node id="2090954444134775209" at="99,10,101,5" concept="0" />
-      <node id="878521226300774910" at="297,0,299,0" concept="2" trace="SystemOutLogger#()V" />
-      <node id="878521226300774926" at="303,12,305,7" concept="0" />
-      <node id="878521226300774942" at="309,0,311,0" concept="2" trace="LogLogger#()V" />
-      <node id="878521226300775030" at="346,0,348,0" concept="2" trace="ObjectsToProcess#()V" />
-      <node id="6183000554725933023" at="71,151,74,5" concept="8" />
-      <node id="543659029747301775" at="88,23,91,7" concept="8" />
-      <node id="2090954444134660535" at="92,40,95,7" concept="7" />
-      <node id="2090954444134851593" at="95,7,98,7" concept="7" />
-      <node id="6132171475559248814" at="101,5,104,5" concept="7" />
-      <node id="6132171475562876174" at="104,5,107,5" concept="7" />
-      <node id="5533869177019997813" at="109,35,112,7" concept="8" />
-      <node id="5533869177019997836" at="114,5,117,5" concept="7" />
-      <node id="878521226300773892" at="137,0,140,0" concept="9" trace="createDummyProject#()Ljetbrains/mps/project/Project;" />
-      <node id="4305429072761470469" at="162,0,165,0" concept="9" trace="run#()V" />
-      <node id="878521226300774007" at="171,41,174,5" concept="6" />
-      <node id="878521226300774058" at="181,5,184,5" concept="6" />
-      <node id="878521226300774079" at="187,41,190,5" concept="8" />
-      <node id="878521226300774201" at="195,47,198,9" concept="8" />
-      <node id="878521226300774213" at="202,0,205,0" concept="9" trace="includeModel#(Lorg/jetbrains/mps/openapi/model/SModel;)Z" />
-      <node id="878521226300774241" at="206,36,209,7" concept="8" />
-      <node id="878521226300774257" at="213,178,216,5" concept="7" />
-      <node id="878521226300774277" at="218,87,221,5" concept="8" />
-      <node id="878521226300774364" at="232,82,235,9" concept="8" />
-      <node id="878521226300774397" at="240,145,243,7" concept="8" />
-      <node id="9035885805869508009" at="243,7,246,7" concept="8" />
-      <node id="878521226300774414" at="251,46,254,9" concept="7" />
-      <node id="878521226300774587" at="259,46,262,5" concept="8" />
-      <node id="878521226300774604" at="266,0,269,0" concept="9" trace="info#(Ljava/lang/String;)V" />
-      <node id="878521226300774629" at="273,0,276,0" concept="9" trace="debug#(Ljava/lang/String;)V" />
-      <node id="3818729150937331225" at="314,29,317,11" concept="8" />
-      <node id="3818729150937331231" at="319,28,322,11" concept="8" />
-      <node id="3818729150937331237" at="324,28,327,11" concept="8" />
-      <node id="3818729150937331243" at="329,29,332,11" concept="8" />
-      <node id="3818729150937331207" at="334,16,337,11" concept="8" />
-      <node id="878521226300775063" at="353,0,356,0" concept="9" trace="getProjects#()Ljava/util/Set;" />
-      <node id="878521226300775070" at="356,0,359,0" concept="9" trace="getModules#()Ljava/util/Set;" />
-      <node id="878521226300775077" at="359,0,362,0" concept="9" trace="getModels#()Ljava/util/Set;" />
-      <node id="878521226300775084" at="362,0,365,0" concept="9" trace="hasAnythingToGenerate#()Z" />
-      <node id="6132171475560891563" at="141,28,145,5" concept="8" />
-      <node id="4305429072761446933" at="152,0,156,0" concept="9" trace="compute#()Ljetbrains/mps/make/MPSCompilationResult;" />
-      <node id="878521226300774043" at="177,52,181,5" concept="7" />
-      <node id="878521226300774614" at="269,0,273,0" concept="9" trace="warning#(Ljava/lang/String;)V" />
-      <node id="878521226300774639" at="276,0,280,0" concept="9" trace="error#(Ljava/lang/String;)V" />
-      <node id="878521226300774654" at="280,0,284,0" concept="9" trace="log#(Ljava/lang/Throwable;)V" />
-      <node id="878521226300774670" at="284,0,288,0" concept="9" trace="log#(Ljava/lang/String;Ljava/lang/Throwable;)V" />
-      <node id="6132171475560143380" at="79,0,84,0" concept="9" trace="createEnvironment#()Ljetbrains/mps/tool/environment/Environment;" />
-      <node id="878521226300773967" at="160,51,165,9" concept="4" />
-      <node id="878521226300774075" at="187,0,192,0" concept="9" trace="failBuild#(Ljava/lang/String;)V" />
-      <node id="878521226300774197" at="194,70,199,7" concept="7" />
-      <node id="878521226300774234" at="205,74,210,5" concept="7" />
-      <node id="878521226300774771" at="288,0,293,0" concept="15" trace="extractStackTrace#(Ljava/lang/Throwable;)Ljava/lang/StringBuffer;" />
-      <node id="878521226300774922" at="300,47,305,7" concept="8" />
-      <node id="878521226300775034" at="348,0,353,0" concept="2" trace="ObjectsToProcess#(Ljava/util/Set;Ljava/util/Set;Ljava/util/Set;)V" />
-      <node id="878521226300773900" at="141,0,147,0" concept="9" trace="dispose#()V" />
-      <node id="4305429072761306526" at="150,106,156,7" concept="10" />
-      <node id="878521226300774250" at="212,0,218,0" concept="9" trace="collectFromModuleFiles#(Ljava/util/Set;)V" />
-      <node id="878521226300774349" at="230,58,236,7" concept="7" />
-      <node id="878521226300774403" at="249,150,255,7" concept="8" />
-      <node id="5533869177019997804" at="107,5,114,5" concept="7" />
-      <node id="4305429072761342648" at="159,74,166,5" concept="8" />
-      <node id="878521226300774190" at="193,69,200,5" concept="7" />
-      <node id="878521226300774225" at="205,0,212,0" concept="9" trace="extractModels#(Ljava/util/Collection;Lorg/jetbrains/mps/openapi/module/SModule;)V" />
-      <node id="878521226300774579" at="259,0,266,0" concept="9" trace="log#(Ljava/lang/String;Lorg/apache/log4j/Level;)V" />
-      <node id="878521226300773774" at="61,0,69,0" concept="2" trace="MpsWorker#(Ljetbrains/mps/tool/common/Script;Ljetbrains/mps/tool/builder/MpsWorker/AntLogger;)V" />
-      <node id="6183000554725933002" at="70,0,78,0" concept="15" trace="getJavaCompilerOptions#(Ljetbrains/mps/tool/common/JavaCompilerProperties;)Ljetbrains/mps/compiler/JavaCompilerOptions;" />
-      <node id="878521226300774914" at="299,0,307,0" concept="9" trace="log#(Ljava/lang/String;Lorg/apache/log4j/Level;)V" />
-      <node id="878521226300773963" at="159,0,168,0" concept="9" trace="reload#(Ljetbrains/mps/make/MPSCompilationResult;)V" />
-      <node id="878521226300774181" at="193,0,202,0" concept="9" trace="extractModels#(Ljava/util/Set;Ljetbrains/mps/project/Project;)V" />
-      <node id="878521226300773832" at="122,30,132,5" concept="18" />
-      <node id="878521226300773928" at="148,0,159,0" concept="9" trace="make#()V" />
-      <node id="878521226300774317" at="226,10,237,5" concept="0" />
-      <node id="878521226300773828" at="122,0,134,0" concept="9" trace="workFromMain#()V" />
-      <node id="2090954444134672618" at="87,61,101,5" concept="8" />
-      <node id="878521226300774313" at="223,145,237,5" concept="8" />
-      <node id="878521226300773996" at="170,0,187,0" concept="9" trace="formatErrorsReport#(Ljava/lang/String;)Ljava/lang/StringBuffer;" />
-      <node id="878521226300774387" at="237,5,256,5" concept="7" />
-      <node id="878521226300774954" at="312,47,339,7" concept="16" />
-      <node id="878521226300774946" at="311,0,341,0" concept="9" trace="log#(Ljava/lang/String;Lorg/apache/log4j/Level;)V" />
-      <node id="3992666880231288231" at="85,0,121,0" concept="9" trace="createEnvConfig#(Ljetbrains/mps/tool/common/Script;)Ljetbrains/mps/tool/environment/EnvironmentConfig;" />
-      <node id="878521226300774268" at="218,0,258,0" concept="9" trace="processModuleFile#(Ljava/io/File;Ljava/util/Set;)V" />
-      <scope id="878521226300774913" at="297,30,297,30" />
-      <scope id="878521226300774945" at="309,24,309,24" />
-      <scope id="878521226300775033" at="346,31,346,31" />
-      <scope id="6183000554725933024" at="72,36,73,72" />
-      <scope id="543659029747301777" at="89,35,90,69" />
-      <scope id="2090954444134660540" at="93,39,94,36" />
-      <scope id="2090954444134851598" at="96,37,97,36" />
-      <scope id="2090954444134775210" at="99,12,100,67" />
-      <scope id="6132171475559248820" at="102,85,103,69" />
-      <scope id="6132171475562876180" at="105,85,106,60" />
-      <scope id="5533869177019997814" at="110,32,111,55" />
-      <scope id="5533869177019997841" at="115,85,116,69" />
-      <scope id="878521226300773849" at="135,0,136,0" />
-      <scope id="878521226300773895" at="137,42,138,46" />
-      <scope id="4305429072761470470" at="162,27,163,99" />
-      <scope id="878521226300773984" at="168,0,169,0">
-        <var name="go" id="878521226300773989" />
-        <var name="project" id="878521226300773987" />
-      </scope>
-      <scope id="878521226300773992" at="169,0,170,0" />
-      <scope id="878521226300774008" at="172,35,173,21" />
-      <scope id="878521226300774059" at="182,35,183,21" />
-      <scope id="878521226300774088" at="188,63,189,75" />
-      <scope id="878521226300774204" at="196,34,197,28" />
-      <scope id="878521226300774218" at="202,46,203,86" />
-      <scope id="878521226300774244" at="207,28,208,26" />
-      <scope id="878521226300774263" at="214,53,215,45" />
-      <scope id="878521226300774278" at="219,126,220,13" />
-      <scope id="878521226300774376" at="224,31,225,59" />
-      <scope id="878521226300774368" at="233,29,234,33" />
-      <scope id="878521226300774401" at="241,32,242,17" />
-      <scope id="9035885805869508011" at="244,37,245,17" />
-      <scope id="878521226300774420" at="252,56,253,27" />
-      <scope id="878521226300774588" at="260,62,261,13" />
-      <scope id="878521226300774609" at="266,33,267,26" />
-      <scope id="878521226300774634" at="273,34,274,27" />
-      <scope id="878521226300774899" at="294,0,295,0">
-        <var name="level" id="878521226300774904" />
-        <var name="text" id="878521226300774902" />
-      </scope>
-      <scope id="878521226300774933" at="301,33,302,33" />
-      <scope id="878521226300774927" at="303,14,304,33" />
-      <scope id="3818729150937331225" at="315,46,316,28" />
-      <scope id="3818729150937331231" at="320,45,321,27" />
-      <scope id="3818729150937331237" at="325,36,326,27" />
-      <scope id="3818729150937331243" at="330,37,331,28" />
-      <scope id="3818729150937331207" at="335,46,336,63" />
-      <scope id="878521226300775067" at="353,39,354,24" />
-      <scope id="878521226300775074" at="356,38,357,23" />
-      <scope id="878521226300775081" at="359,36,360,22" />
-      <scope id="878521226300775087" at="362,44,363,88" />
-      <scope id="878521226300773833" at="129,0,131,21">
-        <var name="e" id="878521226300773841" />
-      </scope>
-      <scope id="878521226300773834" at="129,27,131,21" />
-      <scope id="6132171475560891566" at="142,32,144,27" />
-      <scope id="4305429072761446934" at="152,45,154,123">
-        <var name="maker" id="878521226300773948" />
-      </scope>
-      <scope id="878521226300774047" at="178,35,180,22" />
-      <scope id="878521226300774619" at="269,36,271,25" />
-      <scope id="878521226300774644" at="276,34,278,23" />
-      <scope id="878521226300774659" at="280,32,282,25">
-        <var name="sb" id="878521226300774661" />
-      </scope>
-      <scope id="878521226300774677" at="284,45,286,39">
-        <var name="sb" id="878521226300774679" />
-      </scope>
-      <scope id="878521226300774910" at="297,0,299,0" />
-      <scope id="878521226300774942" at="309,0,311,0" />
-      <scope id="878521226300775030" at="346,0,348,0" />
-=======
       <node id="6450649963067186757" at="80,62,81,86" concept="10" />
       <node id="6132171475563213755" at="81,86,82,15" concept="11" />
       <node id="6132171475562380293" at="90,68,91,105" concept="10" />
@@ -371,104 +108,104 @@
       <node id="6986506486492475739" at="148,7,149,34" concept="4" />
       <node id="6986506486492475749" at="150,5,151,0" concept="13" />
       <node id="6986506486492475750" at="151,0,152,18" concept="11" />
-      <node id="3992666880231842099" at="156,9,157,25" concept="4" />
-      <node id="878521226300773844" at="157,25,158,13" concept="4" />
-      <node id="878521226300773846" at="158,13,159,21" concept="4" />
-      <node id="878521226300773835" at="160,27,161,13" concept="4" />
-      <node id="878521226300773838" at="161,13,162,21" concept="4" />
-      <node id="878521226300773849" at="166,0,167,0" concept="9" trace="work#()V" />
-      <node id="878521226300773896" at="168,42,169,46" concept="11" />
-      <node id="6132171475560905849" at="173,32,174,30" concept="4" />
-      <node id="8986357566202340073" at="174,30,175,27" concept="4" />
-      <node id="6450649963067236497" at="179,37,180,40" concept="4" />
-      <node id="878521226300773926" at="180,40,181,11" concept="4" />
-      <node id="8729880431936128941" at="184,25,185,50" concept="12" />
-      <node id="8729880431936126551" at="185,50,186,106" concept="10" />
-      <node id="878521226300773947" at="188,45,189,46" concept="10" />
-      <node id="878521226300773952" at="189,46,190,123" concept="11" />
-      <node id="878521226300773961" at="192,7,193,33" concept="4" />
-      <node id="878521226300773978" at="198,27,199,99" concept="4" />
-      <node id="878521226300773984" at="204,0,205,0" concept="9" trace="executeTask#(Ljetbrains/mps/project/Project;Ljetbrains/mps/tool/builder/MpsWorker/ObjectsToProcess;)V" />
-      <node id="878521226300773992" at="205,0,206,0" concept="9" trace="showStatistic#()V" />
-      <node id="878521226300774002" at="206,62,207,41" concept="10" />
-      <node id="878521226300774009" at="208,35,209,21" concept="4" />
-      <node id="878521226300774022" at="210,5,211,20" concept="4" />
-      <node id="878521226300774027" at="211,20,212,31" concept="4" />
-      <node id="878521226300774034" at="212,31,213,52" concept="4" />
-      <node id="878521226300774048" at="214,35,215,23" concept="4" />
-      <node id="878521226300774053" at="215,23,216,22" concept="4" />
-      <node id="878521226300774060" at="218,35,219,21" concept="4" />
-      <node id="878521226300774073" at="220,5,221,14" concept="11" />
-      <node id="878521226300774089" at="224,63,225,75" concept="17" />
-      <node id="878521226300774205" at="232,34,233,28" concept="4" />
-      <node id="878521226300774219" at="238,46,239,86" concept="11" />
-      <node id="878521226300774245" at="243,28,244,26" concept="4" />
-      <node id="2148541886576282179" at="248,63,249,178" concept="12" />
-      <node id="878521226300774264" at="250,53,251,45" concept="4" />
-      <node id="878521226300774279" at="255,126,256,13" concept="11" />
-      <node id="878521226300774291" at="257,5,258,56" concept="10" />
-      <node id="4108462526743321911" at="258,56,259,145" concept="10" />
-      <node id="878521226300774377" at="260,31,261,59" concept="4" />
-      <node id="589500082432113542" at="262,12,263,91" concept="12" />
-      <node id="878521226300774327" at="263,91,264,80" concept="10" />
-      <node id="8958919528723832511" at="264,80,265,41" concept="12" />
-      <node id="878521226300774336" at="265,41,266,58" concept="10" />
-      <node id="878521226300774358" at="267,116,268,82" concept="10" />
-      <node id="878521226300774369" at="269,29,270,33" concept="4" />
-      <node id="878521226300774392" at="274,39,275,38" concept="4" />
-      <node id="589500082432110807" at="275,38,276,145" concept="12" />
-      <node id="878521226300774402" at="277,32,278,17" concept="3" />
-      <node id="9035885805869539709" at="280,37,281,17" concept="3" />
-      <node id="9035885805869543057" at="282,7,283,26" concept="4" />
-      <node id="589500082432116057" at="283,26,284,152" concept="12" />
-      <node id="589500082432118960" at="284,152,285,150" concept="12" />
-      <node id="878521226300774408" at="286,39,287,46" concept="10" />
-      <node id="878521226300774421" at="288,56,289,27" concept="4" />
-      <node id="878521226300774589" at="296,62,297,13" concept="11" />
-      <node id="878521226300774597" at="298,5,299,0" concept="13" />
-      <node id="878521226300774598" at="299,0,300,30" concept="4" />
-      <node id="878521226300774610" at="302,33,303,26" concept="4" />
-      <node id="878521226300774620" at="305,36,306,26" concept="4" />
-      <node id="878521226300774624" at="306,26,307,25" concept="4" />
-      <node id="878521226300774635" at="309,34,310,27" concept="4" />
-      <node id="878521226300774645" at="312,34,313,27" concept="4" />
-      <node id="878521226300774649" at="313,27,314,23" concept="4" />
-      <node id="878521226300774660" at="316,32,317,53" concept="10" />
-      <node id="878521226300774665" at="317,53,318,25" concept="4" />
-      <node id="878521226300774678" at="320,45,321,53" concept="10" />
-      <node id="878521226300774683" at="321,53,322,39" concept="4" />
-      <node id="878521226300774777" at="324,61,325,45" concept="10" />
-      <node id="878521226300774782" at="325,45,326,47" concept="4" />
-      <node id="878521226300774789" at="326,47,327,30" concept="11" />
-      <node id="878521226300774899" at="330,0,331,0" concept="9" trace="log#(Ljava/lang/String;Lorg/apache/log4j/Level;)V" />
-      <node id="878521226300774934" at="337,33,338,33" concept="4" />
-      <node id="878521226300774928" at="339,14,340,33" concept="4" />
-      <node id="3818729150937331225" at="351,46,352,28" concept="4" />
-      <node id="878521226300774979" at="353,11,354,16" concept="1" />
-      <node id="3818729150937331231" at="356,45,357,27" concept="4" />
-      <node id="878521226300774988" at="358,11,359,16" concept="1" />
-      <node id="3818729150937331237" at="361,36,362,27" concept="4" />
-      <node id="878521226300774997" at="363,11,364,16" concept="1" />
-      <node id="3818729150937331243" at="366,37,367,28" concept="4" />
-      <node id="878521226300775005" at="368,11,369,16" concept="1" />
-      <node id="3818729150937331207" at="371,46,372,63" concept="4" />
-      <node id="878521226300774970" at="373,11,374,16" concept="1" />
-      <node id="878521226300775009" at="379,0,380,0" concept="5" trace="myProjects" />
-      <node id="878521226300775016" at="380,0,381,0" concept="5" trace="myModules" />
-      <node id="878521226300775023" at="381,0,382,0" concept="5" trace="myModels" />
-      <node id="878521226300775048" at="384,107,385,37" concept="4" />
-      <node id="878521226300775053" at="385,37,386,32" concept="4" />
-      <node id="878521226300775058" at="386,32,387,30" concept="4" />
-      <node id="878521226300775068" at="389,39,390,24" concept="11" />
-      <node id="878521226300775075" at="392,38,393,23" concept="11" />
-      <node id="878521226300775082" at="395,36,396,22" concept="11" />
-      <node id="878521226300775088" at="398,44,399,88" concept="11" />
+      <node id="6450649963067236497" at="156,9,157,42" concept="4" />
+      <node id="878521226300773926" at="157,42,158,13" concept="4" />
+      <node id="3992666880232053084" at="158,13,159,0" concept="13" />
+      <node id="878521226300773844" at="159,0,160,13" concept="4" />
+      <node id="878521226300773846" at="160,13,161,21" concept="4" />
+      <node id="878521226300773835" at="162,27,163,13" concept="4" />
+      <node id="878521226300773838" at="163,13,164,21" concept="4" />
+      <node id="878521226300773849" at="168,0,169,0" concept="9" trace="work#()V" />
+      <node id="878521226300773896" at="170,42,171,46" concept="11" />
+      <node id="6132171475560905849" at="175,32,176,30" concept="4" />
+      <node id="8986357566202340073" at="176,30,177,27" concept="4" />
+      <node id="8729880431936128941" at="181,25,182,50" concept="12" />
+      <node id="8729880431936126551" at="182,50,183,106" concept="10" />
+      <node id="878521226300773947" at="185,45,186,46" concept="10" />
+      <node id="878521226300773952" at="186,46,187,123" concept="11" />
+      <node id="878521226300773961" at="189,7,190,33" concept="4" />
+      <node id="878521226300773978" at="195,27,196,99" concept="4" />
+      <node id="878521226300773984" at="201,0,202,0" concept="9" trace="executeTask#(Ljetbrains/mps/project/Project;Ljetbrains/mps/tool/builder/MpsWorker/ObjectsToProcess;)V" />
+      <node id="878521226300773992" at="202,0,203,0" concept="9" trace="showStatistic#()V" />
+      <node id="878521226300774002" at="203,62,204,41" concept="10" />
+      <node id="878521226300774009" at="205,35,206,21" concept="4" />
+      <node id="878521226300774022" at="207,5,208,20" concept="4" />
+      <node id="878521226300774027" at="208,20,209,31" concept="4" />
+      <node id="878521226300774034" at="209,31,210,52" concept="4" />
+      <node id="878521226300774048" at="211,35,212,23" concept="4" />
+      <node id="878521226300774053" at="212,23,213,22" concept="4" />
+      <node id="878521226300774060" at="215,35,216,21" concept="4" />
+      <node id="878521226300774073" at="217,5,218,14" concept="11" />
+      <node id="878521226300774089" at="221,63,222,75" concept="17" />
+      <node id="878521226300774205" at="229,34,230,28" concept="4" />
+      <node id="878521226300774219" at="235,46,236,86" concept="11" />
+      <node id="878521226300774245" at="240,28,241,26" concept="4" />
+      <node id="2148541886576282179" at="245,63,246,178" concept="12" />
+      <node id="878521226300774264" at="247,53,248,45" concept="4" />
+      <node id="878521226300774279" at="252,126,253,13" concept="11" />
+      <node id="878521226300774291" at="254,5,255,56" concept="10" />
+      <node id="4108462526743321911" at="255,56,256,145" concept="10" />
+      <node id="878521226300774377" at="257,31,258,59" concept="4" />
+      <node id="589500082432113542" at="259,12,260,91" concept="12" />
+      <node id="878521226300774327" at="260,91,261,80" concept="10" />
+      <node id="8958919528723832511" at="261,80,262,41" concept="12" />
+      <node id="878521226300774336" at="262,41,263,58" concept="10" />
+      <node id="878521226300774358" at="264,116,265,82" concept="10" />
+      <node id="878521226300774369" at="266,29,267,33" concept="4" />
+      <node id="878521226300774392" at="271,39,272,38" concept="4" />
+      <node id="589500082432110807" at="272,38,273,145" concept="12" />
+      <node id="878521226300774402" at="274,32,275,17" concept="3" />
+      <node id="9035885805869539709" at="277,37,278,17" concept="3" />
+      <node id="9035885805869543057" at="279,7,280,26" concept="4" />
+      <node id="589500082432116057" at="280,26,281,152" concept="12" />
+      <node id="589500082432118960" at="281,152,282,150" concept="12" />
+      <node id="878521226300774408" at="283,39,284,46" concept="10" />
+      <node id="878521226300774421" at="285,56,286,27" concept="4" />
+      <node id="878521226300774589" at="293,62,294,13" concept="11" />
+      <node id="878521226300774597" at="295,5,296,0" concept="13" />
+      <node id="878521226300774598" at="296,0,297,30" concept="4" />
+      <node id="878521226300774610" at="299,33,300,26" concept="4" />
+      <node id="878521226300774620" at="302,36,303,26" concept="4" />
+      <node id="878521226300774624" at="303,26,304,25" concept="4" />
+      <node id="878521226300774635" at="306,34,307,27" concept="4" />
+      <node id="878521226300774645" at="309,34,310,27" concept="4" />
+      <node id="878521226300774649" at="310,27,311,23" concept="4" />
+      <node id="878521226300774660" at="313,32,314,53" concept="10" />
+      <node id="878521226300774665" at="314,53,315,25" concept="4" />
+      <node id="878521226300774678" at="317,45,318,53" concept="10" />
+      <node id="878521226300774683" at="318,53,319,39" concept="4" />
+      <node id="878521226300774777" at="321,61,322,45" concept="10" />
+      <node id="878521226300774782" at="322,45,323,47" concept="4" />
+      <node id="878521226300774789" at="323,47,324,30" concept="11" />
+      <node id="878521226300774899" at="327,0,328,0" concept="9" trace="log#(Ljava/lang/String;Lorg/apache/log4j/Level;)V" />
+      <node id="878521226300774934" at="334,33,335,33" concept="4" />
+      <node id="878521226300774928" at="336,14,337,33" concept="4" />
+      <node id="3818729150937331225" at="348,46,349,28" concept="4" />
+      <node id="878521226300774979" at="350,11,351,16" concept="1" />
+      <node id="3818729150937331231" at="353,45,354,27" concept="4" />
+      <node id="878521226300774988" at="355,11,356,16" concept="1" />
+      <node id="3818729150937331237" at="358,36,359,27" concept="4" />
+      <node id="878521226300774997" at="360,11,361,16" concept="1" />
+      <node id="3818729150937331243" at="363,37,364,28" concept="4" />
+      <node id="878521226300775005" at="365,11,366,16" concept="1" />
+      <node id="3818729150937331207" at="368,46,369,63" concept="4" />
+      <node id="878521226300774970" at="370,11,371,16" concept="1" />
+      <node id="878521226300775009" at="376,0,377,0" concept="5" trace="myProjects" />
+      <node id="878521226300775016" at="377,0,378,0" concept="5" trace="myModules" />
+      <node id="878521226300775023" at="378,0,379,0" concept="5" trace="myModels" />
+      <node id="878521226300775048" at="381,107,382,37" concept="4" />
+      <node id="878521226300775053" at="382,37,383,32" concept="4" />
+      <node id="878521226300775058" at="383,32,384,30" concept="4" />
+      <node id="878521226300775068" at="386,39,387,24" concept="11" />
+      <node id="878521226300775075" at="389,38,390,23" concept="11" />
+      <node id="878521226300775082" at="392,36,393,22" concept="11" />
+      <node id="878521226300775088" at="395,44,396,88" concept="11" />
       <node id="2090954444134775209" at="104,10,106,5" concept="0" />
       <node id="6986506486492475670" at="135,10,137,5" concept="0" />
-      <node id="878521226300774910" at="333,0,335,0" concept="2" trace="SystemOutLogger#()V" />
-      <node id="878521226300774926" at="339,12,341,7" concept="0" />
-      <node id="878521226300774942" at="345,0,347,0" concept="2" trace="LogLogger#()V" />
-      <node id="878521226300775030" at="382,0,384,0" concept="2" trace="ObjectsToProcess#()V" />
+      <node id="878521226300774910" at="330,0,332,0" concept="2" trace="SystemOutLogger#()V" />
+      <node id="878521226300774926" at="336,12,338,7" concept="0" />
+      <node id="878521226300774942" at="342,0,344,0" concept="2" trace="LogLogger#()V" />
+      <node id="878521226300775030" at="379,0,381,0" concept="2" trace="ObjectsToProcess#()V" />
       <node id="6183000554725933023" at="71,151,74,5" concept="8" />
       <node id="543659029747301775" at="93,23,96,7" concept="8" />
       <node id="2090954444134660535" at="97,40,100,7" concept="7" />
@@ -481,81 +218,80 @@
       <node id="6986506486492475680" at="137,5,140,5" concept="7" />
       <node id="6986506486492475700" at="140,5,143,5" concept="7" />
       <node id="6986506486492475726" at="145,35,148,7" concept="8" />
-      <node id="878521226300773892" at="168,0,171,0" concept="9" trace="createDummyProject#()Ljetbrains/mps/project/Project;" />
-      <node id="4305429072761470469" at="198,0,201,0" concept="9" trace="run#()V" />
-      <node id="878521226300774007" at="207,41,210,5" concept="6" />
-      <node id="878521226300774058" at="217,5,220,5" concept="6" />
-      <node id="878521226300774079" at="223,41,226,5" concept="8" />
-      <node id="878521226300774201" at="231,47,234,9" concept="8" />
-      <node id="878521226300774213" at="238,0,241,0" concept="9" trace="includeModel#(Lorg/jetbrains/mps/openapi/model/SModel;)Z" />
-      <node id="878521226300774241" at="242,36,245,7" concept="8" />
-      <node id="878521226300774257" at="249,178,252,5" concept="7" />
-      <node id="878521226300774277" at="254,87,257,5" concept="8" />
-      <node id="878521226300774364" at="268,82,271,9" concept="8" />
-      <node id="878521226300774397" at="276,145,279,7" concept="8" />
-      <node id="9035885805869508009" at="279,7,282,7" concept="8" />
-      <node id="878521226300774414" at="287,46,290,9" concept="7" />
-      <node id="878521226300774587" at="295,46,298,5" concept="8" />
-      <node id="878521226300774604" at="302,0,305,0" concept="9" trace="info#(Ljava/lang/String;)V" />
-      <node id="878521226300774629" at="309,0,312,0" concept="9" trace="debug#(Ljava/lang/String;)V" />
-      <node id="3818729150937331225" at="350,29,353,11" concept="8" />
-      <node id="3818729150937331231" at="355,28,358,11" concept="8" />
-      <node id="3818729150937331237" at="360,28,363,11" concept="8" />
-      <node id="3818729150937331243" at="365,29,368,11" concept="8" />
-      <node id="3818729150937331207" at="370,16,373,11" concept="8" />
-      <node id="878521226300775063" at="389,0,392,0" concept="9" trace="getProjects#()Ljava/util/Set;" />
-      <node id="878521226300775070" at="392,0,395,0" concept="9" trace="getModules#()Ljava/util/Set;" />
-      <node id="878521226300775077" at="395,0,398,0" concept="9" trace="getModels#()Ljava/util/Set;" />
-      <node id="878521226300775084" at="398,0,401,0" concept="9" trace="hasAnythingToGenerate#()Z" />
+      <node id="878521226300773892" at="170,0,173,0" concept="9" trace="createDummyProject#()Ljetbrains/mps/project/Project;" />
+      <node id="4305429072761470469" at="195,0,198,0" concept="9" trace="run#()V" />
+      <node id="878521226300774007" at="204,41,207,5" concept="6" />
+      <node id="878521226300774058" at="214,5,217,5" concept="6" />
+      <node id="878521226300774079" at="220,41,223,5" concept="8" />
+      <node id="878521226300774201" at="228,47,231,9" concept="8" />
+      <node id="878521226300774213" at="235,0,238,0" concept="9" trace="includeModel#(Lorg/jetbrains/mps/openapi/model/SModel;)Z" />
+      <node id="878521226300774241" at="239,36,242,7" concept="8" />
+      <node id="878521226300774257" at="246,178,249,5" concept="7" />
+      <node id="878521226300774277" at="251,87,254,5" concept="8" />
+      <node id="878521226300774364" at="265,82,268,9" concept="8" />
+      <node id="878521226300774397" at="273,145,276,7" concept="8" />
+      <node id="9035885805869508009" at="276,7,279,7" concept="8" />
+      <node id="878521226300774414" at="284,46,287,9" concept="7" />
+      <node id="878521226300774587" at="292,46,295,5" concept="8" />
+      <node id="878521226300774604" at="299,0,302,0" concept="9" trace="info#(Ljava/lang/String;)V" />
+      <node id="878521226300774629" at="306,0,309,0" concept="9" trace="debug#(Ljava/lang/String;)V" />
+      <node id="3818729150937331225" at="347,29,350,11" concept="8" />
+      <node id="3818729150937331231" at="352,28,355,11" concept="8" />
+      <node id="3818729150937331237" at="357,28,360,11" concept="8" />
+      <node id="3818729150937331243" at="362,29,365,11" concept="8" />
+      <node id="3818729150937331207" at="367,16,370,11" concept="8" />
+      <node id="878521226300775063" at="386,0,389,0" concept="9" trace="getProjects#()Ljava/util/Set;" />
+      <node id="878521226300775070" at="389,0,392,0" concept="9" trace="getModules#()Ljava/util/Set;" />
+      <node id="878521226300775077" at="392,0,395,0" concept="9" trace="getModels#()Ljava/util/Set;" />
+      <node id="878521226300775084" at="395,0,398,0" concept="9" trace="hasAnythingToGenerate#()Z" />
       <node id="5533869177019997804" at="112,5,116,5" concept="7" />
-      <node id="6132171475560891563" at="172,28,176,5" concept="8" />
-      <node id="878521226300773918" at="179,0,183,0" concept="9" trace="setupEnvironment#()V" />
-      <node id="4305429072761446933" at="188,0,192,0" concept="9" trace="compute#()Ljetbrains/mps/make/MPSCompilationResult;" />
-      <node id="878521226300774043" at="213,52,217,5" concept="7" />
-      <node id="878521226300774614" at="305,0,309,0" concept="9" trace="warning#(Ljava/lang/String;)V" />
-      <node id="878521226300774639" at="312,0,316,0" concept="9" trace="error#(Ljava/lang/String;)V" />
-      <node id="878521226300774654" at="316,0,320,0" concept="9" trace="log#(Ljava/lang/Throwable;)V" />
-      <node id="878521226300774670" at="320,0,324,0" concept="9" trace="log#(Ljava/lang/String;Ljava/lang/Throwable;)V" />
+      <node id="6132171475560891563" at="174,28,178,5" concept="8" />
+      <node id="4305429072761446933" at="185,0,189,0" concept="9" trace="compute#()Ljetbrains/mps/make/MPSCompilationResult;" />
+      <node id="878521226300774043" at="210,52,214,5" concept="7" />
+      <node id="878521226300774614" at="302,0,306,0" concept="9" trace="warning#(Ljava/lang/String;)V" />
+      <node id="878521226300774639" at="309,0,313,0" concept="9" trace="error#(Ljava/lang/String;)V" />
+      <node id="878521226300774654" at="313,0,317,0" concept="9" trace="log#(Ljava/lang/Throwable;)V" />
+      <node id="878521226300774670" at="317,0,321,0" concept="9" trace="log#(Ljava/lang/String;Ljava/lang/Throwable;)V" />
       <node id="6132171475560143380" at="79,0,84,0" concept="9" trace="createEnvironment#()Ljetbrains/mps/tool/environment/Environment;" />
-      <node id="878521226300773967" at="196,51,201,9" concept="4" />
-      <node id="878521226300774075" at="223,0,228,0" concept="9" trace="failBuild#(Ljava/lang/String;)V" />
-      <node id="878521226300774197" at="230,70,235,7" concept="7" />
-      <node id="878521226300774234" at="241,74,246,5" concept="7" />
-      <node id="878521226300774771" at="324,0,329,0" concept="15" trace="extractStackTrace#(Ljava/lang/Throwable;)Ljava/lang/StringBuffer;" />
-      <node id="878521226300774922" at="336,47,341,7" concept="8" />
-      <node id="878521226300775034" at="384,0,389,0" concept="2" trace="ObjectsToProcess#(Ljava/util/Set;Ljava/util/Set;Ljava/util/Set;)V" />
-      <node id="878521226300773900" at="172,0,178,0" concept="9" trace="dispose#()V" />
-      <node id="4305429072761306526" at="186,106,192,7" concept="10" />
-      <node id="878521226300774250" at="248,0,254,0" concept="9" trace="collectFromModuleFiles#(Ljava/util/Set;)V" />
-      <node id="878521226300774349" at="266,58,272,7" concept="7" />
-      <node id="878521226300774403" at="285,150,291,7" concept="8" />
+      <node id="878521226300773967" at="193,51,198,9" concept="4" />
+      <node id="878521226300774075" at="220,0,225,0" concept="9" trace="failBuild#(Ljava/lang/String;)V" />
+      <node id="878521226300774197" at="227,70,232,7" concept="7" />
+      <node id="878521226300774234" at="238,74,243,5" concept="7" />
+      <node id="878521226300774771" at="321,0,326,0" concept="15" trace="extractStackTrace#(Ljava/lang/Throwable;)Ljava/lang/StringBuffer;" />
+      <node id="878521226300774922" at="333,47,338,7" concept="8" />
+      <node id="878521226300775034" at="381,0,386,0" concept="2" trace="ObjectsToProcess#(Ljava/util/Set;Ljava/util/Set;Ljava/util/Set;)V" />
+      <node id="878521226300773900" at="174,0,180,0" concept="9" trace="dispose#()V" />
+      <node id="4305429072761306526" at="183,106,189,7" concept="10" />
+      <node id="878521226300774250" at="245,0,251,0" concept="9" trace="collectFromModuleFiles#(Ljava/util/Set;)V" />
+      <node id="878521226300774349" at="263,58,269,7" concept="7" />
+      <node id="878521226300774403" at="282,150,288,7" concept="8" />
       <node id="6986506486492475717" at="143,5,150,5" concept="7" />
-      <node id="4305429072761342648" at="195,74,202,5" concept="8" />
-      <node id="878521226300774190" at="229,69,236,5" concept="7" />
-      <node id="878521226300774225" at="241,0,248,0" concept="9" trace="extractModels#(Ljava/util/Collection;Lorg/jetbrains/mps/openapi/module/SModule;)V" />
-      <node id="878521226300774579" at="295,0,302,0" concept="9" trace="log#(Ljava/lang/String;Lorg/apache/log4j/Level;)V" />
+      <node id="4305429072761342648" at="192,74,199,5" concept="8" />
+      <node id="878521226300774190" at="226,69,233,5" concept="7" />
+      <node id="878521226300774225" at="238,0,245,0" concept="9" trace="extractModels#(Ljava/util/Collection;Lorg/jetbrains/mps/openapi/module/SModule;)V" />
+      <node id="878521226300774579" at="292,0,299,0" concept="9" trace="log#(Ljava/lang/String;Lorg/apache/log4j/Level;)V" />
       <node id="878521226300773774" at="61,0,69,0" concept="2" trace="MpsWorker#(Ljetbrains/mps/tool/common/Script;Ljetbrains/mps/tool/builder/MpsWorker/AntLogger;)V" />
       <node id="6183000554725933002" at="70,0,78,0" concept="15" trace="getJavaCompilerOptions#(Ljetbrains/mps/tool/common/JavaCompilerProperties;)Ljetbrains/mps/compiler/JavaCompilerOptions;" />
-      <node id="878521226300773832" at="155,30,163,5" concept="18" />
-      <node id="878521226300774914" at="335,0,343,0" concept="9" trace="log#(Ljava/lang/String;Lorg/apache/log4j/Level;)V" />
-      <node id="878521226300773963" at="195,0,204,0" concept="9" trace="reload#(Ljetbrains/mps/make/MPSCompilationResult;)V" />
-      <node id="878521226300774181" at="229,0,238,0" concept="9" trace="extractModels#(Ljava/util/Set;Ljetbrains/mps/project/Project;)V" />
-      <node id="878521226300773828" at="155,0,165,0" concept="9" trace="workFromMain#()V" />
-      <node id="878521226300773928" at="184,0,195,0" concept="9" trace="make#()V" />
-      <node id="878521226300774317" at="262,10,273,5" concept="0" />
+      <node id="878521226300774914" at="332,0,340,0" concept="9" trace="log#(Ljava/lang/String;Lorg/apache/log4j/Level;)V" />
+      <node id="878521226300773963" at="192,0,201,0" concept="9" trace="reload#(Ljetbrains/mps/make/MPSCompilationResult;)V" />
+      <node id="878521226300774181" at="226,0,235,0" concept="9" trace="extractModels#(Ljava/util/Set;Ljetbrains/mps/project/Project;)V" />
+      <node id="878521226300773832" at="155,30,165,5" concept="18" />
+      <node id="878521226300773928" at="181,0,192,0" concept="9" trace="make#()V" />
+      <node id="878521226300774317" at="259,10,270,5" concept="0" />
+      <node id="878521226300773828" at="155,0,167,0" concept="9" trace="workFromMain#()V" />
       <node id="2090954444134672618" at="92,61,106,5" concept="8" />
       <node id="6986506486492475624" at="123,61,137,5" concept="8" />
-      <node id="878521226300774313" at="259,145,273,5" concept="8" />
-      <node id="878521226300773996" at="206,0,223,0" concept="9" trace="formatErrorsReport#(Ljava/lang/String;)Ljava/lang/StringBuffer;" />
-      <node id="878521226300774387" at="273,5,292,5" concept="7" />
-      <node id="878521226300774954" at="348,47,375,7" concept="16" />
-      <node id="878521226300774946" at="347,0,377,0" concept="9" trace="log#(Ljava/lang/String;Lorg/apache/log4j/Level;)V" />
+      <node id="878521226300774313" at="256,145,270,5" concept="8" />
+      <node id="878521226300773996" at="203,0,220,0" concept="9" trace="formatErrorsReport#(Ljava/lang/String;)Ljava/lang/StringBuffer;" />
+      <node id="878521226300774387" at="270,5,289,5" concept="7" />
+      <node id="878521226300774954" at="345,47,372,7" concept="16" />
+      <node id="878521226300774946" at="344,0,374,0" concept="9" trace="log#(Ljava/lang/String;Lorg/apache/log4j/Level;)V" />
       <node id="6986506486491859699" at="89,0,120,0" concept="15" trace="createEnvConfig#(Ljetbrains/mps/tool/common/Script;)Ljetbrains/mps/tool/environment/EnvironmentConfig;" />
       <node id="6986506486492475607" at="121,0,154,0" concept="9" trace="createEnvironmentConfig#(Ljetbrains/mps/tool/common/Script;)Ljetbrains/mps/tool/environment/EnvironmentConfig;" />
-      <node id="878521226300774268" at="254,0,294,0" concept="9" trace="processModuleFile#(Ljava/io/File;Ljava/util/Set;)V" />
-      <scope id="878521226300774913" at="333,30,333,30" />
-      <scope id="878521226300774945" at="345,24,345,24" />
-      <scope id="878521226300775033" at="382,31,382,31" />
+      <node id="878521226300774268" at="251,0,291,0" concept="9" trace="processModuleFile#(Ljava/io/File;Ljava/util/Set;)V" />
+      <scope id="878521226300774913" at="330,30,330,30" />
+      <scope id="878521226300774945" at="342,24,342,24" />
+      <scope id="878521226300775033" at="379,31,379,31" />
       <scope id="6183000554725933024" at="72,36,73,72" />
       <scope id="543659029747301777" at="94,35,95,69" />
       <scope id="2090954444134660540" at="98,39,99,36" />
@@ -570,70 +306,68 @@
       <scope id="6986506486492475685" at="138,85,139,69" />
       <scope id="6986506486492475705" at="141,85,142,60" />
       <scope id="6986506486492475727" at="146,32,147,55" />
-      <scope id="878521226300773849" at="166,0,167,0" />
-      <scope id="878521226300773895" at="168,42,169,46" />
-      <scope id="4305429072761470470" at="198,27,199,99" />
-      <scope id="878521226300773984" at="204,0,205,0">
+      <scope id="878521226300773849" at="168,0,169,0" />
+      <scope id="878521226300773895" at="170,42,171,46" />
+      <scope id="4305429072761470470" at="195,27,196,99" />
+      <scope id="878521226300773984" at="201,0,202,0">
         <var name="go" id="878521226300773989" />
         <var name="project" id="878521226300773987" />
       </scope>
-      <scope id="878521226300773992" at="205,0,206,0" />
-      <scope id="878521226300774008" at="208,35,209,21" />
-      <scope id="878521226300774059" at="218,35,219,21" />
-      <scope id="878521226300774088" at="224,63,225,75" />
-      <scope id="878521226300774204" at="232,34,233,28" />
-      <scope id="878521226300774218" at="238,46,239,86" />
-      <scope id="878521226300774244" at="243,28,244,26" />
-      <scope id="878521226300774263" at="250,53,251,45" />
-      <scope id="878521226300774278" at="255,126,256,13" />
-      <scope id="878521226300774376" at="260,31,261,59" />
-      <scope id="878521226300774368" at="269,29,270,33" />
-      <scope id="878521226300774401" at="277,32,278,17" />
-      <scope id="9035885805869508011" at="280,37,281,17" />
-      <scope id="878521226300774420" at="288,56,289,27" />
-      <scope id="878521226300774588" at="296,62,297,13" />
-      <scope id="878521226300774609" at="302,33,303,26" />
-      <scope id="878521226300774634" at="309,34,310,27" />
-      <scope id="878521226300774899" at="330,0,331,0">
+      <scope id="878521226300773992" at="202,0,203,0" />
+      <scope id="878521226300774008" at="205,35,206,21" />
+      <scope id="878521226300774059" at="215,35,216,21" />
+      <scope id="878521226300774088" at="221,63,222,75" />
+      <scope id="878521226300774204" at="229,34,230,28" />
+      <scope id="878521226300774218" at="235,46,236,86" />
+      <scope id="878521226300774244" at="240,28,241,26" />
+      <scope id="878521226300774263" at="247,53,248,45" />
+      <scope id="878521226300774278" at="252,126,253,13" />
+      <scope id="878521226300774376" at="257,31,258,59" />
+      <scope id="878521226300774368" at="266,29,267,33" />
+      <scope id="878521226300774401" at="274,32,275,17" />
+      <scope id="9035885805869508011" at="277,37,278,17" />
+      <scope id="878521226300774420" at="285,56,286,27" />
+      <scope id="878521226300774588" at="293,62,294,13" />
+      <scope id="878521226300774609" at="299,33,300,26" />
+      <scope id="878521226300774634" at="306,34,307,27" />
+      <scope id="878521226300774899" at="327,0,328,0">
         <var name="level" id="878521226300774904" />
         <var name="text" id="878521226300774902" />
       </scope>
-      <scope id="878521226300774933" at="337,33,338,33" />
-      <scope id="878521226300774927" at="339,14,340,33" />
-      <scope id="3818729150937331225" at="351,46,352,28" />
-      <scope id="3818729150937331231" at="356,45,357,27" />
-      <scope id="3818729150937331237" at="361,36,362,27" />
-      <scope id="3818729150937331243" at="366,37,367,28" />
-      <scope id="3818729150937331207" at="371,46,372,63" />
-      <scope id="878521226300775067" at="389,39,390,24" />
-      <scope id="878521226300775074" at="392,38,393,23" />
-      <scope id="878521226300775081" at="395,36,396,22" />
-      <scope id="878521226300775087" at="398,44,399,88" />
+      <scope id="878521226300774933" at="334,33,335,33" />
+      <scope id="878521226300774927" at="336,14,337,33" />
+      <scope id="3818729150937331225" at="348,46,349,28" />
+      <scope id="3818729150937331231" at="353,45,354,27" />
+      <scope id="3818729150937331237" at="358,36,359,27" />
+      <scope id="3818729150937331243" at="363,37,364,28" />
+      <scope id="3818729150937331207" at="368,46,369,63" />
+      <scope id="878521226300775067" at="386,39,387,24" />
+      <scope id="878521226300775074" at="389,38,390,23" />
+      <scope id="878521226300775081" at="392,36,393,22" />
+      <scope id="878521226300775087" at="395,44,396,88" />
       <scope id="5533869177019997806" at="113,50,115,34">
         <var name="jarFile" id="5533869177019997808" />
       </scope>
-      <scope id="878521226300773833" at="160,0,162,21">
+      <scope id="878521226300773833" at="162,0,164,21">
         <var name="e" id="878521226300773841" />
       </scope>
-      <scope id="878521226300773834" at="160,27,162,21" />
-      <scope id="6132171475560891566" at="173,32,175,27" />
-      <scope id="878521226300773921" at="179,37,181,11" />
-      <scope id="4305429072761446934" at="188,45,190,123">
+      <scope id="878521226300773834" at="162,27,164,21" />
+      <scope id="6132171475560891566" at="175,32,177,27" />
+      <scope id="4305429072761446934" at="185,45,187,123">
         <var name="maker" id="878521226300773948" />
       </scope>
-      <scope id="878521226300774047" at="214,35,216,22" />
-      <scope id="878521226300774619" at="305,36,307,25" />
-      <scope id="878521226300774644" at="312,34,314,23" />
-      <scope id="878521226300774659" at="316,32,318,25">
+      <scope id="878521226300774047" at="211,35,213,22" />
+      <scope id="878521226300774619" at="302,36,304,25" />
+      <scope id="878521226300774644" at="309,34,311,23" />
+      <scope id="878521226300774659" at="313,32,315,25">
         <var name="sb" id="878521226300774661" />
       </scope>
-      <scope id="878521226300774677" at="320,45,322,39">
+      <scope id="878521226300774677" at="317,45,319,39">
         <var name="sb" id="878521226300774679" />
       </scope>
-      <scope id="878521226300774910" at="333,0,335,0" />
-      <scope id="878521226300774942" at="345,0,347,0" />
-      <scope id="878521226300775030" at="382,0,384,0" />
->>>>>>> 3de2d696
+      <scope id="878521226300774910" at="330,0,332,0" />
+      <scope id="878521226300774942" at="342,0,344,0" />
+      <scope id="878521226300775030" at="379,0,381,0" />
       <scope id="6132171475560143383" at="79,45,82,15">
         <var name="env" id="6450649963067186758" />
       </scope>
@@ -661,186 +395,96 @@
       <scope id="6986506486492475700" at="140,5,143,5">
         <var name="lib" id="6986506486492475704" />
       </scope>
-<<<<<<< HEAD
-      <scope id="878521226300773892" at="137,0,140,0" />
-      <scope id="4305429072761470469" at="162,0,165,0" />
-      <scope id="878521226300774007" at="171,41,174,5">
+      <scope id="878521226300773892" at="170,0,173,0" />
+      <scope id="4305429072761470469" at="195,0,198,0" />
+      <scope id="878521226300774007" at="204,41,207,5">
         <var name="i" id="878521226300774014" />
       </scope>
-      <scope id="878521226300774058" at="181,5,184,5">
+      <scope id="878521226300774058" at="214,5,217,5">
         <var name="i" id="878521226300774065" />
       </scope>
-      <scope id="878521226300774078" at="187,41,190,5" />
-      <scope id="878521226300774200" at="195,47,198,9" />
-      <scope id="878521226300774213" at="202,0,205,0">
+      <scope id="878521226300774078" at="220,41,223,5" />
+      <scope id="878521226300774200" at="228,47,231,9" />
+      <scope id="878521226300774213" at="235,0,238,0">
         <var name="model" id="878521226300774216" />
       </scope>
-      <scope id="878521226300774240" at="206,36,209,7" />
-      <scope id="878521226300774257" at="213,178,216,5">
+      <scope id="878521226300774240" at="239,36,242,7" />
+      <scope id="878521226300774257" at="246,178,249,5">
         <var name="moduleFile" id="878521226300774261" />
       </scope>
-      <scope id="878521226300774414" at="251,46,254,9">
+      <scope id="878521226300774414" at="284,46,287,9">
         <var name="gen" id="878521226300774418" />
       </scope>
-      <scope id="878521226300774604" at="266,0,269,0">
+      <scope id="878521226300774604" at="299,0,302,0">
         <var name="text" id="878521226300774607" />
       </scope>
-      <scope id="878521226300774629" at="273,0,276,0">
+      <scope id="878521226300774629" at="306,0,309,0">
         <var name="text" id="878521226300774632" />
       </scope>
-      <scope id="878521226300774776" at="288,61,291,30">
+      <scope id="878521226300774776" at="321,61,324,30">
         <var name="writer" id="878521226300774778" />
       </scope>
-      <scope id="878521226300775047" at="348,107,351,30" />
-      <scope id="878521226300775063" at="353,0,356,0" />
-      <scope id="878521226300775070" at="356,0,359,0" />
-      <scope id="878521226300775077" at="359,0,362,0" />
-      <scope id="878521226300775084" at="362,0,365,0" />
-      <scope id="878521226300773903" at="141,28,145,5" />
-      <scope id="4305429072761446933" at="152,0,156,0" />
-      <scope id="878521226300774043" at="177,52,181,5">
+      <scope id="878521226300775047" at="381,107,384,30" />
+      <scope id="878521226300775063" at="386,0,389,0" />
+      <scope id="878521226300775070" at="389,0,392,0" />
+      <scope id="878521226300775077" at="392,0,395,0" />
+      <scope id="878521226300775084" at="395,0,398,0" />
+      <scope id="5533869177019997804" at="112,5,116,5">
+        <var name="jar" id="5533869177019997805" />
+      </scope>
+      <scope id="878521226300773903" at="174,28,178,5" />
+      <scope id="4305429072761446933" at="185,0,189,0" />
+      <scope id="878521226300774043" at="210,52,214,5">
         <var name="error" id="878521226300774045" />
       </scope>
-      <scope id="878521226300774256" at="212,63,216,5" />
-      <scope id="878521226300774357" at="231,116,235,9">
+      <scope id="878521226300774256" at="245,63,249,5" />
+      <scope id="878521226300774357" at="264,116,268,9">
         <var name="module" id="878521226300774359" />
       </scope>
-      <scope id="878521226300774407" at="250,39,254,9">
+      <scope id="878521226300774407" at="283,39,287,9">
         <var name="language" id="878521226300774409" />
       </scope>
-      <scope id="878521226300774614" at="269,0,273,0">
+      <scope id="878521226300774614" at="302,0,306,0">
         <var name="text" id="878521226300774617" />
       </scope>
-      <scope id="878521226300774639" at="276,0,280,0">
+      <scope id="878521226300774639" at="309,0,313,0">
         <var name="text" id="878521226300774642" />
       </scope>
-      <scope id="878521226300774654" at="280,0,284,0">
+      <scope id="878521226300774654" at="313,0,317,0">
         <var name="e" id="878521226300774657" />
       </scope>
-      <scope id="878521226300774670" at="284,0,288,0">
+      <scope id="878521226300774670" at="317,0,321,0">
         <var name="e" id="878521226300774675" />
         <var name="text" id="878521226300774673" />
       </scope>
-      <scope id="878521226300774973" at="314,29,318,16" />
-      <scope id="878521226300774982" at="319,28,323,16" />
-      <scope id="878521226300774991" at="324,28,328,16" />
-      <scope id="878521226300774999" at="329,29,333,16" />
-      <scope id="878521226300774958" at="334,16,338,16" />
-=======
-      <scope id="878521226300773843" at="156,9,159,21" />
-      <scope id="878521226300773892" at="168,0,171,0" />
-      <scope id="4305429072761470469" at="198,0,201,0" />
-      <scope id="878521226300774007" at="207,41,210,5">
-        <var name="i" id="878521226300774014" />
-      </scope>
-      <scope id="878521226300774058" at="217,5,220,5">
-        <var name="i" id="878521226300774065" />
-      </scope>
-      <scope id="878521226300774078" at="223,41,226,5" />
-      <scope id="878521226300774200" at="231,47,234,9" />
-      <scope id="878521226300774213" at="238,0,241,0">
-        <var name="model" id="878521226300774216" />
-      </scope>
-      <scope id="878521226300774240" at="242,36,245,7" />
-      <scope id="878521226300774257" at="249,178,252,5">
-        <var name="moduleFile" id="878521226300774261" />
-      </scope>
-      <scope id="878521226300774414" at="287,46,290,9">
-        <var name="gen" id="878521226300774418" />
-      </scope>
-      <scope id="878521226300774604" at="302,0,305,0">
-        <var name="text" id="878521226300774607" />
-      </scope>
-      <scope id="878521226300774629" at="309,0,312,0">
-        <var name="text" id="878521226300774632" />
-      </scope>
-      <scope id="878521226300774776" at="324,61,327,30">
-        <var name="writer" id="878521226300774778" />
-      </scope>
-      <scope id="878521226300775047" at="384,107,387,30" />
-      <scope id="878521226300775063" at="389,0,392,0" />
-      <scope id="878521226300775070" at="392,0,395,0" />
-      <scope id="878521226300775077" at="395,0,398,0" />
-      <scope id="878521226300775084" at="398,0,401,0" />
-      <scope id="5533869177019997804" at="112,5,116,5">
-        <var name="jar" id="5533869177019997805" />
-      </scope>
-      <scope id="878521226300773903" at="172,28,176,5" />
-      <scope id="878521226300773918" at="179,0,183,0" />
-      <scope id="4305429072761446933" at="188,0,192,0" />
-      <scope id="878521226300774043" at="213,52,217,5">
-        <var name="error" id="878521226300774045" />
-      </scope>
-      <scope id="878521226300774256" at="248,63,252,5" />
-      <scope id="878521226300774357" at="267,116,271,9">
-        <var name="module" id="878521226300774359" />
-      </scope>
-      <scope id="878521226300774407" at="286,39,290,9">
-        <var name="language" id="878521226300774409" />
-      </scope>
-      <scope id="878521226300774614" at="305,0,309,0">
-        <var name="text" id="878521226300774617" />
-      </scope>
-      <scope id="878521226300774639" at="312,0,316,0">
-        <var name="text" id="878521226300774642" />
-      </scope>
-      <scope id="878521226300774654" at="316,0,320,0">
-        <var name="e" id="878521226300774657" />
-      </scope>
-      <scope id="878521226300774670" at="320,0,324,0">
-        <var name="e" id="878521226300774675" />
-        <var name="text" id="878521226300774673" />
-      </scope>
-      <scope id="878521226300774973" at="350,29,354,16" />
-      <scope id="878521226300774982" at="355,28,359,16" />
-      <scope id="878521226300774991" at="360,28,364,16" />
-      <scope id="878521226300774999" at="365,29,369,16" />
-      <scope id="878521226300774958" at="370,16,374,16" />
->>>>>>> 3de2d696
+      <scope id="878521226300774973" at="347,29,351,16" />
+      <scope id="878521226300774982" at="352,28,356,16" />
+      <scope id="878521226300774991" at="357,28,361,16" />
+      <scope id="878521226300774999" at="362,29,366,16" />
+      <scope id="878521226300774958" at="367,16,371,16" />
       <scope id="6132171475560143380" at="79,0,84,0" />
       <scope id="6986506486492475719" at="144,50,149,34">
         <var name="jarFile" id="6986506486492475721" />
       </scope>
-<<<<<<< HEAD
-      <scope id="878521226300773843" at="123,9,128,21" />
-      <scope id="4305429072761342651" at="160,51,165,9" />
-      <scope id="878521226300774075" at="187,0,192,0">
+      <scope id="878521226300773843" at="156,9,161,21" />
+      <scope id="4305429072761342651" at="193,51,198,9" />
+      <scope id="878521226300774075" at="220,0,225,0">
         <var name="name" id="878521226300774098" />
       </scope>
-      <scope id="878521226300774196" at="194,70,199,7" />
-      <scope id="878521226300774197" at="194,70,199,7">
+      <scope id="878521226300774196" at="227,70,232,7" />
+      <scope id="878521226300774197" at="227,70,232,7">
         <var name="model" id="878521226300774198" />
       </scope>
-      <scope id="878521226300774233" at="205,74,210,5" />
-      <scope id="878521226300774234" at="205,74,210,5">
+      <scope id="878521226300774233" at="238,74,243,5" />
+      <scope id="878521226300774234" at="238,74,243,5">
         <var name="d" id="878521226300774238" />
       </scope>
-      <scope id="878521226300774586" at="259,46,264,30" />
-      <scope id="878521226300774771" at="288,0,293,0">
+      <scope id="878521226300774586" at="292,46,297,30" />
+      <scope id="878521226300774771" at="321,0,326,0">
         <var name="e" id="878521226300774774" />
       </scope>
-      <scope id="878521226300774921" at="300,47,305,7" />
-      <scope id="878521226300775034" at="348,0,353,0">
-=======
-      <scope id="4305429072761342651" at="196,51,201,9" />
-      <scope id="878521226300774075" at="223,0,228,0">
-        <var name="name" id="878521226300774098" />
-      </scope>
-      <scope id="878521226300774196" at="230,70,235,7" />
-      <scope id="878521226300774197" at="230,70,235,7">
-        <var name="model" id="878521226300774198" />
-      </scope>
-      <scope id="878521226300774233" at="241,74,246,5" />
-      <scope id="878521226300774234" at="241,74,246,5">
-        <var name="d" id="878521226300774238" />
-      </scope>
-      <scope id="878521226300774586" at="295,46,300,30" />
-      <scope id="878521226300774771" at="324,0,329,0">
-        <var name="e" id="878521226300774774" />
-      </scope>
-      <scope id="878521226300774921" at="336,47,341,7" />
-      <scope id="878521226300775034" at="384,0,389,0">
->>>>>>> 3de2d696
+      <scope id="878521226300774921" at="333,47,338,7" />
+      <scope id="878521226300775034" at="381,0,386,0">
         <var name="models" id="878521226300775044" />
         <var name="modules" id="878521226300775041" />
         <var name="mpsProjects" id="878521226300775037" />
@@ -851,47 +495,26 @@
       <scope id="6183000554725933008" at="70,100,76,54">
         <var name="parsedJavaVersion" id="6183000554725933016" />
       </scope>
-<<<<<<< HEAD
-      <scope id="878521226300773900" at="141,0,147,0" />
-      <scope id="878521226300774250" at="212,0,218,0">
+      <scope id="878521226300773900" at="174,0,180,0" />
+      <scope id="878521226300774250" at="245,0,251,0">
         <var name="modules" id="878521226300774253" />
       </scope>
-      <scope id="878521226300774349" at="230,58,236,7">
-=======
-      <scope id="878521226300773900" at="172,0,178,0" />
-      <scope id="878521226300774250" at="248,0,254,0">
-        <var name="modules" id="878521226300774253" />
-      </scope>
-      <scope id="878521226300774349" at="266,58,272,7">
->>>>>>> 3de2d696
+      <scope id="878521226300774349" at="263,58,269,7">
         <var name="moduleHandle" id="878521226300774355" />
       </scope>
       <scope id="6986506486492475717" at="143,5,150,5">
         <var name="jar" id="6986506486492475718" />
       </scope>
-<<<<<<< HEAD
-      <scope id="878521226300773966" at="159,74,166,5" />
-      <scope id="878521226300774189" at="193,69,200,5" />
-      <scope id="878521226300774190" at="193,69,200,5">
+      <scope id="878521226300773966" at="192,74,199,5" />
+      <scope id="878521226300774189" at="226,69,233,5" />
+      <scope id="878521226300774190" at="226,69,233,5">
         <var name="module" id="878521226300774194" />
       </scope>
-      <scope id="878521226300774225" at="205,0,212,0">
+      <scope id="878521226300774225" at="238,0,245,0">
         <var name="m" id="878521226300774231" />
         <var name="modelsList" id="878521226300774228" />
       </scope>
-      <scope id="878521226300774579" at="259,0,266,0">
-=======
-      <scope id="878521226300773966" at="195,74,202,5" />
-      <scope id="878521226300774189" at="229,69,236,5" />
-      <scope id="878521226300774190" at="229,69,236,5">
-        <var name="module" id="878521226300774194" />
-      </scope>
-      <scope id="878521226300774225" at="241,0,248,0">
-        <var name="m" id="878521226300774231" />
-        <var name="modelsList" id="878521226300774228" />
-      </scope>
-      <scope id="878521226300774579" at="295,0,302,0">
->>>>>>> 3de2d696
+      <scope id="878521226300774579" at="292,0,299,0">
         <var name="level" id="878521226300774584" />
         <var name="text" id="878521226300774582" />
       </scope>
@@ -902,111 +525,52 @@
       <scope id="6183000554725933002" at="70,0,78,0">
         <var name="javaProperties" id="6183000554725933006" />
       </scope>
-<<<<<<< HEAD
-      <scope id="878521226300774914" at="299,0,307,0">
+      <scope id="878521226300774914" at="332,0,340,0">
         <var name="level" id="878521226300774919" />
         <var name="text" id="878521226300774917" />
       </scope>
-      <scope id="878521226300773931" at="148,25,157,33">
+      <scope id="878521226300773931" at="181,25,190,33">
         <var name="mpsCompilationResult" id="4305429072761306527" />
         <var name="repo" id="8729880431936126552" />
       </scope>
-      <scope id="878521226300773963" at="159,0,168,0">
+      <scope id="878521226300773963" at="192,0,201,0">
         <var name="mpsCompilationResult" id="4305429072761327711" />
       </scope>
-      <scope id="878521226300774181" at="193,0,202,0">
+      <scope id="878521226300774181" at="226,0,235,0">
         <var name="project" id="878521226300774187" />
         <var name="result" id="878521226300774184" />
       </scope>
-      <scope id="2090954444134672620" at="88,23,98,7" />
-      <scope id="878521226300773831" at="122,30,132,5" />
-      <scope id="878521226300774318" at="226,12,236,7">
+      <scope id="2090954444134672620" at="93,23,103,7" />
+      <scope id="6986506486492475625" at="124,23,134,7" />
+      <scope id="878521226300773831" at="155,30,165,5" />
+      <scope id="878521226300774318" at="259,12,269,7">
         <var name="file" id="878521226300774328" />
         <var name="owner" id="878521226300774337" />
       </scope>
-      <scope id="878521226300773928" at="148,0,159,0" />
-      <scope id="878521226300773828" at="122,0,134,0" />
-      <scope id="878521226300774001" at="170,62,185,14">
+      <scope id="878521226300773928" at="181,0,192,0" />
+      <scope id="878521226300773828" at="155,0,167,0" />
+      <scope id="878521226300774001" at="203,62,218,14">
         <var name="sb" id="878521226300774003" />
       </scope>
-      <scope id="878521226300773996" at="170,0,187,0">
+      <scope id="878521226300773996" at="203,0,220,0">
         <var name="taskName" id="878521226300773999" />
       </scope>
-      <scope id="878521226300774391" at="238,39,255,7" />
-      <scope id="878521226300774387" at="237,5,256,5">
+      <scope id="878521226300774391" at="271,39,288,7" />
+      <scope id="878521226300774387" at="270,5,289,5">
         <var name="module" id="878521226300774389" />
       </scope>
-      <scope id="878521226300774953" at="312,47,339,7" />
-      <scope id="878521226300774946" at="311,0,341,0">
+      <scope id="878521226300774953" at="345,47,372,7" />
+      <scope id="6132171475562205089" at="90,68,118,18">
+        <var name="config" id="6132171475562380294" />
+        <var name="repo" id="2090954444134664489" />
+      </scope>
+      <scope id="878521226300774946" at="344,0,374,0">
         <var name="level" id="878521226300774951" />
         <var name="text" id="878521226300774949" />
       </scope>
-      <scope id="6132171475562205089" at="85,61,119,18">
-=======
-      <scope id="878521226300773831" at="155,30,163,5" />
-      <scope id="878521226300774914" at="335,0,343,0">
-        <var name="level" id="878521226300774919" />
-        <var name="text" id="878521226300774917" />
-      </scope>
-      <scope id="878521226300773931" at="184,25,193,33">
-        <var name="mpsCompilationResult" id="4305429072761306527" />
-        <var name="repo" id="8729880431936126552" />
-      </scope>
-      <scope id="878521226300773963" at="195,0,204,0">
-        <var name="mpsCompilationResult" id="4305429072761327711" />
-      </scope>
-      <scope id="878521226300774181" at="229,0,238,0">
-        <var name="project" id="878521226300774187" />
-        <var name="result" id="878521226300774184" />
-      </scope>
-      <scope id="2090954444134672620" at="93,23,103,7" />
-      <scope id="6986506486492475625" at="124,23,134,7" />
-      <scope id="878521226300773828" at="155,0,165,0" />
-      <scope id="878521226300774318" at="262,12,272,7">
-        <var name="file" id="878521226300774328" />
-        <var name="owner" id="878521226300774337" />
-      </scope>
-      <scope id="878521226300773928" at="184,0,195,0" />
-      <scope id="878521226300774001" at="206,62,221,14">
-        <var name="sb" id="878521226300774003" />
-      </scope>
-      <scope id="878521226300773996" at="206,0,223,0">
-        <var name="taskName" id="878521226300773999" />
-      </scope>
-      <scope id="878521226300774391" at="274,39,291,7" />
-      <scope id="878521226300774387" at="273,5,292,5">
-        <var name="module" id="878521226300774389" />
-      </scope>
-      <scope id="878521226300774953" at="348,47,375,7" />
-      <scope id="6132171475562205089" at="90,68,118,18">
->>>>>>> 3de2d696
-        <var name="config" id="6132171475562380294" />
-        <var name="repo" id="2090954444134664489" />
-      </scope>
-      <scope id="878521226300774946" at="347,0,377,0">
-        <var name="level" id="878521226300774951" />
-        <var name="text" id="878521226300774949" />
-      </scope>
       <scope id="6986506486491859699" at="89,0,120,0">
         <var name="whatToDo" id="6132171475562206339" />
       </scope>
-<<<<<<< HEAD
-      <scope id="878521226300774276" at="218,87,256,5">
-        <var name="moduleByFile" id="4108462526743321912" />
-        <var name="tmpmodules" id="878521226300774292" />
-      </scope>
-      <scope id="878521226300774268" at="218,0,258,0">
-        <var name="moduleFile" id="878521226300774271" />
-        <var name="modules" id="878521226300774273" />
-      </scope>
-      <unit id="878521226300774897" at="293,0,296,0" name="jetbrains.mps.tool.builder.MpsWorker$AntLogger" />
-      <unit id="4305429072761470469" at="161,111,165,7" name="jetbrains.mps.tool.builder.MpsWorker$2" />
-      <unit id="4305429072761446933" at="151,94,156,5" name="jetbrains.mps.tool.builder.MpsWorker$1" />
-      <unit id="878521226300774907" at="296,0,308,0" name="jetbrains.mps.tool.builder.MpsWorker$SystemOutLogger" />
-      <unit id="878521226300775007" at="342,0,366,0" name="jetbrains.mps.tool.builder.MpsWorker$ObjectsToProcess" />
-      <unit id="878521226300774939" at="308,0,342,0" name="jetbrains.mps.tool.builder.MpsWorker$LogLogger" />
-      <unit id="878521226300773719" at="51,0,367,0" name="jetbrains.mps.tool.builder.MpsWorker" />
-=======
       <scope id="6986506486492475609" at="121,75,152,18">
         <var name="config" id="6986506486492475611" />
         <var name="repo" id="6986506486492475619" />
@@ -1014,22 +578,21 @@
       <scope id="6986506486492475607" at="121,0,154,0">
         <var name="whatToDo" id="6986506486492475752" />
       </scope>
-      <scope id="878521226300774276" at="254,87,292,5">
+      <scope id="878521226300774276" at="251,87,289,5">
         <var name="moduleByFile" id="4108462526743321912" />
         <var name="tmpmodules" id="878521226300774292" />
       </scope>
-      <scope id="878521226300774268" at="254,0,294,0">
+      <scope id="878521226300774268" at="251,0,291,0">
         <var name="moduleFile" id="878521226300774271" />
         <var name="modules" id="878521226300774273" />
       </scope>
-      <unit id="878521226300774897" at="329,0,332,0" name="jetbrains.mps.tool.builder.MpsWorker$AntLogger" />
-      <unit id="4305429072761470469" at="197,111,201,7" name="jetbrains.mps.tool.builder.MpsWorker$2" />
-      <unit id="4305429072761446933" at="187,94,192,5" name="jetbrains.mps.tool.builder.MpsWorker$1" />
-      <unit id="878521226300774907" at="332,0,344,0" name="jetbrains.mps.tool.builder.MpsWorker$SystemOutLogger" />
-      <unit id="878521226300775007" at="378,0,402,0" name="jetbrains.mps.tool.builder.MpsWorker$ObjectsToProcess" />
-      <unit id="878521226300774939" at="344,0,378,0" name="jetbrains.mps.tool.builder.MpsWorker$LogLogger" />
-      <unit id="878521226300773719" at="51,0,403,0" name="jetbrains.mps.tool.builder.MpsWorker" />
->>>>>>> 3de2d696
+      <unit id="878521226300774897" at="326,0,329,0" name="jetbrains.mps.tool.builder.MpsWorker$AntLogger" />
+      <unit id="4305429072761470469" at="194,111,198,7" name="jetbrains.mps.tool.builder.MpsWorker$2" />
+      <unit id="4305429072761446933" at="184,94,189,5" name="jetbrains.mps.tool.builder.MpsWorker$1" />
+      <unit id="878521226300774907" at="329,0,341,0" name="jetbrains.mps.tool.builder.MpsWorker$SystemOutLogger" />
+      <unit id="878521226300775007" at="375,0,399,0" name="jetbrains.mps.tool.builder.MpsWorker$ObjectsToProcess" />
+      <unit id="878521226300774939" at="341,0,375,0" name="jetbrains.mps.tool.builder.MpsWorker$LogLogger" />
+      <unit id="878521226300773719" at="51,0,400,0" name="jetbrains.mps.tool.builder.MpsWorker" />
     </file>
   </root>
 </debug-info>
