--- conflicted
+++ resolved
@@ -1,5 +1,7 @@
 <?xml version="1.0" encoding="UTF-8"?>
 <debug-info>
+  <concept fqn="jetbrains.mps.baseLanguage.structure.AssertStatement" />
+  <concept fqn="jetbrains.mps.baseLanguage.structure.BlockStatement" />
   <concept fqn="jetbrains.mps.baseLanguage.structure.ConstructorDeclaration" />
   <concept fqn="jetbrains.mps.baseLanguage.structure.ExpressionStatement" />
   <concept fqn="jetbrains.mps.baseLanguage.structure.FieldDeclaration" />
@@ -15,846 +17,507 @@
   <concept fqn="jetbrains.mps.baseLanguage.structure.ThrowStatement" />
   <concept fqn="jetbrains.mps.baseLanguage.structure.TryCatchStatement" />
   <root nodeRef="r:2876f1ee-0b45-4db5-8c09-0682cdee5c67(jetbrains.mps.tool.environment)/4417301346392321475">
-<<<<<<< HEAD
-    <nodeInfo nodeId="4417301346392323010" fileName="ActiveEnvironment.java" startLine="7" startPosition="0" endLine="8" endPosition="0" conceptFqName="jetbrains.mps.baseLanguage.structure.StaticFieldDeclaration" propertyString="INSTANCE" />
-    <nodeInfo nodeId="4417301346392388301" fileName="ActiveEnvironment.java" startLine="11" startPosition="45" endLine="12" endPosition="83" conceptFqName="jetbrains.mps.baseLanguage.structure.ThrowStatement" />
-    <nodeInfo nodeId="4417301346392391432" fileName="ActiveEnvironment.java" startLine="13" startPosition="5" endLine="14" endPosition="37" conceptFqName="jetbrains.mps.baseLanguage.structure.ExpressionStatement" />
-    <nodeInfo nodeId="4417301346392421110" fileName="ActiveEnvironment.java" startLine="20" startPosition="44" endLine="21" endPosition="83" conceptFqName="jetbrains.mps.baseLanguage.structure.ThrowStatement" />
-    <nodeInfo nodeId="4417301346392422000" fileName="ActiveEnvironment.java" startLine="22" startPosition="5" endLine="23" endPosition="38" conceptFqName="jetbrains.mps.baseLanguage.structure.ExpressionStatement" />
-    <nodeInfo nodeId="4417301346392325320" fileName="ActiveEnvironment.java" startLine="28" startPosition="43" endLine="29" endPosition="38" conceptFqName="jetbrains.mps.baseLanguage.structure.ReturnStatement" />
-    <nodeInfo nodeId="4417301346392387974" fileName="ActiveEnvironment.java" startLine="10" startPosition="59" endLine="13" endPosition="5" conceptFqName="jetbrains.mps.baseLanguage.structure.IfStatement" />
-    <nodeInfo nodeId="4417301346392408369" fileName="ActiveEnvironment.java" startLine="19" startPosition="61" endLine="22" endPosition="5" conceptFqName="jetbrains.mps.baseLanguage.structure.IfStatement" />
-    <nodeInfo nodeId="4417301346392324764" fileName="ActiveEnvironment.java" startLine="28" startPosition="0" endLine="31" endPosition="0" conceptFqName="jetbrains.mps.baseLanguage.structure.StaticMethodDeclaration" propertyString="getInstance#()Ljetbrains/mps/tool/environment/Environment;" />
-    <nodeInfo nodeId="4417301346392367408" fileName="ActiveEnvironment.java" startLine="10" startPosition="0" endLine="16" endPosition="0" conceptFqName="jetbrains.mps.baseLanguage.structure.StaticMethodDeclaration" propertyString="activateEnvironment#(Ljetbrains/mps/tool/environment/Environment;)V" />
-    <nodeInfo nodeId="4417301346392367497" fileName="ActiveEnvironment.java" startLine="19" startPosition="0" endLine="25" endPosition="0" conceptFqName="jetbrains.mps.baseLanguage.structure.StaticMethodDeclaration" propertyString="deactivateEnvironment#(Ljetbrains/mps/tool/environment/Environment;)V" />
-    <scopeInfo nodeId="4417301346392387977" fileName="ActiveEnvironment.java" startLine="11" startPosition="45" endLine="12" endPosition="83" />
-    <scopeInfo nodeId="4417301346392408370" fileName="ActiveEnvironment.java" startLine="20" startPosition="44" endLine="21" endPosition="83" />
-    <scopeInfo nodeId="4417301346392324767" fileName="ActiveEnvironment.java" startLine="28" startPosition="43" endLine="29" endPosition="38" />
-    <scopeInfo nodeId="4417301346392324764" fileName="ActiveEnvironment.java" startLine="28" startPosition="0" endLine="31" endPosition="0" />
-    <scopeInfo nodeId="4417301346392367412" fileName="ActiveEnvironment.java" startLine="10" startPosition="59" endLine="14" endPosition="37" />
-    <scopeInfo nodeId="4417301346392367501" fileName="ActiveEnvironment.java" startLine="19" startPosition="61" endLine="23" endPosition="38" />
-    <scopeInfo nodeId="4417301346392367408" fileName="ActiveEnvironment.java" startLine="10" startPosition="0" endLine="16" endPosition="0">
-      <varInfo nodeId="4417301346392367446" varName="env" />
-    </scopeInfo>
-    <scopeInfo nodeId="4417301346392367497" fileName="ActiveEnvironment.java" startLine="19" startPosition="0" endLine="25" endPosition="0">
-      <varInfo nodeId="4417301346392367498" varName="env" />
-    </scopeInfo>
-    <unitInfo nodeId="4417301346392321475" fileName="ActiveEnvironment.java" startLine="6" startPosition="0" endLine="32" endPosition="0" unitName="jetbrains.mps.tool.environment.ActiveEnvironment" />
-  </root>
-  <root nodeRef="r:2876f1ee-0b45-4db5-8c09-0682cdee5c67(jetbrains.mps.tool.environment)/6170820365631519376">
-    <nodeInfo nodeId="9035885805869573226" fileName="EnvironmentUtils.java" startLine="26" startPosition="67" endLine="27" endPosition="60" conceptFqName="jetbrains.mps.baseLanguage.structure.LocalVariableDeclarationStatement" />
-    <nodeInfo nodeId="9035885805869573231" fileName="EnvironmentUtils.java" startLine="27" startPosition="60" endLine="28" endPosition="90" conceptFqName="jetbrains.mps.baseLanguage.structure.ExpressionStatement" />
-    <nodeInfo nodeId="9035885805869573240" fileName="EnvironmentUtils.java" startLine="28" startPosition="90" endLine="29" endPosition="52" conceptFqName="jetbrains.mps.baseLanguage.structure.ExpressionStatement" />
-    <nodeInfo nodeId="9035885805869573246" fileName="EnvironmentUtils.java" startLine="30" startPosition="29" endLine="31" endPosition="55" conceptFqName="jetbrains.mps.baseLanguage.structure.ExpressionStatement" />
-    <nodeInfo nodeId="9035885805869573252" fileName="EnvironmentUtils.java" startLine="32" startPosition="5" endLine="33" endPosition="55" conceptFqName="jetbrains.mps.baseLanguage.structure.ExpressionStatement" />
-    <nodeInfo nodeId="7550149668843802449" fileName="EnvironmentUtils.java" startLine="39" startPosition="59" endLine="40" endPosition="22" conceptFqName="jetbrains.mps.baseLanguage.structure.ExpressionStatement" />
-    <nodeInfo nodeId="7550149668843802451" fileName="EnvironmentUtils.java" startLine="40" startPosition="22" endLine="41" endPosition="99" conceptFqName="jetbrains.mps.baseLanguage.structure.SingleLineComment" />
-    <nodeInfo nodeId="7550149668843802465" fileName="EnvironmentUtils.java" startLine="42" startPosition="119" endLine="43" endPosition="94" conceptFqName="jetbrains.mps.baseLanguage.structure.ExpressionStatement" />
-    <nodeInfo nodeId="9035885805869581051" fileName="EnvironmentUtils.java" startLine="50" startPosition="38" endLine="51" endPosition="51" conceptFqName="jetbrains.mps.baseLanguage.structure.LocalVariableDeclarationStatement" />
-    <nodeInfo nodeId="9035885805869581056" fileName="EnvironmentUtils.java" startLine="51" startPosition="51" endLine="52" endPosition="72" conceptFqName="jetbrains.mps.baseLanguage.structure.LocalVariableDeclarationStatement" />
-    <nodeInfo nodeId="9035885805869581078" fileName="EnvironmentUtils.java" startLine="55" startPosition="38" endLine="56" endPosition="48" conceptFqName="jetbrains.mps.baseLanguage.structure.ExpressionStatement" />
-    <nodeInfo nodeId="9035885805869581083" fileName="EnvironmentUtils.java" startLine="57" startPosition="9" endLine="58" endPosition="50" conceptFqName="jetbrains.mps.baseLanguage.structure.ExpressionStatement" />
-    <nodeInfo nodeId="9035885805869581090" fileName="EnvironmentUtils.java" startLine="59" startPosition="7" endLine="60" endPosition="63" conceptFqName="jetbrains.mps.baseLanguage.structure.ExpressionStatement" />
-    <nodeInfo nodeId="5835181105771268151" fileName="EnvironmentUtils.java" startLine="66" startPosition="57" endLine="67" endPosition="48" conceptFqName="jetbrains.mps.baseLanguage.structure.LocalVariableDeclarationStatement" />
-    <nodeInfo nodeId="5835181105771268155" fileName="EnvironmentUtils.java" startLine="67" startPosition="48" endLine="68" endPosition="61" conceptFqName="jetbrains.mps.baseLanguage.structure.LocalVariableDeclarationStatement" />
-    <nodeInfo nodeId="5835181105771268161" fileName="EnvironmentUtils.java" startLine="68" startPosition="61" endLine="69" endPosition="61" conceptFqName="jetbrains.mps.baseLanguage.structure.ExpressionStatement" />
-    <nodeInfo nodeId="5835181105771268168" fileName="EnvironmentUtils.java" startLine="69" startPosition="61" endLine="70" endPosition="31" conceptFqName="jetbrains.mps.baseLanguage.structure.ExpressionStatement" />
-    <nodeInfo nodeId="5835181105771268172" fileName="EnvironmentUtils.java" startLine="70" startPosition="31" endLine="71" endPosition="19" conceptFqName="jetbrains.mps.baseLanguage.structure.ReturnStatement" />
-    <nodeInfo nodeId="878521226300894164" fileName="EnvironmentUtils.java" startLine="76" startPosition="91" endLine="77" endPosition="67" conceptFqName="jetbrains.mps.baseLanguage.structure.LocalVariableDeclarationStatement" />
-    <nodeInfo nodeId="2654128911717974231" fileName="EnvironmentUtils.java" startLine="78" startPosition="67" endLine="79" endPosition="69" conceptFqName="jetbrains.mps.baseLanguage.structure.LocalVariableDeclarationStatement" />
-    <nodeInfo nodeId="2654128911717937819" fileName="EnvironmentUtils.java" startLine="79" startPosition="69" endLine="80" endPosition="57" conceptFqName="jetbrains.mps.baseLanguage.structure.LocalVariableDeclarationStatement" />
-    <nodeInfo nodeId="878521226300894203" fileName="EnvironmentUtils.java" startLine="81" startPosition="36" endLine="82" endPosition="51" conceptFqName="jetbrains.mps.baseLanguage.structure.ExpressionStatement" />
-    <nodeInfo nodeId="6170820365632191245" fileName="EnvironmentUtils.java" startLine="84" startPosition="5" endLine="85" endPosition="49" conceptFqName="jetbrains.mps.baseLanguage.structure.ReturnStatement" />
-    <nodeInfo nodeId="878521226300894233" fileName="EnvironmentUtils.java" startLine="90" startPosition="111" endLine="91" endPosition="105" conceptFqName="jetbrains.mps.baseLanguage.structure.LocalVariableDeclarationStatement" />
-    <nodeInfo nodeId="878521226300894245" fileName="EnvironmentUtils.java" startLine="93" startPosition="60" endLine="94" endPosition="76" conceptFqName="jetbrains.mps.baseLanguage.structure.ExpressionStatement" />
-    <nodeInfo nodeId="878521226300894254" fileName="EnvironmentUtils.java" startLine="95" startPosition="7" endLine="96" endPosition="99" conceptFqName="jetbrains.mps.baseLanguage.structure.ExpressionStatement" />
-    <nodeInfo nodeId="878521226300894262" fileName="EnvironmentUtils.java" startLine="97" startPosition="5" endLine="98" endPosition="58" conceptFqName="jetbrains.mps.baseLanguage.structure.ExpressionStatement" />
-    <nodeInfo nodeId="878521226300894275" fileName="EnvironmentUtils.java" startLine="99" startPosition="42" endLine="100" endPosition="104" conceptFqName="jetbrains.mps.baseLanguage.structure.ExpressionStatement" />
-    <nodeInfo nodeId="6170820365633597738" fileName="EnvironmentUtils.java" startLine="101" startPosition="5" endLine="102" endPosition="51" conceptFqName="jetbrains.mps.baseLanguage.structure.ReturnStatement" />
-    <nodeInfo nodeId="7550149668843802476" fileName="EnvironmentUtils.java" startLine="105" startPosition="52" endLine="106" endPosition="44" conceptFqName="jetbrains.mps.baseLanguage.structure.ReturnStatement" />
-    <nodeInfo nodeId="1389352451077669415" fileName="EnvironmentUtils.java" startLine="21" startPosition="0" endLine="23" endPosition="0" conceptFqName="jetbrains.mps.baseLanguage.structure.ConstructorDeclaration" propertyString="EnvironmentUtils#()V" />
-    <nodeInfo nodeId="9035885805869573244" fileName="EnvironmentUtils.java" startLine="29" startPosition="52" endLine="32" endPosition="5" conceptFqName="jetbrains.mps.baseLanguage.structure.IfStatement" />
-    <nodeInfo nodeId="7550149668843802453" fileName="EnvironmentUtils.java" startLine="41" startPosition="99" endLine="44" endPosition="7" conceptFqName="jetbrains.mps.baseLanguage.structure.IfStatement" />
-    <nodeInfo nodeId="9035885805869581071" fileName="EnvironmentUtils.java" startLine="54" startPosition="55" endLine="57" endPosition="9" conceptFqName="jetbrains.mps.baseLanguage.structure.IfStatement" />
-    <nodeInfo nodeId="2654128911717978079" fileName="EnvironmentUtils.java" startLine="80" startPosition="57" endLine="83" endPosition="7" conceptFqName="jetbrains.mps.baseLanguage.structure.IfStatement" />
-    <nodeInfo nodeId="6170820365633514231" fileName="EnvironmentUtils.java" startLine="92" startPosition="28" endLine="95" endPosition="7" conceptFqName="jetbrains.mps.baseLanguage.structure.ForeachStatement" />
-    <nodeInfo nodeId="878521226300894268" fileName="EnvironmentUtils.java" startLine="98" startPosition="58" endLine="101" endPosition="5" conceptFqName="jetbrains.mps.baseLanguage.structure.ForeachStatement" />
-    <nodeInfo nodeId="7550149668843802476" fileName="EnvironmentUtils.java" startLine="105" startPosition="0" endLine="108" endPosition="0" conceptFqName="jetbrains.mps.baseLanguage.structure.StaticMethodDeclaration" propertyString="isEmptyString#(Ljava/lang/String;)Z" />
-    <nodeInfo nodeId="9035885805869581064" fileName="EnvironmentUtils.java" startLine="53" startPosition="29" endLine="59" endPosition="7" conceptFqName="jetbrains.mps.baseLanguage.structure.ForeachStatement" />
-    <nodeInfo nodeId="878521226300894240" fileName="EnvironmentUtils.java" startLine="91" startPosition="105" endLine="97" endPosition="5" conceptFqName="jetbrains.mps.baseLanguage.structure.IfStatement" />
-    <nodeInfo nodeId="7550149668843802447" fileName="EnvironmentUtils.java" startLine="38" startPosition="69" endLine="45" endPosition="5" conceptFqName="jetbrains.mps.baseLanguage.structure.IfStatement" />
-    <nodeInfo nodeId="6170820365631829879" fileName="EnvironmentUtils.java" startLine="66" startPosition="0" endLine="73" endPosition="0" conceptFqName="jetbrains.mps.baseLanguage.structure.StaticMethodDeclaration" propertyString="createDummyFileProject#()Ljetbrains/mps/tool/builder/FileMPSProject;" />
-    <nodeInfo nodeId="878521226300894173" fileName="EnvironmentUtils.java" startLine="77" startPosition="67" endLine="84" endPosition="5" conceptFqName="jetbrains.mps.baseLanguage.structure.ForeachStatement" />
-    <nodeInfo nodeId="6170820365631521102" fileName="EnvironmentUtils.java" startLine="26" startPosition="0" endLine="35" endPosition="0" conceptFqName="jetbrains.mps.baseLanguage.structure.StaticMethodDeclaration" propertyString="setSystemProperties#(Z)V" />
-    <nodeInfo nodeId="1389352451077670826" fileName="EnvironmentUtils.java" startLine="38" startPosition="0" endLine="47" endPosition="0" conceptFqName="jetbrains.mps.baseLanguage.structure.StaticMethodDeclaration" propertyString="setIdeaPluginsToLoad#(Ljetbrains/mps/tool/environment/EnvironmentConfig;)V" />
-    <nodeInfo nodeId="9035885805869581062" fileName="EnvironmentUtils.java" startLine="52" startPosition="72" endLine="61" endPosition="5" conceptFqName="jetbrains.mps.baseLanguage.structure.IfStatement" />
-    <nodeInfo nodeId="6170820365632171484" fileName="EnvironmentUtils.java" startLine="76" startPosition="0" endLine="87" endPosition="0" conceptFqName="jetbrains.mps.baseLanguage.structure.StaticMethodDeclaration" propertyString="createMapMacrosProvider#(Ljava/util/Map;)Ljetbrains/mps/tool/builder/util/MapPathMacrosProvider;" />
-    <nodeInfo nodeId="6170820365631565106" fileName="EnvironmentUtils.java" startLine="50" startPosition="0" endLine="63" endPosition="0" conceptFqName="jetbrains.mps.baseLanguage.structure.StaticMethodDeclaration" propertyString="setPluginPath#()V" />
-    <nodeInfo nodeId="6170820365633512305" fileName="EnvironmentUtils.java" startLine="90" startPosition="0" endLine="104" endPosition="0" conceptFqName="jetbrains.mps.baseLanguage.structure.StaticMethodDeclaration" propertyString="createLibContributor#(ZLjava/util/Map;)Ljetbrains/mps/tool/builder/util/SetLibraryContributor;" />
-    <scopeInfo nodeId="1389352451077669418" fileName="EnvironmentUtils.java" startLine="21" startPosition="30" endLine="21" endPosition="30" />
-    <scopeInfo nodeId="9035885805869573245" fileName="EnvironmentUtils.java" startLine="30" startPosition="29" endLine="31" endPosition="55" />
-    <scopeInfo nodeId="7550149668843802464" fileName="EnvironmentUtils.java" startLine="42" startPosition="119" endLine="43" endPosition="94" />
-    <scopeInfo nodeId="9035885805869581077" fileName="EnvironmentUtils.java" startLine="55" startPosition="38" endLine="56" endPosition="48" />
-    <scopeInfo nodeId="2654128911717978082" fileName="EnvironmentUtils.java" startLine="81" startPosition="36" endLine="82" endPosition="51" />
-    <scopeInfo nodeId="6170820365633514233" fileName="EnvironmentUtils.java" startLine="93" startPosition="60" endLine="94" endPosition="76" />
-    <scopeInfo nodeId="878521226300894274" fileName="EnvironmentUtils.java" startLine="99" startPosition="42" endLine="100" endPosition="104" />
-    <scopeInfo nodeId="7550149668843802476" fileName="EnvironmentUtils.java" startLine="105" startPosition="52" endLine="106" endPosition="44" />
-    <scopeInfo nodeId="1389352451077669415" fileName="EnvironmentUtils.java" startLine="21" startPosition="0" endLine="23" endPosition="0" />
-    <scopeInfo nodeId="6170820365633514231" fileName="EnvironmentUtils.java" startLine="92" startPosition="28" endLine="95" endPosition="7">
-      <varInfo nodeId="6170820365633514232" varName="bpath" />
-    </scopeInfo>
-    <scopeInfo nodeId="878521226300894268" fileName="EnvironmentUtils.java" startLine="98" startPosition="58" endLine="101" endPosition="5">
-      <varInfo nodeId="878521226300894272" varName="libName" />
-    </scopeInfo>
-    <scopeInfo nodeId="7550149668843802476" fileName="EnvironmentUtils.java" startLine="105" startPosition="0" endLine="108" endPosition="0">
-      <varInfo nodeId="7550149668843802476" varName="str" />
-    </scopeInfo>
-    <scopeInfo nodeId="9035885805869581070" fileName="EnvironmentUtils.java" startLine="54" startPosition="55" endLine="58" endPosition="50" />
-    <scopeInfo nodeId="878521226300894241" fileName="EnvironmentUtils.java" startLine="92" startPosition="28" endLine="96" endPosition="99" />
-    <scopeInfo nodeId="7550149668843802448" fileName="EnvironmentUtils.java" startLine="39" startPosition="59" endLine="44" endPosition="7" />
-    <scopeInfo nodeId="6170820365631829882" fileName="EnvironmentUtils.java" startLine="66" startPosition="57" endLine="71" endPosition="19">
-      <varInfo nodeId="5835181105771268156" varName="project" />
-      <varInfo nodeId="5835181105771268152" varName="projectFile" />
-    </scopeInfo>
-    <scopeInfo nodeId="878521226300894179" fileName="EnvironmentUtils.java" startLine="78" startPosition="67" endLine="83" endPosition="7">
-      <varInfo nodeId="2654128911717974232" varName="macroValue" />
-      <varInfo nodeId="2654128911717937820" varName="path" />
-    </scopeInfo>
-    <scopeInfo nodeId="9035885805869581064" fileName="EnvironmentUtils.java" startLine="53" startPosition="29" endLine="59" endPosition="7">
-      <varInfo nodeId="9035885805869581068" varName="pluginFolder" />
-    </scopeInfo>
-    <scopeInfo nodeId="6170820365631521105" fileName="EnvironmentUtils.java" startLine="26" startPosition="67" endLine="33" endPosition="55">
-      <varInfo nodeId="9035885805869573227" varName="mpsInternal" />
-    </scopeInfo>
-    <scopeInfo nodeId="7550149668843802446" fileName="EnvironmentUtils.java" startLine="38" startPosition="69" endLine="45" endPosition="5" />
-    <scopeInfo nodeId="9035885805869581063" fileName="EnvironmentUtils.java" startLine="53" startPosition="29" endLine="60" endPosition="63" />
-    <scopeInfo nodeId="6170820365631829879" fileName="EnvironmentUtils.java" startLine="66" startPosition="0" endLine="73" endPosition="0" />
-    <scopeInfo nodeId="878521226300894173" fileName="EnvironmentUtils.java" startLine="77" startPosition="67" endLine="84" endPosition="5">
-      <varInfo nodeId="878521226300894177" varName="macroName" />
-    </scopeInfo>
-    <scopeInfo nodeId="6170820365631521102" fileName="EnvironmentUtils.java" startLine="26" startPosition="0" endLine="35" endPosition="0">
-      <varInfo nodeId="6170820365631521507" varName="loadIdeaPlugins" />
-    </scopeInfo>
-    <scopeInfo nodeId="1389352451077670826" fileName="EnvironmentUtils.java" startLine="38" startPosition="0" endLine="47" endPosition="0">
-      <varInfo nodeId="7550149668843802477" varName="config" />
-    </scopeInfo>
-    <scopeInfo nodeId="6170820365632171487" fileName="EnvironmentUtils.java" startLine="76" startPosition="91" endLine="85" endPosition="49">
-      <varInfo nodeId="878521226300894165" varName="realMacros" />
-    </scopeInfo>
-    <scopeInfo nodeId="6170820365631565109" fileName="EnvironmentUtils.java" startLine="50" startPosition="38" endLine="61" endPosition="5">
-      <varInfo nodeId="9035885805869581057" varName="pluginDir" />
-      <varInfo nodeId="9035885805869581052" varName="pluginPath" />
-    </scopeInfo>
-    <scopeInfo nodeId="6170820365632171484" fileName="EnvironmentUtils.java" startLine="76" startPosition="0" endLine="87" endPosition="0">
-      <varInfo nodeId="6170820365632173102" varName="macros" />
-    </scopeInfo>
-    <scopeInfo nodeId="6170820365633512308" fileName="EnvironmentUtils.java" startLine="90" startPosition="111" endLine="102" endPosition="51">
-      <varInfo nodeId="878521226300894234" varName="libraryPaths" />
-    </scopeInfo>
-    <scopeInfo nodeId="6170820365631565106" fileName="EnvironmentUtils.java" startLine="50" startPosition="0" endLine="63" endPosition="0" />
-    <scopeInfo nodeId="6170820365633512305" fileName="EnvironmentUtils.java" startLine="90" startPosition="0" endLine="104" endPosition="0">
-      <varInfo nodeId="6170820365633592871" varName="libs" />
-      <varInfo nodeId="6170820365633590360" varName="loadBootstrapLibs" />
-    </scopeInfo>
-    <unitInfo nodeId="6170820365631519376" fileName="EnvironmentUtils.java" startLine="20" startPosition="0" endLine="109" endPosition="0" unitName="jetbrains.mps.tool.environment.EnvironmentUtils" />
-  </root>
-  <root nodeRef="r:2876f1ee-0b45-4db5-8c09-0682cdee5c67(jetbrains.mps.tool.environment)/623745604705880298">
-    <nodeInfo nodeId="623745604705880300" fileName="ProjectContainer.java" startLine="15" startPosition="0" endLine="16" endPosition="0" conceptFqName="jetbrains.mps.baseLanguage.structure.FieldDeclaration" propertyString="myProjects" />
-    <nodeInfo nodeId="623745604705880308" fileName="ProjectContainer.java" startLine="18" startPosition="29" endLine="19" endPosition="61" conceptFqName="jetbrains.mps.baseLanguage.structure.ExpressionStatement" />
-    <nodeInfo nodeId="623745604705880318" fileName="ProjectContainer.java" startLine="24" startPosition="25" endLine="25" endPosition="12" conceptFqName="jetbrains.mps.baseLanguage.structure.ExpressionStatement" />
-    <nodeInfo nodeId="623745604705880337" fileName="ProjectContainer.java" startLine="32" startPosition="48" endLine="33" endPosition="91" conceptFqName="jetbrains.mps.baseLanguage.structure.AssertStatement" />
-    <nodeInfo nodeId="623745604705880355" fileName="ProjectContainer.java" startLine="35" startPosition="29" endLine="36" endPosition="30" conceptFqName="jetbrains.mps.baseLanguage.structure.ExpressionStatement" />
-    <nodeInfo nodeId="623745604705880328" fileName="ProjectContainer.java" startLine="40" startPosition="27" endLine="41" endPosition="26" conceptFqName="jetbrains.mps.baseLanguage.structure.ExpressionStatement" />
-    <nodeInfo nodeId="623745604705880364" fileName="ProjectContainer.java" startLine="42" startPosition="5" endLine="43" endPosition="44" conceptFqName="jetbrains.mps.baseLanguage.structure.ExpressionStatement" />
-    <nodeInfo nodeId="623745604705880373" fileName="ProjectContainer.java" startLine="48" startPosition="37" endLine="49" endPosition="22" conceptFqName="jetbrains.mps.baseLanguage.structure.ReturnStatement" />
-    <nodeInfo nodeId="623745604705880381" fileName="ProjectContainer.java" startLine="54" startPosition="54" endLine="55" endPosition="47" conceptFqName="jetbrains.mps.baseLanguage.structure.AssertStatement" />
-    <nodeInfo nodeId="623745604705880390" fileName="ProjectContainer.java" startLine="57" startPosition="68" endLine="58" endPosition="23" conceptFqName="jetbrains.mps.baseLanguage.structure.ReturnStatement" />
-    <nodeInfo nodeId="623745604705880395" fileName="ProjectContainer.java" startLine="60" startPosition="5" endLine="61" endPosition="48" conceptFqName="jetbrains.mps.baseLanguage.structure.AssertStatement" />
-    <nodeInfo nodeId="623745604705880398" fileName="ProjectContainer.java" startLine="61" startPosition="48" endLine="62" endPosition="16" conceptFqName="jetbrains.mps.baseLanguage.structure.ReturnStatement" />
-    <nodeInfo nodeId="623745604705880407" fileName="ProjectContainer.java" startLine="67" startPosition="52" endLine="68" endPosition="64" conceptFqName="jetbrains.mps.baseLanguage.structure.AssertStatement" />
-    <nodeInfo nodeId="623745604705880413" fileName="ProjectContainer.java" startLine="68" startPosition="64" endLine="69" endPosition="61" conceptFqName="jetbrains.mps.baseLanguage.structure.ExpressionStatement" />
-    <nodeInfo nodeId="623745604705880431" fileName="ProjectContainer.java" startLine="74" startPosition="56" endLine="75" endPosition="61" conceptFqName="jetbrains.mps.baseLanguage.structure.AssertStatement" />
-    <nodeInfo nodeId="623745604705880436" fileName="ProjectContainer.java" startLine="75" startPosition="61" endLine="76" endPosition="59" conceptFqName="jetbrains.mps.baseLanguage.structure.ExpressionStatement" />
-    <nodeInfo nodeId="623745604705880441" fileName="ProjectContainer.java" startLine="76" startPosition="59" endLine="77" endPosition="22" conceptFqName="jetbrains.mps.baseLanguage.structure.ExpressionStatement" />
-    <nodeInfo nodeId="623745604705880450" fileName="ProjectContainer.java" startLine="82" startPosition="22" endLine="83" endPosition="44" conceptFqName="jetbrains.mps.baseLanguage.structure.ExpressionStatement" />
-    <nodeInfo nodeId="623745604705880461" fileName="ProjectContainer.java" startLine="88" startPosition="59" endLine="89" endPosition="30" conceptFqName="jetbrains.mps.baseLanguage.structure.AssertStatement" />
-    <nodeInfo nodeId="623745604705880471" fileName="ProjectContainer.java" startLine="91" startPosition="68" endLine="92" endPosition="20" conceptFqName="jetbrains.mps.baseLanguage.structure.ReturnStatement" />
-    <nodeInfo nodeId="623745604705880476" fileName="ProjectContainer.java" startLine="94" startPosition="5" endLine="95" endPosition="17" conceptFqName="jetbrains.mps.baseLanguage.structure.ReturnStatement" />
-    <nodeInfo nodeId="623745604705880305" fileName="ProjectContainer.java" startLine="18" startPosition="0" endLine="21" endPosition="0" conceptFqName="jetbrains.mps.baseLanguage.structure.ConstructorDeclaration" propertyString="ProjectContainer#()V" />
-    <nodeInfo nodeId="623745604705880316" fileName="ProjectContainer.java" startLine="24" startPosition="0" endLine="27" endPosition="0" conceptFqName="jetbrains.mps.baseLanguage.structure.InstanceMethodDeclaration" propertyString="dispose#()V" />
-    <nodeInfo nodeId="623745604705880353" fileName="ProjectContainer.java" startLine="35" startPosition="0" endLine="38" endPosition="0" conceptFqName="jetbrains.mps.baseLanguage.structure.InstanceMethodDeclaration" propertyString="run#()V" />
-    <nodeInfo nodeId="623745604705880371" fileName="ProjectContainer.java" startLine="48" startPosition="0" endLine="51" endPosition="0" conceptFqName="jetbrains.mps.baseLanguage.structure.InstanceMethodDeclaration" propertyString="getProjects#()Ljava/util/Set;" />
-    <nodeInfo nodeId="623745604705880388" fileName="ProjectContainer.java" startLine="56" startPosition="61" endLine="59" endPosition="7" conceptFqName="jetbrains.mps.baseLanguage.structure.IfStatement" />
-    <nodeInfo nodeId="623745604705880448" fileName="ProjectContainer.java" startLine="82" startPosition="0" endLine="85" endPosition="0" conceptFqName="jetbrains.mps.baseLanguage.structure.InstanceMethodDeclaration" propertyString="size#()V" />
-    <nodeInfo nodeId="623745604705880469" fileName="ProjectContainer.java" startLine="90" startPosition="61" endLine="93" endPosition="7" conceptFqName="jetbrains.mps.baseLanguage.structure.IfStatement" />
-    <nodeInfo nodeId="623745604705880405" fileName="ProjectContainer.java" startLine="67" startPosition="0" endLine="71" endPosition="0" conceptFqName="jetbrains.mps.baseLanguage.structure.InstanceMethodDeclaration" propertyString="addProject#(Ljetbrains/mps/project/Project;)V" />
-    <nodeInfo nodeId="623745604705880347" fileName="ProjectContainer.java" startLine="33" startPosition="91" endLine="38" endPosition="11" conceptFqName="jetbrains.mps.baseLanguage.structure.ExpressionStatement" />
-    <nodeInfo nodeId="623745604705880384" fileName="ProjectContainer.java" startLine="55" startPosition="47" endLine="60" endPosition="5" conceptFqName="jetbrains.mps.baseLanguage.structure.ForeachStatement" />
-    <nodeInfo nodeId="623745604705880426" fileName="ProjectContainer.java" startLine="74" startPosition="0" endLine="79" endPosition="0" conceptFqName="jetbrains.mps.baseLanguage.structure.InstanceMethodDeclaration" propertyString="disposeProject#(Ljetbrains/mps/project/Project;)V" />
-    <nodeInfo nodeId="623745604705880465" fileName="ProjectContainer.java" startLine="89" startPosition="30" endLine="94" endPosition="5" conceptFqName="jetbrains.mps.baseLanguage.structure.ForeachStatement" />
-    <nodeInfo nodeId="623745604705880335" fileName="ProjectContainer.java" startLine="31" startPosition="9" endLine="39" endPosition="7" conceptFqName="jetbrains.mps.baseLanguage.structure.ForeachStatement" />
-    <nodeInfo nodeId="623745604705880457" fileName="ProjectContainer.java" startLine="88" startPosition="0" endLine="97" endPosition="0" conceptFqName="jetbrains.mps.baseLanguage.structure.InstanceMethodDeclaration" propertyString="containsProject#(Ljava/io/File;)Z" />
-    <nodeInfo nodeId="623745604705880379" fileName="ProjectContainer.java" startLine="54" startPosition="0" endLine="64" endPosition="0" conceptFqName="jetbrains.mps.baseLanguage.structure.InstanceMethodDeclaration" propertyString="getProject#(Ljava/io/File;)Ljetbrains/mps/project/Project;" />
-    <nodeInfo nodeId="623745604705880325" fileName="ProjectContainer.java" startLine="30" startPosition="24" endLine="42" endPosition="5" conceptFqName="jetbrains.mps.baseLanguage.structure.TryCatchStatement" />
-    <nodeInfo nodeId="623745604705880323" fileName="ProjectContainer.java" startLine="30" startPosition="0" endLine="45" endPosition="0" conceptFqName="jetbrains.mps.baseLanguage.structure.InstanceMethodDeclaration" propertyString="clear#()V" />
-    <scopeInfo nodeId="623745604705880307" fileName="ProjectContainer.java" startLine="18" startPosition="29" endLine="19" endPosition="61" />
-    <scopeInfo nodeId="623745604705880317" fileName="ProjectContainer.java" startLine="24" startPosition="25" endLine="25" endPosition="12" />
-    <scopeInfo nodeId="623745604705880354" fileName="ProjectContainer.java" startLine="35" startPosition="29" endLine="36" endPosition="30" />
-    <scopeInfo nodeId="623745604705880326" fileName="ProjectContainer.java" startLine="40" startPosition="0" endLine="41" endPosition="26">
-      <varInfo nodeId="623745604705880332" varName="e" />
-    </scopeInfo>
-    <scopeInfo nodeId="623745604705880327" fileName="ProjectContainer.java" startLine="40" startPosition="27" endLine="41" endPosition="26" />
-    <scopeInfo nodeId="623745604705880372" fileName="ProjectContainer.java" startLine="48" startPosition="37" endLine="49" endPosition="22" />
-    <scopeInfo nodeId="623745604705880389" fileName="ProjectContainer.java" startLine="57" startPosition="68" endLine="58" endPosition="23" />
-    <scopeInfo nodeId="623745604705880449" fileName="ProjectContainer.java" startLine="82" startPosition="22" endLine="83" endPosition="44" />
-    <scopeInfo nodeId="623745604705880470" fileName="ProjectContainer.java" startLine="91" startPosition="68" endLine="92" endPosition="20" />
-    <scopeInfo nodeId="623745604705880406" fileName="ProjectContainer.java" startLine="67" startPosition="52" endLine="69" endPosition="61" />
-    <scopeInfo nodeId="623745604705880305" fileName="ProjectContainer.java" startLine="18" startPosition="0" endLine="21" endPosition="0" />
-    <scopeInfo nodeId="623745604705880316" fileName="ProjectContainer.java" startLine="24" startPosition="0" endLine="27" endPosition="0" />
-    <scopeInfo nodeId="623745604705880353" fileName="ProjectContainer.java" startLine="35" startPosition="0" endLine="38" endPosition="0" />
-    <scopeInfo nodeId="623745604705880371" fileName="ProjectContainer.java" startLine="48" startPosition="0" endLine="51" endPosition="0" />
-    <scopeInfo nodeId="623745604705880387" fileName="ProjectContainer.java" startLine="56" startPosition="61" endLine="59" endPosition="7" />
-    <scopeInfo nodeId="623745604705880430" fileName="ProjectContainer.java" startLine="74" startPosition="56" endLine="77" endPosition="22" />
-    <scopeInfo nodeId="623745604705880448" fileName="ProjectContainer.java" startLine="82" startPosition="0" endLine="85" endPosition="0" />
-    <scopeInfo nodeId="623745604705880468" fileName="ProjectContainer.java" startLine="90" startPosition="61" endLine="93" endPosition="7" />
-    <scopeInfo nodeId="623745604705880405" fileName="ProjectContainer.java" startLine="67" startPosition="0" endLine="71" endPosition="0">
-      <varInfo nodeId="623745604705880422" varName="project" />
-    </scopeInfo>
-    <scopeInfo nodeId="623745604705880384" fileName="ProjectContainer.java" startLine="55" startPosition="47" endLine="60" endPosition="5">
-      <varInfo nodeId="623745604705880385" varName="project" />
-    </scopeInfo>
-    <scopeInfo nodeId="623745604705880426" fileName="ProjectContainer.java" startLine="74" startPosition="0" endLine="79" endPosition="0">
-      <varInfo nodeId="623745604705880427" varName="project" />
-    </scopeInfo>
-    <scopeInfo nodeId="623745604705880465" fileName="ProjectContainer.java" startLine="89" startPosition="30" endLine="94" endPosition="5">
-      <varInfo nodeId="623745604705880466" varName="project" />
-    </scopeInfo>
-    <scopeInfo nodeId="623745604705880336" fileName="ProjectContainer.java" startLine="32" startPosition="48" endLine="38" endPosition="11" />
-    <scopeInfo nodeId="623745604705880460" fileName="ProjectContainer.java" startLine="88" startPosition="59" endLine="95" endPosition="17" />
-    <scopeInfo nodeId="623745604705880334" fileName="ProjectContainer.java" startLine="31" startPosition="9" endLine="39" endPosition="7" />
-    <scopeInfo nodeId="623745604705880335" fileName="ProjectContainer.java" startLine="31" startPosition="9" endLine="39" endPosition="7">
-      <varInfo nodeId="623745604705880361" varName="project" />
-    </scopeInfo>
-    <scopeInfo nodeId="623745604705880380" fileName="ProjectContainer.java" startLine="54" startPosition="54" endLine="62" endPosition="16" />
-    <scopeInfo nodeId="623745604705880457" fileName="ProjectContainer.java" startLine="88" startPosition="0" endLine="97" endPosition="0">
-      <varInfo nodeId="623745604705880478" varName="anotherProjectFile" />
-    </scopeInfo>
-    <scopeInfo nodeId="623745604705880379" fileName="ProjectContainer.java" startLine="54" startPosition="0" endLine="64" endPosition="0">
-      <varInfo nodeId="623745604705880402" varName="anotherProjectFile" />
-    </scopeInfo>
-    <scopeInfo nodeId="623745604705880324" fileName="ProjectContainer.java" startLine="30" startPosition="24" endLine="43" endPosition="44" />
-    <scopeInfo nodeId="623745604705880323" fileName="ProjectContainer.java" startLine="30" startPosition="0" endLine="45" endPosition="0" />
-    <unitInfo nodeId="623745604705880351" fileName="ProjectContainer.java" startLine="34" startPosition="41" endLine="38" endPosition="9" unitName="jetbrains.mps.tool.environment.ProjectContainer$1" />
-    <unitInfo nodeId="623745604705880298" fileName="ProjectContainer.java" startLine="14" startPosition="0" endLine="100" endPosition="0" unitName="jetbrains.mps.tool.environment.ProjectContainer" />
-  </root>
-  <root nodeRef="r:2876f1ee-0b45-4db5-8c09-0682cdee5c67(jetbrains.mps.tool.environment)/7413225496542992777">
-    <nodeInfo nodeId="6170820365632486598" fileName="EnvironmentConfig.java" startLine="16" startPosition="0" endLine="17" endPosition="0" conceptFqName="jetbrains.mps.baseLanguage.structure.StaticFieldDeclaration" propertyString="BOOTSTRAP_LIBRARIES_LIB_NAME" />
-    <nodeInfo nodeId="7413225496543111394" fileName="EnvironmentConfig.java" startLine="18" startPosition="0" endLine="19" endPosition="0" conceptFqName="jetbrains.mps.baseLanguage.structure.FieldDeclaration" propertyString="plugins" />
-    <nodeInfo nodeId="7413225496543013719" fileName="EnvironmentConfig.java" startLine="19" startPosition="0" endLine="20" endPosition="0" conceptFqName="jetbrains.mps.baseLanguage.structure.FieldDeclaration" propertyString="macros" />
-    <nodeInfo nodeId="7413225496543112476" fileName="EnvironmentConfig.java" startLine="20" startPosition="0" endLine="21" endPosition="0" conceptFqName="jetbrains.mps.baseLanguage.structure.FieldDeclaration" propertyString="libs" />
-    <nodeInfo nodeId="106664114202339125" fileName="EnvironmentConfig.java" startLine="28" startPosition="32" endLine="29" endPosition="57" conceptFqName="jetbrains.mps.baseLanguage.structure.ReturnStatement" />
-    <nodeInfo nodeId="106664114202429810" fileName="EnvironmentConfig.java" startLine="34" startPosition="37" endLine="35" endPosition="47" conceptFqName="jetbrains.mps.baseLanguage.structure.ReturnStatement" />
-    <nodeInfo nodeId="106664114202436407" fileName="EnvironmentConfig.java" startLine="40" startPosition="35" endLine="41" endPosition="45" conceptFqName="jetbrains.mps.baseLanguage.structure.ReturnStatement" />
-    <nodeInfo nodeId="7413225496543115378" fileName="EnvironmentConfig.java" startLine="46" startPosition="53" endLine="47" endPosition="52" conceptFqName="jetbrains.mps.baseLanguage.structure.ExpressionStatement" />
-    <nodeInfo nodeId="7413225496543004042" fileName="EnvironmentConfig.java" startLine="47" startPosition="52" endLine="48" endPosition="16" conceptFqName="jetbrains.mps.baseLanguage.structure.ReturnStatement" />
-    <nodeInfo nodeId="7413225496543104405" fileName="EnvironmentConfig.java" startLine="53" startPosition="72" endLine="54" endPosition="59" conceptFqName="jetbrains.mps.baseLanguage.structure.ExpressionStatement" />
-    <nodeInfo nodeId="7413225496543004056" fileName="EnvironmentConfig.java" startLine="54" startPosition="59" endLine="55" endPosition="16" conceptFqName="jetbrains.mps.baseLanguage.structure.ReturnStatement" />
-    <nodeInfo nodeId="7413225496543137936" fileName="EnvironmentConfig.java" startLine="60" startPosition="65" endLine="61" endPosition="52" conceptFqName="jetbrains.mps.baseLanguage.structure.ExpressionStatement" />
-    <nodeInfo nodeId="7413225496543004894" fileName="EnvironmentConfig.java" startLine="61" startPosition="52" endLine="62" endPosition="16" conceptFqName="jetbrains.mps.baseLanguage.structure.ReturnStatement" />
-    <nodeInfo nodeId="106664114202257169" fileName="EnvironmentConfig.java" startLine="67" startPosition="49" endLine="68" endPosition="89" conceptFqName="jetbrains.mps.baseLanguage.structure.ReturnStatement" />
-    <nodeInfo nodeId="5481070676328113887" fileName="EnvironmentConfig.java" startLine="71" startPosition="49" endLine="72" endPosition="78" conceptFqName="jetbrains.mps.baseLanguage.structure.ReturnStatement" />
-    <nodeInfo nodeId="6170820365632513864" fileName="EnvironmentConfig.java" startLine="76" startPosition="57" endLine="77" endPosition="59" conceptFqName="jetbrains.mps.baseLanguage.structure.ExpressionStatement" />
-    <nodeInfo nodeId="6170820365632581587" fileName="EnvironmentConfig.java" startLine="78" startPosition="5" endLine="79" endPosition="90" conceptFqName="jetbrains.mps.baseLanguage.structure.ReturnStatement" />
-    <nodeInfo nodeId="7413225496543233504" fileName="EnvironmentConfig.java" startLine="84" startPosition="56" endLine="85" endPosition="102" conceptFqName="jetbrains.mps.baseLanguage.structure.ReturnStatement" />
-    <nodeInfo nodeId="4590871013634673762" fileName="EnvironmentConfig.java" startLine="90" startPosition="54" endLine="91" endPosition="35" conceptFqName="jetbrains.mps.baseLanguage.structure.ReturnStatement" />
-    <nodeInfo nodeId="4590871013634745160" fileName="EnvironmentConfig.java" startLine="23" startPosition="0" endLine="25" endPosition="0" conceptFqName="jetbrains.mps.baseLanguage.structure.ConstructorDeclaration" propertyString="EnvironmentConfig#()V" />
-    <nodeInfo nodeId="106664114202338215" fileName="EnvironmentConfig.java" startLine="28" startPosition="0" endLine="31" endPosition="0" conceptFqName="jetbrains.mps.baseLanguage.structure.InstanceMethodDeclaration" propertyString="plugins#()Ljava/util/Set;" />
-    <nodeInfo nodeId="106664114202363337" fileName="EnvironmentConfig.java" startLine="34" startPosition="0" endLine="37" endPosition="0" conceptFqName="jetbrains.mps.baseLanguage.structure.InstanceMethodDeclaration" propertyString="macros#()Ljava/util/Map;" />
-    <nodeInfo nodeId="106664114202436231" fileName="EnvironmentConfig.java" startLine="40" startPosition="0" endLine="43" endPosition="0" conceptFqName="jetbrains.mps.baseLanguage.structure.InstanceMethodDeclaration" propertyString="libs#()Ljava/util/Map;" />
-    <nodeInfo nodeId="7413225496543186844" fileName="EnvironmentConfig.java" startLine="67" startPosition="0" endLine="70" endPosition="0" conceptFqName="jetbrains.mps.baseLanguage.structure.InstanceMethodDeclaration" propertyString="withDefaultSamples#()Ljetbrains/mps/tool/environment/EnvironmentConfig;" />
-    <nodeInfo nodeId="106664114201982028" fileName="EnvironmentConfig.java" startLine="71" startPosition="0" endLine="74" endPosition="0" conceptFqName="jetbrains.mps.baseLanguage.structure.InstanceMethodDeclaration" propertyString="withDefaultPlugins#()Ljetbrains/mps/tool/environment/EnvironmentConfig;" />
-    <nodeInfo nodeId="878521226300894242" fileName="EnvironmentConfig.java" startLine="75" startPosition="53" endLine="78" endPosition="5" conceptFqName="jetbrains.mps.baseLanguage.structure.ForeachStatement" />
-    <nodeInfo nodeId="7413225496543228387" fileName="EnvironmentConfig.java" startLine="84" startPosition="0" endLine="87" endPosition="0" conceptFqName="jetbrains.mps.baseLanguage.structure.StaticMethodDeclaration" propertyString="defaultEnvironment#()Ljetbrains/mps/tool/environment/EnvironmentConfig;" />
-    <nodeInfo nodeId="4590871013634673010" fileName="EnvironmentConfig.java" startLine="90" startPosition="0" endLine="93" endPosition="0" conceptFqName="jetbrains.mps.baseLanguage.structure.StaticMethodDeclaration" propertyString="emptyEnvironment#()Ljetbrains/mps/tool/environment/EnvironmentConfig;" />
-    <nodeInfo nodeId="7413225496542997288" fileName="EnvironmentConfig.java" startLine="46" startPosition="0" endLine="50" endPosition="0" conceptFqName="jetbrains.mps.baseLanguage.structure.InstanceMethodDeclaration" propertyString="addPlugin#(Ljava/lang/String;)Ljetbrains/mps/tool/environment/EnvironmentConfig;" />
-    <nodeInfo nodeId="7413225496542997630" fileName="EnvironmentConfig.java" startLine="53" startPosition="0" endLine="57" endPosition="0" conceptFqName="jetbrains.mps.baseLanguage.structure.InstanceMethodDeclaration" propertyString="addMacro#(Ljava/lang/String;Ljava/io/File;)Ljetbrains/mps/tool/environment/EnvironmentConfig;" />
-    <nodeInfo nodeId="7413225496543004241" fileName="EnvironmentConfig.java" startLine="60" startPosition="0" endLine="64" endPosition="0" conceptFqName="jetbrains.mps.baseLanguage.structure.InstanceMethodDeclaration" propertyString="addLib#(Ljava/lang/String;Ljava/io/File;)Ljetbrains/mps/tool/environment/EnvironmentConfig;" />
-    <nodeInfo nodeId="6170820365632484401" fileName="EnvironmentConfig.java" startLine="75" startPosition="0" endLine="81" endPosition="0" conceptFqName="jetbrains.mps.baseLanguage.structure.InstanceMethodDeclaration" propertyString="withBootstrapLibraries#()Ljetbrains/mps/tool/environment/EnvironmentConfig;" />
-    <scopeInfo nodeId="4590871013634745165" fileName="EnvironmentConfig.java" startLine="23" startPosition="31" endLine="23" endPosition="31" />
-    <scopeInfo nodeId="106664114202338218" fileName="EnvironmentConfig.java" startLine="28" startPosition="32" endLine="29" endPosition="57" />
-    <scopeInfo nodeId="106664114202363340" fileName="EnvironmentConfig.java" startLine="34" startPosition="37" endLine="35" endPosition="47" />
-    <scopeInfo nodeId="106664114202436234" fileName="EnvironmentConfig.java" startLine="40" startPosition="35" endLine="41" endPosition="45" />
-    <scopeInfo nodeId="7413225496543186847" fileName="EnvironmentConfig.java" startLine="67" startPosition="49" endLine="68" endPosition="89" />
-    <scopeInfo nodeId="106664114201982031" fileName="EnvironmentConfig.java" startLine="71" startPosition="49" endLine="72" endPosition="78" />
-    <scopeInfo nodeId="878521226300894244" fileName="EnvironmentConfig.java" startLine="76" startPosition="57" endLine="77" endPosition="59" />
-    <scopeInfo nodeId="7413225496543228390" fileName="EnvironmentConfig.java" startLine="84" startPosition="56" endLine="85" endPosition="102" />
-    <scopeInfo nodeId="4590871013634673013" fileName="EnvironmentConfig.java" startLine="90" startPosition="54" endLine="91" endPosition="35" />
-    <scopeInfo nodeId="4590871013634745160" fileName="EnvironmentConfig.java" startLine="23" startPosition="0" endLine="25" endPosition="0" />
-    <scopeInfo nodeId="7413225496542997291" fileName="EnvironmentConfig.java" startLine="46" startPosition="53" endLine="48" endPosition="16" />
-    <scopeInfo nodeId="7413225496542997633" fileName="EnvironmentConfig.java" startLine="53" startPosition="72" endLine="55" endPosition="16" />
-    <scopeInfo nodeId="7413225496543004244" fileName="EnvironmentConfig.java" startLine="60" startPosition="65" endLine="62" endPosition="16" />
-    <scopeInfo nodeId="106664114202338215" fileName="EnvironmentConfig.java" startLine="28" startPosition="0" endLine="31" endPosition="0" />
-    <scopeInfo nodeId="106664114202363337" fileName="EnvironmentConfig.java" startLine="34" startPosition="0" endLine="37" endPosition="0" />
-    <scopeInfo nodeId="106664114202436231" fileName="EnvironmentConfig.java" startLine="40" startPosition="0" endLine="43" endPosition="0" />
-    <scopeInfo nodeId="7413225496543186844" fileName="EnvironmentConfig.java" startLine="67" startPosition="0" endLine="70" endPosition="0" />
-    <scopeInfo nodeId="106664114201982028" fileName="EnvironmentConfig.java" startLine="71" startPosition="0" endLine="74" endPosition="0" />
-    <scopeInfo nodeId="878521226300894242" fileName="EnvironmentConfig.java" startLine="75" startPosition="53" endLine="78" endPosition="5">
-      <varInfo nodeId="878521226300894243" varName="path" />
-    </scopeInfo>
-    <scopeInfo nodeId="7413225496543228387" fileName="EnvironmentConfig.java" startLine="84" startPosition="0" endLine="87" endPosition="0" />
-    <scopeInfo nodeId="4590871013634673010" fileName="EnvironmentConfig.java" startLine="90" startPosition="0" endLine="93" endPosition="0" />
-    <scopeInfo nodeId="7413225496542997288" fileName="EnvironmentConfig.java" startLine="46" startPosition="0" endLine="50" endPosition="0">
-      <varInfo nodeId="7413225496542997394" varName="plugin" />
-    </scopeInfo>
-    <scopeInfo nodeId="7413225496542997630" fileName="EnvironmentConfig.java" startLine="53" startPosition="0" endLine="57" endPosition="0">
-      <varInfo nodeId="7413225496542997646" varName="macroName" />
-      <varInfo nodeId="7413225496542997650" varName="macroValue" />
-    </scopeInfo>
-    <scopeInfo nodeId="7413225496543004241" fileName="EnvironmentConfig.java" startLine="60" startPosition="0" endLine="64" endPosition="0">
-      <varInfo nodeId="7413225496543004387" varName="libName" />
-      <varInfo nodeId="7413225496543004875" varName="libPath" />
-    </scopeInfo>
-    <scopeInfo nodeId="6170820365632484404" fileName="EnvironmentConfig.java" startLine="75" startPosition="53" endLine="79" endPosition="90" />
-    <scopeInfo nodeId="6170820365632484401" fileName="EnvironmentConfig.java" startLine="75" startPosition="0" endLine="81" endPosition="0" />
-    <unitInfo nodeId="7413225496542992777" fileName="EnvironmentConfig.java" startLine="15" startPosition="0" endLine="94" endPosition="0" unitName="jetbrains.mps.tool.environment.EnvironmentConfig" />
-  </root>
-  <root nodeRef="r:2876f1ee-0b45-4db5-8c09-0682cdee5c67(jetbrains.mps.tool.environment)/7413225496542996633">
-    <nodeInfo nodeId="623745604705888648" fileName="MpsEnvironment.java" startLine="28" startPosition="0" endLine="29" endPosition="0" conceptFqName="jetbrains.mps.baseLanguage.structure.FieldDeclaration" propertyString="myContainer" />
-    <nodeInfo nodeId="6170820365633305456" fileName="MpsEnvironment.java" startLine="29" startPosition="0" endLine="30" endPosition="0" conceptFqName="jetbrains.mps.baseLanguage.structure.FieldDeclaration" propertyString="myMacrosProvider" />
-    <nodeInfo nodeId="2654128911716849191" fileName="MpsEnvironment.java" startLine="30" startPosition="0" endLine="31" endPosition="0" conceptFqName="jetbrains.mps.baseLanguage.structure.FieldDeclaration" propertyString="myLibContributors" />
-    <nodeInfo nodeId="6151449412875097657" fileName="MpsEnvironment.java" startLine="34" startPosition="30" endLine="35" endPosition="43" conceptFqName="jetbrains.mps.baseLanguage.structure.ExpressionStatement" />
-    <nodeInfo nodeId="4417301346392386231" fileName="MpsEnvironment.java" startLine="36" startPosition="5" endLine="37" endPosition="48" conceptFqName="jetbrains.mps.baseLanguage.structure.ExpressionStatement" />
-    <nodeInfo nodeId="6170820365633263027" fileName="MpsEnvironment.java" startLine="37" startPosition="48" endLine="38" endPosition="23" conceptFqName="jetbrains.mps.baseLanguage.structure.ExpressionStatement" />
-    <nodeInfo nodeId="878521226300894048" fileName="MpsEnvironment.java" startLine="38" startPosition="23" endLine="39" endPosition="110" conceptFqName="jetbrains.mps.baseLanguage.structure.ExpressionStatement" />
-    <nodeInfo nodeId="6170820365633270810" fileName="MpsEnvironment.java" startLine="39" startPosition="110" endLine="40" endPosition="0" conceptFqName="jetbrains.mps.baseLanguage.structure.Statement" />
-    <nodeInfo nodeId="6170820365631910146" fileName="MpsEnvironment.java" startLine="41" startPosition="9" endLine="42" endPosition="50" conceptFqName="jetbrains.mps.baseLanguage.structure.ExpressionStatement" />
-    <nodeInfo nodeId="6170820365631777578" fileName="MpsEnvironment.java" startLine="42" startPosition="50" endLine="43" endPosition="39" conceptFqName="jetbrains.mps.baseLanguage.structure.ExpressionStatement" />
-    <nodeInfo nodeId="878521226300894057" fileName="MpsEnvironment.java" startLine="44" startPosition="27" endLine="45" endPosition="36" conceptFqName="jetbrains.mps.baseLanguage.structure.ThrowStatement" />
-    <nodeInfo nodeId="6170820365632382409" fileName="MpsEnvironment.java" startLine="46" startPosition="5" endLine="47" endPosition="0" conceptFqName="jetbrains.mps.baseLanguage.structure.Statement" />
-    <nodeInfo nodeId="2654128911716941609" fileName="MpsEnvironment.java" startLine="47" startPosition="0" endLine="48" endPosition="41" conceptFqName="jetbrains.mps.baseLanguage.structure.ExpressionStatement" />
-    <nodeInfo nodeId="2654128911716771188" fileName="MpsEnvironment.java" startLine="48" startPosition="41" endLine="49" endPosition="42" conceptFqName="jetbrains.mps.baseLanguage.structure.ExpressionStatement" />
-    <nodeInfo nodeId="6170820365633407804" fileName="MpsEnvironment.java" startLine="54" startPosition="67" endLine="55" endPosition="84" conceptFqName="jetbrains.mps.baseLanguage.structure.LocalVariableDeclarationStatement" />
-    <nodeInfo nodeId="6170820365633418481" fileName="MpsEnvironment.java" startLine="56" startPosition="71" endLine="57" endPosition="110" conceptFqName="jetbrains.mps.baseLanguage.structure.ExpressionStatement" />
-    <nodeInfo nodeId="2654128911716752075" fileName="MpsEnvironment.java" startLine="58" startPosition="5" endLine="59" endPosition="92" conceptFqName="jetbrains.mps.baseLanguage.structure.LocalVariableDeclarationStatement" />
-    <nodeInfo nodeId="878521226300894219" fileName="MpsEnvironment.java" startLine="59" startPosition="92" endLine="60" endPosition="63" conceptFqName="jetbrains.mps.baseLanguage.structure.ExpressionStatement" />
-    <nodeInfo nodeId="2654128911716756446" fileName="MpsEnvironment.java" startLine="60" startPosition="63" endLine="61" endPosition="26" conceptFqName="jetbrains.mps.baseLanguage.structure.ReturnStatement" />
-    <nodeInfo nodeId="2654128911716855760" fileName="MpsEnvironment.java" startLine="66" startPosition="70" endLine="67" endPosition="144" conceptFqName="jetbrains.mps.baseLanguage.structure.LocalVariableDeclarationStatement" />
-    <nodeInfo nodeId="6132171475558785781" fileName="MpsEnvironment.java" startLine="68" startPosition="76" endLine="69" endPosition="66" conceptFqName="jetbrains.mps.baseLanguage.structure.ExpressionStatement" />
-    <nodeInfo nodeId="878521226300894316" fileName="MpsEnvironment.java" startLine="72" startPosition="25" endLine="73" endPosition="50" conceptFqName="jetbrains.mps.baseLanguage.structure.ExpressionStatement" />
-    <nodeInfo nodeId="2654128911716928656" fileName="MpsEnvironment.java" startLine="75" startPosition="7" endLine="76" endPosition="23" conceptFqName="jetbrains.mps.baseLanguage.structure.ReturnStatement" />
-    <nodeInfo nodeId="4590871013634761522" fileName="MpsEnvironment.java" startLine="82" startPosition="36" endLine="83" endPosition="17" conceptFqName="jetbrains.mps.baseLanguage.structure.ReturnStatement" />
-    <nodeInfo nodeId="6132171475558720477" fileName="MpsEnvironment.java" startLine="88" startPosition="90" endLine="89" endPosition="111" conceptFqName="jetbrains.mps.baseLanguage.structure.ReturnStatement" />
-    <nodeInfo nodeId="623745604707495489" fileName="MpsEnvironment.java" startLine="95" startPosition="52" endLine="96" endPosition="52" conceptFqName="jetbrains.mps.baseLanguage.structure.ReturnStatement" />
-    <nodeInfo nodeId="1729512929061162282" fileName="MpsEnvironment.java" startLine="104" startPosition="32" endLine="105" endPosition="51" conceptFqName="jetbrains.mps.baseLanguage.structure.ExpressionStatement" />
-    <nodeInfo nodeId="1729512929059966243" fileName="MpsEnvironment.java" startLine="106" startPosition="7" endLine="107" endPosition="68" conceptFqName="jetbrains.mps.baseLanguage.structure.LocalVariableDeclarationStatement" />
-    <nodeInfo nodeId="1729512929060373694" fileName="MpsEnvironment.java" startLine="107" startPosition="68" endLine="108" endPosition="29" conceptFqName="jetbrains.mps.baseLanguage.structure.ReturnStatement" />
-    <nodeInfo nodeId="2017907759316138617" fileName="MpsEnvironment.java" startLine="110" startPosition="32" endLine="111" endPosition="42" conceptFqName="jetbrains.mps.baseLanguage.structure.ExpressionStatement" />
-    <nodeInfo nodeId="878521226300894145" fileName="MpsEnvironment.java" startLine="112" startPosition="7" endLine="113" endPosition="63" conceptFqName="jetbrains.mps.baseLanguage.structure.LocalVariableDeclarationStatement" />
-    <nodeInfo nodeId="878521226300894151" fileName="MpsEnvironment.java" startLine="113" startPosition="63" endLine="114" endPosition="70" conceptFqName="jetbrains.mps.baseLanguage.structure.ExpressionStatement" />
-    <nodeInfo nodeId="623745604705897220" fileName="MpsEnvironment.java" startLine="114" startPosition="70" endLine="115" endPosition="38" conceptFqName="jetbrains.mps.baseLanguage.structure.ExpressionStatement" />
-    <nodeInfo nodeId="623745604707609680" fileName="MpsEnvironment.java" startLine="115" startPosition="38" endLine="116" endPosition="21" conceptFqName="jetbrains.mps.baseLanguage.structure.ReturnStatement" />
-    <nodeInfo nodeId="7276643694148995814" fileName="MpsEnvironment.java" startLine="123" startPosition="39" endLine="124" endPosition="64" conceptFqName="jetbrains.mps.baseLanguage.structure.LocalVariableDeclarationStatement" />
-    <nodeInfo nodeId="623745604705899011" fileName="MpsEnvironment.java" startLine="124" startPosition="64" endLine="125" endPosition="36" conceptFqName="jetbrains.mps.baseLanguage.structure.ExpressionStatement" />
-    <nodeInfo nodeId="7276643694149013245" fileName="MpsEnvironment.java" startLine="125" startPosition="36" endLine="126" endPosition="19" conceptFqName="jetbrains.mps.baseLanguage.structure.ReturnStatement" />
-    <nodeInfo nodeId="623745604705988458" fileName="MpsEnvironment.java" startLine="132" startPosition="48" endLine="133" endPosition="58" conceptFqName="jetbrains.mps.baseLanguage.structure.LocalVariableDeclarationStatement" />
-    <nodeInfo nodeId="623745604705952916" fileName="MpsEnvironment.java" startLine="133" startPosition="58" endLine="134" endPosition="40" conceptFqName="jetbrains.mps.baseLanguage.structure.ExpressionStatement" />
-    <nodeInfo nodeId="878521226300774107" fileName="MpsEnvironment.java" startLine="140" startPosition="25" endLine="141" endPosition="45" conceptFqName="jetbrains.mps.baseLanguage.structure.ExpressionStatement" />
-    <nodeInfo nodeId="6132171475561513516" fileName="MpsEnvironment.java" startLine="141" startPosition="45" endLine="142" endPosition="0" conceptFqName="jetbrains.mps.baseLanguage.structure.Statement" />
-    <nodeInfo nodeId="2239521199951176020" fileName="MpsEnvironment.java" startLine="143" startPosition="76" endLine="144" endPosition="47" conceptFqName="jetbrains.mps.baseLanguage.structure.ExpressionStatement" />
-    <nodeInfo nodeId="6170820365633362822" fileName="MpsEnvironment.java" startLine="145" startPosition="5" endLine="146" endPosition="0" conceptFqName="jetbrains.mps.baseLanguage.structure.Statement" />
-    <nodeInfo nodeId="878521226300894077" fileName="MpsEnvironment.java" startLine="146" startPosition="0" endLine="147" endPosition="68" conceptFqName="jetbrains.mps.baseLanguage.structure.ExpressionStatement" />
-    <nodeInfo nodeId="6170820365633781635" fileName="MpsEnvironment.java" startLine="148" startPosition="86" endLine="149" endPosition="73" conceptFqName="jetbrains.mps.baseLanguage.structure.ExpressionStatement" />
-    <nodeInfo nodeId="6132171475558807934" fileName="MpsEnvironment.java" startLine="150" startPosition="5" endLine="151" endPosition="0" conceptFqName="jetbrains.mps.baseLanguage.structure.Statement" />
-    <nodeInfo nodeId="878521226300894107" fileName="MpsEnvironment.java" startLine="151" startPosition="0" endLine="152" endPosition="26" conceptFqName="jetbrains.mps.baseLanguage.structure.ExpressionStatement" />
-    <nodeInfo nodeId="4417301346392384778" fileName="MpsEnvironment.java" startLine="152" startPosition="26" endLine="153" endPosition="50" conceptFqName="jetbrains.mps.baseLanguage.structure.ExpressionStatement" />
-    <nodeInfo nodeId="7413225496542996633" fileName="MpsEnvironment.java" startLine="156" startPosition="0" endLine="157" endPosition="0" conceptFqName="jetbrains.mps.baseLanguage.structure.StaticFieldDeclaration" propertyString="LOG" />
-    <nodeInfo nodeId="6151449412875097657" fileName="MpsEnvironment.java" startLine="33" startPosition="51" endLine="36" endPosition="5" conceptFqName="jetbrains.mps.baseLanguage.structure.BlockStatement" />
-    <nodeInfo nodeId="6151449412875097657" fileName="MpsEnvironment.java" startLine="33" startPosition="51" endLine="36" endPosition="5" conceptFqName="jetbrains.mps.baseLanguage.structure.IfStatement" />
-    <nodeInfo nodeId="6170820365633412496" fileName="MpsEnvironment.java" startLine="55" startPosition="84" endLine="58" endPosition="5" conceptFqName="jetbrains.mps.baseLanguage.structure.ForeachStatement" />
-    <nodeInfo nodeId="6132171475558781900" fileName="MpsEnvironment.java" startLine="67" startPosition="144" endLine="70" endPosition="5" conceptFqName="jetbrains.mps.baseLanguage.structure.ForeachStatement" />
-    <nodeInfo nodeId="5256253775190179995" fileName="MpsEnvironment.java" startLine="72" startPosition="0" endLine="75" endPosition="0" conceptFqName="jetbrains.mps.baseLanguage.structure.InstanceMethodDeclaration" propertyString="run#()V" />
-    <nodeInfo nodeId="6132171475558692867" fileName="MpsEnvironment.java" startLine="88" startPosition="0" endLine="91" endPosition="0" conceptFqName="jetbrains.mps.baseLanguage.structure.InstanceMethodDeclaration" propertyString="createLibContributors#(Ljetbrains/mps/tool/environment/EnvironmentConfig;)Ljava/lang/Iterable;" />
-    <nodeInfo nodeId="1729512929061162282" fileName="MpsEnvironment.java" startLine="103" startPosition="39" endLine="106" endPosition="7" conceptFqName="jetbrains.mps.baseLanguage.structure.BlockStatement" />
-    <nodeInfo nodeId="1729512929061162282" fileName="MpsEnvironment.java" startLine="103" startPosition="39" endLine="106" endPosition="7" conceptFqName="jetbrains.mps.baseLanguage.structure.IfStatement" />
-    <nodeInfo nodeId="2017907759316138617" fileName="MpsEnvironment.java" startLine="109" startPosition="12" endLine="112" endPosition="7" conceptFqName="jetbrains.mps.baseLanguage.structure.BlockStatement" />
-    <nodeInfo nodeId="2017907759316138617" fileName="MpsEnvironment.java" startLine="109" startPosition="12" endLine="112" endPosition="7" conceptFqName="jetbrains.mps.baseLanguage.structure.IfStatement" />
-    <nodeInfo nodeId="2239521199951176013" fileName="MpsEnvironment.java" startLine="142" startPosition="0" endLine="145" endPosition="5" conceptFqName="jetbrains.mps.baseLanguage.structure.ForeachStatement" />
-    <nodeInfo nodeId="6132171475558796816" fileName="MpsEnvironment.java" startLine="147" startPosition="68" endLine="150" endPosition="5" conceptFqName="jetbrains.mps.baseLanguage.structure.ForeachStatement" />
-    <nodeInfo nodeId="4590871013634761518" fileName="MpsEnvironment.java" startLine="81" startPosition="0" endLine="85" endPosition="0" conceptFqName="jetbrains.mps.baseLanguage.structure.InstanceMethodDeclaration" propertyString="hasIdeaInstance#()Z" />
-    <nodeInfo nodeId="623745604707472759" fileName="MpsEnvironment.java" startLine="94" startPosition="0" endLine="98" endPosition="0" conceptFqName="jetbrains.mps.baseLanguage.structure.InstanceMethodDeclaration" propertyString="isProjectOpened#(Ljava/io/File;)Z" />
-    <nodeInfo nodeId="878521226300894305" fileName="MpsEnvironment.java" startLine="70" startPosition="5" endLine="75" endPosition="7" conceptFqName="jetbrains.mps.baseLanguage.structure.ExpressionStatement" />
-    <nodeInfo nodeId="7413225496542996876" fileName="MpsEnvironment.java" startLine="131" startPosition="0" endLine="136" endPosition="0" conceptFqName="jetbrains.mps.baseLanguage.structure.InstanceMethodDeclaration" propertyString="disposeProject#(Ljava/io/File;)V" />
-    <nodeInfo nodeId="878521226300894054" fileName="MpsEnvironment.java" startLine="40" startPosition="0" endLine="46" endPosition="5" conceptFqName="jetbrains.mps.baseLanguage.structure.TryCatchStatement" />
-    <nodeInfo nodeId="7413225496542996869" fileName="MpsEnvironment.java" startLine="122" startPosition="0" endLine="128" endPosition="0" conceptFqName="jetbrains.mps.baseLanguage.structure.InstanceMethodDeclaration" propertyString="createDummyProject#()Ljetbrains/mps/project/Project;" />
-    <nodeInfo nodeId="8171859610424807756" fileName="MpsEnvironment.java" startLine="109" startPosition="10" endLine="117" endPosition="5" conceptFqName="jetbrains.mps.baseLanguage.structure.BlockStatement" />
-    <nodeInfo nodeId="2654128911716737641" fileName="MpsEnvironment.java" startLine="54" startPosition="0" endLine="63" endPosition="0" conceptFqName="jetbrains.mps.baseLanguage.structure.InstanceMethodDeclaration" propertyString="initMacros#(Ljetbrains/mps/tool/environment/EnvironmentConfig;)Ljetbrains/mps/project/PathMacrosProvider;" />
-    <nodeInfo nodeId="2654128911716790540" fileName="MpsEnvironment.java" startLine="66" startPosition="0" endLine="78" endPosition="0" conceptFqName="jetbrains.mps.baseLanguage.structure.InstanceMethodDeclaration" propertyString="initLibs#(Ljetbrains/mps/tool/environment/EnvironmentConfig;)Ljava/util/Set;" />
-    <nodeInfo nodeId="1729512929060361566" fileName="MpsEnvironment.java" startLine="102" startPosition="48" endLine="117" endPosition="5" conceptFqName="jetbrains.mps.baseLanguage.structure.IfStatement" />
-    <nodeInfo nodeId="7413225496542996883" fileName="MpsEnvironment.java" startLine="139" startPosition="0" endLine="155" endPosition="0" conceptFqName="jetbrains.mps.baseLanguage.structure.InstanceMethodDeclaration" propertyString="dispose#()V" />
-    <nodeInfo nodeId="7413225496543197371" fileName="MpsEnvironment.java" startLine="33" startPosition="0" endLine="51" endPosition="0" conceptFqName="jetbrains.mps.baseLanguage.structure.ConstructorDeclaration" propertyString="MpsEnvironment#(Ljetbrains/mps/tool/environment/EnvironmentConfig;)V" />
-    <nodeInfo nodeId="7413225496542996860" fileName="MpsEnvironment.java" startLine="101" startPosition="0" endLine="119" endPosition="0" conceptFqName="jetbrains.mps.baseLanguage.structure.InstanceMethodDeclaration" propertyString="openProject#(Ljava/io/File;)Ljetbrains/mps/project/Project;" />
-    <scopeInfo nodeId="6151449412875097657" fileName="MpsEnvironment.java" startLine="34" startPosition="30" endLine="35" endPosition="43" />
-    <scopeInfo nodeId="878521226300894055" fileName="MpsEnvironment.java" startLine="44" startPosition="0" endLine="45" endPosition="36">
-      <varInfo nodeId="878521226300894061" varName="e" />
-    </scopeInfo>
-    <scopeInfo nodeId="878521226300894056" fileName="MpsEnvironment.java" startLine="44" startPosition="27" endLine="45" endPosition="36" />
-    <scopeInfo nodeId="6170820365633412502" fileName="MpsEnvironment.java" startLine="56" startPosition="71" endLine="57" endPosition="110" />
-    <scopeInfo nodeId="6132171475558781906" fileName="MpsEnvironment.java" startLine="68" startPosition="76" endLine="69" endPosition="66" />
-    <scopeInfo nodeId="5256253775190179996" fileName="MpsEnvironment.java" startLine="72" startPosition="25" endLine="73" endPosition="50" />
-    <scopeInfo nodeId="4590871013634761521" fileName="MpsEnvironment.java" startLine="82" startPosition="36" endLine="83" endPosition="17" />
-    <scopeInfo nodeId="6132171475558692870" fileName="MpsEnvironment.java" startLine="88" startPosition="90" endLine="89" endPosition="111" />
-    <scopeInfo nodeId="623745604707472762" fileName="MpsEnvironment.java" startLine="95" startPosition="52" endLine="96" endPosition="52" />
-    <scopeInfo nodeId="1729512929061162282" fileName="MpsEnvironment.java" startLine="104" startPosition="32" endLine="105" endPosition="51" />
-    <scopeInfo nodeId="2017907759316138617" fileName="MpsEnvironment.java" startLine="110" startPosition="32" endLine="111" endPosition="42" />
-    <scopeInfo nodeId="2239521199951176019" fileName="MpsEnvironment.java" startLine="143" startPosition="76" endLine="144" endPosition="47" />
-    <scopeInfo nodeId="6132171475558796822" fileName="MpsEnvironment.java" startLine="148" startPosition="86" endLine="149" endPosition="73" />
-    <scopeInfo nodeId="878521226300894063" fileName="MpsEnvironment.java" startLine="41" startPosition="9" endLine="43" endPosition="39" />
-    <scopeInfo nodeId="7413225496542996882" fileName="MpsEnvironment.java" startLine="132" startPosition="48" endLine="134" endPosition="40">
-      <varInfo nodeId="623745604705988459" varName="project" />
-    </scopeInfo>
-    <scopeInfo nodeId="6151449412875097657" fileName="MpsEnvironment.java" startLine="33" startPosition="51" endLine="36" endPosition="5" />
-    <scopeInfo nodeId="6170820365633412496" fileName="MpsEnvironment.java" startLine="55" startPosition="84" endLine="58" endPosition="5">
-      <varInfo nodeId="6170820365633412498" varName="name" />
-    </scopeInfo>
-    <scopeInfo nodeId="6132171475558781900" fileName="MpsEnvironment.java" startLine="67" startPosition="144" endLine="70" endPosition="5">
-      <varInfo nodeId="6132171475558781902" varName="libContrib" />
-    </scopeInfo>
-    <scopeInfo nodeId="5256253775190179995" fileName="MpsEnvironment.java" startLine="72" startPosition="0" endLine="75" endPosition="0" />
-    <scopeInfo nodeId="6132171475558692867" fileName="MpsEnvironment.java" startLine="88" startPosition="0" endLine="91" endPosition="0">
-      <varInfo nodeId="6132171475558693888" varName="config" />
-    </scopeInfo>
-    <scopeInfo nodeId="1729512929061162282" fileName="MpsEnvironment.java" startLine="103" startPosition="39" endLine="106" endPosition="7" />
-    <scopeInfo nodeId="2017907759316138617" fileName="MpsEnvironment.java" startLine="109" startPosition="12" endLine="112" endPosition="7" />
-    <scopeInfo nodeId="7413225496542996873" fileName="MpsEnvironment.java" startLine="123" startPosition="39" endLine="126" endPosition="19">
-      <varInfo nodeId="7276643694148995815" varName="project" />
-    </scopeInfo>
-    <scopeInfo nodeId="2239521199951176013" fileName="MpsEnvironment.java" startLine="142" startPosition="0" endLine="145" endPosition="5">
-      <varInfo nodeId="2239521199951176018" varName="project" />
-    </scopeInfo>
-    <scopeInfo nodeId="6132171475558796816" fileName="MpsEnvironment.java" startLine="147" startPosition="68" endLine="150" endPosition="5">
-      <varInfo nodeId="6132171475558796818" varName="libContributor" />
-    </scopeInfo>
-    <scopeInfo nodeId="4590871013634761518" fileName="MpsEnvironment.java" startLine="81" startPosition="0" endLine="85" endPosition="0" />
-    <scopeInfo nodeId="623745604707472759" fileName="MpsEnvironment.java" startLine="94" startPosition="0" endLine="98" endPosition="0">
-      <varInfo nodeId="623745604707479747" varName="projectFile" />
-    </scopeInfo>
-    <scopeInfo nodeId="1729512929060361569" fileName="MpsEnvironment.java" startLine="103" startPosition="39" endLine="108" endPosition="29">
-      <varInfo nodeId="1729512929059966244" varName="lastUsedProject" />
-    </scopeInfo>
-    <scopeInfo nodeId="7413225496542996876" fileName="MpsEnvironment.java" startLine="131" startPosition="0" endLine="136" endPosition="0">
-      <varInfo nodeId="623745604705942318" varName="projectFile" />
-    </scopeInfo>
-    <scopeInfo nodeId="7413225496542996869" fileName="MpsEnvironment.java" startLine="122" startPosition="0" endLine="128" endPosition="0" />
-    <scopeInfo nodeId="2654128911716737644" fileName="MpsEnvironment.java" startLine="54" startPosition="67" endLine="61" endPosition="26">
-      <varInfo nodeId="6170820365633407807" varName="macros" />
-      <varInfo nodeId="2654128911716752076" varName="macrosProvider" />
-    </scopeInfo>
-    <scopeInfo nodeId="8171859610424807757" fileName="MpsEnvironment.java" startLine="109" startPosition="12" endLine="116" endPosition="21">
-      <varInfo nodeId="878521226300894146" varName="project" />
-    </scopeInfo>
-    <scopeInfo nodeId="2654128911716737641" fileName="MpsEnvironment.java" startLine="54" startPosition="0" endLine="63" endPosition="0">
-      <varInfo nodeId="2654128911716744559" varName="config" />
-    </scopeInfo>
-    <scopeInfo nodeId="2654128911716790543" fileName="MpsEnvironment.java" startLine="66" startPosition="70" endLine="76" endPosition="23">
-      <varInfo nodeId="2654128911716855761" varName="libContribs" />
-    </scopeInfo>
-    <scopeInfo nodeId="2654128911716790540" fileName="MpsEnvironment.java" startLine="66" startPosition="0" endLine="78" endPosition="0">
-      <varInfo nodeId="2654128911716795483" varName="config" />
-    </scopeInfo>
-    <scopeInfo nodeId="7413225496542996887" fileName="MpsEnvironment.java" startLine="140" startPosition="25" endLine="153" endPosition="50" />
-    <scopeInfo nodeId="7413225496542996866" fileName="MpsEnvironment.java" startLine="102" startPosition="48" endLine="117" endPosition="5" />
-    <scopeInfo nodeId="7413225496543197385" fileName="MpsEnvironment.java" startLine="33" startPosition="51" endLine="49" endPosition="42" />
-    <scopeInfo nodeId="7413225496542996883" fileName="MpsEnvironment.java" startLine="139" startPosition="0" endLine="155" endPosition="0" />
-    <scopeInfo nodeId="7413225496543197371" fileName="MpsEnvironment.java" startLine="33" startPosition="0" endLine="51" endPosition="0">
-      <varInfo nodeId="106664114202453261" varName="config" />
-    </scopeInfo>
-    <scopeInfo nodeId="7413225496542996860" fileName="MpsEnvironment.java" startLine="101" startPosition="0" endLine="119" endPosition="0">
-      <varInfo nodeId="7413225496542996861" varName="projectFile" />
-    </scopeInfo>
-    <unitInfo nodeId="5256253775190179995" fileName="MpsEnvironment.java" startLine="71" startPosition="46" endLine="75" endPosition="5" unitName="jetbrains.mps.tool.environment.MpsEnvironment$1" />
-    <unitInfo nodeId="7413225496542996633" fileName="MpsEnvironment.java" startLine="27" startPosition="0" endLine="158" endPosition="0" unitName="jetbrains.mps.tool.environment.MpsEnvironment" />
-  </root>
-  <root nodeRef="r:2876f1ee-0b45-4db5-8c09-0682cdee5c67(jetbrains.mps.tool.environment)/824372260173098491">
-    <nodeInfo nodeId="4590871013634748595" fileName="Environment.java" startLine="12" startPosition="0" endLine="13" endPosition="0" conceptFqName="jetbrains.mps.baseLanguage.structure.InstanceMethodDeclaration" propertyString="hasIdeaInstance#()Z" />
-    <nodeInfo nodeId="623745604707424252" fileName="Environment.java" startLine="18" startPosition="0" endLine="19" endPosition="0" conceptFqName="jetbrains.mps.baseLanguage.structure.InstanceMethodDeclaration" propertyString="isProjectOpened#(Ljava/io/File;)Z" />
-    <nodeInfo nodeId="7413225496542992039" fileName="Environment.java" startLine="19" startPosition="0" endLine="20" endPosition="0" conceptFqName="jetbrains.mps.baseLanguage.structure.InstanceMethodDeclaration" propertyString="disposeProject#(Ljava/io/File;)V" />
-    <nodeInfo nodeId="7413225496542991933" fileName="Environment.java" startLine="20" startPosition="0" endLine="21" endPosition="0" conceptFqName="jetbrains.mps.baseLanguage.structure.InstanceMethodDeclaration" propertyString="createDummyProject#()Ljetbrains/mps/project/Project;" />
-    <nodeInfo nodeId="7413225496542992077" fileName="Environment.java" startLine="21" startPosition="0" endLine="22" endPosition="0" conceptFqName="jetbrains.mps.baseLanguage.structure.InstanceMethodDeclaration" propertyString="dispose#()V" />
-    <nodeInfo nodeId="7413225496542954500" fileName="Environment.java" startLine="14" startPosition="0" endLine="18" endPosition="0" conceptFqName="jetbrains.mps.baseLanguage.structure.InstanceMethodDeclaration" propertyString="openProject#(Ljava/io/File;)Ljetbrains/mps/project/Project;" />
-    <scopeInfo nodeId="4590871013634748595" fileName="Environment.java" startLine="12" startPosition="0" endLine="13" endPosition="0" />
-    <scopeInfo nodeId="623745604707424252" fileName="Environment.java" startLine="18" startPosition="0" endLine="19" endPosition="0">
-      <varInfo nodeId="623745604707425011" varName="projectFile" />
-    </scopeInfo>
-    <scopeInfo nodeId="7413225496542992039" fileName="Environment.java" startLine="19" startPosition="0" endLine="20" endPosition="0">
-      <varInfo nodeId="7413225496542992103" varName="projectFile" />
-    </scopeInfo>
-    <scopeInfo nodeId="7413225496542991933" fileName="Environment.java" startLine="20" startPosition="0" endLine="21" endPosition="0" />
-    <scopeInfo nodeId="7413225496542992077" fileName="Environment.java" startLine="21" startPosition="0" endLine="22" endPosition="0" />
-    <scopeInfo nodeId="7413225496542954500" fileName="Environment.java" startLine="14" startPosition="0" endLine="18" endPosition="0">
-      <varInfo nodeId="7413225496542981766" varName="projectFile" />
-    </scopeInfo>
-    <unitInfo nodeId="824372260173098491" fileName="Environment.java" startLine="8" startPosition="0" endLine="23" endPosition="0" unitName="jetbrains.mps.tool.environment.Environment" />
-=======
     <file name="ActiveEnvironment.java">
-      <node id="4417301346392323010" at="7,0,8,0" concept="10" trace="INSTANCE" />
-      <node id="4417301346392388301" at="10,45,11,83" concept="12" />
-      <node id="4417301346392391432" at="12,5,13,37" concept="1" />
-      <node id="4417301346392421110" at="17,44,18,83" concept="12" />
-      <node id="4417301346392422000" at="19,5,20,38" concept="1" />
-      <node id="4417301346392325320" at="23,35,24,38" concept="7" />
-      <node id="4417301346392387974" at="9,59,12,5" concept="4" />
-      <node id="4417301346392408369" at="16,61,19,5" concept="4" />
-      <node id="4417301346392324764" at="23,0,26,0" concept="11" trace="get#()Ljetbrains/mps/tool/environment/Environment;" />
-      <node id="4417301346392367408" at="9,0,15,0" concept="11" trace="activateEnvironment#(Ljetbrains/mps/tool/environment/Environment;)V" />
-      <node id="4417301346392367497" at="16,0,22,0" concept="11" trace="deactivateEnvironment#(Ljetbrains/mps/tool/environment/Environment;)V" />
-      <scope id="4417301346392387977" at="10,45,11,83" />
-      <scope id="4417301346392408370" at="17,44,18,83" />
-      <scope id="4417301346392324767" at="23,35,24,38" />
-      <scope id="4417301346392324764" at="23,0,26,0" />
-      <scope id="4417301346392367412" at="9,59,13,37" />
-      <scope id="4417301346392367501" at="16,61,20,38" />
-      <scope id="4417301346392367408" at="9,0,15,0">
+      <node id="4417301346392323010" at="7,0,8,0" concept="12" trace="INSTANCE" />
+      <node id="4417301346392388301" at="11,45,12,83" concept="14" />
+      <node id="4417301346392391432" at="13,5,14,37" concept="3" />
+      <node id="4417301346392421110" at="20,44,21,83" concept="14" />
+      <node id="4417301346392422000" at="22,5,23,38" concept="3" />
+      <node id="4417301346392325320" at="28,43,29,38" concept="9" />
+      <node id="4417301346392387974" at="10,59,13,5" concept="6" />
+      <node id="4417301346392408369" at="19,61,22,5" concept="6" />
+      <node id="4417301346392324764" at="28,0,31,0" concept="13" trace="getInstance#()Ljetbrains/mps/tool/environment/Environment;" />
+      <node id="4417301346392367408" at="10,0,16,0" concept="13" trace="activateEnvironment#(Ljetbrains/mps/tool/environment/Environment;)V" />
+      <node id="4417301346392367497" at="19,0,25,0" concept="13" trace="deactivateEnvironment#(Ljetbrains/mps/tool/environment/Environment;)V" />
+      <scope id="4417301346392387977" at="11,45,12,83" />
+      <scope id="4417301346392408370" at="20,44,21,83" />
+      <scope id="4417301346392324767" at="28,43,29,38" />
+      <scope id="4417301346392324764" at="28,0,31,0" />
+      <scope id="4417301346392367412" at="10,59,14,37" />
+      <scope id="4417301346392367501" at="19,61,23,38" />
+      <scope id="4417301346392367408" at="10,0,16,0">
         <var name="env" id="4417301346392367446" />
       </scope>
-      <scope id="4417301346392367497" at="16,0,22,0">
+      <scope id="4417301346392367497" at="19,0,25,0">
         <var name="env" id="4417301346392367498" />
       </scope>
-      <unit id="4417301346392321475" at="6,0,27,0" name="jetbrains.mps.tool.environment.ActiveEnvironment" />
+      <unit id="4417301346392321475" at="6,0,32,0" name="jetbrains.mps.tool.environment.ActiveEnvironment" />
     </file>
   </root>
   <root nodeRef="r:2876f1ee-0b45-4db5-8c09-0682cdee5c67(jetbrains.mps.tool.environment)/6170820365631519376">
     <file name="EnvironmentUtils.java">
-      <node id="9035885805869573226" at="20,67,21,60" concept="6" />
-      <node id="9035885805869573231" at="21,60,22,90" concept="1" />
-      <node id="9035885805869573240" at="22,90,23,52" concept="1" />
-      <node id="9035885805869573246" at="24,29,25,55" concept="1" />
-      <node id="9035885805869573252" at="26,5,27,55" concept="1" />
-      <node id="9035885805869581051" at="32,38,33,49" concept="6" />
-      <node id="9035885805869581056" at="33,49,34,72" concept="6" />
-      <node id="9035885805869581078" at="37,38,38,48" concept="1" />
-      <node id="9035885805869581083" at="39,9,40,50" concept="1" />
-      <node id="9035885805869581090" at="41,7,42,63" concept="1" />
-      <node id="5835181105771268151" at="48,57,49,48" concept="6" />
-      <node id="5835181105771268155" at="49,48,50,61" concept="6" />
-      <node id="5835181105771268161" at="50,61,51,61" concept="1" />
-      <node id="5835181105771268168" at="51,61,52,31" concept="1" />
-      <node id="5835181105771268172" at="52,31,53,19" concept="7" />
-      <node id="878521226300894164" at="58,91,59,67" concept="6" />
-      <node id="878521226300894180" at="60,67,61,99" concept="6" />
-      <node id="878521226300894188" at="61,99,62,42" concept="6" />
-      <node id="878521226300894203" at="63,48,64,49" concept="1" />
-      <node id="6170820365632191245" at="66,5,67,49" concept="7" />
-      <node id="878521226300894233" at="72,111,73,105" concept="6" />
-      <node id="878521226300894245" at="75,60,76,76" concept="1" />
-      <node id="878521226300894254" at="77,7,78,99" concept="1" />
-      <node id="878521226300894262" at="79,5,80,58" concept="1" />
-      <node id="878521226300894275" at="81,42,82,104" concept="1" />
-      <node id="6170820365633597738" at="83,5,84,51" concept="7" />
-      <node id="9035885805869573244" at="23,52,26,5" concept="4" />
-      <node id="9035885805869581071" at="36,55,39,9" concept="4" />
-      <node id="878521226300894194" at="62,42,65,7" concept="4" />
-      <node id="6170820365633514231" at="74,28,77,7" concept="3" />
-      <node id="878521226300894268" at="80,58,83,5" concept="3" />
-      <node id="9035885805869581064" at="35,29,41,7" concept="3" />
-      <node id="878521226300894240" at="73,105,79,5" concept="4" />
-      <node id="6170820365631829879" at="48,0,55,0" concept="11" trace="createDummyFileProject#()Ljetbrains/mps/tool/builder/FileMPSProject;" />
-      <node id="878521226300894173" at="59,67,66,5" concept="3" />
-      <node id="6170820365631521102" at="20,0,29,0" concept="11" trace="setSystemProperties#(Z)V" />
-      <node id="9035885805869581062" at="34,72,43,5" concept="4" />
-      <node id="6170820365632171484" at="58,0,69,0" concept="11" trace="createMapMacrosProvider#(Ljava/util/Map;)Ljetbrains/mps/tool/builder/util/MapPathMacrosProvider;" />
-      <node id="6170820365631565106" at="32,0,45,0" concept="11" trace="setPluginPath#()V" />
-      <node id="6170820365633512305" at="72,0,86,0" concept="11" trace="createLibContributor#(ZLjava/util/Map;)Ljetbrains/mps/tool/builder/util/SetLibraryContributor;" />
-      <scope id="9035885805869573245" at="24,29,25,55" />
-      <scope id="9035885805869581077" at="37,38,38,48" />
-      <scope id="878521226300894202" at="63,48,64,49" />
-      <scope id="6170820365633514233" at="75,60,76,76" />
-      <scope id="878521226300894274" at="81,42,82,104" />
-      <scope id="6170820365633514231" at="74,28,77,7">
+      <node id="9035885805869573226" at="26,67,27,60" concept="8" />
+      <node id="9035885805869573231" at="27,60,28,90" concept="3" />
+      <node id="9035885805869573240" at="28,90,29,52" concept="3" />
+      <node id="9035885805869573246" at="30,29,31,55" concept="3" />
+      <node id="9035885805869573252" at="32,5,33,55" concept="3" />
+      <node id="7550149668843802449" at="39,59,40,22" concept="3" />
+      <node id="7550149668843802451" at="40,22,41,99" concept="10" />
+      <node id="7550149668843802465" at="42,119,43,94" concept="3" />
+      <node id="9035885805869581051" at="50,38,51,51" concept="8" />
+      <node id="9035885805869581056" at="51,51,52,72" concept="8" />
+      <node id="9035885805869581078" at="55,38,56,48" concept="3" />
+      <node id="9035885805869581083" at="57,9,58,50" concept="3" />
+      <node id="9035885805869581090" at="59,7,60,63" concept="3" />
+      <node id="5835181105771268151" at="66,57,67,48" concept="8" />
+      <node id="5835181105771268155" at="67,48,68,61" concept="8" />
+      <node id="5835181105771268161" at="68,61,69,61" concept="3" />
+      <node id="5835181105771268168" at="69,61,70,31" concept="3" />
+      <node id="5835181105771268172" at="70,31,71,19" concept="9" />
+      <node id="878521226300894164" at="76,91,77,67" concept="8" />
+      <node id="2654128911717974231" at="78,67,79,69" concept="8" />
+      <node id="2654128911717937819" at="79,69,80,57" concept="8" />
+      <node id="878521226300894203" at="81,36,82,51" concept="3" />
+      <node id="6170820365632191245" at="84,5,85,49" concept="9" />
+      <node id="878521226300894233" at="90,111,91,105" concept="8" />
+      <node id="878521226300894245" at="93,60,94,76" concept="3" />
+      <node id="878521226300894254" at="95,7,96,99" concept="3" />
+      <node id="878521226300894262" at="97,5,98,58" concept="3" />
+      <node id="878521226300894275" at="99,42,100,104" concept="3" />
+      <node id="6170820365633597738" at="101,5,102,51" concept="9" />
+      <node id="7550149668843802476" at="105,52,106,44" concept="9" />
+      <node id="1389352451077669415" at="21,0,23,0" concept="2" trace="EnvironmentUtils#()V" />
+      <node id="9035885805869573244" at="29,52,32,5" concept="6" />
+      <node id="7550149668843802453" at="41,99,44,7" concept="6" />
+      <node id="9035885805869581071" at="54,55,57,9" concept="6" />
+      <node id="2654128911717978079" at="80,57,83,7" concept="6" />
+      <node id="6170820365633514231" at="92,28,95,7" concept="5" />
+      <node id="878521226300894268" at="98,58,101,5" concept="5" />
+      <node id="7550149668843802476" at="105,0,108,0" concept="13" trace="isEmptyString#(Ljava/lang/String;)Z" />
+      <node id="9035885805869581064" at="53,29,59,7" concept="5" />
+      <node id="878521226300894240" at="91,105,97,5" concept="6" />
+      <node id="7550149668843802447" at="38,69,45,5" concept="6" />
+      <node id="6170820365631829879" at="66,0,73,0" concept="13" trace="createDummyFileProject#()Ljetbrains/mps/tool/builder/FileMPSProject;" />
+      <node id="878521226300894173" at="77,67,84,5" concept="5" />
+      <node id="6170820365631521102" at="26,0,35,0" concept="13" trace="setSystemProperties#(Z)V" />
+      <node id="1389352451077670826" at="38,0,47,0" concept="13" trace="setIdeaPluginsToLoad#(Ljetbrains/mps/tool/environment/EnvironmentConfig;)V" />
+      <node id="9035885805869581062" at="52,72,61,5" concept="6" />
+      <node id="6170820365632171484" at="76,0,87,0" concept="13" trace="createMapMacrosProvider#(Ljava/util/Map;)Ljetbrains/mps/tool/builder/util/MapPathMacrosProvider;" />
+      <node id="6170820365631565106" at="50,0,63,0" concept="13" trace="setPluginPath#()V" />
+      <node id="6170820365633512305" at="90,0,104,0" concept="13" trace="createLibContributor#(ZLjava/util/Map;)Ljetbrains/mps/tool/builder/util/SetLibraryContributor;" />
+      <scope id="1389352451077669418" at="21,30,21,30" />
+      <scope id="9035885805869573245" at="30,29,31,55" />
+      <scope id="7550149668843802464" at="42,119,43,94" />
+      <scope id="9035885805869581077" at="55,38,56,48" />
+      <scope id="2654128911717978082" at="81,36,82,51" />
+      <scope id="6170820365633514233" at="93,60,94,76" />
+      <scope id="878521226300894274" at="99,42,100,104" />
+      <scope id="7550149668843802476" at="105,52,106,44" />
+      <scope id="1389352451077669415" at="21,0,23,0" />
+      <scope id="6170820365633514231" at="92,28,95,7">
         <var name="bpath" id="6170820365633514232" />
       </scope>
-      <scope id="878521226300894268" at="80,58,83,5">
+      <scope id="878521226300894268" at="98,58,101,5">
         <var name="libName" id="878521226300894272" />
       </scope>
-      <scope id="9035885805869581070" at="36,55,40,50" />
-      <scope id="878521226300894241" at="74,28,78,99" />
-      <scope id="6170820365631829882" at="48,57,53,19">
+      <scope id="7550149668843802476" at="105,0,108,0">
+        <var name="str" id="7550149668843802476" />
+      </scope>
+      <scope id="9035885805869581070" at="54,55,58,50" />
+      <scope id="878521226300894241" at="92,28,96,99" />
+      <scope id="7550149668843802448" at="39,59,44,7" />
+      <scope id="6170820365631829882" at="66,57,71,19">
         <var name="project" id="5835181105771268156" />
         <var name="projectFile" id="5835181105771268152" />
       </scope>
-      <scope id="878521226300894179" at="60,67,65,7">
-        <var name="canonicalPath" id="878521226300894181" />
-        <var name="file" id="878521226300894189" />
-      </scope>
-      <scope id="9035885805869581064" at="35,29,41,7">
+      <scope id="878521226300894179" at="78,67,83,7">
+        <var name="macroValue" id="2654128911717974232" />
+        <var name="path" id="2654128911717937820" />
+      </scope>
+      <scope id="9035885805869581064" at="53,29,59,7">
         <var name="pluginFolder" id="9035885805869581068" />
       </scope>
-      <scope id="6170820365631521105" at="20,67,27,55">
+      <scope id="6170820365631521105" at="26,67,33,55">
         <var name="mpsInternal" id="9035885805869573227" />
       </scope>
-      <scope id="9035885805869581063" at="35,29,42,63" />
-      <scope id="6170820365631829879" at="48,0,55,0" />
-      <scope id="878521226300894173" at="59,67,66,5">
+      <scope id="7550149668843802446" at="38,69,45,5" />
+      <scope id="9035885805869581063" at="53,29,60,63" />
+      <scope id="6170820365631829879" at="66,0,73,0" />
+      <scope id="878521226300894173" at="77,67,84,5">
         <var name="macroName" id="878521226300894177" />
       </scope>
-      <scope id="6170820365631521102" at="20,0,29,0">
+      <scope id="6170820365631521102" at="26,0,35,0">
         <var name="loadIdeaPlugins" id="6170820365631521507" />
       </scope>
-      <scope id="6170820365632171487" at="58,91,67,49">
+      <scope id="1389352451077670826" at="38,0,47,0">
+        <var name="config" id="7550149668843802477" />
+      </scope>
+      <scope id="6170820365632171487" at="76,91,85,49">
         <var name="realMacros" id="878521226300894165" />
       </scope>
-      <scope id="6170820365631565109" at="32,38,43,5">
+      <scope id="6170820365631565109" at="50,38,61,5">
         <var name="pluginDir" id="9035885805869581057" />
         <var name="pluginPath" id="9035885805869581052" />
       </scope>
-      <scope id="6170820365632171484" at="58,0,69,0">
+      <scope id="6170820365632171484" at="76,0,87,0">
         <var name="macros" id="6170820365632173102" />
       </scope>
-      <scope id="6170820365633512308" at="72,111,84,51">
+      <scope id="6170820365633512308" at="90,111,102,51">
         <var name="libraryPaths" id="878521226300894234" />
       </scope>
-      <scope id="6170820365631565106" at="32,0,45,0" />
-      <scope id="6170820365633512305" at="72,0,86,0">
+      <scope id="6170820365631565106" at="50,0,63,0" />
+      <scope id="6170820365633512305" at="90,0,104,0">
         <var name="libs" id="6170820365633592871" />
         <var name="loadBootstrapLibs" id="6170820365633590360" />
       </scope>
-      <unit id="6170820365631519376" at="19,0,87,0" name="jetbrains.mps.tool.environment.EnvironmentUtils" />
+      <unit id="6170820365631519376" at="20,0,109,0" name="jetbrains.mps.tool.environment.EnvironmentUtils" />
+    </file>
+  </root>
+  <root nodeRef="r:2876f1ee-0b45-4db5-8c09-0682cdee5c67(jetbrains.mps.tool.environment)/623745604705880298">
+    <file name="ProjectContainer.java">
+      <node id="623745604705880300" at="15,0,16,0" concept="4" trace="myProjects" />
+      <node id="623745604705880308" at="18,29,19,61" concept="3" />
+      <node id="623745604705880318" at="24,25,25,12" concept="3" />
+      <node id="623745604705880337" at="32,48,33,91" concept="0" />
+      <node id="623745604705880355" at="35,29,36,30" concept="3" />
+      <node id="623745604705880328" at="40,27,41,26" concept="3" />
+      <node id="623745604705880364" at="42,5,43,44" concept="3" />
+      <node id="623745604705880373" at="48,37,49,22" concept="9" />
+      <node id="623745604705880381" at="54,54,55,47" concept="0" />
+      <node id="623745604705880390" at="57,68,58,23" concept="9" />
+      <node id="623745604705880395" at="60,5,61,48" concept="0" />
+      <node id="623745604705880398" at="61,48,62,16" concept="9" />
+      <node id="623745604705880407" at="67,52,68,64" concept="0" />
+      <node id="623745604705880413" at="68,64,69,61" concept="3" />
+      <node id="623745604705880431" at="74,56,75,61" concept="0" />
+      <node id="623745604705880436" at="75,61,76,59" concept="3" />
+      <node id="623745604705880441" at="76,59,77,22" concept="3" />
+      <node id="623745604705880450" at="82,22,83,44" concept="3" />
+      <node id="623745604705880461" at="88,59,89,30" concept="0" />
+      <node id="623745604705880471" at="91,68,92,20" concept="9" />
+      <node id="623745604705880476" at="94,5,95,17" concept="9" />
+      <node id="623745604705880305" at="18,0,21,0" concept="2" trace="ProjectContainer#()V" />
+      <node id="623745604705880316" at="24,0,27,0" concept="7" trace="dispose#()V" />
+      <node id="623745604705880353" at="35,0,38,0" concept="7" trace="run#()V" />
+      <node id="623745604705880371" at="48,0,51,0" concept="7" trace="getProjects#()Ljava/util/Set;" />
+      <node id="623745604705880388" at="56,61,59,7" concept="6" />
+      <node id="623745604705880448" at="82,0,85,0" concept="7" trace="size#()V" />
+      <node id="623745604705880469" at="90,61,93,7" concept="6" />
+      <node id="623745604705880405" at="67,0,71,0" concept="7" trace="addProject#(Ljetbrains/mps/project/Project;)V" />
+      <node id="623745604705880347" at="33,91,38,11" concept="3" />
+      <node id="623745604705880384" at="55,47,60,5" concept="5" />
+      <node id="623745604705880426" at="74,0,79,0" concept="7" trace="disposeProject#(Ljetbrains/mps/project/Project;)V" />
+      <node id="623745604705880465" at="89,30,94,5" concept="5" />
+      <node id="623745604705880335" at="31,9,39,7" concept="5" />
+      <node id="623745604705880457" at="88,0,97,0" concept="7" trace="containsProject#(Ljava/io/File;)Z" />
+      <node id="623745604705880379" at="54,0,64,0" concept="7" trace="getProject#(Ljava/io/File;)Ljetbrains/mps/project/Project;" />
+      <node id="623745604705880325" at="30,24,42,5" concept="15" />
+      <node id="623745604705880323" at="30,0,45,0" concept="7" trace="clear#()V" />
+      <scope id="623745604705880307" at="18,29,19,61" />
+      <scope id="623745604705880317" at="24,25,25,12" />
+      <scope id="623745604705880354" at="35,29,36,30" />
+      <scope id="623745604705880326" at="40,0,41,26">
+        <var name="e" id="623745604705880332" />
+      </scope>
+      <scope id="623745604705880327" at="40,27,41,26" />
+      <scope id="623745604705880372" at="48,37,49,22" />
+      <scope id="623745604705880389" at="57,68,58,23" />
+      <scope id="623745604705880449" at="82,22,83,44" />
+      <scope id="623745604705880470" at="91,68,92,20" />
+      <scope id="623745604705880406" at="67,52,69,61" />
+      <scope id="623745604705880305" at="18,0,21,0" />
+      <scope id="623745604705880316" at="24,0,27,0" />
+      <scope id="623745604705880353" at="35,0,38,0" />
+      <scope id="623745604705880371" at="48,0,51,0" />
+      <scope id="623745604705880387" at="56,61,59,7" />
+      <scope id="623745604705880430" at="74,56,77,22" />
+      <scope id="623745604705880448" at="82,0,85,0" />
+      <scope id="623745604705880468" at="90,61,93,7" />
+      <scope id="623745604705880405" at="67,0,71,0">
+        <var name="project" id="623745604705880422" />
+      </scope>
+      <scope id="623745604705880384" at="55,47,60,5">
+        <var name="project" id="623745604705880385" />
+      </scope>
+      <scope id="623745604705880426" at="74,0,79,0">
+        <var name="project" id="623745604705880427" />
+      </scope>
+      <scope id="623745604705880465" at="89,30,94,5">
+        <var name="project" id="623745604705880466" />
+      </scope>
+      <scope id="623745604705880336" at="32,48,38,11" />
+      <scope id="623745604705880460" at="88,59,95,17" />
+      <scope id="623745604705880334" at="31,9,39,7" />
+      <scope id="623745604705880335" at="31,9,39,7">
+        <var name="project" id="623745604705880361" />
+      </scope>
+      <scope id="623745604705880380" at="54,54,62,16" />
+      <scope id="623745604705880457" at="88,0,97,0">
+        <var name="anotherProjectFile" id="623745604705880478" />
+      </scope>
+      <scope id="623745604705880379" at="54,0,64,0">
+        <var name="anotherProjectFile" id="623745604705880402" />
+      </scope>
+      <scope id="623745604705880324" at="30,24,43,44" />
+      <scope id="623745604705880323" at="30,0,45,0" />
+      <unit id="623745604705880351" at="34,41,38,9" name="jetbrains.mps.tool.environment.ProjectContainer$1" />
+      <unit id="623745604705880298" at="14,0,100,0" name="jetbrains.mps.tool.environment.ProjectContainer" />
     </file>
   </root>
   <root nodeRef="r:2876f1ee-0b45-4db5-8c09-0682cdee5c67(jetbrains.mps.tool.environment)/7413225496542992777">
     <file name="EnvironmentConfig.java">
-      <node id="6170820365632486598" at="19,0,20,0" concept="10" trace="BOOTSTRAP_LIBRARIES_LIB_NAME" />
-      <node id="7413225496543111394" at="21,0,22,0" concept="2" trace="plugins" />
-      <node id="7413225496543013719" at="22,0,23,0" concept="2" trace="macros" />
-      <node id="7413225496543112476" at="23,0,24,0" concept="2" trace="libs" />
-      <node id="106664114202339125" at="31,32,32,57" concept="7" />
-      <node id="106664114202429810" at="35,37,36,47" concept="7" />
-      <node id="106664114202436407" at="39,35,40,45" concept="7" />
-      <node id="7413225496543115378" at="45,53,46,52" concept="1" />
-      <node id="7413225496543004042" at="46,52,47,16" concept="7" />
-      <node id="7413225496543104405" at="50,72,51,59" concept="1" />
-      <node id="7413225496543004056" at="51,59,52,16" concept="7" />
-      <node id="7413225496543137936" at="55,65,56,52" concept="1" />
-      <node id="7413225496543004894" at="56,52,57,16" concept="7" />
-      <node id="8713822108809171876" at="62,54,63,16" concept="7" />
-      <node id="106664114202257169" at="68,49,69,89" concept="7" />
-      <node id="5481070676328113887" at="72,49,73,78" concept="7" />
-      <node id="6170820365632513864" at="77,58,78,60" concept="1" />
-      <node id="6170820365632581587" at="79,5,80,90" concept="7" />
-      <node id="4590871013634747820" at="85,56,86,42" concept="8" />
-      <node id="7413225496543233504" at="86,42,87,102" concept="7" />
-      <node id="4590871013634673762" at="90,54,91,35" concept="7" />
-      <node id="4590871013634745160" at="26,0,28,0" concept="0" trace="EnvironmentConfig#()V" />
-      <node id="106664114202338215" at="31,0,34,0" concept="5" trace="plugins#()Ljava/util/Set;" />
-      <node id="106664114202363337" at="35,0,38,0" concept="5" trace="macros#()Ljava/util/Map;" />
-      <node id="106664114202436231" at="39,0,42,0" concept="5" trace="libs#()Ljava/util/Map;" />
-      <node id="7413225496543005679" at="62,0,65,0" concept="5" trace="build#(Z)Ljetbrains/mps/tool/environment/Environment;" />
-      <node id="7413225496543186844" at="68,0,71,0" concept="5" trace="withDefaultSamples#()Ljetbrains/mps/tool/environment/EnvironmentConfig;" />
-      <node id="106664114201982028" at="72,0,75,0" concept="5" trace="withDefaultPlugins#()Ljetbrains/mps/tool/environment/EnvironmentConfig;" />
-      <node id="878521226300894242" at="76,53,79,5" concept="3" />
-      <node id="4590871013634673010" at="90,0,93,0" concept="11" trace="emptyEnvironment#()Ljetbrains/mps/tool/environment/EnvironmentConfig;" />
-      <node id="7413225496542997288" at="45,0,49,0" concept="5" trace="addPlugin#(Ljava/lang/String;)Ljetbrains/mps/tool/environment/EnvironmentConfig;" />
-      <node id="7413225496542997630" at="50,0,54,0" concept="5" trace="addMacro#(Ljava/lang/String;Ljava/io/File;)Ljetbrains/mps/tool/environment/EnvironmentConfig;" />
-      <node id="7413225496543004241" at="55,0,59,0" concept="5" trace="addLib#(Ljava/lang/String;Ljava/io/File;)Ljetbrains/mps/tool/environment/EnvironmentConfig;" />
-      <node id="7413225496543228387" at="85,0,89,0" concept="11" trace="defaultEnvironment#()Ljetbrains/mps/tool/environment/EnvironmentConfig;" />
-      <node id="6170820365632484401" at="76,0,82,0" concept="5" trace="withBootstrapLibraries#()Ljetbrains/mps/tool/environment/EnvironmentConfig;" />
-      <scope id="4590871013634745165" at="26,31,26,31" />
-      <scope id="106664114202338218" at="31,32,32,57" />
-      <scope id="106664114202363340" at="35,37,36,47" />
-      <scope id="106664114202436234" at="39,35,40,45" />
-      <scope id="7413225496543005682" at="62,54,63,16" />
-      <scope id="7413225496543186847" at="68,49,69,89" />
-      <scope id="106664114201982031" at="72,49,73,78" />
-      <scope id="878521226300894244" at="77,58,78,60" />
+      <node id="6170820365632486598" at="16,0,17,0" concept="12" trace="BOOTSTRAP_LIBRARIES_LIB_NAME" />
+      <node id="7413225496543111394" at="18,0,19,0" concept="4" trace="plugins" />
+      <node id="7413225496543013719" at="19,0,20,0" concept="4" trace="macros" />
+      <node id="7413225496543112476" at="20,0,21,0" concept="4" trace="libs" />
+      <node id="106664114202339125" at="28,32,29,57" concept="9" />
+      <node id="106664114202429810" at="34,37,35,47" concept="9" />
+      <node id="106664114202436407" at="40,35,41,45" concept="9" />
+      <node id="7413225496543115378" at="46,53,47,52" concept="3" />
+      <node id="7413225496543004042" at="47,52,48,16" concept="9" />
+      <node id="7413225496543104405" at="53,72,54,59" concept="3" />
+      <node id="7413225496543004056" at="54,59,55,16" concept="9" />
+      <node id="7413225496543137936" at="60,65,61,52" concept="3" />
+      <node id="7413225496543004894" at="61,52,62,16" concept="9" />
+      <node id="106664114202257169" at="67,49,68,89" concept="9" />
+      <node id="5481070676328113887" at="71,49,72,78" concept="9" />
+      <node id="6170820365632513864" at="76,57,77,59" concept="3" />
+      <node id="6170820365632581587" at="78,5,79,90" concept="9" />
+      <node id="7413225496543233504" at="84,56,85,102" concept="9" />
+      <node id="4590871013634673762" at="90,54,91,35" concept="9" />
+      <node id="4590871013634745160" at="23,0,25,0" concept="2" trace="EnvironmentConfig#()V" />
+      <node id="106664114202338215" at="28,0,31,0" concept="7" trace="plugins#()Ljava/util/Set;" />
+      <node id="106664114202363337" at="34,0,37,0" concept="7" trace="macros#()Ljava/util/Map;" />
+      <node id="106664114202436231" at="40,0,43,0" concept="7" trace="libs#()Ljava/util/Map;" />
+      <node id="7413225496543186844" at="67,0,70,0" concept="7" trace="withDefaultSamples#()Ljetbrains/mps/tool/environment/EnvironmentConfig;" />
+      <node id="106664114201982028" at="71,0,74,0" concept="7" trace="withDefaultPlugins#()Ljetbrains/mps/tool/environment/EnvironmentConfig;" />
+      <node id="878521226300894242" at="75,53,78,5" concept="5" />
+      <node id="7413225496543228387" at="84,0,87,0" concept="13" trace="defaultEnvironment#()Ljetbrains/mps/tool/environment/EnvironmentConfig;" />
+      <node id="4590871013634673010" at="90,0,93,0" concept="13" trace="emptyEnvironment#()Ljetbrains/mps/tool/environment/EnvironmentConfig;" />
+      <node id="7413225496542997288" at="46,0,50,0" concept="7" trace="addPlugin#(Ljava/lang/String;)Ljetbrains/mps/tool/environment/EnvironmentConfig;" />
+      <node id="7413225496542997630" at="53,0,57,0" concept="7" trace="addMacro#(Ljava/lang/String;Ljava/io/File;)Ljetbrains/mps/tool/environment/EnvironmentConfig;" />
+      <node id="7413225496543004241" at="60,0,64,0" concept="7" trace="addLib#(Ljava/lang/String;Ljava/io/File;)Ljetbrains/mps/tool/environment/EnvironmentConfig;" />
+      <node id="6170820365632484401" at="75,0,81,0" concept="7" trace="withBootstrapLibraries#()Ljetbrains/mps/tool/environment/EnvironmentConfig;" />
+      <scope id="4590871013634745165" at="23,31,23,31" />
+      <scope id="106664114202338218" at="28,32,29,57" />
+      <scope id="106664114202363340" at="34,37,35,47" />
+      <scope id="106664114202436234" at="40,35,41,45" />
+      <scope id="7413225496543186847" at="67,49,68,89" />
+      <scope id="106664114201982031" at="71,49,72,78" />
+      <scope id="878521226300894244" at="76,57,77,59" />
+      <scope id="7413225496543228390" at="84,56,85,102" />
       <scope id="4590871013634673013" at="90,54,91,35" />
-      <scope id="4590871013634745160" at="26,0,28,0" />
-      <scope id="7413225496542997291" at="45,53,47,16" />
-      <scope id="7413225496542997633" at="50,72,52,16" />
-      <scope id="7413225496543004244" at="55,65,57,16" />
-      <scope id="7413225496543228390" at="85,56,87,102" />
-      <scope id="106664114202338215" at="31,0,34,0" />
-      <scope id="106664114202363337" at="35,0,38,0" />
-      <scope id="106664114202436231" at="39,0,42,0" />
-      <scope id="7413225496543005679" at="62,0,65,0">
-        <var name="withIdeaInstance" id="7413225496543005718" />
-      </scope>
-      <scope id="7413225496543186844" at="68,0,71,0" />
-      <scope id="106664114201982028" at="72,0,75,0" />
-      <scope id="878521226300894242" at="76,53,79,5">
-        <var name="bpath" id="878521226300894243" />
-      </scope>
+      <scope id="4590871013634745160" at="23,0,25,0" />
+      <scope id="7413225496542997291" at="46,53,48,16" />
+      <scope id="7413225496542997633" at="53,72,55,16" />
+      <scope id="7413225496543004244" at="60,65,62,16" />
+      <scope id="106664114202338215" at="28,0,31,0" />
+      <scope id="106664114202363337" at="34,0,37,0" />
+      <scope id="106664114202436231" at="40,0,43,0" />
+      <scope id="7413225496543186844" at="67,0,70,0" />
+      <scope id="106664114201982028" at="71,0,74,0" />
+      <scope id="878521226300894242" at="75,53,78,5">
+        <var name="path" id="878521226300894243" />
+      </scope>
+      <scope id="7413225496543228387" at="84,0,87,0" />
       <scope id="4590871013634673010" at="90,0,93,0" />
-      <scope id="7413225496542997288" at="45,0,49,0">
+      <scope id="7413225496542997288" at="46,0,50,0">
         <var name="plugin" id="7413225496542997394" />
       </scope>
-      <scope id="7413225496542997630" at="50,0,54,0">
+      <scope id="7413225496542997630" at="53,0,57,0">
         <var name="macroName" id="7413225496542997646" />
         <var name="macroValue" id="7413225496542997650" />
       </scope>
-      <scope id="7413225496543004241" at="55,0,59,0">
+      <scope id="7413225496543004241" at="60,0,64,0">
         <var name="libName" id="7413225496543004387" />
         <var name="libPath" id="7413225496543004875" />
       </scope>
-      <scope id="6170820365632484404" at="76,53,80,90" />
-      <scope id="7413225496543228387" at="85,0,89,0" />
-      <scope id="6170820365632484401" at="76,0,82,0" />
+      <scope id="6170820365632484404" at="75,53,79,90" />
+      <scope id="6170820365632484401" at="75,0,81,0" />
       <unit id="7413225496542992777" at="15,0,94,0" name="jetbrains.mps.tool.environment.EnvironmentConfig" />
     </file>
   </root>
   <root nodeRef="r:2876f1ee-0b45-4db5-8c09-0682cdee5c67(jetbrains.mps.tool.environment)/7413225496542996633">
     <file name="MpsEnvironment.java">
-      <node id="2239521199951145312" at="33,0,34,0" concept="2" trace="openedProjects" />
-      <node id="106664114202471218" at="34,0,35,0" concept="2" trace="config" />
-      <node id="6170820365633305456" at="36,0,37,0" concept="2" trace="macroProvider" />
-      <node id="6170820365633734399" at="37,0,38,0" concept="2" trace="libContributors" />
-      <node id="1186687992399689666" at="38,0,39,0" concept="2" trace="myPlatformLoader" />
-      <node id="106664114202473294" at="41,51,42,25" concept="1" />
-      <node id="106664114202473237" at="42,25,43,0" concept="9" />
-      <node id="4417301346392454656" at="43,0,44,85" concept="8" />
-      <node id="4417301346392386231" at="44,85,45,48" concept="1" />
-      <node id="4417301346392454594" at="45,48,46,0" concept="9" />
-      <node id="7413225496543249869" at="46,0,47,27" concept="8" />
-      <node id="2239521199950558961" at="47,27,48,0" concept="9" />
-      <node id="2239521199950560571" at="48,0,49,73" concept="1" />
-      <node id="2239521199950560574" at="49,73,50,48" concept="1" />
-      <node id="6170820365633262899" at="50,48,51,0" concept="9" />
-      <node id="1186687992399704886" at="51,0,52,41" concept="1" />
-      <node id="1186687992399713305" at="52,41,53,28" concept="1" />
-      <node id="6170820365633267534" at="53,28,54,16" concept="8" />
-      <node id="6170820365633263793" at="54,16,55,35" concept="1" />
-      <node id="878521226300894048" at="55,35,56,110" concept="1" />
-      <node id="6170820365633270810" at="56,110,57,0" concept="9" />
-      <node id="6170820365631910146" at="58,9,59,50" concept="1" />
-      <node id="6170820365631777578" at="59,50,60,39" concept="1" />
-      <node id="878521226300894057" at="61,28,62,37" concept="12" />
-      <node id="6170820365632382409" at="63,5,64,0" concept="9" />
-      <node id="6170820365633407804" at="64,0,65,84" concept="6" />
-      <node id="6170820365633418481" at="66,71,67,110" concept="1" />
-      <node id="6170820365632239096" at="68,5,69,69" concept="1" />
-      <node id="878521226300894219" at="69,69,70,62" concept="1" />
-      <node id="6170820365632330426" at="70,62,71,0" concept="9" />
-      <node id="6170820365633735368" at="71,0,72,118" concept="1" />
-      <node id="6132171475558785781" at="73,86,74,70" concept="1" />
-      <node id="878521226300894316" at="78,25,79,50" concept="1" />
-      <node id="106664114202471737" at="86,40,87,18" concept="7" />
-      <node id="4590871013634761522" at="90,36,91,17" concept="7" />
-      <node id="6132171475558720477" at="96,90,97,111" concept="7" />
-      <node id="878521226300894145" at="102,48,103,61" concept="6" />
-      <node id="878521226300894151" at="103,61,104,68" concept="1" />
-      <node id="7276643694148876014" at="104,68,105,60" concept="1" />
-      <node id="7276643694149014129" at="105,60,106,19" concept="7" />
-      <node id="7276643694148995814" at="109,39,110,64" concept="6" />
-      <node id="7276643694148995873" at="110,64,111,60" concept="1" />
-      <node id="7276643694149013245" at="111,60,112,19" concept="7" />
-      <node id="7276643694148909174" at="117,45,118,85" concept="7" />
-      <node id="6132171475561339214" at="123,53,124,22" concept="1" />
-      <node id="878521226300774107" at="127,36,128,45" concept="1" />
-      <node id="6132171475561513516" at="128,45,129,0" concept="9" />
-      <node id="2239521199951176020" at="130,99,131,30" concept="1" />
-      <node id="6170820365633362822" at="132,5,133,0" concept="9" />
-      <node id="878521226300894077" at="133,0,134,65" concept="1" />
-      <node id="6170820365633781635" at="135,86,136,73" concept="1" />
-      <node id="6132171475558807934" at="137,5,138,0" concept="9" />
-      <node id="1186687992399747625" at="138,0,139,31" concept="1" />
-      <node id="1186687992399757157" at="139,31,140,28" concept="1" />
-      <node id="4417301346392384722" at="140,28,141,0" concept="9" />
-      <node id="4417301346392384778" at="141,0,142,50" concept="1" />
-      <node id="6170820365633412496" at="65,84,68,5" concept="3" />
-      <node id="6132171475558781900" at="72,118,75,5" concept="3" />
-      <node id="106664114202470084" at="86,0,89,0" concept="5" trace="getConfig#()Ljetbrains/mps/tool/environment/EnvironmentConfig;" />
-      <node id="4590871013634761518" at="90,0,93,0" concept="5" trace="hasIdeaInstance#()Z" />
-      <node id="6132171475558692867" at="96,0,99,0" concept="5" trace="createLibContributors#(Ljetbrains/mps/tool/environment/EnvironmentConfig;)Ljava/lang/Iterable;" />
-      <node id="7276643694148860368" at="117,0,120,0" concept="5" trace="openedProjects#()Ljava/lang/Iterable;" />
-      <node id="7413225496542996876" at="123,0,126,0" concept="5" trace="disposeProject#(Ljetbrains/mps/project/Project;)V" />
-      <node id="2239521199951176013" at="129,0,132,5" concept="3" />
-      <node id="6132171475558796816" at="134,65,137,5" concept="3" />
-      <node id="878521226300894312" at="77,0,81,0" concept="5" trace="run#()V" />
-      <node id="7413225496542996869" at="109,0,114,0" concept="5" trace="createDummyProject#()Ljetbrains/mps/project/Project;" />
-      <node id="878521226300894054" at="57,0,63,5" concept="13" />
-      <node id="878521226300894305" at="75,5,81,7" concept="1" />
-      <node id="7413225496542996860" at="102,0,108,0" concept="5" trace="openProject#(Ljava/io/File;)Ljetbrains/mps/project/Project;" />
-      <node id="7413225496542996883" at="127,0,144,0" concept="5" trace="disposeEnvironment#()V" />
-      <node id="7413225496543197371" at="41,0,83,0" concept="0" trace="MpsEnvironment#(Ljetbrains/mps/tool/environment/EnvironmentConfig;)V" />
-      <scope id="878521226300894055" at="61,0,62,37">
-        <var name="ex" id="878521226300894061" />
-      </scope>
-      <scope id="878521226300894056" at="61,28,62,37" />
-      <scope id="6170820365633412502" at="66,71,67,110" />
-      <scope id="6132171475558781906" at="73,86,74,70" />
-      <scope id="878521226300894315" at="78,25,79,50" />
-      <scope id="106664114202470088" at="86,40,87,18" />
-      <scope id="4590871013634761521" at="90,36,91,17" />
-      <scope id="6132171475558692870" at="96,90,97,111" />
-      <scope id="7276643694148860373" at="117,45,118,85" />
-      <scope id="7413225496542996882" at="123,53,124,22" />
-      <scope id="2239521199951176019" at="130,99,131,30" />
-      <scope id="6132171475558796822" at="135,86,136,73" />
-      <scope id="878521226300894063" at="58,9,60,39" />
-      <scope id="6170820365633412496" at="65,84,68,5">
+      <node id="623745604705888648" at="33,0,34,0" concept="4" trace="myContainer" />
+      <node id="6170820365633305456" at="34,0,35,0" concept="4" trace="myMacrosProvider" />
+      <node id="6170820365633734399" at="35,0,36,0" concept="4" trace="myLibContributors" />
+      <node id="1186687992399689666" at="36,0,37,0" concept="4" trace="myPlatformLoader" />
+      <node id="6151449412875097657" at="40,30,41,43" concept="3" />
+      <node id="4417301346392386231" at="42,5,43,48" concept="3" />
+      <node id="4417301346392454594" at="43,48,44,0" concept="11" />
+      <node id="7413225496543249869" at="44,0,45,27" concept="10" />
+      <node id="2239521199950558961" at="45,27,46,0" concept="11" />
+      <node id="2239521199950560571" at="46,0,47,73" concept="3" />
+      <node id="2239521199950560574" at="47,73,48,48" concept="3" />
+      <node id="6170820365633262899" at="48,48,49,0" concept="11" />
+      <node id="1186687992399704886" at="49,0,50,41" concept="3" />
+      <node id="1186687992399713305" at="50,41,51,28" concept="3" />
+      <node id="6170820365633267534" at="51,28,52,16" concept="10" />
+      <node id="6170820365633263793" at="52,16,53,35" concept="3" />
+      <node id="878521226300894048" at="53,35,54,110" concept="3" />
+      <node id="6170820365633270810" at="54,110,55,0" concept="11" />
+      <node id="6170820365631910146" at="56,9,57,50" concept="3" />
+      <node id="6170820365631777578" at="57,50,58,39" concept="3" />
+      <node id="878521226300894057" at="59,27,60,36" concept="14" />
+      <node id="6170820365632382409" at="61,5,62,0" concept="11" />
+      <node id="2654128911716941609" at="62,0,63,41" concept="3" />
+      <node id="2654128911716771188" at="63,41,64,42" concept="3" />
+      <node id="6170820365633407804" at="69,67,70,84" concept="8" />
+      <node id="6170820365633418481" at="71,71,72,110" concept="3" />
+      <node id="2654128911716752075" at="73,5,74,92" concept="8" />
+      <node id="878521226300894219" at="74,92,75,63" concept="3" />
+      <node id="2654128911716756446" at="75,63,76,26" concept="9" />
+      <node id="2654128911716855760" at="81,70,82,144" concept="8" />
+      <node id="6132171475558785781" at="83,76,84,66" concept="3" />
+      <node id="878521226300894316" at="87,25,88,50" concept="3" />
+      <node id="2654128911716928656" at="90,7,91,23" concept="9" />
+      <node id="4590871013634761522" at="97,36,98,17" concept="9" />
+      <node id="6132171475558720477" at="103,90,104,111" concept="9" />
+      <node id="623745604707495489" at="110,52,111,52" concept="9" />
+      <node id="1729512929061162282" at="119,32,120,51" concept="3" />
+      <node id="1729512929059966243" at="121,7,122,68" concept="8" />
+      <node id="1729512929060373694" at="122,68,123,29" concept="9" />
+      <node id="2017907759316138617" at="125,32,126,42" concept="3" />
+      <node id="878521226300894145" at="127,7,128,63" concept="8" />
+      <node id="878521226300894151" at="128,63,129,70" concept="3" />
+      <node id="623745604705897220" at="129,70,130,38" concept="3" />
+      <node id="623745604707609680" at="130,38,131,21" concept="9" />
+      <node id="7276643694148995814" at="138,39,139,64" concept="8" />
+      <node id="623745604705899011" at="139,64,140,36" concept="3" />
+      <node id="7276643694149013245" at="140,36,141,19" concept="9" />
+      <node id="623745604705988458" at="147,48,148,58" concept="8" />
+      <node id="623745604705952916" at="148,58,149,40" concept="3" />
+      <node id="878521226300774107" at="155,25,156,45" concept="3" />
+      <node id="6132171475561513516" at="156,45,157,0" concept="11" />
+      <node id="2239521199951176020" at="158,76,159,47" concept="3" />
+      <node id="6170820365633362822" at="160,5,161,0" concept="11" />
+      <node id="878521226300894077" at="161,0,162,68" concept="3" />
+      <node id="6170820365633781635" at="163,88,164,73" concept="3" />
+      <node id="6132171475558807934" at="165,5,166,0" concept="11" />
+      <node id="1186687992399747625" at="166,0,167,31" concept="3" />
+      <node id="1186687992399757157" at="167,31,168,28" concept="3" />
+      <node id="4417301346392384722" at="168,28,169,0" concept="11" />
+      <node id="4417301346392384778" at="169,0,170,50" concept="3" />
+      <node id="7413225496542996633" at="173,0,174,0" concept="12" trace="LOG" />
+      <node id="6151449412875097657" at="39,51,42,5" concept="1" />
+      <node id="6151449412875097657" at="39,51,42,5" concept="6" />
+      <node id="6170820365633412496" at="70,84,73,5" concept="5" />
+      <node id="6132171475558781900" at="82,144,85,5" concept="5" />
+      <node id="5256253775190179995" at="87,0,90,0" concept="7" trace="run#()V" />
+      <node id="6132171475558692867" at="103,0,106,0" concept="7" trace="createLibContributors#(Ljetbrains/mps/tool/environment/EnvironmentConfig;)Ljava/lang/Iterable;" />
+      <node id="1729512929061162282" at="118,39,121,7" concept="1" />
+      <node id="1729512929061162282" at="118,39,121,7" concept="6" />
+      <node id="2017907759316138617" at="124,12,127,7" concept="1" />
+      <node id="2017907759316138617" at="124,12,127,7" concept="6" />
+      <node id="2239521199951176013" at="157,0,160,5" concept="5" />
+      <node id="6132171475558796816" at="162,68,165,5" concept="5" />
+      <node id="4590871013634761518" at="96,0,100,0" concept="7" trace="hasIdeaInstance#()Z" />
+      <node id="623745604707472759" at="109,0,113,0" concept="7" trace="isProjectOpened#(Ljava/io/File;)Z" />
+      <node id="878521226300894305" at="85,5,90,7" concept="3" />
+      <node id="7413225496542996876" at="146,0,151,0" concept="7" trace="disposeProject#(Ljava/io/File;)V" />
+      <node id="878521226300894054" at="55,0,61,5" concept="15" />
+      <node id="7413225496542996869" at="137,0,143,0" concept="7" trace="createDummyProject#()Ljetbrains/mps/project/Project;" />
+      <node id="8171859610424807756" at="124,10,132,5" concept="1" />
+      <node id="2654128911716737641" at="69,0,78,0" concept="7" trace="initMacros#(Ljetbrains/mps/tool/environment/EnvironmentConfig;)Ljetbrains/mps/project/PathMacrosProvider;" />
+      <node id="2654128911716790540" at="81,0,93,0" concept="7" trace="initLibs#(Ljetbrains/mps/tool/environment/EnvironmentConfig;)Ljava/util/Set;" />
+      <node id="1729512929060361566" at="117,48,132,5" concept="6" />
+      <node id="7413225496542996860" at="116,0,134,0" concept="7" trace="openProject#(Ljava/io/File;)Ljetbrains/mps/project/Project;" />
+      <node id="7413225496542996883" at="154,0,172,0" concept="7" trace="dispose#()V" />
+      <node id="7413225496543197371" at="39,0,66,0" concept="2" trace="MpsEnvironment#(Ljetbrains/mps/tool/environment/EnvironmentConfig;)V" />
+      <scope id="6151449412875097657" at="40,30,41,43" />
+      <scope id="878521226300894055" at="59,0,60,36">
+        <var name="e" id="878521226300894061" />
+      </scope>
+      <scope id="878521226300894056" at="59,27,60,36" />
+      <scope id="6170820365633412502" at="71,71,72,110" />
+      <scope id="6132171475558781906" at="83,76,84,66" />
+      <scope id="5256253775190179996" at="87,25,88,50" />
+      <scope id="4590871013634761521" at="97,36,98,17" />
+      <scope id="6132171475558692870" at="103,90,104,111" />
+      <scope id="623745604707472762" at="110,52,111,52" />
+      <scope id="1729512929061162282" at="119,32,120,51" />
+      <scope id="2017907759316138617" at="125,32,126,42" />
+      <scope id="2239521199951176019" at="158,76,159,47" />
+      <scope id="6132171475558796822" at="163,88,164,73" />
+      <scope id="878521226300894063" at="56,9,58,39" />
+      <scope id="7413225496542996882" at="147,48,149,40">
+        <var name="project" id="623745604705988459" />
+      </scope>
+      <scope id="6151449412875097657" at="39,51,42,5" />
+      <scope id="6170820365633412496" at="70,84,73,5">
         <var name="name" id="6170820365633412498" />
       </scope>
-      <scope id="6132171475558781900" at="72,118,75,5">
-        <var name="libContributor" id="6132171475558781902" />
-      </scope>
-      <scope id="106664114202470084" at="86,0,89,0" />
-      <scope id="4590871013634761518" at="90,0,93,0" />
-      <scope id="6132171475558692867" at="96,0,99,0">
+      <scope id="6132171475558781900" at="82,144,85,5">
+        <var name="libContrib" id="6132171475558781902" />
+      </scope>
+      <scope id="5256253775190179995" at="87,0,90,0" />
+      <scope id="6132171475558692867" at="103,0,106,0">
         <var name="config" id="6132171475558693888" />
       </scope>
-      <scope id="7413225496542996873" at="109,39,112,19">
+      <scope id="1729512929061162282" at="118,39,121,7" />
+      <scope id="2017907759316138617" at="124,12,127,7" />
+      <scope id="7413225496542996873" at="138,39,141,19">
         <var name="project" id="7276643694148995815" />
       </scope>
-      <scope id="7276643694148860368" at="117,0,120,0" />
-      <scope id="7413225496542996876" at="123,0,126,0">
-        <var name="project" id="7413225496542996880" />
-      </scope>
-      <scope id="2239521199951176013" at="129,0,132,5">
+      <scope id="2239521199951176013" at="157,0,160,5">
         <var name="project" id="2239521199951176018" />
       </scope>
-      <scope id="6132171475558796816" at="134,65,137,5">
+      <scope id="6132171475558796816" at="162,68,165,5">
         <var name="libContributor" id="6132171475558796818" />
       </scope>
-      <scope id="878521226300894312" at="77,0,81,0" />
-      <scope id="7413225496542996866" at="102,48,106,19">
+      <scope id="4590871013634761518" at="96,0,100,0" />
+      <scope id="623745604707472759" at="109,0,113,0">
+        <var name="projectFile" id="623745604707479747" />
+      </scope>
+      <scope id="1729512929060361569" at="118,39,123,29">
+        <var name="lastUsedProject" id="1729512929059966244" />
+      </scope>
+      <scope id="7413225496542996876" at="146,0,151,0">
+        <var name="projectFile" id="623745604705942318" />
+      </scope>
+      <scope id="7413225496542996869" at="137,0,143,0" />
+      <scope id="2654128911716737644" at="69,67,76,26">
+        <var name="macros" id="6170820365633407807" />
+        <var name="macrosProvider" id="2654128911716752076" />
+      </scope>
+      <scope id="8171859610424807757" at="124,12,131,21">
         <var name="project" id="878521226300894146" />
       </scope>
-      <scope id="7413225496542996869" at="109,0,114,0" />
-      <scope id="7413225496542996860" at="102,0,108,0">
+      <scope id="2654128911716737641" at="69,0,78,0">
+        <var name="config" id="2654128911716744559" />
+      </scope>
+      <scope id="2654128911716790543" at="81,70,91,23">
+        <var name="libContribs" id="2654128911716855761" />
+      </scope>
+      <scope id="2654128911716790540" at="81,0,93,0">
+        <var name="config" id="2654128911716795483" />
+      </scope>
+      <scope id="7413225496542996866" at="117,48,132,5" />
+      <scope id="7413225496542996887" at="155,25,170,50" />
+      <scope id="7413225496542996860" at="116,0,134,0">
         <var name="projectFile" id="7413225496542996861" />
       </scope>
-      <scope id="7413225496542996887" at="127,36,142,50" />
-      <scope id="7413225496542996883" at="127,0,144,0" />
-      <scope id="7413225496543197385" at="41,51,81,7">
-        <var name="macros" id="6170820365633407807" />
-      </scope>
-      <scope id="7413225496543197371" at="41,0,83,0">
+      <scope id="7413225496542996883" at="154,0,172,0" />
+      <scope id="7413225496543197385" at="39,51,64,42" />
+      <scope id="7413225496543197371" at="39,0,66,0">
         <var name="config" id="106664114202453261" />
       </scope>
-      <unit id="878521226300894311" at="76,46,81,5" name="jetbrains.mps.tool.environment.MpsEnvironment$1" />
-      <unit id="7413225496542996633" at="32,0,145,0" name="jetbrains.mps.tool.environment.MpsEnvironment" />
+      <unit id="5256253775190179995" at="86,46,90,5" name="jetbrains.mps.tool.environment.MpsEnvironment$1" />
+      <unit id="7413225496542996633" at="32,0,175,0" name="jetbrains.mps.tool.environment.MpsEnvironment" />
     </file>
   </root>
   <root nodeRef="r:2876f1ee-0b45-4db5-8c09-0682cdee5c67(jetbrains.mps.tool.environment)/824372260173098491">
     <file name="Environment.java">
-      <node id="106664114202464554" at="12,0,13,0" concept="5" trace="getConfig#()Ljetbrains/mps/tool/environment/EnvironmentConfig;" />
-      <node id="4590871013634748595" at="13,0,14,0" concept="5" trace="hasIdeaInstance#()Z" />
-      <node id="7413225496542991933" at="19,0,20,0" concept="5" trace="createDummyProject#()Ljetbrains/mps/project/Project;" />
-      <node id="7276643694148850630" at="21,0,22,0" concept="5" trace="openedProjects#()Ljava/lang/Iterable;" />
-      <node id="7413225496542992039" at="23,0,24,0" concept="5" trace="disposeProject#(Ljetbrains/mps/project/Project;)V" />
-      <node id="7413225496542992077" at="24,0,25,0" concept="5" trace="disposeEnvironment#()V" />
-      <node id="7413225496542954500" at="15,0,19,0" concept="5" trace="openProject#(Ljava/io/File;)Ljetbrains/mps/project/Project;" />
-      <scope id="106664114202464554" at="12,0,13,0" />
-      <scope id="4590871013634748595" at="13,0,14,0" />
-      <scope id="7413225496542991933" at="19,0,20,0" />
-      <scope id="7276643694148850630" at="21,0,22,0" />
-      <scope id="7413225496542992039" at="23,0,24,0">
-        <var name="project" id="7413225496542992103" />
-      </scope>
-      <scope id="7413225496542992077" at="24,0,25,0" />
-      <scope id="7413225496542954500" at="15,0,19,0">
+      <node id="4590871013634748595" at="12,0,13,0" concept="7" trace="hasIdeaInstance#()Z" />
+      <node id="623745604707424252" at="18,0,19,0" concept="7" trace="isProjectOpened#(Ljava/io/File;)Z" />
+      <node id="7413225496542992039" at="19,0,20,0" concept="7" trace="disposeProject#(Ljava/io/File;)V" />
+      <node id="7413225496542991933" at="20,0,21,0" concept="7" trace="createDummyProject#()Ljetbrains/mps/project/Project;" />
+      <node id="7413225496542992077" at="21,0,22,0" concept="7" trace="dispose#()V" />
+      <node id="7413225496542954500" at="14,0,18,0" concept="7" trace="openProject#(Ljava/io/File;)Ljetbrains/mps/project/Project;" />
+      <scope id="4590871013634748595" at="12,0,13,0" />
+      <scope id="623745604707424252" at="18,0,19,0">
+        <var name="projectFile" id="623745604707425011" />
+      </scope>
+      <scope id="7413225496542992039" at="19,0,20,0">
+        <var name="projectFile" id="7413225496542992103" />
+      </scope>
+      <scope id="7413225496542991933" at="20,0,21,0" />
+      <scope id="7413225496542992077" at="21,0,22,0" />
+      <scope id="7413225496542954500" at="14,0,18,0">
         <var name="projectFile" id="7413225496542981766" />
       </scope>
-      <unit id="824372260173098491" at="8,0,26,0" name="jetbrains.mps.tool.environment.Environment" />
+      <unit id="824372260173098491" at="8,0,23,0" name="jetbrains.mps.tool.environment.Environment" />
     </file>
->>>>>>> 0583c357
   </root>
 </debug-info>
