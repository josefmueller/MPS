/*
 * Copyright 2003-2011 JetBrains s.r.o.
 *
 * Licensed under the Apache License, Version 2.0 (the "License");
 * you may not use this file except in compliance with the License.
 * You may obtain a copy of the License at
 *
 * http://www.apache.org/licenses/LICENSE-2.0
 *
 * Unless required by applicable law or agreed to in writing, software
 * distributed under the License is distributed on an "AS IS" BASIS,
 * WITHOUT WARRANTIES OR CONDITIONS OF ANY KIND, either express or implied.
 * See the License for the specific language governing permissions and
 * limitations under the License.
 */
package jetbrains.mps.project;

public class MPSExtentions {
  public static final String MPS_PROJECT = "mpr";
  public static final String IDEAWORKSPACE = "iws";
  public static final String WORKSPACE = "mws";
  public static final String IDEAMODULE = "iml";
  public static final String LANGUAGE = "mpl";
  public static final String SOLUTION = "msd";
  private static final String LIBRARY = "lib";
  public static final String DEVKIT = "devkit";
  public static final String MODEL = "mps";
  public static final String MODEL_BINARY = "mpb";
  public static final String MODEL_ROOT = "mpsr";
  public static final String MODEL_HEADER = "model";
  public static final String JAVAFILE = "java";
  public static final String CLASSFILE = "class";
  public static final String IDEA_PROJECT = "mpr";
  public static final String PACKAGED_MODULE = "module.xml";

  public static final String MPS_ARCH = "jar";
  @Deprecated
  public static final String RUNTIME_ARCH = "runtime.jar";

<<<<<<< HEAD
  public static final String DOT = ".";
  public static final String DOT_MPS_PROJECT = DOT + MPS_PROJECT;
  public static final String DOT_LANGUAGE = DOT + LANGUAGE;
  public static final String DOT_SOLUTION = DOT + SOLUTION;
  public static final String DOT_DEVKIT = DOT + DEVKIT;
  public static final String DOT_MODEL = DOT + MODEL;
  public static final String DOT_MODEL_ROOT = DOT + MODEL_ROOT;
  public static final String DOT_MODEL_HEADER = DOT + MODEL_HEADER;
  public static final String DOT_REFACTORINGS = DOT + REFACTORINGS;
  public static final String DOT_JAVAFILE = DOT + JAVAFILE;
  public static final String DOT_CLASSFILE = DOT + CLASSFILE;
  public static final String DOT_IDEAWORKSPACE = DOT + IDEAWORKSPACE;
  public static final String DOT_WORKSPACE = DOT + WORKSPACE;
  public static final String DOT_IDEMODULE = DOT + IDEAMODULE;
  public static final String DOT_LIBRARY = DOT + LIBRARY;
=======
  public static final String DOT_MPS_PROJECT = "." + MPS_PROJECT;
  public static final String DOT_LANGUAGE = "." + LANGUAGE;
  public static final String DOT_SOLUTION = "." + SOLUTION;
  public static final String DOT_DEVKIT = "." + DEVKIT;
  public static final String DOT_MODEL = "." + MODEL;
  public static final String DOT_MODEL_ROOT = "." + MODEL_ROOT;
  public static final String DOT_MODEL_HEADER = "." + MODEL_HEADER;
  public static final String DOT_JAVAFILE = "." + JAVAFILE;
  public static final String DOT_CLASSFILE = "." + CLASSFILE;
  public static final String DOT_IDEAWORKSPACE = "." + IDEAWORKSPACE;
  public static final String DOT_WORKSPACE = "." + WORKSPACE;
  public static final String DOT_IDEMODULE = "." + IDEAMODULE;
  public static final String DOT_LIBRARY = "." + LIBRARY;
>>>>>>> 0c6fae6a
}<|MERGE_RESOLUTION|>--- conflicted
+++ resolved
@@ -37,7 +37,6 @@
   @Deprecated
   public static final String RUNTIME_ARCH = "runtime.jar";
 
-<<<<<<< HEAD
   public static final String DOT = ".";
   public static final String DOT_MPS_PROJECT = DOT + MPS_PROJECT;
   public static final String DOT_LANGUAGE = DOT + LANGUAGE;
@@ -46,26 +45,10 @@
   public static final String DOT_MODEL = DOT + MODEL;
   public static final String DOT_MODEL_ROOT = DOT + MODEL_ROOT;
   public static final String DOT_MODEL_HEADER = DOT + MODEL_HEADER;
-  public static final String DOT_REFACTORINGS = DOT + REFACTORINGS;
   public static final String DOT_JAVAFILE = DOT + JAVAFILE;
   public static final String DOT_CLASSFILE = DOT + CLASSFILE;
   public static final String DOT_IDEAWORKSPACE = DOT + IDEAWORKSPACE;
   public static final String DOT_WORKSPACE = DOT + WORKSPACE;
   public static final String DOT_IDEMODULE = DOT + IDEAMODULE;
   public static final String DOT_LIBRARY = DOT + LIBRARY;
-=======
-  public static final String DOT_MPS_PROJECT = "." + MPS_PROJECT;
-  public static final String DOT_LANGUAGE = "." + LANGUAGE;
-  public static final String DOT_SOLUTION = "." + SOLUTION;
-  public static final String DOT_DEVKIT = "." + DEVKIT;
-  public static final String DOT_MODEL = "." + MODEL;
-  public static final String DOT_MODEL_ROOT = "." + MODEL_ROOT;
-  public static final String DOT_MODEL_HEADER = "." + MODEL_HEADER;
-  public static final String DOT_JAVAFILE = "." + JAVAFILE;
-  public static final String DOT_CLASSFILE = "." + CLASSFILE;
-  public static final String DOT_IDEAWORKSPACE = "." + IDEAWORKSPACE;
-  public static final String DOT_WORKSPACE = "." + WORKSPACE;
-  public static final String DOT_IDEMODULE = "." + IDEAMODULE;
-  public static final String DOT_LIBRARY = "." + LIBRARY;
->>>>>>> 0c6fae6a
 }