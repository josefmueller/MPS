/*
 * Copyright 2003-2011 JetBrains s.r.o.
 *
 * Licensed under the Apache License, Version 2.0 (the "License");
 * you may not use this file except in compliance with the License.
 * You may obtain a copy of the License at
 *
 * http://www.apache.org/licenses/LICENSE-2.0
 *
 * Unless required by applicable law or agreed to in writing, software
 * distributed under the License is distributed on an "AS IS" BASIS,
 * WITHOUT WARRANTIES OR CONDITIONS OF ANY KIND, either express or implied.
 * See the License for the specific language governing permissions and
 * limitations under the License.
 */
package jetbrains.mps.project;

import jetbrains.mps.smodel.Language;
import jetbrains.mps.smodel.ModuleRepositoryFacade;
import org.jetbrains.mps.openapi.module.SModuleReference;

import java.util.ArrayList;
import java.util.List;

// todo: review this class and remove
public class ModuleUtil {

  ////////


  @Deprecated
  public static List<Language> refsToLanguages(Iterable<SModuleReference> refs) {
    List<Language> result = new ArrayList<Language>();
    for (SModuleReference ref : refs) {
      Language l = ModuleRepositoryFacade.getInstance().getModule(ref, Language.class);
      if (l == null) continue;
      result.add(l);
    }

    return result;
  }
<<<<<<< HEAD

  @Deprecated
  public static List<DevKit> refsToDevkits(Iterable<SModuleReference> refs) {
    List<DevKit> result = new ArrayList<DevKit>();

    for (SModuleReference ref : refs) {
      DevKit dk = ModuleRepositoryFacade.getInstance().getModule(ref, DevKit.class);
      if (dk == null) continue;
      result.add(dk);
    }

    return result;
  }

  public static ModelRoot findModelRoot(SModule module, String path) {
    for (ModelRoot root : module.getModelRoots()) {
      if (root instanceof FolderModelRootBase && path.equals(((FolderModelRootBase) root).getPath())) return root;
    }
    return null;
  }

=======
>>>>>>> ac09004f
}<|MERGE_RESOLUTION|>--- conflicted
+++ resolved
@@ -39,7 +39,6 @@
 
     return result;
   }
-<<<<<<< HEAD
 
   @Deprecated
   public static List<DevKit> refsToDevkits(Iterable<SModuleReference> refs) {
@@ -54,13 +53,4 @@
     return result;
   }
 
-  public static ModelRoot findModelRoot(SModule module, String path) {
-    for (ModelRoot root : module.getModelRoots()) {
-      if (root instanceof FolderModelRootBase && path.equals(((FolderModelRootBase) root).getPath())) return root;
-    }
-    return null;
-  }
-
-=======
->>>>>>> ac09004f
 }