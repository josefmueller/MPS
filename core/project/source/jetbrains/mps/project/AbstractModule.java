--- conflicted
+++ resolved
@@ -53,9 +53,9 @@
 import jetbrains.mps.util.annotation.Hack;
 import jetbrains.mps.util.annotation.ToRemove;
 import jetbrains.mps.vfs.FileSystemEvent;
+import jetbrains.mps.vfs.openapi.FileSystem;
 import jetbrains.mps.vfs.FileSystemListener;
 import jetbrains.mps.vfs.IFile;
-import jetbrains.mps.vfs.openapi.FileSystem;
 import org.apache.log4j.LogManager;
 import org.apache.log4j.Logger;
 import org.jetbrains.annotations.Contract;
@@ -125,7 +125,6 @@
   public static final String CLASSES_GEN = "classes_gen";
   public static final String CLASSES = "classes";
 
-<<<<<<< HEAD
   /**
    * All paths concerning a module must be either absolute or relative to this 'anchor' file.
    * This is a rational idea since keeping the same information twice does not make sense.
@@ -133,12 +132,6 @@
    */
   @Nullable protected final IFile myDescriptorFile;
   @NotNull private final FileSystem myFileSystem;
-=======
-  @Nullable
-  protected final IFile myDescriptorFile;
-  @NotNull
-  private final FileSystem myFileSystem;
->>>>>>> 0c6fae6a
   private SModuleReference myModuleReference;
   private Set<ModelRoot> mySModelRoots = new LinkedHashSet<ModelRoot>();
   private Set<ModuleFacetBase> myFacets = new LinkedHashSet<ModuleFacetBase>();
@@ -702,7 +695,6 @@
   public void renameModels(String oldName, String newName, boolean moveModels) {
     //if module name is a prefix of it's model's name - rename the model, too
     for (SModel m : getModels()) {
-<<<<<<< HEAD
       if (!m.isReadOnly()) {
         SModelName oldModelName = m.getName();
         if (oldModelName.getNamespace().startsWith(oldName)) {
@@ -714,16 +706,6 @@
           }
         }
       }
-=======
-      if (m.isReadOnly() || !m.getName().getNamespace().startsWith(oldName) || !(m instanceof EditableSModel)) {
-        continue;
-      }
-
-      SModelName newModelName = new SModelName(
-          newName + m.getName().getNamespace().substring(oldName.length()),
-          m.getName().getSimpleName(), m.getName().getStereotype());
-      ((EditableSModel) m).rename(newModelName.getValue(), moveModels);
->>>>>>> 0c6fae6a
     }
   }
 
