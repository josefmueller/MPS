/*
 * Copyright 2003-2015 JetBrains s.r.o.
 *
 * Licensed under the Apache License, Version 2.0 (the "License");
 * you may not use this file except in compliance with the License.
 * You may obtain a copy of the License at
 *
 * http://www.apache.org/licenses/LICENSE-2.0
 *
 * Unless required by applicable law or agreed to in writing, software
 * distributed under the License is distributed on an "AS IS" BASIS,
 * WITHOUT WARRANTIES OR CONDITIONS OF ANY KIND, either express or implied.
 * See the License for the specific language governing permissions and
 * limitations under the License.
 */
package jetbrains.mps.project;

import jetbrains.mps.project.structure.modules.Dependency;
import jetbrains.mps.smodel.Generator;
import jetbrains.mps.smodel.Language;
import jetbrains.mps.smodel.MPSModuleRepository;
import jetbrains.mps.smodel.ModelDependencyScanner;
import jetbrains.mps.smodel.ModuleRepositoryFacade;
import jetbrains.mps.smodel.SModelOperations;
import jetbrains.mps.smodel.SModelRepository;
import jetbrains.mps.smodel.SModelStereotype;
import jetbrains.mps.smodel.adapter.MetaAdapterByDeclaration;
import org.jetbrains.mps.openapi.language.SLanguage;
import org.jetbrains.mps.openapi.model.SModel;
import org.jetbrains.mps.openapi.model.SModelReference;
import org.jetbrains.mps.openapi.module.SModule;
import org.jetbrains.mps.openapi.module.SModuleReference;

import java.util.ArrayList;
import java.util.HashSet;
import java.util.List;
import java.util.Set;

public class OptimizeImportsHelper {
  public OptimizeImportsHelper() {

  }

  //----public optimizeX methods--------

  public String optimizeProjectImports(Project p) {
    return optimizeProjectImports_internal(p).myReport;
  }

  public String optimizeSolutionImports(Solution solution) {
    return optimizeSolutionImports_internal(solution).myReport;
  }

  public String optimizeLanguageImports(Language language) {
    return optimizeLanguageImports_internal(language).myReport;
  }

  public String optimizeModelsImports(List<SModel> modelsToOptimize) {
    return optimizeModelsImports_internal(modelsToOptimize).myReport;
  }

  public String optimizeModelImports(SModel modelDescriptor) {
    return optimizeModelImports_internal(modelDescriptor).myReport;
  }

  //----internal optimizeX methods--------

  private Result optimizeProjectImports_internal(Project p) {
    Result result = new Result();

    for (Language l : p.getProjectModules(Language.class)) {
      result.add(optimizeLanguageImports_internal(l));
    }
    for (Solution s : p.getProjectModules(Solution.class)) {
      result.add(optimizeSolutionImports_internal(s));
    }

    return result;
  }

  private Result optimizeSolutionImports_internal(Solution solution) {
    List<SModel> modelsToOptimize = solution.getModels();
    Result result = optimizeModelsImports_internal(modelsToOptimize);
    result.myReport = optimizeModuleImports(solution, result) + "\n\n" + result.myReport;
    return result;
  }

  private Result optimizeLanguageImports_internal(Language language) {
    List<SModel> modelsToOptimize = new ArrayList<SModel>();
    modelsToOptimize.addAll(language.getModels());
    for (Generator g : language.getGenerators()) {
      modelsToOptimize.addAll(g.getModels());
    }
    Result result = optimizeModelsImports_internal(modelsToOptimize);
    SModelRepository.getInstance().saveAll();
    for (Generator g : language.getGenerators()) {
      result.myReport = optimizeModuleImports(g, result) + "\n\n" + result.myReport;
    }
    result.myReport = optimizeModuleImports(language, result) + "\n\n" + result.myReport;

    return result;
  }

  private Result optimizeModelsImports_internal(List<SModel> modelsToOptimize) {
    Result result = new Result();
    for (SModel model : modelsToOptimize) {
      if (SModelStereotype.isStubModel(model)) {
        // todo: looks like WTF
        result.add(collectModelDependencies(model));
      } else {
        result.add(optimizeModelImports_internal(model));
      }
    }
    return result;
  }

  private Result optimizeModelImports_internal(SModel modelDescriptor) {
    Result result = collectModelDependencies(modelDescriptor);

    Set<SModelReference> unusedModels = new HashSet<SModelReference>();
    for (SModelReference model : SModelOperations.getImportedModelUIDs(modelDescriptor)) {
      if (result.myUsedModels.contains(model)) continue;

      //this is a temp code to fix http://youtrack.jetbrains.com/issue/MPS-19621
      //we should re-save models and make them findModules through modules, not just by ID
      //this code is supposed to be deleted after 3.1 release
      SModel md = model.resolve(MPSModuleRepository.getInstance());
      if (md == null) continue;

      if (result.myUsedModels.contains(md.getReference())) continue;
      //end of tmp code

      unusedModels.add(model);
    }

    Set<SLanguage> unusedLanguages = new HashSet<SLanguage>();
    for (SLanguage languageRef : ((jetbrains.mps.smodel.SModelInternal) modelDescriptor).importedLanguageIds()) {
      if (isUnusedLanguageRef(result, languageRef)) {
        unusedLanguages.add(languageRef);
      }
    }

    Set<SModuleReference> unusedDevkits = new HashSet<SModuleReference>();
    for (SModuleReference devkitRef : ((jetbrains.mps.smodel.SModelInternal) modelDescriptor).importedDevkits()) {
      DevKit dk = ((DevKit) devkitRef.resolve(MPSModuleRepository.getInstance()));
      if (dk == null) return null;
      if (ModelsAutoImportsManager.getAutoImportedDevKits(modelDescriptor.getModule(), modelDescriptor).contains(dk)) {
        continue;
      }
      SModuleReference ref = getUnusedDevkitRef(result, devkitRef);
      if (ref != null) unusedDevkits.add(devkitRef);
    }

    result.myReport = removeFromImports(modelDescriptor, unusedModels, unusedLanguages, unusedDevkits);
    return result;
  }

  private Result collectModelDependencies(SModel model) {
    Result result = new Result();

    /*
    FIXME how come we take engaged languages into account as 'used'. I'd rather demand them explicitly added as 'used', rather
    than implicitly taken from 'engaged'
    result.myUsedLanguages.addAll(((jetbrains.mps.smodel.SModelInternal) model).engagedOnGenerationLanguages());
    */
    ModelDependencyScanner modelScanner = new ModelDependencyScanner().crossModelReferences(true).usedLanguages(true).walk(model);
    result.myUsedLanguages.addAll(modelScanner.getUsedLanguages());
    result.myUsedModels.addAll(modelScanner.getCrossModelReferences());

    // add auto imports as dependencies
    for (Language l : ModelsAutoImportsManager.getAutoImportedLanguages(model.getModule(), model)) {
      result.myUsedLanguages.add(MetaAdapterByDeclaration.getLanguage(l));
    }
    for (SModel m : ModelsAutoImportsManager.getAutoImportedModels(model.getModule(), model)) {
      result.addUsedModel(m.getReference());
    }

    return result;
  }

  //----additional methods--------

  private String optimizeModuleImports(AbstractModule module, Result result) {
    List<Dependency> unusedDeps = new ArrayList<Dependency>();
    for (Dependency d : module.getModuleDescriptor().getDependencies()) {
      Dependency dep = getUnusedDependency(result, d, module.getModuleReference());
      if (dep != null) {
        unusedDeps.add(dep);
      }
    }

    List<SLanguage> unusedLanguages = new ArrayList<SLanguage>();
    for (SLanguage langRef : module.getUsedLanguages()) {
      if (isUnusedLanguageRef(result, langRef)) {
        unusedLanguages.add(langRef);
      }
    }

    List<SModuleReference> unusedDevkits = new ArrayList<SModuleReference>();
    for (SModuleReference devkitRef : module.getModuleDescriptor().getUsedDevkits()) {
      SModuleReference ref = getUnusedDevkitRef(result, devkitRef);
      if (ref != null) unusedDevkits.add(devkitRef);
    }

    return removeFromImports(module, unusedLanguages, unusedDevkits, unusedDeps);
  }

  private Dependency getUnusedDependency(Result result, Dependency dep, SModuleReference current) {
    if (dep.isReexport()) return null;
    if (dep.getModuleRef().equals(current)) return dep;

    SModule module = ModuleRepositoryFacade.getInstance().getModule(dep.getModuleRef());
    if (module == null) return null;

    boolean used = false;

    for (SModelReference mr : result.myUsedModels) {
      SModel md = SModelRepository.getInstance().getModelDescriptor(mr);
      if (md == null) continue;
      if (md.getModule() == module) {
        used = true;
        break;
      }
    }
    return used ? null : dep;
  }

  private SModuleReference getUnusedDevkitRef(Result result, SModuleReference devkitRef) {
    DevKit dk = ((DevKit) devkitRef.resolve(MPSModuleRepository.getInstance()));
    if (dk == null) return null;

    for (Language lang : dk.getAllExportedLanguages()) {
      if (!isUnusedLanguageRef(result, MetaAdapterByDeclaration.getLanguage(lang))) {
        return null;
      }
    }

    for (Solution solution : dk.getAllExportedSolutions()) {
      for (SModel model : solution.getModels()) {
        if (result.myUsedModels.contains(model.getReference())) return null;
      }
    }
    return dk.getModuleReference();
  }

  private boolean isUnusedLanguageRef(Result result, SLanguage languageRef) {
    if (result.myUsedLanguages.contains(languageRef)) {
      return false;
    }

    final SModule sourceModule = languageRef.getSourceModule();
    if (sourceModule instanceof Language) {
      for (SModel md : ((Language) sourceModule).getAccessoryModels()) {
        if (result.myUsedModels.contains(md.getReference())) return false;
      }
    }

    return true;
  }

  private String removeFromImports(SModel modelDescriptor, Set<SModelReference> unusedModels, Set<SLanguage> unusedLanguages,
      Set<SModuleReference> unusedDevkits) {
    StringBuilder report = new StringBuilder("Import for model " + modelDescriptor.getReference() + " were optimized \n");

    for (SLanguage langRef : unusedLanguages) {
      ((jetbrains.mps.smodel.SModelInternal) modelDescriptor).deleteLanguageId(langRef);
      report.append("Language ").append(langRef.getQualifiedName()).append(" was removed from imports\n");
    }

    for (SModuleReference dkRef : unusedDevkits) {
      ((jetbrains.mps.smodel.SModelInternal) modelDescriptor).deleteDevKit(dkRef);
      report.append("Devkit ").append(dkRef.getModuleName()).append(" was removed from imports\n");
    }

    for (SModelReference model : unusedModels) {
      ((jetbrains.mps.smodel.SModelInternal) modelDescriptor).deleteModelImport(model);
      report.append("Model ").append(model.getModelName()).append(" was removed from imports\n");
    }

    return report.toString();
  }

  private String removeFromImports(AbstractModule module, List<SLanguage> unusedLanguages, List<SModuleReference> unusedDevkits,
      List<Dependency> unusedDeps) {
    StringBuilder report = new StringBuilder("Import for module " + module.getModuleName() + " were optimized \n");

    for (SLanguage langRef : unusedLanguages) {
      module.removeUsedLanguage(langRef);
      report.append("Language ").append(langRef.getQualifiedName()).append(" was removed from imports\n");
    }

    for (SModuleReference dkRef : unusedDevkits) {
      module.removeUsedDevkit(dkRef);
      report.append("Devkit ").append(dkRef.getModuleName()).append(" was removed from imports\n");
    }

    for (Dependency dep : unusedDeps) {
      module.removeDependency(dep);
      report.append("Dependency on ").append(dep.getModuleRef().getModuleName()).append(" was removed\n");
    }

    return report.toString();
  }

<<<<<<< HEAD
=======
  private Set<SModuleReference> findModules(Collection<SLanguage> languages) {
    HashSet<SModuleReference> rv = new HashSet<SModuleReference>();
    for (SLanguage l : languages) {
      final Language language = ModuleRepositoryFacade.getInstance().getModule(l.getQualifiedName(), Language.class);
      if (language != null) {
        rv.add(language.getModuleReference());
      }
    }
    return rv;
  }
>>>>>>> 1efd2c4b

  private static class Result {
    public String myReport = "";
    public final Set<SLanguage> myUsedLanguages = new HashSet<SLanguage>();
    public final Set<SModelReference> myUsedModels = new HashSet<SModelReference>();

    public void add(Result addition) {
      myReport = myReport + addition.myReport + "\n";
      myUsedLanguages.addAll(addition.myUsedLanguages);
      myUsedModels.addAll(addition.myUsedModels);
    }

    public void addUsedModel(SModelReference ref) {
      if (ref == null) {
        // todo: ? can be in case of DynamicReference in stubs
        return;
      }
      myUsedModels.add(ref);
    }
  }
}<|MERGE_RESOLUTION|>--- conflicted
+++ resolved
@@ -302,19 +302,6 @@
     return report.toString();
   }
 
-<<<<<<< HEAD
-=======
-  private Set<SModuleReference> findModules(Collection<SLanguage> languages) {
-    HashSet<SModuleReference> rv = new HashSet<SModuleReference>();
-    for (SLanguage l : languages) {
-      final Language language = ModuleRepositoryFacade.getInstance().getModule(l.getQualifiedName(), Language.class);
-      if (language != null) {
-        rv.add(language.getModuleReference());
-      }
-    }
-    return rv;
-  }
->>>>>>> 1efd2c4b
 
   private static class Result {
     public String myReport = "";
