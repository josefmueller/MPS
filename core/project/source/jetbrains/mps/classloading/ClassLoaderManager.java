--- conflicted
+++ resolved
@@ -61,13 +61,7 @@
 
   private final ModuleDependenciesWatcher myDependenciesWatcher;
 
-<<<<<<< HEAD
   private final ClassLoadingChecker myClassLoadingChecker;
-=======
-  // this field for checking classes loading (double load from different modules)
-  // TODO: move to a new class or remove at all
-  private final Map<String, SModuleReference> myLoadedClasses = new THashMap<String, SModuleReference>();
->>>>>>> 75b4975e
 
   private final SRepository myRepository;
 
@@ -136,10 +130,6 @@
    */
   @Nullable
   public Class getClass(SModule module, String classFqName) {
-<<<<<<< HEAD
-    assertCanLoad(module);
-
-=======
     return getClass(module, classFqName, false);
   }
 
@@ -150,12 +140,8 @@
 
   @Nullable
   private Class getClass(SModule module, String classFqName, boolean ownClassOnly) {
-    // todo: make version without possible exception and with Language instead of SModule argument?
-    // todo: add onlyFromSelf argument?
-    if (!canLoad(module)) {
-      throw new IllegalArgumentException("Module " + module.getModuleName() + " can't be start point for classes loading");
-    }
->>>>>>> 75b4975e
+    assertCanLoad(module);
+
     // todo: hack for stubs. stub classes should not be managed by ClassLoaderManager
     if (module instanceof Language) {
       if (classFqName.startsWith(module.getModuleName() + ".stubs.")) {
@@ -178,12 +164,12 @@
         return ((ModuleClassLoader) classLoader).loadOwnClass(internClassName);
       }
       return classLoader.loadClass(internClassName);
+    } catch (ClassNotFoundException e) {
+      if (!ownClassOnly) LOG.error(e);
     } catch (Throwable t) {
-      if (!(t instanceof ClassNotFoundException) || !ownClassOnly) {
-        LOG.error(t);
-      }
-      return null;
-    }
+      LOG.error(t);
+    }
+    return null;
   }
 
   /**
@@ -192,7 +178,6 @@
    * Use it if you want to get a class from the module with IdeaPluginFacet
    */
   @Nullable
-<<<<<<< HEAD
   public synchronized ClassLoader getClassLoader(SModule module) {
     return myClassLoadersHolder.getClassLoader(module);
   }
@@ -219,16 +204,6 @@
       if (!canLoad(module)) throw new IllegalArgumentException("Contract is broken: canLoad method returned false");
       if (getClassLoader(module) != null) {
         LOG.error("Module " + module + " classes are already being managed by " + getClassLoader(module) + " class loader", new Throwable());
-=======
-  public synchronized ClassLoader getClassLoader(@NotNull SModule module) {
-    CustomClassLoadingFacet customClassLoadingFacet = module.getFacet(CustomClassLoadingFacet.class);
-    if (customClassLoadingFacet != null) {
-      if (customClassLoadingFacet.isValid()) {
-        return customClassLoadingFacet.getClassLoader();
-      } else {
-        LOG.warning("Facet " + module.getModuleName() + " is not valid");
-        return null;
->>>>>>> 75b4975e
       }
 //      if (ModuleClassLoaderSupport.canCreate(module)) {
       modulesToLoad.add(module);
@@ -247,12 +222,6 @@
     } finally {
       monitor.done();
     }
-<<<<<<< HEAD
-=======
-
-    return myClassLoaders.get(module);
-  }
->>>>>>> 75b4975e
 
     return modulesToLoad;
   }
@@ -305,37 +274,7 @@
         modulesToLoad.add(module);
       }
     }
-<<<<<<< HEAD
     return loadModules(modulesToLoad, monitor);
-=======
-    loadClasses(modulesToLoad, monitor);
-  }
-
-  /**
-   * This method is called from ModuleClassLoader
-   * perform a consistency check for loaded modules
-   *
-   * @link {myLoadedClasses}
-   * TODO: remove it
-   */
-  @ToRemove(version = 3.2)
-  /* package */ void classLoaded(String name, SModuleReference id) {
-    synchronized (myLoadedClasses) {
-      if (myLoadedClasses.containsKey(name)) {
-        SModuleReference oldLoaderId = myLoadedClasses.get(name);
-        if (!EqualUtil.equals(oldLoaderId, id)) {
-          String s = "Class \"" + name + "\" was loaded by multiple module classloaders simultaneously.\n" +
-              "Classloaders: \n" +
-              "  " + id.toString() + "\n" +
-              "  " + oldLoaderId.toString();
-          //throw new IllegalStateException(s);
-          LOG.warning(s);
-        }
-      } else {
-        myLoadedClasses.put(InternUtil.intern(name), id);
-      }
-    }
->>>>>>> 75b4975e
   }
 
   //---------------reload handlers------------------
@@ -367,6 +306,10 @@
     }
   }
 
+  public Set<SModule> reloadModules(Iterable<? extends SModule> modules) {
+    return reloadModules(modules, new EmptyProgressMonitor());
+  }
+
   public void stopListening() {
     myRepository.removeRepositoryListener(myRepositoryListener);
   }
@@ -381,13 +324,9 @@
   @Deprecated
   @ToRemove(version = 3.2)
   public void reloadAll(@NotNull ProgressMonitor monitor) {
-<<<<<<< HEAD
+    LOG.info("Reloading all modules");
     reloadModules(myRepository.getModules(), monitor);
     loadAllPossibleClasses(new EmptyProgressMonitor());
-=======
-    LOG.info("Reloading all modules");
-    reloadClasses(myRepository.getModules(), monitor);
->>>>>>> 75b4975e
   }
 
   @Deprecated
