/*
 * Copyright 2003-2011 JetBrains s.r.o.
 *
 * Licensed under the Apache License, Version 2.0 (the "License");
 * you may not use this file except in compliance with the License.
 * You may obtain a copy of the License at
 *
 * http://www.apache.org/licenses/LICENSE-2.0
 *
 * Unless required by applicable law or agreed to in writing, software
 * distributed under the License is distributed on an "AS IS" BASIS,
 * WITHOUT WARRANTIES OR CONDITIONS OF ANY KIND, either express or implied.
 * See the License for the specific language governing permissions and
 * limitations under the License.
 */
package jetbrains.mps.classloading;

import jetbrains.mps.classloading.ClassLoadersHolder.ClassLoadingProgress;
import jetbrains.mps.components.CoreComponent;
import jetbrains.mps.internal.collections.runtime.IterableUtils;
import jetbrains.mps.module.ReloadableModule;
import jetbrains.mps.module.ReloadableModuleBase;
import jetbrains.mps.progress.EmptyProgressMonitor;
import jetbrains.mps.smodel.ModelAccess;
import jetbrains.mps.util.annotation.ToRemove;
import jetbrains.mps.util.containers.ConcurrentHashSet;
import org.apache.log4j.LogManager;
import org.apache.log4j.Logger;
import org.jetbrains.annotations.NotNull;
import org.jetbrains.annotations.Nullable;
import org.jetbrains.mps.openapi.module.FacetsFacade;
import org.jetbrains.mps.openapi.module.FacetsFacade.FacetFactory;
import org.jetbrains.mps.openapi.module.SModule;
import org.jetbrains.mps.openapi.module.SModuleFacet;
import org.jetbrains.mps.openapi.module.SModuleReference;
import org.jetbrains.mps.openapi.module.SRepository;
import org.jetbrains.mps.openapi.util.ProgressMonitor;
import org.jetbrains.mps.util.Condition;

import java.util.ArrayList;
import java.util.Collection;
import java.util.Collections;
import java.util.LinkedHashSet;
import java.util.Set;

/**
 * Contract:
 * One should call {@link #reloadModules(Iterable)} method (or similar) to reload "dirty" modules
 * In order to get class from a module one should call {@link #getClass} method.
 * [Note: the module's classes must be manageable by MPS. {@link #canLoad} must return true]
 *
 * General information: CLM stores information about modules in the repository {@link #myRepository}.
 * It stores information only about modules which are loadable by MPS [so called MPS-loadable],
 * i.e. it is possible to create ModuleClassLoader for them.
 * @see #myMPSLoadableCondition
 *
 * Any loadable module M has a class loading lifecycle like this:
 * module M is added to the repository [#getClassLoader and #getClass return null]
 * someone reloads M or asks for the classloader of M -> initiates ModuleClassLoader creation for M (lazy load) [#getClassLoader return something]
 * someone reloads M or asks for the classloader of M (can happen several times) [#getClassLoader return something]
 * module M is removed from the repository -> ModuleClassLoader gets disposed. [#getClassLoader return null again]
 */
@SuppressWarnings("unchecked")
public class ClassLoaderManager implements CoreComponent {
  private static final Logger LOG = LogManager.getLogger(ClassLoaderManager.class);

  private static ClassLoaderManager INSTANCE;

  public static ClassLoaderManager getInstance() {
    return INSTANCE;
  }

  /**
   * SRepository possesses an instance of CLManager. No singletons!
   * CLManager will listen for SRepository events.
   */
  @ToRemove(version = 3.2)
  private final SRepository myRepository;

  private final ClassLoadersHolder myClassLoadersHolder;

  private final ModulesWatcher myModulesWatcher;

  private final ClassLoadingBroadCaster myBroadCaster;

  private final ClassLoadingChecker myClassLoadingChecker = new ClassLoadingChecker();

  private final CLManagerRepositoryListener myRepositoryListener;

  public ClassLoaderManager(SRepository repository) {
    myRepository = repository;
    myModulesWatcher = new ModulesWatcher(myRepository, myWatchableCondition);
    myClassLoadersHolder = new ClassLoadersHolder(myModulesWatcher);
    myRepositoryListener = new CLManagerRepositoryListener(repository, myModulesWatcher);
    myBroadCaster = new ClassLoadingBroadCaster(repository.getModelAccess());
  }

  ClassLoadingChecker getClassLoadingChecker() {
    return myClassLoadingChecker;
  }

  private void addDumbIdeaPluginFacetFactory() {
    FacetsFacade.getInstance().addFactory(DumbIdeaPluginFacet.FACET_TYPE, new FacetFactory() {
      @Override
      public SModuleFacet create() {
        return new DumbIdeaPluginFacet();
      }
    });
  }

  @Override
  public void init() {
    ModelAccess.assertLegalWrite();
    if (INSTANCE != null) throw new IllegalStateException("ClassLoaderManager is already initialized");
    INSTANCE = this;
    myClassLoadersHolder.init();
    myClassLoadingChecker.init(this);
    myRepositoryListener.init(this);
    addDumbIdeaPluginFacetFactory();
  }

  @Override
  public void dispose() {
    ModelAccess.assertLegalWrite();
    myRepositoryListener.dispose();
    myClassLoadingChecker.dispose(this);
    myClassLoadersHolder.dispose();
    INSTANCE = null;
  }

  // for tests
  ModulesWatcher getModulesWatcher() {
    return myModulesWatcher;
  }

  /**
   * ensure returns true before calling {@link #getClass} method
   * @return true whenever module can be associated with some class loader.
   * [Currently it can be either MPS ModuleClassLoader or Idea PluginClassLoader]
   *
   * @deprecated it is better to check whether the module is an instance of ReloadableModule
   */
  @Deprecated
  @ToRemove(version = 3.2)
  public boolean canLoad(@NotNull SModule module) {
    return module instanceof ReloadableModule;
  }

  private void assertCanLoad(@NotNull SModule module) {
    if (!canLoad(module)) {
      throw new IllegalArgumentException("Classes of the module " + module.getModuleName() + " are unavailable within the MPS class loading system");
    }
  }

  /**
   * Contract: @param module must be loadable ({@link #myLoadableCondition}
   * So if {@link #canLoad} method returns true you will get your class
   *
   * @deprecated use module-specific methods
   * @see jetbrains.mps.module.ReloadableModule
   * @see jetbrains.mps.module.ReloadableModuleBase
   */
  @Deprecated
  @ToRemove(version = 3.2)
  @Nullable
  public Class<?> getClass(@NotNull SModule module, String classFqName) {
    assertCanLoad(module);
    try {
      return ((ReloadableModule) module).getClass(classFqName);
    } catch (ClassNotFoundException e) {
      // TODO throw ClassNotFound; refactor all usages of getClass()
      LOG.error("Exception during class loading", e);
    }
    return null;
  }

  /**
   * @deprecated use module-specific methods
   * @see jetbrains.mps.module.ReloadableModule
   * @see jetbrains.mps.module.ReloadableModuleBase
   */
  @Deprecated
  @ToRemove(version = 3.2)
  @Nullable
  public Class<?> getOwnClass(@NotNull SModule module, String classFqName) {
    assertCanLoad(module);
    try {
      return ((ReloadableModule) module).getOwnClass(classFqName);
    } catch (ClassNotFoundException ignored) {
      // TODO throw ClassNotFound; refactor all usages of getOwnClass()
    }
    return null;
  }

<<<<<<< HEAD
  private Set<String> myReportedModules = new ConcurrentHashSet<String>(10);
  // main internal method. use getClass instead
  // TODO must declare checked exceptions instead of silently throwing IAE
  @Nullable
  public synchronized ClassLoader getClassLoader(@NotNull SModule module) {
    CustomClassLoadingFacet customClassLoadingFacet = module.getFacet(CustomClassLoadingFacet.class);
    String moduleName = module.getModuleName();
    if (customClassLoadingFacet != null) {
      if (customClassLoadingFacet.isValid()) {
        return customClassLoadingFacet.getClassLoader();
      } else {
        LOG.warning("Facet " + moduleName + " is not valid");
        return null;
      }
    }

    JavaModuleFacet moduleFacet = module.getFacet(JavaModuleFacet.class);
    if (moduleFacet != null && !moduleFacet.isCompileInMps()) {
      if (!myReportedModules.contains(moduleName)) {
        myReportedModules.add(moduleName);
        LOG.warning("Module " + moduleName + " is not compiled in mps and doesn't have non-reloadable facet");
      }
      return ClassLoaderManager.class.getClassLoader();
    }
=======
  /**
   * @return the class loader associated with the module.
   * Also can return the class loader of the IDEA plugin which manages the module's classes.
   * Use it if you want to get a class from the module with IdeaPluginFacet.
   *
   * @deprecated use module-specific methods
   * @see jetbrains.mps.module.ReloadableModule
   * @see jetbrains.mps.module.ReloadableModuleBase
   */
  @Deprecated
  @Nullable
  public ClassLoader getClassLoader(final SModule module) {
    if (!myLoadableCondition.met(module)) return null;

    refresh();
    ReloadableModule reloadableModule = (ReloadableModule) module;
    if (!myValidCondition.met(reloadableModule)) return null;
    doLoadModules(Collections.singleton(reloadableModule), new EmptyProgressMonitor());
    return doGetClassLoader(reloadableModule);
  }

  @Nullable
  private ClassLoader doGetClassLoader(@NotNull ReloadableModule module) {
    return myClassLoadersHolder.getClassLoader(module);
  }
>>>>>>> 5c35c59d

  private boolean canCreate(@NotNull ReloadableModule module) {
    return ModuleClassLoaderSupport.canCreate(module);
  }

  /**
   * Flushes all delayed notifications to keep up with the module repository state
   * @see jetbrains.mps.classloading.CLManagerRepositoryListener
   */
  private void refresh() {
    myRepositoryListener.refresh();
  }

  /**
   * @lazy
   * @param modules are modules which are about to load. The notifications for {@link MPSClassesListener} are sent here.
   * The actual load happens in {@link #doLoadModules} on a method call of {@link #getClassLoader}.
   *
   * Note: currently we need to broadcast load/unload events because there are clients of {@link MPSClassesListener}
   * These clients need to be rewritten in a lazy way, i.e. using only #getClass [#getClassLoader] method.
   * @deprecated there is an intention to get rid of {@link MPSClassesListener} clients. When it's done we are able to remove this method.
   */
  void preLoadModules(Iterable<? extends ReloadableModule> modules) {
    Set<ReloadableModule> modulesPreLoad = filterModules(modules, myValidCondition);
    if (modulesPreLoad.isEmpty()) return;

    // transitive closure
    modulesPreLoad.addAll(myModulesWatcher.getResolvedDependencies(modulesPreLoad));
    modulesPreLoad = filterModules(modulesPreLoad, myUnloadedCondition, myValidCondition);
    if (modulesPreLoad.isEmpty()) return;

    // add valid back dependencies too; [if now (with new modules) they are fine to load]
    modulesPreLoad.addAll(myModulesWatcher.getResolvedBackDependencies(modulesPreLoad));
    modulesPreLoad = filterModules(modulesPreLoad, myUnloadedCondition, myMPSLoadableCondition, myValidCondition);
    if (modulesPreLoad.isEmpty()) return;

    Collection<? extends ReloadableModule> modulesToNotify = myClassLoadersHolder.onLazyLoaded(modulesPreLoad);
    myBroadCaster.onLoad(modulesToNotify);
  }

  /**
   * @param modules are modules to unload. This method is not lazy.
   */
  void unloadModules(Iterable<? extends SModuleReference> modules) {
    doUnloadModules(modules, new EmptyProgressMonitor());
  }

  /**
   * Creates ModuleClassLoader for those modules which are MPS-loadable and valid
   * @see #myMPSLoadableCondition
   * @see #myValidCondition
   */
  @NotNull
  private Collection<? extends ReloadableModule> doLoadModules(Iterable<? extends ReloadableModule> modules, @NotNull ProgressMonitor monitor) {
    Condition<ReloadableModule> notLoadedCondition = negateCondition(myLoadedCondition);
    Set<ReloadableModule> modulesToLoad = new LinkedHashSet<ReloadableModule>(filterModules(modules, myWatchableCondition, myValidCondition));
    if (modulesToLoad.isEmpty()) return Collections.emptySet();

    // transitive closure
    modulesToLoad.addAll(myModulesWatcher.getResolvedDependencies(modulesToLoad));
    modulesToLoad = filterModules(modulesToLoad, myMPSLoadableCondition, notLoadedCondition);
    if (modulesToLoad.isEmpty()) return Collections.emptySet();

    LOG.debug("Loading " + modulesToLoad.size() + " modules");
    Collection<? extends ReloadableModule> modulesToNotify = myClassLoadersHolder.doLoadModules(modulesToLoad, monitor);
    myBroadCaster.onLoad(modulesToNotify);

    return modulesToLoad;
  }

  /**
   * Stops watching at all the {@code modules}, which are MPS-loadable
   * Disposes all class loaders for these modules
   *
   * @see #myMPSLoadableCondition
   */
  @NotNull
  private Collection<? extends SModuleReference> doUnloadModules(Iterable<? extends SModuleReference> modules, @NotNull ProgressMonitor monitor) {
    monitor.start("Unloading modules...", 1);
    try {
      Condition<SModuleReference> loadedCondition = negateCondition(myUnloadedRefCondition);
      Set<SModuleReference> modulesToUnload = filterModules(modules, loadedCondition);
      if (modulesToUnload.isEmpty()) return modulesToUnload;

      // transitive closure
      Collection<? extends SModuleReference> modulesAndBackDeps = myModulesWatcher.getBackDependencies(modulesToUnload);
      modulesToUnload = filterModules(modulesAndBackDeps, loadedCondition);
      if (modulesToUnload.isEmpty()) return modulesToUnload;

      LOG.debug("Unloading " + modulesToUnload.size() + " modules");
      monitor.step("Disposing old class loaders...");
      myBroadCaster.onUnload(modulesToUnload);
      myClassLoadersHolder.doUnloadModules(modulesToUnload);
      monitor.advance(1);

      return modulesToUnload;
    } finally {
      monitor.done();
    }
  }

  static <M> Set<M> filterModules(Iterable<? extends M> modules, Condition<M>... conditions) {
    CompositeCondition<M> compositeCondition = new CompositeCondition<M>(conditions);
    Set<M> filteredModules = new LinkedHashSet<M>();
    for (M module : modules) {
      if (compositeCondition.met(module)) filteredModules.add(module);
    }
    return filteredModules;
  }

  /**
   * NOTE: It is recommended to use lazy loading (just #getClass, it will create the right class loaders automatically)
   * Although you can use the old listening mechanism {@link MPSClassesListener}
   */
  public void addClassesHandler(MPSClassesListener handler) {
    myBroadCaster.addClassesHandler(handler);
  }

  public void removeClassesHandler(MPSClassesListener handler) {
    myBroadCaster.removeClassesHandler(handler);
  }

  /**
   * Use this method to invalidate modules (namely, recreate their class loaders)
   * @return modules which were reloaded successfully
   * There are also useful {@link #reloadModules(Iterable)} and {@link #reloadModule(SModule)}.
   */
  public Collection<ReloadableModule> reloadModules(Iterable<? extends SModule> modules, @NotNull ProgressMonitor monitor) {
    if (IterableUtils.isEmpty(modules)) {
      LOG.info("Reloaded 0 modules");
      return new ArrayList();
    }
    try {
      monitor.start("Reloading modules' class loaders...", 2);
      Collection<ReloadableModule> modulesToReload = new LinkedHashSet();
      for (SModule module : modules) {
        if (module.getRepository() == null) throw new IllegalStateException("Cannot reload the module " + module + " which does not belong to a repository");
        if (canLoad(module)) {
          modulesToReload.add((ReloadableModule) module);
        }
      }
      if (modulesToReload.isEmpty()) return Collections.emptySet();

      LOG.info("Reloading " + modulesToReload.size() + " modules");

      refresh();
      myModulesWatcher.onModulesReloaded(modulesToReload);
      Collection<? extends SModuleReference> moduleRefs = myModulesWatcher.getModuleRefs(modulesToReload);
      Collection<? extends ReloadableModule> unloadedModules = myModulesWatcher.resolveRefs(doUnloadModules(moduleRefs, monitor.subTask(1)));
      modulesToReload.addAll(unloadedModules);
      Collection<ReloadableModule> loadedModules = new LinkedHashSet(doLoadModules(modulesToReload, monitor.subTask(1)));
      LOG.info("Reloaded " + loadedModules.size() + " modules");
      return loadedModules;
    } finally {
      monitor.done();
    }
  }

  public Collection<ReloadableModule> reloadModules(Iterable<? extends SModule> modules) {
    return reloadModules(modules, new EmptyProgressMonitor());
  }

  /**
   * @deprecated use module-specific method {@link jetbrains.mps.module.ReloadableModule#reload()}
   * @see jetbrains.mps.module.ReloadableModule
   * @see jetbrains.mps.module.ReloadableModuleBase
   */
  @Deprecated
  @ToRemove(version = 3.2)
  public Collection<ReloadableModule> reloadModule(SModule module) {
    return reloadModules(Collections.singleton(module), new EmptyProgressMonitor());
  }

  /**
   * Note: usually reloading only the "dirty" modules is enough.
   * Please take a look at {@link #reloadModule} and {@link #reloadModules} methods.
   */
  public void reloadAll(@NotNull ProgressMonitor monitor) {
    ModelAccess.assertLegalRead();
    reloadModules(myRepository.getModules(), monitor);
  }

  // conditions part
  private static class CompositeCondition<T> implements Condition<T> {
    private final Condition<T>[] myConditions;

    public CompositeCondition(Condition<T>... conditions) {
      myConditions = conditions;
    }

    @Override
    public boolean met(T t) {
      for (Condition<T> condition : myConditions) {
        if (!condition.met(t)) return false;
      }
      return true;
    }
  }

  /**
   * it is possible to associate a ClassLoader with such module
   */
  private final Condition<SModule> myLoadableCondition = new Condition<SModule>() {
    @Override
    public boolean met(SModule module) {
      return canLoad(module);
    }
  };

  /**
   * the modules which we want to watch (and trace the dependencies between them)
   */
  private final Condition<ReloadableModule> myWatchableCondition = new Condition<ReloadableModule>() {
    @Override
    public boolean met(ReloadableModule module) {
      return module.willLoad();
    }
  };

  /**
   * it is possible to create ModuleClassLoader for such module
   */
  private final Condition<ReloadableModule> myMPSLoadableCondition = new Condition<ReloadableModule>() {
    @Override
    public boolean met(ReloadableModule module) {
      return canCreate(module);
    }
  };

  /**
   * status of this module is valid in the dependencies graph
   * @see ModulesWatcher
   */
  private final Condition<ReloadableModule> myValidCondition = new Condition<ReloadableModule>() {
    @Override
    public boolean met(ReloadableModule module) {
      SModuleReference mRef = ((ReloadableModuleBase) module).getModuleReference();
      return myWatchableCondition.met(module) && myModulesWatcher.getStatus(mRef).isValid();
    }
  };

  private final Condition<ReloadableModule> myUnloadedCondition = new Condition<ReloadableModule>() {
    @Override
    public boolean met(ReloadableModule module) {
      return myClassLoadersHolder.getClassLoadingProgress(module) == ClassLoadingProgress.UNLOADED;
    }
  };

  private final Condition<SModuleReference> myUnloadedRefCondition = new Condition<SModuleReference>() {
    @Override
    public boolean met(SModuleReference mRef) {
      return myClassLoadersHolder.getClassLoadingProgress(mRef) == ClassLoadingProgress.UNLOADED;
    }
  };

  private final Condition<ReloadableModule> myLoadedCondition = new Condition<ReloadableModule>() {
    @Override
    public boolean met(ReloadableModule module) {
      return myClassLoadersHolder.getClassLoadingProgress(module) == ClassLoadingProgress.LOADED;
    }
  };

  private static <T> Condition<T> negateCondition(final Condition<T> condition) {
    return new Condition<T>() {
      @Override
      public boolean met(T t) {
        return !condition.met(t);
      }
    };
  }
}<|MERGE_RESOLUTION|>--- conflicted
+++ resolved
@@ -23,7 +23,6 @@
 import jetbrains.mps.progress.EmptyProgressMonitor;
 import jetbrains.mps.smodel.ModelAccess;
 import jetbrains.mps.util.annotation.ToRemove;
-import jetbrains.mps.util.containers.ConcurrentHashSet;
 import org.apache.log4j.LogManager;
 import org.apache.log4j.Logger;
 import org.jetbrains.annotations.NotNull;
@@ -192,32 +191,6 @@
     return null;
   }
 
-<<<<<<< HEAD
-  private Set<String> myReportedModules = new ConcurrentHashSet<String>(10);
-  // main internal method. use getClass instead
-  // TODO must declare checked exceptions instead of silently throwing IAE
-  @Nullable
-  public synchronized ClassLoader getClassLoader(@NotNull SModule module) {
-    CustomClassLoadingFacet customClassLoadingFacet = module.getFacet(CustomClassLoadingFacet.class);
-    String moduleName = module.getModuleName();
-    if (customClassLoadingFacet != null) {
-      if (customClassLoadingFacet.isValid()) {
-        return customClassLoadingFacet.getClassLoader();
-      } else {
-        LOG.warning("Facet " + moduleName + " is not valid");
-        return null;
-      }
-    }
-
-    JavaModuleFacet moduleFacet = module.getFacet(JavaModuleFacet.class);
-    if (moduleFacet != null && !moduleFacet.isCompileInMps()) {
-      if (!myReportedModules.contains(moduleName)) {
-        myReportedModules.add(moduleName);
-        LOG.warning("Module " + moduleName + " is not compiled in mps and doesn't have non-reloadable facet");
-      }
-      return ClassLoaderManager.class.getClassLoader();
-    }
-=======
   /**
    * @return the class loader associated with the module.
    * Also can return the class loader of the IDEA plugin which manages the module's classes.
@@ -243,7 +216,6 @@
   private ClassLoader doGetClassLoader(@NotNull ReloadableModule module) {
     return myClassLoadersHolder.getClassLoader(module);
   }
->>>>>>> 5c35c59d
 
   private boolean canCreate(@NotNull ReloadableModule module) {
     return ModuleClassLoaderSupport.canCreate(module);
