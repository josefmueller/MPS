/*
 * Copyright 2003-2013 JetBrains s.r.o.
 *
 * Licensed under the Apache License, Version 2.0 (the "License");
 * you may not use this file except in compliance with the License.
 * You may obtain a copy of the License at
 *
 * http://www.apache.org/licenses/LICENSE-2.0
 *
 * Unless required by applicable law or agreed to in writing, software
 * distributed under the License is distributed on an "AS IS" BASIS,
 * WITHOUT WARRANTIES OR CONDITIONS OF ANY KIND, either express or implied.
 * See the License for the specific language governing permissions and
 * limitations under the License.
 */
package jetbrains.mps.classloading;

import jetbrains.mps.project.dependency.GlobalModuleDependenciesManager;
import jetbrains.mps.project.dependency.GlobalModuleDependenciesManager.Deptype;
import jetbrains.mps.project.facets.JavaModuleFacet;
import jetbrains.mps.project.facets.JavaModuleOperations;
import jetbrains.mps.reloading.IClassPathItem;
import jetbrains.mps.util.iterable.IterableEnumeration;
import org.jetbrains.mps.openapi.module.SModule;

import java.net.URL;
import java.util.Collection;
<<<<<<< HEAD
=======
import java.util.Enumeration;
import java.util.HashSet;
import java.util.Set;
>>>>>>> b86f435b

public class ModuleClassLoaderSupport {
  private final SModule module;
  private final IClassPathItem classPathItem;
  private final Collection<SModule> compileDependencies;

  private ModuleClassLoaderSupport(SModule module) {
    assert canCreate(module);
    this.module = module;
    JavaModuleFacet facet = module.getFacet(JavaModuleFacet.class);
    //noinspection ConstantConditions
    classPathItem = JavaModuleOperations.createClassPathItem(facet.getClassPath(), ModuleClassLoaderSupport.class.getName());
    compileDependencies = collectCompileDependencies(module);
  }

  private static Collection<SModule> collectCompileDependencies(SModule module) {
    return new GlobalModuleDependenciesManager(module).getModules(Deptype.COMPILE);
  }

  // "true" means that only MPS manages classes of this module (not IDEA plugin)
  // ext point possible here
  static boolean canCreate(SModule module) {
    JavaModuleFacet facet = module.getFacet(JavaModuleFacet.class);
    return facet != null && facet.isCompileInMps() && module.getFacet(CustomClassLoadingFacet.class) == null;
  }

  public static ModuleClassLoaderSupport create(SModule module) {
    return new ModuleClassLoaderSupport(module);
  }

  public SModule getModule() {
    return module;
  }

  public IClassPathItem getClassPathItem() {
    return classPathItem;
  }

  public boolean canFindClass(String name) {
    return classPathItem.hasClass(name);
  }

  public byte[] findClassBytes(String name) {
    return classPathItem.getClass(name);
  }

  public URL findResource(String name) {
    return classPathItem.getResource(name);
  }

  public Enumeration<URL> findResources(String name) {
    return classPathItem.getResources(name);
  }

  public Collection<SModule> getCompileDependencies() {
    return compileDependencies;
  }
}<|MERGE_RESOLUTION|>--- conflicted
+++ resolved
@@ -25,12 +25,9 @@
 
 import java.net.URL;
 import java.util.Collection;
-<<<<<<< HEAD
-=======
 import java.util.Enumeration;
 import java.util.HashSet;
 import java.util.Set;
->>>>>>> b86f435b
 
 public class ModuleClassLoaderSupport {
   private final SModule module;
