<?xml version="1.0" encoding="UTF-8"?>
<module type="JAVA_MODULE" version="4">
  <component name="NewModuleRootManager" inherit-compiler-output="false">
    <output url="file://$MODULE_DIR$/classes" />
    <output-test url="file://$MODULE_DIR$/testclasses" />
    <exclude-output />
    <content url="file://$MODULE_DIR$">
      <sourceFolder url="file://$MODULE_DIR$/source" isTestSource="false" />
    </content>
    <orderEntry type="inheritedJdk" />
    <orderEntry type="sourceFolder" forTests="false" />
    <orderEntry type="module" module-name="kernel" />
    <orderEntry type="module" module-name="Closures-runtime" />
    <orderEntry type="module" module-name="collections-runtime" />
    <orderEntry type="module" module-name="java-stub" />
    <orderEntry type="module" module-name="generator-engine" />
    <orderEntry type="module" module-name="persistence" />
    <orderEntry type="library" name="Annotations" level="project" />
    <orderEntry type="library" name="Trove" level="project" />
<<<<<<< HEAD
=======
    <orderEntry type="module" module-name="generator-engine" />
    <orderEntry type="module" module-name="persistence" />
>>>>>>> 783f3037
  </component>
</module><|MERGE_RESOLUTION|>--- conflicted
+++ resolved
@@ -14,13 +14,8 @@
     <orderEntry type="module" module-name="collections-runtime" />
     <orderEntry type="module" module-name="java-stub" />
     <orderEntry type="module" module-name="generator-engine" />
-    <orderEntry type="module" module-name="persistence" />
     <orderEntry type="library" name="Annotations" level="project" />
     <orderEntry type="library" name="Trove" level="project" />
-<<<<<<< HEAD
-=======
-    <orderEntry type="module" module-name="generator-engine" />
     <orderEntry type="module" module-name="persistence" />
->>>>>>> 783f3037
   </component>
 </module>