--- conflicted
+++ resolved
@@ -25,24 +25,15 @@
   <import index="k7g3" modelUID="f:java_stub#6354ebe7-c22a-4a0f-ac54-50b52ab9b065#java.util(java.util@java_stub)" version="-1" />
   <import index="e2lb" modelUID="f:java_stub#6354ebe7-c22a-4a0f-ac54-50b52ab9b065#java.lang(java.lang@java_stub)" version="-1" />
   <import index="dbrf" modelUID="f:java_stub#6354ebe7-c22a-4a0f-ac54-50b52ab9b065#javax.swing(javax.swing@java_stub)" version="-1" />
-<<<<<<< HEAD
-  <import index="l352" modelUID="f:java_stub#37a3367b-1fb2-44d8-aa6b-18075e74e003#jetbrains.mps.debug.evaluation.proxies(jetbrains.mps.debug.evaluation.proxies@java_stub)" version="-1" />
-  <import index="qyyw" modelUID="f:java_stub#37a3367b-1fb2-44d8-aa6b-18075e74e003#jetbrains.mps.debug.evaluation(jetbrains.mps.debug.evaluation@java_stub)" version="-1" />
-  <import index="r27b" modelUID="f:java_stub#37a3367b-1fb2-44d8-aa6b-18075e74e003#org.jetbrains.annotations(org.jetbrains.annotations@java_stub)" version="-1" />
-  <import index="kmqs" modelUID="f:java_stub#37a3367b-1fb2-44d8-aa6b-18075e74e003#jetbrains.mps.debug.customViewers(MPS.Classpath/jetbrains.mps.debug.customViewers@java_stub)" version="-1" />
-  <import index="oux2" modelUID="f:java_stub#37a3367b-1fb2-44d8-aa6b-18075e74e003#jetbrains.mps.debug.evaluation.transform(MPS.Classpath/jetbrains.mps.debug.evaluation.transform@java_stub)" version="-1" />
   <import index="4c6z" modelUID="f:java_stub#fdb93da0-59ed-4001-b2aa-4fad79ec058e#com.sun.jdi(JDK.Tools/com.sun.jdi@java_stub)" version="-1" />
-=======
-  <import index="caz5" modelUID="f:java_stub#7da4580f-9d75-4603-8162-51a896d78375#com.sun.jdi(jetbrains.mps.debug.evaluation/com.sun.jdi@java_stub)" version="-1" />
   <import index="v5yn" modelUID="f:java_stub#86441d7a-e194-42da-81a5-2161ec62a379#jetbrains.mps.debug.runtime.java.programState.proxies(MPS.Workbench/jetbrains.mps.debug.runtime.java.programState.proxies@java_stub)" version="-1" />
-  <import index="3be4" modelUID="f:java_stub#86441d7a-e194-42da-81a5-2161ec62a379#jetbrains.mps.debug.evaluation.proxies(MPS.Workbench/jetbrains.mps.debug.evaluation.proxies@java_stub)" version="-1" />
+  <import index="g3hj" modelUID="f:java_stub#86441d7a-e194-42da-81a5-2161ec62a379#jetbrains.mps.debug.runtime.java.programState.watchables(MPS.Workbench/jetbrains.mps.debug.runtime.java.programState.watchables@java_stub)" version="-1" />
+  <import index="hosz" modelUID="f:java_stub#86441d7a-e194-42da-81a5-2161ec62a379#jetbrains.mps.debug.api.programState(MPS.Workbench/jetbrains.mps.debug.api.programState@java_stub)" version="-1" />
   <import index="68ai" modelUID="f:java_stub#6ed54515-acc8-4d1e-a16c-9fd6cfe951ea#org.jetbrains.annotations(MPS.Core/org.jetbrains.annotations@java_stub)" version="-1" />
   <import index="8mrw" modelUID="f:java_stub#86441d7a-e194-42da-81a5-2161ec62a379#jetbrains.mps.debug.evaluation.transform(MPS.Workbench/jetbrains.mps.debug.evaluation.transform@java_stub)" version="-1" />
   <import index="4tse" modelUID="f:java_stub#86441d7a-e194-42da-81a5-2161ec62a379#jetbrains.mps.debug.evaluation(MPS.Workbench/jetbrains.mps.debug.evaluation@java_stub)" version="-1" />
-  <import index="g3hj" modelUID="f:java_stub#86441d7a-e194-42da-81a5-2161ec62a379#jetbrains.mps.debug.runtime.java.programState.watchables(MPS.Workbench/jetbrains.mps.debug.runtime.java.programState.watchables@java_stub)" version="-1" />
   <import index="hd7i" modelUID="f:java_stub#86441d7a-e194-42da-81a5-2161ec62a379#jetbrains.mps.debug.customViewers(MPS.Workbench/jetbrains.mps.debug.customViewers@java_stub)" version="-1" />
-  <import index="hosz" modelUID="f:java_stub#86441d7a-e194-42da-81a5-2161ec62a379#jetbrains.mps.debug.api.programState(MPS.Workbench/jetbrains.mps.debug.api.programState@java_stub)" version="-1" />
->>>>>>> 94882609
+  <import index="3be4" modelUID="f:java_stub#86441d7a-e194-42da-81a5-2161ec62a379#jetbrains.mps.debug.evaluation.proxies(MPS.Workbench/jetbrains.mps.debug.evaluation.proxies@java_stub)" version="-1" />
   <import index="tp25" modelUID="r:00000000-0000-4000-0000-011c89590301(jetbrains.mps.lang.smodel.structure)" version="16" implicit="yes" />
   <import index="tpf8" modelUID="r:00000000-0000-4000-0000-011c895902e8(jetbrains.mps.lang.generator.structure)" version="2" implicit="yes" />
   <import index="tpcw" modelUID="r:00000000-0000-4000-0000-011c895902bc(jetbrains.mps.lang.sharedConcepts.structure)" version="0" implicit="yes" />
@@ -1420,14 +1411,14 @@
         <node role="body" roleId="tpee.1068580123135" type="tpee.StatementList" typeId="tpee.1068580123136" id="6588495380858422625">
           <node role="statement" roleId="tpee.1068581517665" type="tpee.ReturnStatement" typeId="tpee.1068581242878" id="5493844864801813011">
             <node role="expression" roleId="tpee.1068581517676" type="tpee.StaticMethodCall" typeId="tpee.1081236700937" id="5493844864801812770">
+              <link role="baseMethodDeclaration" roleId="tpee.1068499141037" targetNodeId="4tse.~EvaluationUtils%dconsumeEvaluationException(jetbrains%dmps%ddebug%devaluation%dEvaluationUtils$EvaluationInvocatable,java%dlang%dObject)%cjava%dlang%dObject" resolveInfo="consumeEvaluationException" />
               <link role="classConcept" roleId="tpee.1144433194310" targetNodeId="4tse.~EvaluationUtils" resolveInfo="EvaluationUtils" />
-              <link role="baseMethodDeclaration" roleId="tpee.1068499141037" targetNodeId="4tse.~EvaluationUtils%dconsumeEvaluationException(jetbrains%dmps%ddebug%devaluation%dEvaluationUtils$EvaluationInvocatable,java%dlang%dObject)%cjava%dlang%dObject" resolveInfo="consumeEvaluationException" />
               <node role="actualArgument" roleId="tpee.1068499141038" type="tpee.GenericNewExpression" typeId="tpee.1145552977093" id="5493844864801812771">
                 <node role="creator" roleId="tpee.1145553007750" type="tpee.AnonymousClassCreator" typeId="tpee.1182160077978" id="5493844864801812772">
                   <node role="cls" roleId="tpee.1182160096073" type="tpee.AnonymousClass" typeId="tpee.1170345865475" id="5493844864801812773">
                     <property name="nonStatic" nameId="tpee.521412098689998745" value="true" />
+                    <link role="baseMethodDeclaration" roleId="tpee.1068499141037" targetNodeId="e2lb.~Object%d&lt;init&gt;()" resolveInfo="Object" />
                     <link role="classifier" roleId="tpee.1170346070688" targetNodeId="4tse.~EvaluationUtils$EvaluationInvocatable" resolveInfo="EvaluationUtils.EvaluationInvocatable" />
-                    <link role="baseMethodDeclaration" roleId="tpee.1068499141037" targetNodeId="e2lb.~Object%d&lt;init&gt;()" resolveInfo="Object" />
                     <node role="visibility" roleId="tpee.1178549979242" type="tpee.PublicVisibility" typeId="tpee.1146644602865" id="5493844864801812774" />
                     <node role="method" roleId="tpee.1107880067339" type="tpee.InstanceMethodDeclaration" typeId="tpee.1068580123165" id="5493844864801812775">
                       <property name="isAbstract" nameId="tpee.1178608670077" value="false" />
@@ -1537,8 +1528,8 @@
                 <node role="body" roleId="tpee.1137022507850" type="tpee.StatementList" typeId="tpee.1068580123136" id="6588495380858423211">
                   <node role="statement" roleId="tpee.1068581517665" type="tpee.ExpressionStatement" typeId="tpee.1068580123155" id="6588495380858423218">
                     <node role="expression" roleId="tpee.1068580123156" type="tpee.StaticMethodCall" typeId="tpee.1081236700937" id="6588495380858423220">
+                      <link role="baseMethodDeclaration" roleId="tpee.1068499141037" targetNodeId="8mrw.~TransformationUtil%dgetValueProxyTypeFromType(jetbrains%dmps%dsmodel%dSNode)%cjetbrains%dmps%dsmodel%dSNode" resolveInfo="getValueProxyTypeFromType" />
                       <link role="classConcept" roleId="tpee.1144433194310" targetNodeId="8mrw.~TransformationUtil" resolveInfo="TransformationUtil" />
-                      <link role="baseMethodDeclaration" roleId="tpee.1068499141037" targetNodeId="8mrw.~TransformationUtil%dgetValueProxyTypeFromType(jetbrains%dmps%dsmodel%dSNode)%cjetbrains%dmps%dsmodel%dSNode" resolveInfo="getValueProxyTypeFromType" />
                       <node role="actualArgument" roleId="tpee.1068499141038" type="tpee.DotExpression" typeId="tpee.1197027756228" id="6588495380858423222">
                         <node role="operand" roleId="tpee.1197027771414" type="tpf8.TemplateFunctionParameter_sourceNode" typeId="tpf8.1167169188348" id="6588495380858423221" />
                         <node role="operation" roleId="tpee.1197027833540" type="tp25.Node_ConceptMethodCall" typeId="tp25.1179409122411" id="6588495380858423226">
@@ -1599,14 +1590,14 @@
         <node role="body" roleId="tpee.1068580123135" type="tpee.StatementList" typeId="tpee.1068580123136" id="7785669630792626852">
           <node role="statement" roleId="tpee.1068581517665" type="tpee.ReturnStatement" typeId="tpee.1068581242878" id="5493844864801813027">
             <node role="expression" roleId="tpee.1068581517676" type="tpee.StaticMethodCall" typeId="tpee.1081236700937" id="5493844864801813028">
+              <link role="baseMethodDeclaration" roleId="tpee.1068499141037" targetNodeId="4tse.~EvaluationUtils%dconsumeEvaluationException(jetbrains%dmps%ddebug%devaluation%dEvaluationUtils$EvaluationInvocatable,java%dlang%dObject)%cjava%dlang%dObject" resolveInfo="consumeEvaluationException" />
               <link role="classConcept" roleId="tpee.1144433194310" targetNodeId="4tse.~EvaluationUtils" resolveInfo="EvaluationUtils" />
-              <link role="baseMethodDeclaration" roleId="tpee.1068499141037" targetNodeId="4tse.~EvaluationUtils%dconsumeEvaluationException(jetbrains%dmps%ddebug%devaluation%dEvaluationUtils$EvaluationInvocatable,java%dlang%dObject)%cjava%dlang%dObject" resolveInfo="consumeEvaluationException" />
               <node role="actualArgument" roleId="tpee.1068499141038" type="tpee.GenericNewExpression" typeId="tpee.1145552977093" id="5493844864801813029">
                 <node role="creator" roleId="tpee.1145553007750" type="tpee.AnonymousClassCreator" typeId="tpee.1182160077978" id="5493844864801813030">
                   <node role="cls" roleId="tpee.1182160096073" type="tpee.AnonymousClass" typeId="tpee.1170345865475" id="5493844864801813031">
                     <property name="nonStatic" nameId="tpee.521412098689998745" value="true" />
+                    <link role="baseMethodDeclaration" roleId="tpee.1068499141037" targetNodeId="e2lb.~Object%d&lt;init&gt;()" resolveInfo="Object" />
                     <link role="classifier" roleId="tpee.1170346070688" targetNodeId="4tse.~EvaluationUtils$EvaluationInvocatable" resolveInfo="EvaluationUtils.EvaluationInvocatable" />
-                    <link role="baseMethodDeclaration" roleId="tpee.1068499141037" targetNodeId="e2lb.~Object%d&lt;init&gt;()" resolveInfo="Object" />
                     <node role="visibility" roleId="tpee.1178549979242" type="tpee.PublicVisibility" typeId="tpee.1146644602865" id="5493844864801813032" />
                     <node role="method" roleId="tpee.1107880067339" type="tpee.InstanceMethodDeclaration" typeId="tpee.1068580123165" id="5493844864801813033">
                       <property name="isAbstract" nameId="tpee.1178608670077" value="false" />
@@ -1674,8 +1665,8 @@
                 <node role="body" roleId="tpee.1137022507850" type="tpee.StatementList" typeId="tpee.1068580123136" id="7785669630792594433">
                   <node role="statement" roleId="tpee.1068581517665" type="tpee.ExpressionStatement" typeId="tpee.1068580123155" id="7785669630792594434">
                     <node role="expression" roleId="tpee.1068580123156" type="tpee.StaticMethodCall" typeId="tpee.1081236700937" id="7785669630792594435">
+                      <link role="baseMethodDeclaration" roleId="tpee.1068499141037" targetNodeId="8mrw.~TransformationUtil%dgetValueProxyTypeFromType(jetbrains%dmps%dsmodel%dSNode)%cjetbrains%dmps%dsmodel%dSNode" resolveInfo="getValueProxyTypeFromType" />
                       <link role="classConcept" roleId="tpee.1144433194310" targetNodeId="8mrw.~TransformationUtil" resolveInfo="TransformationUtil" />
-                      <link role="baseMethodDeclaration" roleId="tpee.1068499141037" targetNodeId="8mrw.~TransformationUtil%dgetValueProxyTypeFromType(jetbrains%dmps%dsmodel%dSNode)%cjetbrains%dmps%dsmodel%dSNode" resolveInfo="getValueProxyTypeFromType" />
                       <node role="actualArgument" roleId="tpee.1068499141038" type="tpee.DotExpression" typeId="tpee.1197027756228" id="7785669630792594436">
                         <node role="operand" roleId="tpee.1197027771414" type="tpf8.TemplateFunctionParameter_sourceNode" typeId="tpf8.1167169188348" id="7785669630792594437" />
                         <node role="operation" roleId="tpee.1197027833540" type="tp25.Node_ConceptMethodCall" typeId="tp25.1179409122411" id="7785669630792594438">
@@ -1804,8 +1795,8 @@
               <node role="creator" roleId="tpee.1145553007750" type="tpee.AnonymousClassCreator" typeId="tpee.1182160077978" id="5493844864801812929">
                 <node role="cls" roleId="tpee.1182160096073" type="tpee.AnonymousClass" typeId="tpee.1170345865475" id="5493844864801812930">
                   <property name="nonStatic" nameId="tpee.521412098689998745" value="true" />
+                  <link role="baseMethodDeclaration" roleId="tpee.1068499141037" targetNodeId="e2lb.~Object%d&lt;init&gt;()" resolveInfo="Object" />
                   <link role="classifier" roleId="tpee.1170346070688" targetNodeId="4tse.~EvaluationUtils$EvaluationInvocatable" resolveInfo="EvaluationUtils.EvaluationInvocatable" />
-                  <link role="baseMethodDeclaration" roleId="tpee.1068499141037" targetNodeId="e2lb.~Object%d&lt;init&gt;()" resolveInfo="Object" />
                   <node role="visibility" roleId="tpee.1178549979242" type="tpee.PublicVisibility" typeId="tpee.1146644602865" id="5493844864801812931" />
                   <node role="method" roleId="tpee.1107880067339" type="tpee.InstanceMethodDeclaration" typeId="tpee.1068580123165" id="5493844864801812932">
                     <property name="isAbstract" nameId="tpee.1178608670077" value="false" />
@@ -1861,8 +1852,8 @@
                         </node>
                         <node role="condition" roleId="tpee.1068580123160" type="tpee.NotExpression" typeId="tpee.1081516740877" id="5493844864801812954">
                           <node role="expression" roleId="tpee.1081516765348" type="tpee.StaticMethodCall" typeId="tpee.1081236700937" id="5493844864801812955">
+                            <link role="baseMethodDeclaration" roleId="tpee.1068499141037" targetNodeId="4tse.~EvaluationUtils%disInstanceOf(com%dsun%djdi%dType,java%dlang%dString,com%dsun%djdi%dVirtualMachine)%cboolean" resolveInfo="isInstanceOf" />
                             <link role="classConcept" roleId="tpee.1144433194310" targetNodeId="4tse.~EvaluationUtils" resolveInfo="EvaluationUtils" />
-                            <link role="baseMethodDeclaration" roleId="tpee.1068499141037" targetNodeId="4tse.~EvaluationUtils%disInstanceOf(com%dsun%djdi%dType,java%dlang%dString,com%dsun%djdi%dVirtualMachine)%cboolean" resolveInfo="isInstanceOf" />
                             <node role="actualArgument" roleId="tpee.1068499141038" type="tpee.DotExpression" typeId="tpee.1197027756228" id="5493844864801812956">
                               <node role="operand" roleId="tpee.1197027771414" type="tpee.LocalVariableReference" typeId="tpee.1068581242866" id="5493844864801812957">
                                 <link role="variableDeclaration" roleId="tpee.1068581517664" targetNodeId="5493844864801812938" resolveInfo="value" />
@@ -1879,8 +1870,8 @@
                                   <node role="body" roleId="tpee.1137022507850" type="tpee.StatementList" typeId="tpee.1068580123136" id="5493844864801812962">
                                     <node role="statement" roleId="tpee.1068581517665" type="tpee.ExpressionStatement" typeId="tpee.1068580123155" id="5493844864801812963">
                                       <node role="expression" roleId="tpee.1068580123156" type="tpee.StaticMethodCall" typeId="tpee.1081236700937" id="5493844864801812964">
+                                        <link role="baseMethodDeclaration" roleId="tpee.1068499141037" targetNodeId="8mrw.~TransformationUtil%dgetJniSignatureFromType(jetbrains%dmps%dsmodel%dSNode)%cjava%dlang%dString" resolveInfo="getJniSignatureFromType" />
                                         <link role="classConcept" roleId="tpee.1144433194310" targetNodeId="8mrw.~TransformationUtil" resolveInfo="TransformationUtil" />
-                                        <link role="baseMethodDeclaration" roleId="tpee.1068499141037" targetNodeId="8mrw.~TransformationUtil%dgetJniSignatureFromType(jetbrains%dmps%dsmodel%dSNode)%cjava%dlang%dString" resolveInfo="getJniSignatureFromType" />
                                         <node role="actualArgument" roleId="tpee.1068499141038" type="tpee.DotExpression" typeId="tpee.1197027756228" id="5493844864801812965">
                                           <node role="operand" roleId="tpee.1197027771414" type="tpf8.TemplateFunctionParameter_sourceNode" typeId="tpf8.1167169188348" id="5493844864801812966" />
                                           <node role="operation" roleId="tpee.1197027833540" type="tp25.Node_ConceptMethodCall" typeId="tp25.1179409122411" id="5493844864801812967">
@@ -1915,8 +1906,8 @@
                                   <node role="body" roleId="tpee.1137022507850" type="tpee.StatementList" typeId="tpee.1068580123136" id="5493844864801812977">
                                     <node role="statement" roleId="tpee.1068581517665" type="tpee.ExpressionStatement" typeId="tpee.1068580123155" id="5493844864801812978">
                                       <node role="expression" roleId="tpee.1068580123156" type="tpee.StaticMethodCall" typeId="tpee.1081236700937" id="5493844864801812979">
+                                        <link role="baseMethodDeclaration" roleId="tpee.1068499141037" targetNodeId="8mrw.~TransformationUtil%dgetValueProxyTypeFromType(jetbrains%dmps%dsmodel%dSNode)%cjetbrains%dmps%dsmodel%dSNode" resolveInfo="getValueProxyTypeFromType" />
                                         <link role="classConcept" roleId="tpee.1144433194310" targetNodeId="8mrw.~TransformationUtil" resolveInfo="TransformationUtil" />
-                                        <link role="baseMethodDeclaration" roleId="tpee.1068499141037" targetNodeId="8mrw.~TransformationUtil%dgetValueProxyTypeFromType(jetbrains%dmps%dsmodel%dSNode)%cjetbrains%dmps%dsmodel%dSNode" resolveInfo="getValueProxyTypeFromType" />
                                         <node role="actualArgument" roleId="tpee.1068499141038" type="tpee.DotExpression" typeId="tpee.1197027756228" id="5493844864801812980">
                                           <node role="operand" roleId="tpee.1197027771414" type="tpf8.TemplateFunctionParameter_sourceNode" typeId="tpf8.1167169188348" id="5493844864801812981" />
                                           <node role="operation" roleId="tpee.1197027833540" type="tp25.Node_ConceptMethodCall" typeId="tp25.1179409122411" id="5493844864801812982">
@@ -1930,8 +1921,8 @@
                               </node>
                             </node>
                             <node role="expression" roleId="tpee.1070534934092" type="tpee.StaticMethodCall" typeId="tpee.1081236700937" id="5493844864801812983">
+                              <link role="baseMethodDeclaration" roleId="tpee.1068499141037" targetNodeId="3be4.~MirrorUtil%dgetValueProxy(com%dsun%djdi%dValue,com%dsun%djdi%dThreadReference)%cjetbrains%dmps%ddebug%devaluation%dproxies%dIValueProxy" resolveInfo="getValueProxy" />
                               <link role="classConcept" roleId="tpee.1144433194310" targetNodeId="3be4.~MirrorUtil" resolveInfo="MirrorUtil" />
-                              <link role="baseMethodDeclaration" roleId="tpee.1068499141037" targetNodeId="3be4.~MirrorUtil%dgetValueProxy(com%dsun%djdi%dValue,com%dsun%djdi%dThreadReference)%cjetbrains%dmps%ddebug%devaluation%dproxies%dIValueProxy" resolveInfo="getValueProxy" />
                               <node role="actualArgument" roleId="tpee.1068499141038" type="tpee.LocalVariableReference" typeId="tpee.1068581242866" id="5493844864801812984">
                                 <link role="variableDeclaration" roleId="tpee.1068581517664" targetNodeId="5493844864801812938" resolveInfo="value" />
                               </node>
@@ -1997,8 +1988,8 @@
               <node role="body" roleId="tpee.1137022507850" type="tpee.StatementList" typeId="tpee.1068580123136" id="2685024263846491798">
                 <node role="statement" roleId="tpee.1068581517665" type="tpee.ExpressionStatement" typeId="tpee.1068580123155" id="2685024263846491799">
                   <node role="expression" roleId="tpee.1068580123156" type="tpee.StaticMethodCall" typeId="tpee.1081236700937" id="2685024263846491800">
+                    <link role="baseMethodDeclaration" roleId="tpee.1068499141037" targetNodeId="8mrw.~TransformationUtil%dgetValueProxyTypeFromType(jetbrains%dmps%dsmodel%dSNode)%cjetbrains%dmps%dsmodel%dSNode" resolveInfo="getValueProxyTypeFromType" />
                     <link role="classConcept" roleId="tpee.1144433194310" targetNodeId="8mrw.~TransformationUtil" resolveInfo="TransformationUtil" />
-                    <link role="baseMethodDeclaration" roleId="tpee.1068499141037" targetNodeId="8mrw.~TransformationUtil%dgetValueProxyTypeFromType(jetbrains%dmps%dsmodel%dSNode)%cjetbrains%dmps%dsmodel%dSNode" resolveInfo="getValueProxyTypeFromType" />
                     <node role="actualArgument" roleId="tpee.1068499141038" type="tpee.DotExpression" typeId="tpee.1197027756228" id="2685024263846491801">
                       <node role="operand" roleId="tpee.1197027771414" type="tpf8.TemplateFunctionParameter_sourceNode" typeId="tpf8.1167169188348" id="2685024263846491802" />
                       <node role="operation" roleId="tpee.1197027833540" type="tp25.Node_ConceptMethodCall" typeId="tp25.1179409122411" id="2685024263846491803">
@@ -2325,8 +2316,8 @@
     <node role="contentNode" roleId="tpf8.1092060348987" type="tpee.ClassCreator" typeId="tpee.1212685548494" id="8275758777999533483">
       <link role="baseMethodDeclaration" roleId="tpee.1068499141037" targetNodeId="4089989733346843248" resolveInfo="map_CustomWatchablesContainer.MyWatchable" />
       <node role="actualArgument" roleId="tpee.1068499141038" type="tpee.StaticMethodCall" typeId="tpee.1081236700937" id="8275758777999533521">
+        <link role="baseMethodDeclaration" roleId="tpee.1068499141037" targetNodeId="v5yn.~JavaValue%dfromJDIValue(com%dsun%djdi%dValue,com%dsun%djdi%dThreadReference)%cjetbrains%dmps%ddebug%druntime%djava%dprogramState%dproxies%dJavaValue" resolveInfo="fromJDIValue" />
         <link role="classConcept" roleId="tpee.1144433194310" targetNodeId="v5yn.~JavaObjectValue" resolveInfo="JavaObjectValue" />
-        <link role="baseMethodDeclaration" roleId="tpee.1068499141037" targetNodeId="v5yn.~JavaValue%dfromJDIValue(com%dsun%djdi%dValue,com%dsun%djdi%dThreadReference)%cjetbrains%dmps%ddebug%druntime%djava%dprogramState%dproxies%dJavaValue" resolveInfo="fromJDIValue" />
         <node role="actualArgument" roleId="tpee.1068499141038" type="tp68.InternalPartialInstanceMethodCall" typeId="tp68.1174294166120" id="8275758777999550699">
           <property name="methodName" nameId="tp68.1174294288199" value="getJDIValue" />
           <node role="returnType" roleId="tp68.1174313653259" type="tpee.ClassifierType" typeId="tpee.1107535904670" id="1355240837348169569">
@@ -2616,8 +2607,8 @@
                   <link role="concept" roleId="tp25.1138405853777" targetNodeId="tpee.1107535904670" resolveInfo="ClassifierType" />
                 </node>
                 <node role="initializer" roleId="tpee.1068431790190" type="tpee.StaticMethodCall" typeId="tpee.1081236700937" id="4599835250971319532">
+                  <link role="baseMethodDeclaration" roleId="tpee.1068499141037" targetNodeId="8mrw.~TransformationUtil%dgetValueProxyTypeFromType(jetbrains%dmps%dsmodel%dSNode)%cjetbrains%dmps%dsmodel%dSNode" resolveInfo="getValueProxyTypeFromType" />
                   <link role="classConcept" roleId="tpee.1144433194310" targetNodeId="8mrw.~TransformationUtil" resolveInfo="TransformationUtil" />
-                  <link role="baseMethodDeclaration" roleId="tpee.1068499141037" targetNodeId="8mrw.~TransformationUtil%dgetValueProxyTypeFromType(jetbrains%dmps%dsmodel%dSNode)%cjetbrains%dmps%dsmodel%dSNode" resolveInfo="getValueProxyTypeFromType" />
                   <node role="actualArgument" roleId="tpee.1068499141038" type="tpee.DotExpression" typeId="tpee.1197027756228" id="4599835250971319533">
                     <node role="operand" roleId="tpee.1197027771414" type="tp2q.ForEachVariableReference" typeId="tp2q.1153944233411" id="4599835250971319534">
                       <link role="variable" roleId="tp2q.1153944258490" targetNodeId="4599835250971319484" resolveInfo="viewer" />
@@ -2817,8 +2808,8 @@
               <link role="classifier" roleId="tpee.1107535924139" targetNodeId="hd7i.~CustomViewersManager" resolveInfo="CustomViewersManager" />
             </node>
             <node role="initializer" roleId="tpee.1068431790190" type="tpee.StaticMethodCall" typeId="tpee.1081236700937" id="5726067590290743803">
+              <link role="baseMethodDeclaration" roleId="tpee.1068499141037" targetNodeId="hd7i.~CustomViewersManager%dgetInstance()%cjetbrains%dmps%ddebug%dcustomViewers%dCustomViewersManager" resolveInfo="getInstance" />
               <link role="classConcept" roleId="tpee.1144433194310" targetNodeId="hd7i.~CustomViewersManager" resolveInfo="CustomViewersManager" />
-              <link role="baseMethodDeclaration" roleId="tpee.1068499141037" targetNodeId="hd7i.~CustomViewersManager%dgetInstance()%cjetbrains%dmps%ddebug%dcustomViewers%dCustomViewersManager" resolveInfo="getInstance" />
             </node>
           </node>
         </node>
