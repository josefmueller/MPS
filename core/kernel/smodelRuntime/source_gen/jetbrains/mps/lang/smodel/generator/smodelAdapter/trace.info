--- conflicted
+++ resolved
@@ -34,7 +34,9 @@
     <scopeInfo nodeId="1101499704720825524" fileName="SEnumOperations.java" startLine="44" startPosition="39" endLine="45" endPosition="243" />
     <scopeInfo nodeId="1101499704720825544" fileName="SEnumOperations.java" startLine="51" startPosition="24" endLine="52" endPosition="251" />
     <scopeInfo nodeId="1101499704720825564" fileName="SEnumOperations.java" startLine="55" startPosition="39" endLine="56" endPosition="80" />
-    <scopeInfo nodeId="1101499704720825439" fileName="SEnumOperations.java" startLine="18" startPosition="170" endLine="22" endPosition="0" />
+    <scopeInfo nodeId="1101499704720825439" fileName="SEnumOperations.java" startLine="18" startPosition="170" endLine="22" endPosition="0">
+      <varInfo nodeId="1101499704720825439" varName="it" />
+    </scopeInfo>
     <scopeInfo nodeId="1101499704720825456" fileName="SEnumOperations.java" startLine="24" startPosition="0" endLine="28" endPosition="0">
       <varInfo nodeId="1101499704720825465" varName="enumm" />
     </scopeInfo>
@@ -48,8 +50,12 @@
     <scopeInfo nodeId="1101499704720825492" fileName="SEnumOperations.java" startLine="36" startPosition="0" endLine="40" endPosition="0">
       <varInfo nodeId="1101499704720825503" varName="member" />
     </scopeInfo>
-    <scopeInfo nodeId="1101499704720825523" fileName="SEnumOperations.java" startLine="43" startPosition="133" endLine="47" endPosition="0" />
-    <scopeInfo nodeId="1101499704720825563" fileName="SEnumOperations.java" startLine="54" startPosition="130" endLine="58" endPosition="0" />
+    <scopeInfo nodeId="1101499704720825523" fileName="SEnumOperations.java" startLine="43" startPosition="133" endLine="47" endPosition="0">
+      <varInfo nodeId="1101499704720825523" varName="it" />
+    </scopeInfo>
+    <scopeInfo nodeId="1101499704720825563" fileName="SEnumOperations.java" startLine="54" startPosition="130" endLine="58" endPosition="0">
+      <varInfo nodeId="1101499704720825563" varName="it" />
+    </scopeInfo>
     <scopeInfo nodeId="1101499704720825508" fileName="SEnumOperations.java" startLine="41" startPosition="73" endLine="47" endPosition="8">
       <varInfo nodeId="1101499704720825510" varName="enumNode" />
     </scopeInfo>
@@ -253,7 +259,9 @@
       <varInfo nodeId="6407023681583031181" varName="node" />
       <varInfo nodeId="6407023681583031183" varName="oldRole" />
     </scopeInfo>
-    <scopeInfo nodeId="6407023681583007505" fileName="AttributeOperations.java" startLine="41" startPosition="125" endLine="45" endPosition="0" />
+    <scopeInfo nodeId="6407023681583007505" fileName="AttributeOperations.java" startLine="41" startPosition="125" endLine="45" endPosition="0">
+      <varInfo nodeId="6407023681583007505" varName="it" />
+    </scopeInfo>
     <scopeInfo nodeId="6407023681583011540" fileName="AttributeOperations.java" startLine="81" startPosition="51" endLine="85" endPosition="44" />
     <scopeInfo nodeId="6407023681583065614" fileName="AttributeOperations.java" startLine="95" startPosition="91" endLine="99" endPosition="6" />
     <scopeInfo nodeId="6407023681583065781" fileName="AttributeOperations.java" startLine="101" startPosition="0" endLine="105" endPosition="0">
@@ -325,8 +333,12 @@
       <varInfo nodeId="1287809918884497539" varName="node" />
       <varInfo nodeId="1287809918884497541" varName="propertyName" />
     </scopeInfo>
-    <scopeInfo nodeId="4507439356949661427" fileName="AttributeOperations.java" startLine="183" startPosition="208" endLine="187" endPosition="0" />
-    <scopeInfo nodeId="1113897827127266134" fileName="AttributeOperations.java" startLine="187" startPosition="41" endLine="191" endPosition="0" />
+    <scopeInfo nodeId="4507439356949661427" fileName="AttributeOperations.java" startLine="183" startPosition="208" endLine="187" endPosition="0">
+      <varInfo nodeId="4507439356949661427" varName="it" />
+    </scopeInfo>
+    <scopeInfo nodeId="1113897827127266134" fileName="AttributeOperations.java" startLine="187" startPosition="41" endLine="191" endPosition="0">
+      <varInfo nodeId="1113897827127266134" varName="name" />
+    </scopeInfo>
     <scopeInfo nodeId="1287809918884497459" fileName="AttributeOperations.java" startLine="193" startPosition="0" endLine="197" endPosition="0">
       <varInfo nodeId="1287809918884497477" varName="linkAttribute" />
       <varInfo nodeId="1287809918884497475" varName="linkRole" />
@@ -353,8 +365,12 @@
       <varInfo nodeId="1287809918884497598" varName="linkRole" />
       <varInfo nodeId="1287809918884497596" varName="node" />
     </scopeInfo>
-    <scopeInfo nodeId="4507439356949661459" fileName="AttributeOperations.java" startLine="215" startPosition="204" endLine="219" endPosition="0" />
-    <scopeInfo nodeId="1113897827127263987" fileName="AttributeOperations.java" startLine="219" startPosition="41" endLine="223" endPosition="0" />
+    <scopeInfo nodeId="4507439356949661459" fileName="AttributeOperations.java" startLine="215" startPosition="204" endLine="219" endPosition="0">
+      <varInfo nodeId="4507439356949661459" varName="it" />
+    </scopeInfo>
+    <scopeInfo nodeId="1113897827127263987" fileName="AttributeOperations.java" startLine="219" startPosition="41" endLine="223" endPosition="0">
+      <varInfo nodeId="1113897827127263987" varName="role" />
+    </scopeInfo>
     <scopeInfo nodeId="6407023681583065639" fileName="AttributeOperations.java" startLine="228" startPosition="0" endLine="232" endPosition="5">
       <varInfo nodeId="6407023681583065648" varName="attributed" />
       <varInfo nodeId="6407023681583065650" varName="descriptor" />
@@ -370,7 +386,9 @@
       <varInfo nodeId="6407023681583065698" varName="node" />
     </scopeInfo>
     <scopeInfo nodeId="6407023681582958594" fileName="AttributeOperations.java" startLine="40" startPosition="98" endLine="45" endPosition="7" />
-    <scopeInfo nodeId="6407023681583016440" fileName="AttributeOperations.java" startLine="71" startPosition="100" endLine="76" endPosition="5" />
+    <scopeInfo nodeId="6407023681583016440" fileName="AttributeOperations.java" startLine="71" startPosition="100" endLine="76" endPosition="5">
+      <varInfo nodeId="6407023681583016440" varName="attribute" />
+    </scopeInfo>
     <scopeInfo nodeId="6407023681583065766" fileName="AttributeOperations.java" startLine="129" startPosition="49" endLine="134" endPosition="70">
       <varInfo nodeId="8647109073523579963" varName="role" />
     </scopeInfo>
@@ -742,12 +760,7 @@
     <scopeInfo nodeId="6599163591527172233" fileName="AbstractSNodeList.java" startLine="111" startPosition="34" endLine="114" endPosition="18">
       <varInfo nodeId="6599163591527172235" varName="result" />
     </scopeInfo>
-<<<<<<< HEAD
-    <scopeInfo nodeId="6599163591527171844" fileName="AbstractSNodeList.java" startLine="121" startPosition="70" endLine="124" endPosition="5">
-=======
     <scopeInfo nodeId="6599163591527171844" fileName="AbstractSNodeList.java" startLine="137" startPosition="70" endLine="140" endPosition="5">
-      <varInfo nodeId="6599163591527171849" varName="role" />
->>>>>>> e4ca43f0
       <varInfo nodeId="6599163591527171847" varName="parent" />
       <varInfo nodeId="6599163591527171849" varName="role" />
     </scopeInfo>
@@ -787,12 +800,7 @@
     <scopeInfo nodeId="6599163591527171958" fileName="AbstractSNodeList.java" startLine="173" startPosition="0" endLine="178" endPosition="0">
       <varInfo nodeId="6599163591527171961" varName="node" />
     </scopeInfo>
-<<<<<<< HEAD
-    <scopeInfo nodeId="6599163591527171971" fileName="AbstractSNodeList.java" startLine="162" startPosition="0" endLine="167" endPosition="0">
-=======
     <scopeInfo nodeId="6599163591527171971" fileName="AbstractSNodeList.java" startLine="178" startPosition="0" endLine="183" endPosition="0">
-      <varInfo nodeId="6599163591527171974" varName="node" />
->>>>>>> e4ca43f0
       <varInfo nodeId="6599163591527171976" varName="anchorNode" />
       <varInfo nodeId="6599163591527171974" varName="node" />
     </scopeInfo>
@@ -839,12 +847,7 @@
     <scopeInfo nodeId="6599163591527171871" fileName="AbstractSNodeList.java" startLine="146" startPosition="0" endLine="154" endPosition="0">
       <varInfo nodeId="6599163591527171874" varName="node" />
     </scopeInfo>
-<<<<<<< HEAD
-    <scopeInfo nodeId="6599163591527171898" fileName="AbstractSNodeList.java" startLine="138" startPosition="0" endLine="146" endPosition="0">
-=======
     <scopeInfo nodeId="6599163591527171898" fileName="AbstractSNodeList.java" startLine="154" startPosition="0" endLine="162" endPosition="0">
-      <varInfo nodeId="6599163591527171901" varName="node" />
->>>>>>> e4ca43f0
       <varInfo nodeId="6599163591527171903" varName="anchorNode" />
       <varInfo nodeId="6599163591527171901" varName="node" />
     </scopeInfo>
@@ -856,22 +859,16 @@
       <varInfo nodeId="6599163591527172134" varName="fromIndex" />
       <varInfo nodeId="6599163591527172136" varName="toIndex" />
     </scopeInfo>
-<<<<<<< HEAD
-    <unitInfo nodeId="6599163591527171838" fileName="AbstractSNodeList.java" startLine="10" startPosition="0" endLine="169" endPosition="0" unitName="jetbrains.mps.lang.smodel.generator.smodelAdapter.AbstractSNodeList" />
-    <unitInfo nodeId="6599163591527171841" fileName="AbstractSNodeList.java" startLine="121" startPosition="0" endLine="147" endPosition="0" unitName="jetbrains.mps.lang.smodel.generator.smodelAdapter.AbstractSNodeList$AggregatedSNodesList" />
-    <unitInfo nodeId="6599163591527171928" fileName="AbstractSNodeList.java" startLine="148" startPosition="0" endLine="168" endPosition="0" unitName="jetbrains.mps.lang.smodel.generator.smodelAdapter.AbstractSNodeList$LinkedSNodesList" />
-=======
     <scopeInfo nodeId="6947069774017067" fileName="AbstractSNodeList.java" startLine="79" startPosition="67" endLine="91" endPosition="34">
       <varInfo nodeId="6947069774017719" varName="anchorNode" />
     </scopeInfo>
     <scopeInfo nodeId="6947069774017058" fileName="AbstractSNodeList.java" startLine="77" startPosition="0" endLine="93" endPosition="0">
+      <varInfo nodeId="6947069774017063" varName="c" />
       <varInfo nodeId="6947069774017061" varName="index" />
-      <varInfo nodeId="6947069774017063" varName="c" />
-    </scopeInfo>
+    </scopeInfo>
+    <unitInfo nodeId="6599163591527171838" fileName="AbstractSNodeList.java" startLine="10" startPosition="0" endLine="185" endPosition="0" unitName="jetbrains.mps.lang.smodel.generator.smodelAdapter.AbstractSNodeList" />
+    <unitInfo nodeId="6599163591527171841" fileName="AbstractSNodeList.java" startLine="137" startPosition="0" endLine="163" endPosition="0" unitName="jetbrains.mps.lang.smodel.generator.smodelAdapter.AbstractSNodeList$AggregatedSNodesList" />
     <unitInfo nodeId="6599163591527171928" fileName="AbstractSNodeList.java" startLine="164" startPosition="0" endLine="184" endPosition="0" unitName="jetbrains.mps.lang.smodel.generator.smodelAdapter.AbstractSNodeList$LinkedSNodesList" />
-    <unitInfo nodeId="6599163591527171841" fileName="AbstractSNodeList.java" startLine="137" startPosition="0" endLine="163" endPosition="0" unitName="jetbrains.mps.lang.smodel.generator.smodelAdapter.AbstractSNodeList$AggregatedSNodesList" />
-    <unitInfo nodeId="6599163591527171838" fileName="AbstractSNodeList.java" startLine="10" startPosition="0" endLine="185" endPosition="0" unitName="jetbrains.mps.lang.smodel.generator.smodelAdapter.AbstractSNodeList" />
->>>>>>> e4ca43f0
   </root>
   <root nodeId="6599163591527270715">
     <nodeInfo nodeId="6599163591527270724" fileName="NodeCastException.java" startLine="7" startPosition="44" endLine="8" endPosition="19" conceptFqName="jetbrains.mps.baseLanguage.structure.SuperConstructorInvocation" />
@@ -1206,7 +1203,9 @@
     </scopeInfo>
     <scopeInfo nodeId="6599163591527280928" fileName="SModelOperations.java" startLine="157" startPosition="61" endLine="161" endPosition="16" />
     <scopeInfo nodeId="6599163591527280950" fileName="SModelOperations.java" startLine="164" startPosition="51" endLine="168" endPosition="31" />
-    <scopeInfo nodeId="8920265417895136665" fileName="SModelOperations.java" startLine="182" startPosition="117" endLine="186" endPosition="0" />
+    <scopeInfo nodeId="8920265417895136665" fileName="SModelOperations.java" startLine="182" startPosition="117" endLine="186" endPosition="0">
+      <varInfo nodeId="8920265417895136665" varName="it" />
+    </scopeInfo>
     <scopeInfo nodeId="8920265417895136676" fileName="SModelOperations.java" startLine="197" startPosition="74" endLine="201" endPosition="6" />
     <scopeInfo nodeId="6599163591527280418" fileName="SModelOperations.java" startLine="38" startPosition="32" endLine="43" endPosition="20">
       <varInfo nodeId="6599163591527280420" varName="result" />
@@ -1231,7 +1230,10 @@
     <scopeInfo nodeId="6599163591527280945" fileName="SModelOperations.java" startLine="163" startPosition="0" endLine="170" endPosition="0">
       <varInfo nodeId="6599163591527280948" varName="model" />
     </scopeInfo>
-    <scopeInfo nodeId="8920265417895136676" fileName="SModelOperations.java" startLine="196" startPosition="0" endLine="203" endPosition="0" />
+    <scopeInfo nodeId="8920265417895136676" fileName="SModelOperations.java" startLine="196" startPosition="0" endLine="203" endPosition="0">
+      <varInfo nodeId="8920265417895136676" varName="a" />
+      <varInfo nodeId="8920265417895136676" varName="b" />
+    </scopeInfo>
     <scopeInfo nodeId="6599163591527280585" fileName="SModelOperations.java" startLine="78" startPosition="105" endLine="89" endPosition="67">
       <varInfo nodeId="6599163591527280615" varName="concept" />
     </scopeInfo>
