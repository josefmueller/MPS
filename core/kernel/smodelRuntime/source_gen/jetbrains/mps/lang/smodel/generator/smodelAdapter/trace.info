--- conflicted
+++ resolved
@@ -978,7 +978,6 @@
   </root>
   <root nodeRef="r:c3548bac-30eb-4a2a-937c-0111d5697309(jetbrains.mps.lang.smodel.generator.smodelAdapter)/6599163591527270726">
     <file name="SConceptOperations.java">
-<<<<<<< HEAD
       <node id="6599163591527270745" at="35,41,36,19" concept="12" />
       <node id="6599163591527270747" at="37,5,38,77" concept="12" />
       <node id="4876532271865100361" at="41,27,42,19" concept="12" />
@@ -1063,8 +1062,8 @@
       <node id="1917749888334820899" at="176,119,179,5" concept="9" />
       <node id="1917749888334820936" at="184,49,187,7" concept="9" />
       <node id="1917749888335174992" at="197,0,200,0" concept="16" trace="createNewNode#(Lorg/jetbrains/mps/openapi/language/SConcept;)Lorg/jetbrains/mps/openapi/model/SNode;" />
-      <node id="6870613620391276219" at="205,55,208,5" concept="9" />
-      <node id="6870613620391272508" at="211,59,214,5" concept="9" />
+      <node id="6870613620391276219" at="205,63,208,5" concept="9" />
+      <node id="6870613620391272508" at="211,67,214,5" concept="9" />
       <node id="6599163591527270837" at="86,0,90,0" concept="16" trace="getDirectSuperConcepts#(Lorg/jetbrains/mps/openapi/model/SNode;)Ljava/util/List;" />
       <node id="6599163591527270897" at="96,105,100,5" concept="9" />
       <node id="1917749888332991823" at="107,79,111,5" concept="9" />
@@ -1076,8 +1075,8 @@
       <node id="7453996997714432958" at="62,0,68,0" concept="16" trace="isSuperConceptOf#(Lorg/jetbrains/mps/openapi/language/SAbstractConcept;Lorg/jetbrains/mps/openapi/language/SAbstractConcept;)Z" />
       <node id="1461238478128512590" at="77,0,83,0" concept="16" trace="isSubConceptOf#(Lorg/jetbrains/mps/openapi/language/SAbstractConcept;Lorg/jetbrains/mps/openapi/language/SAbstractConcept;)Z" />
       <node id="6599163591527271107" at="191,0,197,0" concept="16" trace="createNewNode#(Ljava/lang/String;)Lorg/jetbrains/mps/openapi/model/SNode;" />
-      <node id="6870613620391276217" at="205,0,211,0" concept="16" trace="conceptAlias#(Lorg/jetbrains/mps/openapi/language/SConcept;)Ljava/lang/String;" />
-      <node id="6870613620391195154" at="211,0,217,0" concept="16" trace="shortDescription#(Lorg/jetbrains/mps/openapi/language/SConcept;)Ljava/lang/String;" />
+      <node id="6870613620391276217" at="205,0,211,0" concept="16" trace="conceptAlias#(Lorg/jetbrains/mps/openapi/language/SAbstractConcept;)Ljava/lang/String;" />
+      <node id="6870613620391195154" at="211,0,217,0" concept="16" trace="shortDescription#(Lorg/jetbrains/mps/openapi/language/SAbstractConcept;)Ljava/lang/String;" />
       <node id="6599163591527270753" at="46,0,53,0" concept="16" trace="isAssignableFrom#(Lorg/jetbrains/mps/openapi/model/SNode;Lorg/jetbrains/mps/openapi/model/SNode;)Z" />
       <node id="6599163591527270964" at="138,0,145,0" concept="16" trace="getConceptHierarchy#(Lorg/jetbrains/mps/openapi/model/SNode;)Ljava/util/List;" />
       <node id="6599163591527271039" at="166,48,173,5" concept="8" />
@@ -1122,151 +1121,6 @@
       <scope id="6599163591527270956" at="121,23,123,44" />
       <scope id="1917749888333425960" at="132,23,134,29" />
       <scope id="6599163591527271112" at="193,59,195,120">
-=======
-      <node id="6599163591527270745" at="33,41,34,19" concept="12" />
-      <node id="6599163591527270747" at="35,5,36,77" concept="12" />
-      <node id="4876532271865100361" at="39,27,40,19" concept="12" />
-      <node id="4876532271865100363" at="41,5,42,37" concept="12" />
-      <node id="6599163591527270770" at="46,79,47,19" concept="12" />
-      <node id="6599163591527270772" at="48,5,49,136" concept="12" />
-      <node id="6599163591527270791" at="54,31,55,19" concept="12" />
-      <node id="6599163591527270793" at="56,5,57,66" concept="11" />
-      <node id="6599163591527270798" at="57,66,58,80" concept="12" />
-      <node id="7453996997714432962" at="61,53,62,19" concept="12" />
-      <node id="7453996997714432972" at="63,5,64,51" concept="12" />
-      <node id="6599163591527270815" at="69,29,70,19" concept="12" />
-      <node id="6599163591527270817" at="71,5,72,62" concept="11" />
-      <node id="6599163591527270822" at="72,62,73,80" concept="12" />
-      <node id="1461238478128512594" at="76,53,77,19" concept="12" />
-      <node id="1461238478128561460" at="78,5,79,51" concept="12" />
-      <node id="6599163591527270833" at="81,77,82,60" concept="12" />
-      <node id="6599163591527281954" at="85,82,86,65" concept="12" />
-      <node id="6599163591527270862" at="91,120,92,37" concept="12" />
-      <node id="6599163591527270883" at="93,5,94,105" concept="11" />
-      <node id="7293593980794675380" at="95,20,96,44" concept="5" />
-      <node id="6599163591527270900" at="96,44,97,44" concept="5" />
-      <node id="6599163591527270906" at="98,5,99,48" concept="12" />
-      <node id="1917749888332991803" at="102,26,103,55" concept="12" />
-      <node id="1917749888333270318" at="104,5,105,79" concept="11" />
-      <node id="1917749888333616533" at="106,20,107,55" concept="5" />
-      <node id="1917749888332991833" at="107,55,108,29" concept="5" />
-      <node id="1917749888332991839" at="109,5,110,48" concept="12" />
-      <node id="6599163591527270933" at="115,41,116,36" concept="12" />
-      <node id="6599163591527270947" at="117,5,118,91" concept="11" />
-      <node id="455261648983235595" at="119,23,120,44" concept="5" />
-      <node id="6599163591527270957" at="120,44,121,44" concept="5" />
-      <node id="6599163591527270962" at="122,5,123,18" concept="12" />
-      <node id="1917749888333425947" at="126,26,127,55" concept="12" />
-      <node id="1917749888333425951" at="128,5,129,86" concept="11" />
-      <node id="1917749888333425961" at="130,23,131,55" concept="5" />
-      <node id="1917749888333425968" at="131,55,132,29" concept="5" />
-      <node id="1917749888333425973" at="133,5,134,48" concept="12" />
-      <node id="6599163591527270976" at="138,41,139,36" concept="12" />
-      <node id="6599163591527270990" at="140,5,141,77" concept="12" />
-      <node id="8280229769939037109" at="145,91,146,114" concept="12" />
-      <node id="1917749888334871994" at="148,113,149,116" concept="12" />
-      <node id="6599163591527271009" at="154,41,155,36" concept="12" />
-      <node id="6599163591527271013" at="156,5,157,139" concept="11" />
-      <node id="6599163591527271032" at="157,139,158,48" concept="11" />
-      <node id="6599163591527271044" at="159,43,160,72" concept="11" />
-      <node id="6599163591527271050" at="160,72,161,67" concept="11" />
-      <node id="6599163591527271061" at="162,67,163,32" concept="5" />
-      <node id="6599163591527271072" at="165,5,166,18" concept="12" />
-      <node id="1917749888334820904" at="169,26,170,47" concept="12" />
-      <node id="1917749888334820908" at="171,5,172,122" concept="11" />
-      <node id="1917749888334820917" at="172,122,173,70" concept="11" />
-      <node id="1917749888334820926" at="174,43,175,120" concept="11" />
-      <node id="1917749888334820931" at="175,120,176,49" concept="11" />
-      <node id="1917749888334820942" at="177,67,178,32" concept="5" />
-      <node id="1917749888334820950" at="180,5,181,18" concept="12" />
-      <node id="4273238084345387598" at="185,59,186,24" concept="11" />
-      <node id="4273238084345387606" at="186,24,187,120" concept="12" />
-      <node id="1917749888335174994" at="189,55,190,113" concept="12" />
-      <node id="4273238084345387756" at="193,101,194,24" concept="11" />
-      <node id="4273238084345387764" at="194,24,195,151" concept="12" />
-      <node id="6870613620391276221" at="198,26,199,18" concept="12" />
-      <node id="6870613620391276226" at="200,5,201,37" concept="12" />
-      <node id="6870613620391274101" at="204,26,205,18" concept="12" />
-      <node id="6870613620391198636" at="206,5,207,41" concept="12" />
-      <node id="6599163591527270728" at="28,0,30,0" concept="3" trace="SConceptOperations#()V" />
-      <node id="6599163591527270740" at="32,87,35,5" concept="9" />
-      <node id="4876532271865100356" at="38,89,41,5" concept="9" />
-      <node id="6599163591527270761" at="45,106,48,5" concept="9" />
-      <node id="6599163591527270786" at="53,87,56,5" concept="9" />
-      <node id="7453996997714432960" at="60,102,63,5" concept="9" />
-      <node id="6599163591527270810" at="68,85,71,5" concept="9" />
-      <node id="1461238478128512592" at="75,100,78,5" concept="9" />
-      <node id="6599163591527270826" at="81,0,84,0" concept="16" trace="findConceptDeclaration#(Ljava/lang/String;)Lorg/jetbrains/mps/openapi/model/SNode;" />
-      <node id="6599163591527270857" at="90,101,93,5" concept="9" />
-      <node id="1917749888332991801" at="101,108,104,5" concept="9" />
-      <node id="6599163591527270928" at="114,98,117,5" concept="9" />
-      <node id="1917749888333425942" at="125,105,128,5" concept="9" />
-      <node id="6599163591527270971" at="137,79,140,5" concept="9" />
-      <node id="1917749888334871992" at="148,0,151,0" concept="16" trace="getAllSubConcepts#(Lorg/jetbrains/mps/openapi/language/SAbstractConcept;Lorg/jetbrains/mps/openapi/model/SModel;)Ljava/util/List;" />
-      <node id="6599163591527271004" at="153,111,156,5" concept="9" />
-      <node id="6599163591527271055" at="161,67,164,7" concept="9" />
-      <node id="1917749888334820899" at="168,119,171,5" concept="9" />
-      <node id="1917749888334820936" at="176,49,179,7" concept="9" />
-      <node id="1917749888335174992" at="189,0,192,0" concept="16" trace="createNewNode#(Lorg/jetbrains/mps/openapi/language/SConcept;)Lorg/jetbrains/mps/openapi/model/SNode;" />
-      <node id="6870613620391276219" at="197,63,200,5" concept="9" />
-      <node id="6870613620391272508" at="203,67,206,5" concept="9" />
-      <node id="6599163591527270837" at="84,0,88,0" concept="16" trace="getDirectSuperConcepts#(Lorg/jetbrains/mps/openapi/model/SNode;)Ljava/util/List;" />
-      <node id="6599163591527270897" at="94,105,98,5" concept="9" />
-      <node id="1917749888332991823" at="105,79,109,5" concept="9" />
-      <node id="6599163591527270953" at="118,91,122,5" concept="9" />
-      <node id="1917749888333425957" at="129,86,133,5" concept="9" />
-      <node id="7707911143192299001" at="143,0,148,0" concept="16" trace="getAllSubConcepts#(Lorg/jetbrains/mps/openapi/model/SNode;Lorg/jetbrains/mps/openapi/model/SModel;)Ljava/util/List;" />
-      <node id="6599163591527271120" at="192,0,197,0" concept="16" trace="createNewNode#(Ljava/lang/String;Lorg/jetbrains/mps/openapi/model/SNode;)Ljetbrains/mps/smodel/SNode;" />
-      <node id="4876532271865100350" at="38,0,44,0" concept="16" trace="isExactly#(Lorg/jetbrains/mps/openapi/language/SAbstractConcept;Lorg/jetbrains/mps/openapi/language/SAbstractConcept;)Z" />
-      <node id="7453996997714432958" at="60,0,66,0" concept="16" trace="isSuperConceptOf#(Lorg/jetbrains/mps/openapi/language/SAbstractConcept;Lorg/jetbrains/mps/openapi/language/SAbstractConcept;)Z" />
-      <node id="1461238478128512590" at="75,0,81,0" concept="16" trace="isSubConceptOf#(Lorg/jetbrains/mps/openapi/language/SAbstractConcept;Lorg/jetbrains/mps/openapi/language/SAbstractConcept;)Z" />
-      <node id="6599163591527271107" at="183,0,189,0" concept="16" trace="createNewNode#(Ljava/lang/String;)Lorg/jetbrains/mps/openapi/model/SNode;" />
-      <node id="6870613620391276217" at="197,0,203,0" concept="16" trace="conceptAlias#(Lorg/jetbrains/mps/openapi/language/SAbstractConcept;)Ljava/lang/String;" />
-      <node id="6870613620391195154" at="203,0,209,0" concept="16" trace="shortDescription#(Lorg/jetbrains/mps/openapi/language/SAbstractConcept;)Ljava/lang/String;" />
-      <node id="6599163591527270753" at="44,0,51,0" concept="16" trace="isAssignableFrom#(Lorg/jetbrains/mps/openapi/model/SNode;Lorg/jetbrains/mps/openapi/model/SNode;)Z" />
-      <node id="6599163591527270964" at="136,0,143,0" concept="16" trace="getConceptHierarchy#(Lorg/jetbrains/mps/openapi/model/SNode;)Ljava/util/List;" />
-      <node id="6599163591527271039" at="158,48,165,5" concept="8" />
-      <node id="1917749888334820924" at="173,70,180,5" concept="8" />
-      <node id="6599163591527270732" at="30,0,38,0" concept="16" trace="isExactly#(Lorg/jetbrains/mps/openapi/model/SNode;Ljava/lang/String;)Z" />
-      <node id="6599163591527270778" at="51,0,60,0" concept="16" trace="isSuperConceptOf#(Lorg/jetbrains/mps/openapi/model/SNode;Ljava/lang/String;)Z" />
-      <node id="6599163591527270802" at="66,0,75,0" concept="16" trace="isSubConceptOf#(Lorg/jetbrains/mps/openapi/model/SNode;Ljava/lang/String;)Z" />
-      <node id="1917749888332991799" at="101,0,112,0" concept="16" trace="getDirectSuperConcepts#(Lorg/jetbrains/mps/openapi/language/SAbstractConcept;Z)Ljava/util/List;" />
-      <node id="1917749888333425935" at="125,0,136,0" concept="16" trace="getAllSuperConcepts#(Lorg/jetbrains/mps/openapi/language/SAbstractConcept;Z)Ljava/util/List;" />
-      <node id="6599163591527270848" at="88,0,101,0" concept="16" trace="getDirectSuperConcepts#(Lorg/jetbrains/mps/openapi/model/SNode;Z)Ljava/util/List;" />
-      <node id="6599163591527270919" at="112,0,125,0" concept="16" trace="getAllSuperConcepts#(Lorg/jetbrains/mps/openapi/model/SNode;Z)Ljava/util/List;" />
-      <node id="1917749888334820889" at="168,0,183,0" concept="16" trace="getAllSubConcepts#(Lorg/jetbrains/mps/openapi/language/SAbstractConcept;Ljava/util/Set;)Ljava/util/List;" />
-      <node id="6599163591527270993" at="151,0,168,0" concept="16" trace="getAllSubConcepts#(Lorg/jetbrains/mps/openapi/model/SNode;Ljava/util/Set;)Ljava/util/List;" />
-      <scope id="6599163591527270731" at="28,32,28,32" />
-      <scope id="6599163591527270744" at="33,41,34,19" />
-      <scope id="4876532271865100360" at="39,27,40,19" />
-      <scope id="6599163591527270769" at="46,79,47,19" />
-      <scope id="6599163591527270790" at="54,31,55,19" />
-      <scope id="7453996997714432961" at="61,53,62,19" />
-      <scope id="6599163591527270814" at="69,29,70,19" />
-      <scope id="1461238478128512593" at="76,53,77,19" />
-      <scope id="6599163591527270832" at="81,77,82,60" />
-      <scope id="6599163591527270843" at="85,82,86,65" />
-      <scope id="6599163591527270861" at="91,120,92,37" />
-      <scope id="1917749888332991802" at="102,26,103,55" />
-      <scope id="6599163591527270932" at="115,41,116,36" />
-      <scope id="1917749888333425946" at="126,26,127,55" />
-      <scope id="6599163591527270975" at="138,41,139,36" />
-      <scope id="7707911143192299011" at="145,91,146,114" />
-      <scope id="1917749888334871993" at="148,113,149,116" />
-      <scope id="6599163591527271008" at="154,41,155,36" />
-      <scope id="6599163591527271060" at="162,67,163,32" />
-      <scope id="1917749888334820903" at="169,26,170,47" />
-      <scope id="1917749888334820941" at="177,67,178,32" />
-      <scope id="1917749888335174993" at="189,55,190,113" />
-      <scope id="6870613620391276220" at="198,26,199,18" />
-      <scope id="6870613620391272511" at="204,26,205,18" />
-      <scope id="6599163591527270728" at="28,0,30,0" />
-      <scope id="6599163591527270899" at="95,20,97,44" />
-      <scope id="1917749888332991825" at="106,20,108,29" />
-      <scope id="6599163591527270956" at="119,23,121,44" />
-      <scope id="1917749888333425960" at="130,23,132,29" />
-      <scope id="6599163591527271112" at="185,59,187,120">
->>>>>>> 5fba6b15
         <var name="model" id="4273238084345387596" />
       </scope>
       <scope id="6599163591527271127" at="201,101,203,151">
@@ -1286,17 +1140,10 @@
       <scope id="6599163591527270837" at="86,0,90,0">
         <var name="conceptDeclarationNode" id="6599163591527270841" />
       </scope>
-<<<<<<< HEAD
       <scope id="6599163591527270970" at="139,79,143,77" />
-      <scope id="6870613620391276218" at="205,55,209,37" />
-      <scope id="6870613620391195157" at="211,59,215,41" />
+      <scope id="6870613620391276218" at="205,63,209,37" />
+      <scope id="6870613620391195157" at="211,67,215,41" />
       <scope id="6599163591527270785" at="55,87,60,80">
-=======
-      <scope id="6599163591527270970" at="137,79,141,77" />
-      <scope id="6870613620391276218" at="197,63,201,37" />
-      <scope id="6870613620391195157" at="203,67,207,41" />
-      <scope id="6599163591527270785" at="53,87,58,80">
->>>>>>> 5fba6b15
         <var name="superConceptFQName" id="6599163591527270794" />
       </scope>
       <scope id="6599163591527270809" at="70,85,75,80">
