--- conflicted
+++ resolved
@@ -42,13 +42,8 @@
     <orderEntry type="library" name="Commons-logging" level="project" />
     <orderEntry type="library" name="Diff-utils" level="project" />
     <orderEntry type="library" scope="TEST" name="JMock" level="project" />
-<<<<<<< HEAD
-    <orderEntry type="module" module-name="runConfigurations" scope="TEST" />
-    <orderEntry type="library" scope="TEST" name="xmlunit" level="project" />
-=======
     <orderEntry type="module" module-name="testbench" scope="TEST" />
     <orderEntry type="library" scope="TEST" name="JUnit4" level="project" />
->>>>>>> 61bbf8a9
     <orderEntry type="module" module-name="mps-platform" scope="TEST" />
   </component>
 </module>
