--- conflicted
+++ resolved
@@ -1,12 +1,8 @@
 <?xml version="1.0" encoding="UTF-8"?>
 <dependenciesRoot>
   <dependency className="jetbrains.mps.traceInfo.DebugInfo" file="DebugInfo.java">
-<<<<<<< HEAD
+    <classNode dependClassName="java.lang.Deprecated" />
     <classNode dependClassName="java.lang.Integer" />
-=======
-    <classNode dependClassName="java.lang.Comparable" />
-    <classNode dependClassName="java.lang.Deprecated" />
->>>>>>> 07742312
     <classNode dependClassName="java.lang.Iterable" />
     <classNode dependClassName="java.lang.Object" />
     <classNode dependClassName="java.lang.RuntimeException" />
