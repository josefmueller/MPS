--- conflicted
+++ resolved
@@ -62,8 +62,6 @@
   <xi:include href="/META-INF/MPSCore.xml" xpointer="xpointer(/components/*)"/>
   <xi:include href="/META-INF/MPSDebuggerComponents.xml" xpointer="xpointer(/components/*)"/>
 
-  <xi:include href="/META-INF/MPSDebuggerComponents.xml" xpointer="xpointer(/components/*)"/>
-
   <application-components>
     <component>
       <implementation-class>jetbrains.mps.vcs.ExcludedFileIndexApplicationComponent</implementation-class>
@@ -163,18 +161,6 @@
     </component>
 
     <component>
-<<<<<<< HEAD
-      <implementation-class>jetbrains.mps.typesystem.inference.TypeChecker</implementation-class>
-    </component>
-
-    <component>
-      <implementation-class>jetbrains.mps.typesystem.inference.TypeContextManager
-      </implementation-class>
-    </component>
-
-    <component>
-=======
->>>>>>> 8971be4d
       <implementation-class>jetbrains.mps.workbench.nodesFs.MPSNodesVirtualFileSystem</implementation-class>
     </component>
 
@@ -241,29 +227,6 @@
     </component>
 
     <component>
-<<<<<<< HEAD
-      <implementation-class>jetbrains.mps.generator.cache.AllCaches</implementation-class>
-    </component>
-
-    <component>
-      <implementation-class>jetbrains.mps.make.java.BLDependenciesCache</implementation-class>
-    </component>
-
-    <component>
-      <implementation-class>jetbrains.mps.traceInfo.TraceInfoManager</implementation-class>
-    </component>
-
-    <component>
-      <implementation-class>jetbrains.mps.generator.traceInfo.TraceInfoCache</implementation-class>
-    </component>
-
-    <component>
-      <implementation-class>jetbrains.mps.generator.impl.dependencies.GenerationDependenciesCache</implementation-class>
-    </component>
-
-    <component>
-=======
->>>>>>> 8971be4d
       <implementation-class>jetbrains.mps.ide.project.listener.AbstractModuleWorkbenchAdjuster</implementation-class>
     </component>
 
@@ -391,14 +354,6 @@
       <skipForDummyProject/>
     </component>
 
-<<<<<<< HEAD
-    <component>
-      <implementation-class>jetbrains.mps.generator.GeneratorManager</implementation-class>
-    </component>
-
-    <component>
-      <implementation-class>jetbrains.mps.project.ProjectScope</implementation-class>
-=======
     <!-- typesystem -->
 
     <component>
@@ -409,7 +364,6 @@
     <component>
       <implementation-class>jetbrains.mps.typesystem.uiActions.TypecheckerStateView</implementation-class>
       <skipForDummyProject/>
->>>>>>> 8971be4d
     </component>
 
     <component>
