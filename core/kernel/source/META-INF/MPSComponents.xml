--- conflicted
+++ resolved
@@ -239,11 +239,7 @@
     </component>
 
     <component>
-<<<<<<< HEAD
-      <implementation-class>jetbrains.mps.runconfigs.ApplicationRunConfigurationsReloader</implementation-class>
-=======
       <implementation-class>jetbrains.mps.runconfigurations.ApplicationRunConfigurationsReloader</implementation-class>
->>>>>>> 5d00d01a
     </component>
 
   </application-components>
