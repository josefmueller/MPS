/*
<<<<<<< HEAD
 * Copyright 2003-2013 JetBrains s.r.o.
=======
 * Copyright 2003-2014 JetBrains s.r.o.
>>>>>>> f41488bc
 *
 * Licensed under the Apache License, Version 2.0 (the "License");
 * you may not use this file except in compliance with the License.
 * You may obtain a copy of the License at
 *
 * http://www.apache.org/licenses/LICENSE-2.0
 *
 * Unless required by applicable law or agreed to in writing, software
 * distributed under the License is distributed on an "AS IS" BASIS,
 * WITHOUT WARRANTIES OR CONDITIONS OF ANY KIND, either express or implied.
 * See the License for the specific language governing permissions and
 * limitations under the License.
 */
package jetbrains.mps.project.dependency;

import jetbrains.mps.project.DevKit;
import jetbrains.mps.smodel.Language;
import jetbrains.mps.smodel.ModuleRepositoryFacade;
import jetbrains.mps.smodel.SModelAdapter;
import jetbrains.mps.smodel.SModelInternal;
import jetbrains.mps.smodel.event.SModelDevKitEvent;
import jetbrains.mps.smodel.event.SModelLanguageEvent;
import org.jetbrains.annotations.NotNull;
import org.jetbrains.mps.openapi.model.SModel;
import org.jetbrains.mps.openapi.module.SModule;
import org.jetbrains.mps.openapi.module.SModuleReference;
import org.jetbrains.mps.openapi.module.SRepository;
import org.jetbrains.mps.openapi.module.SRepositoryContentAdapter;

import java.util.Collection;
import java.util.Collections;
import java.util.LinkedHashSet;

/**
 * Build (and optionally maintain) set of all languages, imported directly and indirectly.
 * The manager represents snapshot of all imported languages and doesn't update in unless {@link #invalidate() invalidated}.
 * With {@link #trackModelChanges()} it tracks changes in the designated model and updates own state appropriately.
 * With {@link #trackRepositoryChanges(org.jetbrains.mps.openapi.module.SRepository)}, changes to repository
 * would invalidate the manager.
 * <p>Generally, there are two distinct patterns in using this manager, "lifecycle" and "snapshot":</p>
 * <pre>
 *   ModelDependenciesManager mdm = new ModelDependenciesManager(model).trackModelChanges().trackRepositoryChanges(repo);
 *   process(mdm.getAllImportedLanguages());
 *   ...
 *   // changes in models are reflected in MDM
 *   process(mdm.getAllImportedLanguages());
 *   ...
 *   // much later
 *   mdm.dispose();
 * </pre>
 * vs.
 * <pre>
 *   ModelDependenciesManager mdm = new ModelDependenciesManager(model)
 *   process(mdm.getAllImportedModels());
 *   mdm.dispose();
 * </pre>
<<<<<<< HEAD
=======
 *
 * FIXME perhaps, worth moving to subpackage of j.m.smodel, as it's pure model functionality, unrelated to project
>>>>>>> f41488bc
 */
public class ModelDependenciesManager {
  private SModel myModel;

  private MyModuleWatcher myModuleWatcher;
  private MySModelWatcher myModelWatcher;

  private volatile Collection<SModuleReference> myCachedDeps;

  public ModelDependenciesManager(SModel model) {
    myModel = model;
  }

  /**
   * @return snapshot of model dependencies (up-to-date state depends on listeners installed)
   */
  public Collection<SModuleReference> getAllImportedLanguages() {
    final SModel model = myModel;
    if (model == null) throw new IllegalStateException("access after disposal");

    Collection<SModuleReference> tlVal = myCachedDeps;
    if (tlVal == null) {
      // I can live with expense of two+ threads building identical set simultaneously (microseconds)
      // and competing to set it to save use of synchronization primitives
      tlVal = buildAllLanguages(model, new LinkedHashSet<SModuleReference>());
      myCachedDeps = tlVal = Collections.unmodifiableCollection(tlVal);
    }
    return tlVal;
  }

  public void dispose() {
    if (myModelWatcher != null) {
      myModelWatcher.dispose();
      myModelWatcher = null;
    }
    if (myModuleWatcher != null) {
      myModuleWatcher.dispose();
      myModuleWatcher = null;
    }
    myCachedDeps = null;
    myModel = null;
  }

  protected SModel getModel() {
    return myModel;
  }

  protected boolean isDependency(SModuleReference langRef) {
    Collection<SModuleReference> tlVal = myCachedDeps;
    return tlVal != null && tlVal.contains(langRef);
  }

  public void invalidate() {
    myCachedDeps = null;
  }

  protected Collection<SModuleReference> buildAllLanguages(@NotNull SModel model, @NotNull Collection<SModuleReference> result) {
    for (SModuleReference lang : ((jetbrains.mps.smodel.SModelInternal) model).importedLanguages()) {
      handle(lang, result);
    }

    for (SModuleReference dk : ((jetbrains.mps.smodel.SModelInternal) model).importedDevkits()) {
      DevKit devkit = ModuleRepositoryFacade.getInstance().getModule(dk, DevKit.class);
      if (devkit == null) continue;
      handle(devkit, result);
    }
    return result;
  }

  /**
   * Process language reference dependency
   *
   * @param lang   reference to language module, never <code>null</code>. Language it points to not necessarily resolves
   * @param retval collection to fill with languages of interest
   */
  protected void handle(SModuleReference lang, Collection<SModuleReference> retval) {
    retval.add(lang);
  }

  /**
   * Process devkit dependency
   *
   * @param devkit reference to devkit, not <code>null</code>.
   * @param retval collection to fill with languages of interest
   */
  protected void handle(DevKit devkit, Collection<SModuleReference> retval) {
    for (Language dkLang : devkit.getAllExportedLanguages()) {
      handle(dkLang.getModuleReference(), retval);
    }
  }

<<<<<<< HEAD
=======
  /**
   * Attach a listener to the model to track dependencies added through SModelInternal
   * @return <code>this</code> for convenience
   */
>>>>>>> f41488bc
  public ModelDependenciesManager trackModelChanges() {
    if (myModelWatcher == null) {
      myModelWatcher = new MySModelWatcher(this);
    }
    return this;
  }

<<<<<<< HEAD
=======
  /**
   * Attach a listener to given repository to reflect changes in model's dependencies
   * @return <code>this</code> for convenience
   */
>>>>>>> f41488bc
  public ModelDependenciesManager trackRepositoryChanges(SRepository repository) {
    if (myModuleWatcher != null && myModuleWatcher.myRepository != repository) {
      myModuleWatcher.dispose();
    }
    myModuleWatcher = new MyModuleWatcher(this, repository);
    return this;
  }

  private static class MySModelWatcher extends SModelAdapter {

    private final ModelDependenciesManager myDepManager;
    private SModel mySModelDescriptor;

    private MySModelWatcher(ModelDependenciesManager mdm) {
      myDepManager = mdm;
      mySModelDescriptor = mdm.getModel();
      registerSelf();
    }

    @Override
    public void devkitAdded(SModelDevKitEvent event) {
      myDepManager.invalidate();
    }

    @Override
    public void devkitRemoved(SModelDevKitEvent event) {
      myDepManager.invalidate();
    }

    @Override
    public void languageAdded(SModelLanguageEvent event) {
      myDepManager.invalidate();
    }

    @Override
    public void languageRemoved(SModelLanguageEvent event) {
      myDepManager.invalidate();
    }

    public void dispose() {
      unregisterSelf();
      this.mySModelDescriptor = null;
    }

    private void registerSelf() {
      ((SModelInternal) mySModelDescriptor).addModelListener(this);
    }

    private void unregisterSelf() {
      ((SModelInternal) mySModelDescriptor).removeModelListener(this);
    }
  }

  private static class MyModuleWatcher extends SRepositoryContentAdapter {

    private final SRepository myRepository;
    private final ModelDependenciesManager myDepManager;

    private MyModuleWatcher(ModelDependenciesManager mdm, SRepository repository) {
      myDepManager = mdm;
      myRepository = repository;
      subscribeTo(myRepository);
    }

    @Override
    public void beforeModuleRemoved(SModule module) {
      invalidateIfWatching(module.getModuleReference());
    }

    @Override
    public void moduleChanged(SModule module) {
      invalidateIfWatching(module.getModuleReference());
    }

    @Override
    public void modelAdded(SModule module, SModel model) {
      invalidateIfWatching(module.getModuleReference());
    }

    private void invalidateIfWatching(SModuleReference moduleRef) {
      if (myDepManager.isDependency(moduleRef)) {
        myDepManager.invalidate();
      }
    }

    public void dispose() {
      unsubscribeFrom(myRepository);
    }
  }
}<|MERGE_RESOLUTION|>--- conflicted
+++ resolved
@@ -1,9 +1,5 @@
 /*
-<<<<<<< HEAD
- * Copyright 2003-2013 JetBrains s.r.o.
-=======
  * Copyright 2003-2014 JetBrains s.r.o.
->>>>>>> f41488bc
  *
  * Licensed under the Apache License, Version 2.0 (the "License");
  * you may not use this file except in compliance with the License.
@@ -60,11 +56,8 @@
  *   process(mdm.getAllImportedModels());
  *   mdm.dispose();
  * </pre>
-<<<<<<< HEAD
-=======
  *
  * FIXME perhaps, worth moving to subpackage of j.m.smodel, as it's pure model functionality, unrelated to project
->>>>>>> f41488bc
  */
 public class ModelDependenciesManager {
   private SModel myModel;
@@ -156,13 +149,10 @@
     }
   }
 
-<<<<<<< HEAD
-=======
   /**
    * Attach a listener to the model to track dependencies added through SModelInternal
    * @return <code>this</code> for convenience
    */
->>>>>>> f41488bc
   public ModelDependenciesManager trackModelChanges() {
     if (myModelWatcher == null) {
       myModelWatcher = new MySModelWatcher(this);
@@ -170,13 +160,10 @@
     return this;
   }
 
-<<<<<<< HEAD
-=======
   /**
    * Attach a listener to given repository to reflect changes in model's dependencies
    * @return <code>this</code> for convenience
    */
->>>>>>> f41488bc
   public ModelDependenciesManager trackRepositoryChanges(SRepository repository) {
     if (myModuleWatcher != null && myModuleWatcher.myRepository != repository) {
       myModuleWatcher.dispose();
