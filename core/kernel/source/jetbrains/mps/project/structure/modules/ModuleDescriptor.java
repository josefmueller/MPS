/*
 * Copyright 2003-2011 JetBrains s.r.o.
 *
 * Licensed under the Apache License, Version 2.0 (the "License");
 * you may not use this file except in compliance with the License.
 * You may obtain a copy of the License at
 *
 * http://www.apache.org/licenses/LICENSE-2.0
 *
 * Unless required by applicable law or agreed to in writing, software
 * distributed under the License is distributed on an "AS IS" BASIS,
 * WITHOUT WARRANTIES OR CONDITIONS OF ANY KIND, either express or implied.
 * See the License for the specific language governing permissions and
 * limitations under the License.
 */
package jetbrains.mps.project.structure.modules;

import jetbrains.mps.project.structure.model.ModelRoot;

import java.util.Comparator;
import java.util.HashSet;
import java.util.Set;
import java.util.TreeSet;

public class ModuleDescriptor {
  private static final ModuleReferenceComparator MODULE_REFERENCE_COMPARATOR = new ModuleReferenceComparator();
  private static final DependencyComparator DEPENDENCY_COMPARATOR = new DependencyComparator(MODULE_REFERENCE_COMPARATOR);

  private String myUUID;
  private String myNamespace;
  private String myTimestamp;
  private boolean myCompileInMPS = true;

<<<<<<< HEAD
  private boolean myEnableJavaStubs;

  private boolean myUseTransientOutput = false;

  private List<jetbrains.mps.project.structure.model.ModelRoot> myModelRoots;
  private List<Dependency> myDependencies;
  private List<ModuleReference> myUsedLanguages;
  private List<ModuleReference> myUsedDevkits;
  private List<ModelRoot> myStubModels;
  private List<String> mySourcePaths;
=======
  private Set<jetbrains.mps.project.structure.model.ModelRoot> myModelRoots;
  private Set<Dependency> myDependencies;
  private Set<ModuleReference> myUsedLanguages;
  private Set<ModuleReference> myUsedDevkits;
  private Set<ModelRoot> myStubModels;
  private Set<String> mySourcePaths;
>>>>>>> d2743f7e
  private DeploymentDescriptor myDeploymentDescriptor;

  private Throwable myLoadException;

  public ModuleDescriptor() {
    myModelRoots = new HashSet<ModelRoot>();
    myDependencies = new TreeSet<Dependency>(DEPENDENCY_COMPARATOR);
    myUsedLanguages = new TreeSet<ModuleReference>(MODULE_REFERENCE_COMPARATOR);
    myUsedDevkits = new TreeSet<ModuleReference>(MODULE_REFERENCE_COMPARATOR);
    myStubModels = new HashSet<ModelRoot>();
    mySourcePaths = new HashSet<String>();
  }

  public String getUUID() {
    return myUUID;
  }

  public void setUUID(String UUID) {
    myUUID = UUID;
  }

  public String getNamespace() {
    return myNamespace;
  }

  public void setNamespace(String namespace) {
    myNamespace = namespace;
  }

  public ModuleReference getModuleReference() {
    return new ModuleReference(getNamespace(), myUUID);
  }

  public String getTimestamp() {
    return myTimestamp;
  }

  public void setTimestamp(String timestamp) {
    myTimestamp = timestamp;
  }

  public boolean getCompileInMPS() {
    return myCompileInMPS;
  }

  public void setCompileInMPS(boolean compileInMPS) {
    myCompileInMPS = compileInMPS;
  }

  public Set<ModelRoot> getModelRoots() {
    return myModelRoots;
  }

  public Set<Dependency> getDependencies() {
    return myDependencies;
  }

  public Set<ModuleReference> getUsedLanguages() {
    return myUsedLanguages;
  }

  public Set<ModuleReference> getUsedDevkits() {
    return myUsedDevkits;
  }

  public Set<ModelRoot> getStubModelEntries() {
    return myStubModels;
  }

  public Set<String> getSourcePaths() {
    return mySourcePaths;
  }

  public DeploymentDescriptor getDeploymentDescriptor() {
    return myDeploymentDescriptor;
  }

  public void setDeploymentDescriptor(DeploymentDescriptor deploymentDescriptor) {
    myDeploymentDescriptor = deploymentDescriptor;
  }

  public boolean updateModelRefs() {
    return false;
  }

  public boolean updateModuleRefs() {
    return RefUpdateUtil.composeUpdates(
      RefUpdateUtil.updateModuleRefs(myUsedLanguages),
      RefUpdateUtil.updateModuleRefs(myUsedDevkits),
      RefUpdateUtil.updateDependencies(myDependencies)
    );
  }

  public Throwable getLoadException() {
    return myLoadException;
  }

  public void setLoadException(Throwable loadException) {
    myLoadException = loadException;
  }

  private static class ModuleReferenceComparator implements Comparator<ModuleReference> {
    @Override
    public int compare(ModuleReference ref1, ModuleReference ref2) {
      String moduleFqName1 = ref1.getModuleFqName();
      String moduleFqName2 = ref2.getModuleFqName();
      if (moduleFqName1 == null) {
        return moduleFqName2 == null ? 0 : 1;
      }
      if (moduleFqName2 == null) {
        return -1;
      }
      return moduleFqName1.compareTo(moduleFqName2);
    }
  }

  private static class DependencyComparator implements Comparator<Dependency> {
    private Comparator<ModuleReference> myModuleRefComparator;

    DependencyComparator(Comparator<ModuleReference> moduleReferComparator) {
      myModuleRefComparator = moduleReferComparator;
    }

    @Override
    public int compare(Dependency dependency1, Dependency dependency2) {
      return myModuleRefComparator.compare(dependency1.getModuleRef(), dependency2.getModuleRef());
    }
  }

  public boolean isUseTransientOutput() {
    return myUseTransientOutput;
  }

  public void setUseTransientOutput(boolean useTransientOutput) {
    myUseTransientOutput = useTransientOutput;
  }
}<|MERGE_RESOLUTION|>--- conflicted
+++ resolved
@@ -31,25 +31,12 @@
   private String myTimestamp;
   private boolean myCompileInMPS = true;
 
-<<<<<<< HEAD
-  private boolean myEnableJavaStubs;
-
-  private boolean myUseTransientOutput = false;
-
-  private List<jetbrains.mps.project.structure.model.ModelRoot> myModelRoots;
-  private List<Dependency> myDependencies;
-  private List<ModuleReference> myUsedLanguages;
-  private List<ModuleReference> myUsedDevkits;
-  private List<ModelRoot> myStubModels;
-  private List<String> mySourcePaths;
-=======
   private Set<jetbrains.mps.project.structure.model.ModelRoot> myModelRoots;
   private Set<Dependency> myDependencies;
   private Set<ModuleReference> myUsedLanguages;
   private Set<ModuleReference> myUsedDevkits;
   private Set<ModelRoot> myStubModels;
   private Set<String> mySourcePaths;
->>>>>>> d2743f7e
   private DeploymentDescriptor myDeploymentDescriptor;
 
   private Throwable myLoadException;
