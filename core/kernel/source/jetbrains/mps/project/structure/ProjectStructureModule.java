--- conflicted
+++ resolved
@@ -37,153 +37,151 @@
  */
 public class ProjectStructureModule extends AbstractModule implements CoreComponent {
 
-    //  private static final Logger LOG = Logger.getLogger(ProjectStructureModule.class);
-    private static final ModuleReference MODULE_REFERENCE = ModuleReference.fromString("642f71f8-327a-425b-84f9-44ad58786d27(jetbrains.mps.lang.project.modules)");
-
-    private Map<SModelReference, ProjectStructureSModelDescriptor> myModels = new ConcurrentHashMap<SModelReference, ProjectStructureSModelDescriptor>();
-
-    private static ProjectStructureModule INSTANCE;
-    private final MPSModuleOwner myOwner = new BaseMPSModuleOwner() {
-    };
-    private final ModuleRepositoryAdapter myListener = new ModuleRepositoryAdapter() {
-        @Override
-        public void moduleAdded(IModule module) {
-            refreshModule(module, false);
-        }
-
-        @Override
-        public void moduleRemoved(IModule module) {
-            refreshModule(module, true);
-        }
-
-        @Override
-        public void moduleInitialized(IModule module) {
-            refreshModule(module, false);
-        }
-
-        @Override
-        public void moduleChanged(IModule module) {
-            refreshModule(module, false);
-        }
-
-        @Override
-        public void repositoryChanged() {
-            refresh();
-        }
-    };
-
-    public static ProjectStructureModule getInstance() {
-        return INSTANCE;
-    }
-
-    public ProjectStructureModule(MPSModuleRepository repository, SModelRepository modelRepository) {
-        setModuleReference(MODULE_REFERENCE);
-    }
-
-    private void refreshModule(IModule module, boolean isDeleted) {
-        ModelAccess.assertLegalWrite();
-
-        if (!(module instanceof Solution || module instanceof Language || module instanceof DevKit)) {
-            return;
-        }
-
-        SModelReference ref = getSModelReference(module);
-        if (isDeleted) {
-            ProjectStructureSModelDescriptor descriptor = myModels.get(ref);
-            if (descriptor != null) {
-                removeModel(descriptor);
-            }
-        } else if (myModels.containsKey(ref)) {
-            ProjectStructureSModelDescriptor descriptor = myModels.get(ref);
-            descriptor.dropModel();
-        } else {
-            createModel(module);
-        }
-    }
-
-    public SModel getModelByModule(IModule module) {
-        ModelAccess.assertLegalRead();
-
-        if (module == null) return null;
-        SModelReference ref = getSModelReference(module);
-
+  //  private static final Logger LOG = Logger.getLogger(ProjectStructureModule.class);
+  private static final ModuleReference MODULE_REFERENCE = ModuleReference.fromString("642f71f8-327a-425b-84f9-44ad58786d27(jetbrains.mps.lang.project.modules)");
+
+  private Map<SModelReference, ProjectStructureSModelDescriptor> myModels = new ConcurrentHashMap<SModelReference, ProjectStructureSModelDescriptor>();
+
+  private static ProjectStructureModule INSTANCE;
+  private final MPSModuleOwner myOwner = new BaseMPSModuleOwner() {
+  };
+  private final ModuleRepositoryAdapter myListener = new ModuleRepositoryAdapter() {
+    @Override
+    public void moduleAdded(IModule module) {
+      refreshModule(module, false);
+    }
+
+    @Override
+    public void moduleRemoved(IModule module) {
+      refreshModule(module, true);
+    }
+
+    @Override
+    public void moduleInitialized(IModule module) {
+      refreshModule(module, false);
+    }
+
+    @Override
+    public void moduleChanged(IModule module) {
+      refreshModule(module, false);
+    }
+
+    @Override
+    public void repositoryChanged() {
+      refresh();
+    }
+  };
+
+  public static ProjectStructureModule getInstance() {
+    return INSTANCE;
+  }
+
+  public ProjectStructureModule(MPSModuleRepository repository, SModelRepository modelRepository) {
+    setModuleReference(MODULE_REFERENCE);
+  }
+
+  private void refreshModule(IModule module, boolean isDeleted) {
+    ModelAccess.assertLegalWrite();
+
+    if (!(module instanceof Solution || module instanceof Language || module instanceof DevKit)) {
+      return;
+    }
+
+    SModelReference ref = getSModelReference(module);
+    if (isDeleted) {
+      ProjectStructureSModelDescriptor descriptor = myModels.get(ref);
+      if (descriptor != null) {
+        removeModel(descriptor);
+      }
+    } else if (myModels.containsKey(ref)) {
+      ProjectStructureSModelDescriptor descriptor = myModels.get(ref);
+      descriptor.dropModel();
+    } else {
+      createModel(module);
+    }
+  }
+
+  public SModel getModelByModule(IModule module) {
+    ModelAccess.assertLegalRead();
+
+    if (module == null) return null;
+    SModelReference ref = getSModelReference(module);
+
+    ProjectStructureSModelDescriptor descriptor = myModels.get(ref);
+    return descriptor == null ? null : descriptor.getSModel();
+  }
+
+  private void refresh() {
+    ModelAccess.assertLegalWrite();
+
+    Set<SModelReference> old = new HashSet<SModelReference>(myModels.keySet());
+    for (IModule module : MPSModuleRepository.getInstance().getAllModules()) {
+      if (!(module instanceof Solution || module instanceof Language || module instanceof DevKit)) {
+        continue;
+      }
+
+      SModelReference ref = getSModelReference(module);
+      if (myModels.containsKey(ref)) {
+        old.remove(ref);
         ProjectStructureSModelDescriptor descriptor = myModels.get(ref);
-        return descriptor == null ? null : descriptor.getSModel();
-    }
-
-    private void refresh() {
-        ModelAccess.assertLegalWrite();
-
-        Set<SModelReference> old = new HashSet<SModelReference>(myModels.keySet());
-        for (IModule module : MPSModuleRepository.getInstance().getAllModules()) {
-            if (!(module instanceof Solution || module instanceof Language || module instanceof DevKit)) {
-                continue;
-            }
-
-            SModelReference ref = getSModelReference(module);
-            if (myModels.containsKey(ref)) {
-                old.remove(ref);
-                ProjectStructureSModelDescriptor descriptor = myModels.get(ref);
-                descriptor.dropModel();
-            } else {
-                createModel(module);
-            }
-        }
-
-        for (SModelReference mm : old) {
-            ProjectStructureSModelDescriptor model = myModels.get(mm);
-            if (model != null) {
-                removeModel(model);
-            }
-        }
-    }
-
-    @Override
-    public void init() {
-        if (INSTANCE != null) {
-            throw new IllegalStateException("double initialization");
-        }
-
-        INSTANCE = this;
-        MPSModuleRepository.getInstance().addModuleRepositoryListener(myListener);
-        ModelAccess.instance().runWriteAction(new Runnable() {
-            public void run() {
-                MPSModuleRepository.getInstance().registerModule(ProjectStructureModule.this, myOwner);
-            }
-        });
-    }
-
-    @Override
-    //it is disposed as CoreComponent
-    public void dispose() {
-        if (INSTANCE == null) return;
-        INSTANCE = null;
-        clearAll();
-        ModelAccess.instance().runWriteAction(new Runnable() {
-            public void run() {
-                MPSModuleRepository.getInstance().unregisterModule(ProjectStructureModule.this, myOwner);
-            }
-        });
-        MPSModuleRepository.getInstance().removeModuleRepositoryListener(myListener);
-    }
-
-    public void clearAll() {
-        ModelAccess.instance().runWriteAction(new Runnable() {
-            public void run() {
-                removeAll();
-                invalidateCaches();
-                myModels.clear();
-            }
-        });
-    }
-
-    private void removeAll() {
-        List<SModelDescriptor> models = this.getOwnModelDescriptors();
-        for (SModelDescriptor model : models) {
-            removeModel(model);
-        }
-    }
-<<<<<<< HEAD
+        descriptor.dropModel();
+      } else {
+        createModel(module);
+      }
+    }
+
+    for (SModelReference mm : old) {
+      ProjectStructureSModelDescriptor model = myModels.get(mm);
+      if (model != null) {
+        removeModel(model);
+      }
+    }
+  }
+
+  @Override
+  public void init() {
+    if (INSTANCE != null) {
+      throw new IllegalStateException("double initialization");
+    }
+
+    INSTANCE = this;
+    MPSModuleRepository.getInstance().addModuleRepositoryListener(myListener);
+    ModelAccess.instance().runWriteAction(new Runnable() {
+      public void run() {
+        MPSModuleRepository.getInstance().registerModule(ProjectStructureModule.this, myOwner);
+      }
+    });
+  }
+
+  @Override
+  //it is disposed as CoreComponent
+  public void dispose() {
+    if (INSTANCE == null) return;
+    INSTANCE = null;
+    clearAll();
+    ModelAccess.instance().runWriteAction(new Runnable() {
+      public void run() {
+        MPSModuleRepository.getInstance().unregisterModule(ProjectStructureModule.this, myOwner);
+      }
+    });
+    MPSModuleRepository.getInstance().removeModuleRepositoryListener(myListener);
+  }
+
+  public void clearAll() {
+    ModelAccess.instance().runWriteAction(new Runnable() {
+      public void run() {
+        removeAll();
+        invalidateCaches();
+        myModels.clear();
+      }
+    });
+  }
+
+  private void removeAll() {
+    List<SModelDescriptor> models = this.getOwnModelDescriptors();
+    for (SModelDescriptor model : models) {
+      removeModel(model);
+    }
   }
 
   public String getGeneratorOutputPath() {
@@ -205,174 +203,140 @@
       if (md instanceof ProjectStructureSModelDescriptor) {
         ((ProjectStructureSModelDescriptor) md).dropModel();
       }
-=======
-
-    public ModuleDescriptor getModuleDescriptor() {
-        return null;
->>>>>>> 75c4652a
-    }
-
-    public void setModuleDescriptor(ModuleDescriptor moduleDescriptor, boolean reloadClasses) {
-        throw new UnsupportedOperationException();
-    }
-
-    public String getGeneratorOutputPath() {
-        return null;
-    }
-
-    public String getTestsGeneratorOutputPath() {
-        return null;
-    }
-
-    public void save() {
-        // nothing
-    }
-
-    @Override
-    public Collection<ModuleReference> getUsedLanguagesReferences() {
-        return Collections.singleton(BootstrapLanguages.PROJECT);
-    }
-
-    private void removeModel(SModelDescriptor md) {
-        if (myModels.remove(md.getSModelReference()) != null) {
-            SModelRepository.getInstance().unRegisterModelDescriptor(md, this);
-            if (md instanceof ProjectStructureSModelDescriptor) {
-                ((ProjectStructureSModelDescriptor) md).dropModel();
-            }
+    }
+  }
+
+  public ProjectStructureSModelDescriptor createModel(IModule module) {
+    ProjectStructureSModelDescriptor result = new ProjectStructureSModelDescriptor(getSModelReference(module), module, this);
+    myModels.put(result.getSModelReference(), result);
+    SModelRepository.getInstance().registerModelDescriptor(result, this);
+    invalidateCaches();
+    return result;
+  }
+
+  private static SModelFqName getModelFqName(IModule module) {
+    return new SModelFqName(MODULE_REFERENCE.getModuleFqName(), "module." + module.getModuleFqName(), SModelStereotype.getStubStereotypeForId("project"));
+  }
+
+  private static SModelReference getSModelReference(IModule module) {
+    SModelFqName fqName = getModelFqName(module);
+    ModuleId moduleId = module.getModuleReference().getModuleId();
+    SModelId id = moduleId != null ? SModelId.foreign("project", moduleId.toString()) : null;
+    return new SModelReference(fqName, id);
+  }
+
+  public String toString() {
+    return getModuleFqName();
+  }
+
+  public List<SModelDescriptor> getOwnModelDescriptors() {
+    return new ArrayList<SModelDescriptor>(myModels.values());
+  }
+
+  protected ModuleScope createScope() {
+    return new ProjectStructureModuleScope();
+  }
+
+  public class ProjectStructureModuleScope extends ModuleScope {
+    protected Set<IModule> getInitialModules() {
+      Set<IModule> result = new HashSet<IModule>();
+      result.add(ProjectStructureModule.this);
+      return result;
+    }
+  }
+
+  public static class ProjectStructureSModelDescriptor extends BaseSpecialModelDescriptor {
+    private final IModule myModule;
+    private final ProjectStructureModule myProjectStructureModule;
+
+    private ProjectStructureSModelDescriptor(SModelReference ref, IModule module, @NotNull ProjectStructureModule projectStructureModule) {
+      super(ref, false);
+      myModule = module;
+      myProjectStructureModule = projectStructureModule;
+    }
+
+    protected ProjectStructureSModel createModel() {
+      final ProjectStructureSModel model = new ProjectStructureSModel(getSModelReference());
+      final ModuleDescriptor moduleDescriptor = myModule.getModuleDescriptor();
+      final IFile file = myModule.getDescriptorFile();
+
+      if (file != null && moduleDescriptor != null) {
+        NodeReadAccessCasterInEditor.runReadTransparentAction(new Runnable() {
+          @Override
+          public void run() {
+            new ProjectStructureBuilder(moduleDescriptor, file, model) {
+              @Override
+              public Iterable<SModelReference> loadReferences(SNode m, ModuleDescriptor descriptor) {
+                IModule module = moduleDescriptor == descriptor ? myModule :
+                  MPSModuleRepository.getInstance().getModule(descriptor.getModuleReference());
+                if (module == null) {
+                  return Collections.emptyList();
+                }
+
+                return Sequence.<SModelDescriptor>fromIterable(module.getOwnModelDescriptors()).
+                  where(new IWhereFilter<SModelDescriptor>() {
+                    @Override
+                    public boolean accept(SModelDescriptor o) {
+                      return SModelStereotype.isUserModel(o);
+                    }
+                  }).
+                  select(new ISelector<SModelDescriptor, SModelReference>() {
+                    @Override
+                    public SModelReference select(SModelDescriptor o) {
+                      return o.getSModelReference();
+                    }
+                  });
+              }
+            }.convert();
+          }
+        });
+      }
+      return model;
+    }
+
+    private void dropModel() {
+      if (mySModel == null) return;
+      final SModel oldSModel = mySModel;
+      oldSModel.setModelDescriptor(null);
+      mySModel = null;
+
+      Runnable modelReplacedNotifier = new Runnable() {
+        public void run() {
+          fireModelReplaced();
+          oldSModel.dispose();
         }
-    }
-
-    public ProjectStructureSModelDescriptor createModel(IModule module) {
-        ProjectStructureSModelDescriptor result = new ProjectStructureSModelDescriptor(getSModelReference(module), module, this);
-        myModels.put(result.getSModelReference(), result);
-        SModelRepository.getInstance().registerModelDescriptor(result, this);
-        invalidateCaches();
-        return result;
-    }
-
-    private static SModelFqName getModelFqName(IModule module) {
-        return new SModelFqName(MODULE_REFERENCE.getModuleFqName(), "module." + module.getModuleFqName(), SModelStereotype.getStubStereotypeForId("project"));
-    }
-
-    private static SModelReference getSModelReference(IModule module) {
-        SModelFqName fqName = getModelFqName(module);
-        ModuleId moduleId = module.getModuleReference().getModuleId();
-        SModelId id = moduleId != null ? SModelId.foreign("project", moduleId.toString()) : null;
-        return new SModelReference(fqName, id);
-    }
-
-    public String toString() {
-        return getModuleFqName();
-    }
-
-    public List<SModelDescriptor> getOwnModelDescriptors() {
-        return new ArrayList<SModelDescriptor>(myModels.values());
-    }
-
-    protected ModuleScope createScope() {
-        return new ProjectStructureModuleScope();
-    }
-
-    public class ProjectStructureModuleScope extends ModuleScope {
-        protected Set<IModule> getInitialModules() {
-            Set<IModule> result = new HashSet<IModule>();
-            result.add(ProjectStructureModule.this);
-            return result;
-        }
-    }
-
-    public static class ProjectStructureSModelDescriptor extends BaseSpecialModelDescriptor {
-        private final IModule myModule;
-        private final ProjectStructureModule myProjectStructureModule;
-
-        private ProjectStructureSModelDescriptor(SModelReference ref, IModule module, @NotNull ProjectStructureModule projectStructureModule) {
-            super(ref, false);
-            myModule = module;
-            myProjectStructureModule = projectStructureModule;
-        }
-
-        protected ProjectStructureSModel createModel() {
-            final ProjectStructureSModel model = new ProjectStructureSModel(getSModelReference());
-            final ModuleDescriptor moduleDescriptor = myModule.getModuleDescriptor();
-            final IFile file = myModule.getDescriptorFile();
-
-            if (file != null && moduleDescriptor != null) {
-                NodeReadAccessCasterInEditor.runReadTransparentAction(new Runnable() {
-                    @Override
-                    public void run() {
-                        new ProjectStructureBuilder(moduleDescriptor, file, model) {
-                            @Override
-                            public Iterable<SModelReference> loadReferences(SNode m, ModuleDescriptor descriptor) {
-                                IModule module = moduleDescriptor == descriptor ? myModule :
-                                        MPSModuleRepository.getInstance().getModule(descriptor.getModuleReference());
-                                if (module == null) {
-                                    return Collections.emptyList();
-                                }
-
-                                return Sequence.<SModelDescriptor>fromIterable(module.getOwnModelDescriptors()).
-                                        where(new IWhereFilter<SModelDescriptor>() {
-                                            @Override
-                                            public boolean accept(SModelDescriptor o) {
-                                                return SModelStereotype.isUserModel(o);
-                                            }
-                                        }).
-                                        select(new ISelector<SModelDescriptor, SModelReference>() {
-                                            @Override
-                                            public SModelReference select(SModelDescriptor o) {
-                                                return o.getSModelReference();
-                                            }
-                                        });
-                            }
-                        }.convert();
-                    }
-                });
-            }
-            return model;
-        }
-
-        private void dropModel() {
-            if (mySModel == null) return;
-            final SModel oldSModel = mySModel;
-            oldSModel.setModelDescriptor(null);
-            mySModel = null;
-
-            Runnable modelReplacedNotifier = new Runnable() {
-                public void run() {
-                    fireModelReplaced();
-                    oldSModel.dispose();
-                }
-            };
-            if (ModelAccess.instance().isInEDT()) {
-                modelReplacedNotifier.run();
-            } else {
-                ModelAccess.instance().runWriteInEDT(modelReplacedNotifier);
-            }
-        }
-
-        @Override
-        public IModule getModule() {
-            return myProjectStructureModule;
-        }
-
-        @Override
-        public SModelDescriptor resolveModel(SModelReference reference) {
-            return myProjectStructureModule.myModels.get(reference);
-        }
-    }
-
-
-    public static class ProjectStructureSModel extends SModel {
-        public ProjectStructureSModel(@NotNull SModelReference modelReference) {
-            super(modelReference, new ForeignNodeIdMap());
-        }
-
-        protected boolean canFireEvent() {
-            return false;
-        }
-
-        @Override
-        protected FastNodeFinder createFastNodeFinder() {
-            return new TransientModelNodeFinder(this);
-        }
-    }
+      };
+      if (ModelAccess.instance().isInEDT()) {
+        modelReplacedNotifier.run();
+      } else {
+        ModelAccess.instance().runWriteInEDT(modelReplacedNotifier);
+      }
+    }
+
+    @Override
+    public IModule getModule() {
+      return myProjectStructureModule;
+    }
+
+    @Override
+    public SModelDescriptor resolveModel(SModelReference reference) {
+      return myProjectStructureModule.myModels.get(reference);
+    }
+  }
+
+
+  public static class ProjectStructureSModel extends SModel {
+    public ProjectStructureSModel(@NotNull SModelReference modelReference) {
+      super(modelReference, new ForeignNodeIdMap());
+    }
+
+    protected boolean canFireEvent() {
+      return false;
+    }
+
+    @Override
+    protected FastNodeFinder createFastNodeFinder() {
+      return new TransientModelNodeFinder(this);
+    }
+  }
 }