--- conflicted
+++ resolved
@@ -266,13 +266,8 @@
     private final IModule myModule;
     private final ProjectStructureModule myProjectStructureModule;
 
-<<<<<<< HEAD
     private ProjectStructureSModelDescriptor(SModelReference ref, IModule module, @NotNull ProjectStructureModule projectStructureModule) {
-      super(IModelRootManager.NULL_MANAGER, ref, false);
-=======
-    private ProjectStructureSModelDescriptor(SModelReference ref, IModule module) {
       super(ref, false);
->>>>>>> eb7363db
       myModule = module;
       myProjectStructureModule = projectStructureModule;
     }
