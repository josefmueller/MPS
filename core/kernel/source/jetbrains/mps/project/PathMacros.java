--- conflicted
+++ resolved
@@ -23,12 +23,6 @@
 import java.util.Set;
 import java.util.concurrent.CopyOnWriteArrayList;
 
-<<<<<<< HEAD
-/**
- * evgeny, 10/19/11
- */
-=======
->>>>>>> 4f1b79a4
 public class PathMacros implements CoreComponent {
   private static PathMacros INSTANCE;
 
