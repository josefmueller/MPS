--- conflicted
+++ resolved
@@ -159,18 +159,7 @@
   // ----- deprecated part
   // model creation stuff
 
-<<<<<<< HEAD
-
-=======
-  // AbstractModule#createModel
-  // ModelAdjuster? WTF? something between creating and registration I think
-  // talk with Evgeny
-  SModel createModel(String fqName, ModelRoot root, @Nullable ModelAdjuster adj);
-
-  public static interface ModelAdjuster {
-    void adjust(SModel model);
-  }
->>>>>>> 1104c15b
+
 
   // module source path stuff
 
@@ -231,14 +220,14 @@
    * @see SModuleOperations#createModelWithAdjustments(String, org.jetbrains.mps.openapi.persistence.ModelRoot)
    */
   @Deprecated
-  SModelDescriptor createModel(String fqName, ModelRoot root, @Nullable ModelAdjuster adj);
+  SModel createModel(String fqName, ModelRoot root, @Nullable ModelAdjuster adj);
 
   /**
    * Create model through modelRoot.createModel, apply adjuster, and register model in repository after this operations
    */
   @Deprecated
   public static interface ModelAdjuster {
-    void adjust(SModelDescriptor model);
+    void adjust(SModel model);
   }
 
   /**
