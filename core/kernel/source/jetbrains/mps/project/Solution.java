/*
 * Copyright 2003-2011 JetBrains s.r.o.
 *
 * Licensed under the Apache License, Version 2.0 (the "License");
 * you may not use this file except in compliance with the License.
 * You may obtain a copy of the License at
 *
 * http://www.apache.org/licenses/LICENSE-2.0
 *
 * Unless required by applicable law or agreed to in writing, software
 * distributed under the License is distributed on an "AS IS" BASIS,
 * WITHOUT WARRANTIES OR CONDITIONS OF ANY KIND, either express or implied.
 * See the License for the specific language governing permissions and
 * limitations under the License.
 */
package jetbrains.mps.project;

import jetbrains.mps.ClasspathReader;
import jetbrains.mps.MPSCore;
import jetbrains.mps.library.ModulesMiner;
import jetbrains.mps.library.ModulesMiner.ModuleHandle;
import jetbrains.mps.progress.EmptyProgressMonitor;
import jetbrains.mps.project.persistence.SolutionDescriptorPersistence;
import jetbrains.mps.project.structure.model.ModelRoot;
import jetbrains.mps.project.structure.modules.*;
import jetbrains.mps.reloading.ClassLoaderManager;
import jetbrains.mps.reloading.CommonPaths;
<<<<<<< HEAD
import jetbrains.mps.smodel.LanguageID;
=======
import jetbrains.mps.runtime.ModuleClassLoader;
>>>>>>> 301a8a7b
import jetbrains.mps.smodel.MPSModuleOwner;
import jetbrains.mps.smodel.MPSModuleRepository;
import jetbrains.mps.util.MacrosFactory;
import jetbrains.mps.vfs.FileSystem;
import jetbrains.mps.vfs.IFile;

import java.util.*;

/**
 * Igor Alshannikov
 * Aug 26, 2005
 */
public class Solution extends ClassLoadingModule {
  private SolutionDescriptor mySolutionDescriptor;
  public static final String SOLUTION_MODELS = "models";

  private static Map<ModuleReference, ClasspathReader.ClassType> bootstrapCP = initBootstrapSolutions();

  private static Map<ModuleReference, ClasspathReader.ClassType> initBootstrapSolutions() {
    Map<ModuleReference, ClasspathReader.ClassType> result = new HashMap<ModuleReference, ClasspathReader.ClassType>();
    result.put(new ModuleReference("JDK",
      ModuleId.fromString("6354ebe7-c22a-4a0f-ac54-50b52ab9b065")), ClasspathReader.ClassType.JDK);
    result.put(new ModuleReference("JDK.Tools",
      ModuleId.fromString("fdb93da0-59ed-4001-b2aa-4fad79ec058e")), ClasspathReader.ClassType.JDK_TOOLS);
    result.put(new ModuleReference("MPS.Core",
      ModuleId.fromString("6ed54515-acc8-4d1e-a16c-9fd6cfe951ea")), ClasspathReader.ClassType.CORE);
    result.put(new ModuleReference("MPS.Editor",
      ModuleId.fromString("1ed103c3-3aa6-49b7-9c21-6765ee11f224")), ClasspathReader.ClassType.EDITOR);
    result.put(new ModuleReference("MPS.Platform",
      ModuleId.fromString("742f6602-5a2f-4313-aa6e-ae1cd4ffdc61")), ClasspathReader.ClassType.PLATFORM);
    result.put(new ModuleReference("MPS.Workbench",
      ModuleId.fromString("86441d7a-e194-42da-81a5-2161ec62a379")), ClasspathReader.ClassType.WORKBENCH);
    result.put(new ModuleReference("Testbench",
      ModuleId.fromString("920eaa0e-ecca-46bc-bee7-4e5c59213dd6")), ClasspathReader.ClassType.TEST);
    return result;
  }

  public static Solution newInstance(ModuleHandle handle, MPSModuleOwner moduleOwner) {
    SolutionDescriptor descriptor = ((SolutionDescriptor) handle.getDescriptor());
    assert descriptor != null;
    assert descriptor.getId() != null;

    Solution solution = new Solution(descriptor, handle.getFile());

    Solution registered = MPSModuleRepository.getInstance().registerModule(solution, moduleOwner);
    if (registered == solution) {
      solution.setSolutionDescriptor(descriptor, false);
    }

    return registered;
  }

  protected Solution(SolutionDescriptor descriptor, IFile file) {
    myDescriptorFile = file;
    mySolutionDescriptor = descriptor;
    setModuleReference(descriptor.getModuleReference());
  }

  public SolutionDescriptor getModuleDescriptor() {
    return mySolutionDescriptor;
  }

  public void setModuleDescriptor(ModuleDescriptor moduleDescriptor, boolean reloadClasses) {
    super.setModuleDescriptor(moduleDescriptor, reloadClasses);
    setSolutionDescriptor((SolutionDescriptor) moduleDescriptor, reloadClasses);
  }

  public void setSolutionDescriptor(SolutionDescriptor newDescriptor, boolean reloadClasses) {
    mySolutionDescriptor = newDescriptor;

    ModuleReference mp;
    if (mySolutionDescriptor.getNamespace() != null) {
      mp = new ModuleReference(mySolutionDescriptor.getNamespace(), mySolutionDescriptor.getId());
    } else {
      assert myDescriptorFile != null;
      mp = new ModuleReference(myDescriptorFile.getPath(), mySolutionDescriptor.getId());
    }

    setModuleReference(mp);

    reloadAfterDescriptorChange();

    MPSModuleRepository.getInstance().fireModuleChanged(this);

    if (reloadClasses) {
      ClassLoaderManager.getInstance().reloadAll(new EmptyProgressMonitor());
    }

    invalidateCaches();
  }

  public void save() {
    SolutionDescriptorPersistence.saveSolutionDescriptor(myDescriptorFile, getModuleDescriptor(), MacrosFactory.forModuleFile(myDescriptorFile));
  }

  @Override
  public void updateModelsSet() {
    updateBootstrapSolutionLibraries();
    super.updateModelsSet();
  }

  private void updateBootstrapSolutionLibraries() {
    // temp HACK

    ModuleDescriptor descriptor = getModuleDescriptor();
    if (descriptor == null) return;

    ClasspathReader.ClassType classType = bootstrapCP.get(descriptor.getModuleReference());
    if (classType == null) return;

    List<String> javaCP = CommonPaths.getMPSPaths(classType);
    descriptor.getModelRoots().clear();
    descriptor.getStubModelEntries().clear();

    for (String path : javaCP) {
      ClassPathEntry entry = new ClassPathEntry();
      entry.setPath(path);
      ModelRoot mr = jetbrains.mps.project.structure.model.ModelRootUtil.fromClassPathEntry(entry);
      descriptor.getStubModelEntries().add(mr);
      descriptor.getModelRoots().add(mr);
    }
  }

  public String toString() {
    String namespace = mySolutionDescriptor.getNamespace();
    if (namespace != null && namespace.length() != 0) return namespace;
    assert myDescriptorFile != null;
    namespace = myDescriptorFile.getName();
    return namespace;
  }

  @Override
  public Collection<String> getOwnStubPaths() {
    if (isPackaged()) {
      return Collections.singletonList(FileSystem.getInstance().getBundleHome(getDescriptorFile()).getPath());
    }

    if (!isCompileInMPS()) {
      IFile classes = ProjectPathUtil.getClassesFolder(getDescriptorFile());
      if (classes != null && classes.exists()) {
        return Collections.singletonList(classes.getPath());
      }
      return Collections.emptyList();
    }

    return super.getOwnStubPaths();
  }

  @Override
  public boolean isCompileInMPS() {
    ModuleDescriptor descriptor = getModuleDescriptor();
    return descriptor != null && descriptor.getCompileInMPS();
  }

  public String getGeneratorOutputPath() {
    IFile result = ProjectPathUtil.getGeneratorOutputPath(getDescriptorFile(), getModuleDescriptor());
    return result != null ? result.getPath() : null;
  }

  public String getTestsGeneratorOutputPath() {
    IFile result = ProjectPathUtil.getGeneratorTestsOutputPath(getDescriptorFile(), getModuleDescriptor());
    return result != null ? result.getPath() : null;
  }

  public boolean reloadClassesAfterGeneration() {
    SolutionDescriptor descriptor = getModuleDescriptor();
    return descriptor != null && descriptor.getKind() != SolutionKind.NONE;
  }

  @Override
  protected SolutionDescriptor loadDescriptor() {
    IFile file = getDescriptorFile();
    assert file != null;
    return (SolutionDescriptor) ModulesMiner.getInstance().loadModuleDescriptor(file);
  }

<<<<<<< HEAD
  @Override
  public boolean hasClass(String name) {
    if (!canLoad()) return false;
    return super.hasClass(name);
  }

  @Override
  public Class getClass(String fqName) {
    if (!canLoad()) return null;
    return super.getClass(fqName);
  }

  private boolean canLoad() {
=======
  public boolean canLoadFromSelf(){
    return getModuleDescriptor().getCompileInMPS();
  }

  public boolean canLoad() {
>>>>>>> 301a8a7b
    return MPSCore.getInstance().isTestMode() || getModuleDescriptor().getKind() != SolutionKind.NONE;
  }
}<|MERGE_RESOLUTION|>--- conflicted
+++ resolved
@@ -25,11 +25,7 @@
 import jetbrains.mps.project.structure.modules.*;
 import jetbrains.mps.reloading.ClassLoaderManager;
 import jetbrains.mps.reloading.CommonPaths;
-<<<<<<< HEAD
-import jetbrains.mps.smodel.LanguageID;
-=======
 import jetbrains.mps.runtime.ModuleClassLoader;
->>>>>>> 301a8a7b
 import jetbrains.mps.smodel.MPSModuleOwner;
 import jetbrains.mps.smodel.MPSModuleRepository;
 import jetbrains.mps.util.MacrosFactory;
@@ -93,7 +89,6 @@
   }
 
   public void setModuleDescriptor(ModuleDescriptor moduleDescriptor, boolean reloadClasses) {
-    super.setModuleDescriptor(moduleDescriptor, reloadClasses);
     setSolutionDescriptor((SolutionDescriptor) moduleDescriptor, reloadClasses);
   }
 
@@ -206,27 +201,11 @@
     return (SolutionDescriptor) ModulesMiner.getInstance().loadModuleDescriptor(file);
   }
 
-<<<<<<< HEAD
-  @Override
-  public boolean hasClass(String name) {
-    if (!canLoad()) return false;
-    return super.hasClass(name);
-  }
-
-  @Override
-  public Class getClass(String fqName) {
-    if (!canLoad()) return null;
-    return super.getClass(fqName);
-  }
-
-  private boolean canLoad() {
-=======
   public boolean canLoadFromSelf(){
     return getModuleDescriptor().getCompileInMPS();
   }
 
   public boolean canLoad() {
->>>>>>> 301a8a7b
     return MPSCore.getInstance().isTestMode() || getModuleDescriptor().getKind() != SolutionKind.NONE;
   }
 }