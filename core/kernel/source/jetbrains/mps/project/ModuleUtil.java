--- conflicted
+++ resolved
@@ -33,12 +33,9 @@
       result.add(l);
     }
 
-<<<<<<< HEAD
     result.add(BaseLanguage_Language.get());
     result.add(Collections_Language.get());
 
-=======
->>>>>>> 11c1206c
     return result;
   }
 
