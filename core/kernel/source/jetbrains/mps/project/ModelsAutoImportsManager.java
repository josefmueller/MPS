/*
 * Copyright 2003-2013 JetBrains s.r.o.
 *
 * Licensed under the Apache License, Version 2.0 (the "License");
 * you may not use this file except in compliance with the License.
 * You may obtain a copy of the License at
 *
 * http://www.apache.org/licenses/LICENSE-2.0
 *
 * Unless required by applicable law or agreed to in writing, software
 * distributed under the License is distributed on an "AS IS" BASIS,
 * WITHOUT WARRANTIES OR CONDITIONS OF ANY KIND, either express or implied.
 * See the License for the specific language governing permissions and
 * limitations under the License.
 */
package jetbrains.mps.project;

import jetbrains.mps.project.dependency.GlobalModuleDependenciesManager;
import jetbrains.mps.smodel.Language;
import org.jetbrains.mps.openapi.model.SModel;
import org.jetbrains.mps.openapi.module.SModule;

import java.util.Collections;
import java.util.HashSet;
import java.util.Set;

public class ModelsAutoImportsManager {
  // todo: should be application component ?
  // todo: is auto imports workbench functionality?
  private static Set<AutoImportsContributor> contributors = new HashSet<AutoImportsContributor>();

  public static void registerContributor(AutoImportsContributor contributor) {
    contributors.add(contributor);
  }

  public static Set<SModel> getAutoImportedModels(SModule contextModule, SModel model) {
    Set<SModel> result = new HashSet<SModel>();
    for (AutoImportsContributor contributor : contributors) {
      if (contributor.getApplicableSModuleClass().isInstance(contextModule)) {
        result.addAll(contributor.getAutoImportedModels(contextModule, model));
      }
    }
    return result;
  }

  public static Set<Language> getAutoImportedLanguages(SModule contextModule, SModel model) {
    Set<Language> result = new HashSet<Language>();
    for (AutoImportsContributor contributor : contributors) {
      if (contributor.getApplicableSModuleClass().isInstance(contextModule)) {
        result.addAll(contributor.getAutoImportedLanguages(contextModule, model));
      }
    }
    return result;
  }

  public static Set<DevKit> getAutoImportedDevKits(SModule contextModule, SModel model) {
    Set<DevKit> result = new HashSet<DevKit>();
    for (AutoImportsContributor contributor : contributors) {
      if (contributor.getApplicableSModuleClass().isInstance(contextModule)) {
        result.addAll(contributor.getAutoImportedDevKits(contextModule, model));
      }
    }
    return result;
  }

  public static void doAutoImport(SModule module, SModel model) {
    for (SModel modelToImport : getAutoImportedModels(module, model)) {
      // todo: ! what's up with module? add model module to module dependencies?
      ((jetbrains.mps.smodel.SModel) model.getSModel()).addModelImport(modelToImport.getReference(), false);
    }
    for (Language language : getAutoImportedLanguages(module, model)) {
      if (!new GlobalModuleDependenciesManager(model.getModule()).getUsedLanguages().contains(language)) {
        model.getModule().addUsedLanguage(language.getModuleReference());
      }
      ((jetbrains.mps.smodel.SModel) model.getSModel()).addLanguage(language.getModuleReference());
    }
    for (DevKit devKit : getAutoImportedDevKits(module, model)) {
      if (!model.getModule().getUsedDevkitReferences().contains(devKit.getModuleReference())) {
        model.getModule().addUsedDevkit(devKit.getModuleReference());
      }
      ((jetbrains.mps.smodel.SModel) model.getSModel()).addDevKit(devKit.getModuleReference());
    }
  }

  public static abstract class AutoImportsContributor<ModuleType extends SModule> {
    public abstract Class<ModuleType> getApplicableSModuleClass();

    public Set<SModel> getAutoImportedModels(ModuleType contextModule, SModel model) {
      return Collections.emptySet();
    }

    public Set<Language> getAutoImportedLanguages(ModuleType contextModule, SModel model) {
      return Collections.emptySet();
    }

    public Set<DevKit> getAutoImportedDevKits(ModuleType contextModule, SModel model) {
      return Collections.emptySet();
    }
  }
<<<<<<< HEAD
=======

  public static class AutoImportsModelCreationListener extends ModelCreationListener {
    @Override
    public boolean isApplicable(SModule module, SModel model) {
      return true;
    }

    @Override
    public void onCreate(SModule module, SModel model) {
      for (SModel modelToImport : getAutoImportedModels(module, model)) {
        // todo: ! what's up with module? add model module to module dependencies?
        ((jetbrains.mps.smodel.SModelInternal) model.getSModel()).addModelImport(modelToImport.getReference(), false);
      }
      for (Language language : getAutoImportedLanguages(module, model)) {
        if (!new GlobalModuleDependenciesManager(model.getModule()).getUsedLanguages().contains(language)) {
          model.getModule().addUsedLanguage(language.getModuleReference());
        }
        ((jetbrains.mps.smodel.SModelInternal) model.getSModel()).addLanguage(language.getModuleReference());
      }
      for (DevKit devKit : getAutoImportedDevKits(module, model)) {
        if (!model.getModule().getUsedDevkitReferences().contains(devKit.getModuleReference())) {
          model.getModule().addUsedDevkit(devKit.getModuleReference());
        }
        ((jetbrains.mps.smodel.SModelInternal) model.getSModel()).addDevKit(devKit.getModuleReference());
      }
    }
  }
>>>>>>> e9e3e7a4
}<|MERGE_RESOLUTION|>--- conflicted
+++ resolved
@@ -66,19 +66,19 @@
   public static void doAutoImport(SModule module, SModel model) {
     for (SModel modelToImport : getAutoImportedModels(module, model)) {
       // todo: ! what's up with module? add model module to module dependencies?
-      ((jetbrains.mps.smodel.SModel) model.getSModel()).addModelImport(modelToImport.getReference(), false);
+      ((jetbrains.mps.smodel.SModelInternal) model.getSModel()).addModelImport(modelToImport.getReference(), false);
     }
     for (Language language : getAutoImportedLanguages(module, model)) {
       if (!new GlobalModuleDependenciesManager(model.getModule()).getUsedLanguages().contains(language)) {
         model.getModule().addUsedLanguage(language.getModuleReference());
       }
-      ((jetbrains.mps.smodel.SModel) model.getSModel()).addLanguage(language.getModuleReference());
+      ((jetbrains.mps.smodel.SModelInternal) model.getSModel()).addLanguage(language.getModuleReference());
     }
     for (DevKit devKit : getAutoImportedDevKits(module, model)) {
       if (!model.getModule().getUsedDevkitReferences().contains(devKit.getModuleReference())) {
         model.getModule().addUsedDevkit(devKit.getModuleReference());
       }
-      ((jetbrains.mps.smodel.SModel) model.getSModel()).addDevKit(devKit.getModuleReference());
+      ((jetbrains.mps.smodel.SModelInternal) model.getSModel()).addDevKit(devKit.getModuleReference());
     }
   }
 
@@ -97,34 +97,4 @@
       return Collections.emptySet();
     }
   }
-<<<<<<< HEAD
-=======
-
-  public static class AutoImportsModelCreationListener extends ModelCreationListener {
-    @Override
-    public boolean isApplicable(SModule module, SModel model) {
-      return true;
-    }
-
-    @Override
-    public void onCreate(SModule module, SModel model) {
-      for (SModel modelToImport : getAutoImportedModels(module, model)) {
-        // todo: ! what's up with module? add model module to module dependencies?
-        ((jetbrains.mps.smodel.SModelInternal) model.getSModel()).addModelImport(modelToImport.getReference(), false);
-      }
-      for (Language language : getAutoImportedLanguages(module, model)) {
-        if (!new GlobalModuleDependenciesManager(model.getModule()).getUsedLanguages().contains(language)) {
-          model.getModule().addUsedLanguage(language.getModuleReference());
-        }
-        ((jetbrains.mps.smodel.SModelInternal) model.getSModel()).addLanguage(language.getModuleReference());
-      }
-      for (DevKit devKit : getAutoImportedDevKits(module, model)) {
-        if (!model.getModule().getUsedDevkitReferences().contains(devKit.getModuleReference())) {
-          model.getModule().addUsedDevkit(devKit.getModuleReference());
-        }
-        ((jetbrains.mps.smodel.SModelInternal) model.getSModel()).addDevKit(devKit.getModuleReference());
-      }
-    }
-  }
->>>>>>> e9e3e7a4
 }