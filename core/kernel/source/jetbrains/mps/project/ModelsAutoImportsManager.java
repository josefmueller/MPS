/*
 * Copyright 2003-2013 JetBrains s.r.o.
 *
 * Licensed under the Apache License, Version 2.0 (the "License");
 * you may not use this file except in compliance with the License.
 * You may obtain a copy of the License at
 *
 * http://www.apache.org/licenses/LICENSE-2.0
 *
 * Unless required by applicable law or agreed to in writing, software
 * distributed under the License is distributed on an "AS IS" BASIS,
 * WITHOUT WARRANTIES OR CONDITIONS OF ANY KIND, either express or implied.
 * See the License for the specific language governing permissions and
 * limitations under the License.
 */
package jetbrains.mps.project;

import jetbrains.mps.project.dependency.GlobalModuleDependenciesManager;
import jetbrains.mps.project.listener.ModelCreationListener;
import jetbrains.mps.smodel.Language;
import org.jetbrains.mps.openapi.model.SModel;
import jetbrains.mps.smodel.SModelReference;
import org.jetbrains.mps.openapi.model.SModel;
import org.jetbrains.mps.openapi.module.SModule;

import java.util.Collections;
import java.util.HashSet;
import java.util.Set;

public class ModelsAutoImportsManager {
  // todo: should be application component ?
  // todo: is auto imports workbench functionality?
  private static Set<AutoImportsContributor> contributors = new HashSet<AutoImportsContributor>();

  public static void registerContributor(AutoImportsContributor contributor) {
    contributors.add(contributor);
  }

  public static Set<SModel> getAutoImportedModels(SModule contextModule, SModel model) {
    Set<SModel> result = new HashSet<SModel>();
    for (AutoImportsContributor contributor : contributors) {
      if (contributor.getApplicableSModuleClass().isInstance(contextModule)) {
        result.addAll(contributor.getAutoImportedModels(contextModule, model));
      }
    }
    return result;
  }

  public static Set<Language> getAutoImportedLanguages(SModule contextModule, SModel model) {
    Set<Language> result = new HashSet<Language>();
    for (AutoImportsContributor contributor : contributors) {
      if (contributor.getApplicableSModuleClass().isInstance(contextModule)) {
        result.addAll(contributor.getAutoImportedLanguages(contextModule, model));
      }
    }
    return result;
  }

  public static Set<DevKit> getAutoImportedDevKits(SModule contextModule, SModel model) {
    Set<DevKit> result = new HashSet<DevKit>();
    for (AutoImportsContributor contributor : contributors) {
      if (contributor.getApplicableSModuleClass().isInstance(contextModule)) {
        result.addAll(contributor.getAutoImportedDevKits(contextModule, model));
      }
    }
    return result;
  }

  public static void doAutoImport(SModule module, SModel model) {
    for (SModel modelToImport : getAutoImportedModels(module, model)) {
      // todo: ! what's up with module? add model module to module dependencies?
      ((jetbrains.mps.smodel.SModel) ((SModelDescriptor) model).getSModel()).addModelImport((SModelReference) modelToImport.getReference(), false);
    }
    for (Language language : getAutoImportedLanguages(module, model)) {
      if (!new GlobalModuleDependenciesManager(model.getModule()).getUsedLanguages().contains(language)) {
        ((AbstractModule) model.getModule()).addUsedLanguage(language.getModuleReference());
      }
      ((jetbrains.mps.smodel.SModel) ((SModelDescriptor) model).getSModel()).addLanguage(language.getModuleReference());
    }
    for (DevKit devKit : getAutoImportedDevKits(module, model)) {
      if (!((AbstractModule) model.getModule()).getUsedDevkitReferences().contains(devKit.getModuleReference())) {
        ((AbstractModule) model.getModule()).addUsedDevkit(devKit.getModuleReference());
      }
      ((jetbrains.mps.smodel.SModel) ((SModelDescriptor) model).getSModel()).addDevKit(devKit.getModuleReference());
    }
  }

  public static abstract class AutoImportsContributor<ModuleType extends SModule> {
    public abstract Class<ModuleType> getApplicableSModuleClass();

    public Set<SModel> getAutoImportedModels(ModuleType contextModule, SModel model) {
      return Collections.emptySet();
    }

    public Set<Language> getAutoImportedLanguages(ModuleType contextModule, SModel model) {
      return Collections.emptySet();
    }

    public Set<DevKit> getAutoImportedDevKits(ModuleType contextModule, SModel model) {
      return Collections.emptySet();
    }
  }
<<<<<<< HEAD
=======

  public static class AutoImportsModelCreationListener extends ModelCreationListener {
    @Override
    public boolean isApplicable(SModule module, SModel model) {
      return true;
    }

    @Override
    public void onCreate(SModule module, SModel model) {
      for (SModel modelToImport : getAutoImportedModels(module, model)) {
        // todo: ! what's up with module? add model module to module dependencies?
        ((jetbrains.mps.smodel.SModel) model.getSModel()).addModelImport(modelToImport.getReference(), false);
      }
      for (Language language : getAutoImportedLanguages(module, model)) {
        if (!new GlobalModuleDependenciesManager(model.getModule()).getUsedLanguages().contains(language)) {
          model.getModule().addUsedLanguage(language.getModuleReference());
        }
        ((jetbrains.mps.smodel.SModel) model.getSModel()).addLanguage(language.getModuleReference());
      }
      for (DevKit devKit : getAutoImportedDevKits(module, model)) {
        if (!model.getModule().getUsedDevkitReferences().contains(devKit.getModuleReference())) {
          model.getModule().addUsedDevkit(devKit.getModuleReference());
        }
        ((jetbrains.mps.smodel.SModel) model.getSModel()).addDevKit(devKit.getModuleReference());
      }
    }
  }
>>>>>>> 1104c15b
}<|MERGE_RESOLUTION|>--- conflicted
+++ resolved
@@ -16,10 +16,7 @@
 package jetbrains.mps.project;
 
 import jetbrains.mps.project.dependency.GlobalModuleDependenciesManager;
-import jetbrains.mps.project.listener.ModelCreationListener;
 import jetbrains.mps.smodel.Language;
-import org.jetbrains.mps.openapi.model.SModel;
-import jetbrains.mps.smodel.SModelReference;
 import org.jetbrains.mps.openapi.model.SModel;
 import org.jetbrains.mps.openapi.module.SModule;
 
@@ -69,19 +66,19 @@
   public static void doAutoImport(SModule module, SModel model) {
     for (SModel modelToImport : getAutoImportedModels(module, model)) {
       // todo: ! what's up with module? add model module to module dependencies?
-      ((jetbrains.mps.smodel.SModel) ((SModelDescriptor) model).getSModel()).addModelImport((SModelReference) modelToImport.getReference(), false);
+      ((jetbrains.mps.smodel.SModel) model.getSModel()).addModelImport(modelToImport.getReference(), false);
     }
     for (Language language : getAutoImportedLanguages(module, model)) {
       if (!new GlobalModuleDependenciesManager(model.getModule()).getUsedLanguages().contains(language)) {
-        ((AbstractModule) model.getModule()).addUsedLanguage(language.getModuleReference());
+        model.getModule().addUsedLanguage(language.getModuleReference());
       }
-      ((jetbrains.mps.smodel.SModel) ((SModelDescriptor) model).getSModel()).addLanguage(language.getModuleReference());
+      ((jetbrains.mps.smodel.SModel) model.getSModel()).addLanguage(language.getModuleReference());
     }
     for (DevKit devKit : getAutoImportedDevKits(module, model)) {
-      if (!((AbstractModule) model.getModule()).getUsedDevkitReferences().contains(devKit.getModuleReference())) {
-        ((AbstractModule) model.getModule()).addUsedDevkit(devKit.getModuleReference());
+      if (!model.getModule().getUsedDevkitReferences().contains(devKit.getModuleReference())) {
+        model.getModule().addUsedDevkit(devKit.getModuleReference());
       }
-      ((jetbrains.mps.smodel.SModel) ((SModelDescriptor) model).getSModel()).addDevKit(devKit.getModuleReference());
+      ((jetbrains.mps.smodel.SModel) model.getSModel()).addDevKit(devKit.getModuleReference());
     }
   }
 
@@ -100,34 +97,4 @@
       return Collections.emptySet();
     }
   }
-<<<<<<< HEAD
-=======
-
-  public static class AutoImportsModelCreationListener extends ModelCreationListener {
-    @Override
-    public boolean isApplicable(SModule module, SModel model) {
-      return true;
-    }
-
-    @Override
-    public void onCreate(SModule module, SModel model) {
-      for (SModel modelToImport : getAutoImportedModels(module, model)) {
-        // todo: ! what's up with module? add model module to module dependencies?
-        ((jetbrains.mps.smodel.SModel) model.getSModel()).addModelImport(modelToImport.getReference(), false);
-      }
-      for (Language language : getAutoImportedLanguages(module, model)) {
-        if (!new GlobalModuleDependenciesManager(model.getModule()).getUsedLanguages().contains(language)) {
-          model.getModule().addUsedLanguage(language.getModuleReference());
-        }
-        ((jetbrains.mps.smodel.SModel) model.getSModel()).addLanguage(language.getModuleReference());
-      }
-      for (DevKit devKit : getAutoImportedDevKits(module, model)) {
-        if (!model.getModule().getUsedDevkitReferences().contains(devKit.getModuleReference())) {
-          model.getModule().addUsedDevkit(devKit.getModuleReference());
-        }
-        ((jetbrains.mps.smodel.SModel) model.getSModel()).addDevKit(devKit.getModuleReference());
-      }
-    }
-  }
->>>>>>> 1104c15b
 }