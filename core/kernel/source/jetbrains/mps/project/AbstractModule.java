--- conflicted
+++ resolved
@@ -30,20 +30,13 @@
 import jetbrains.mps.project.listener.ModelCreationListener;
 import jetbrains.mps.project.persistence.ModuleReadException;
 import jetbrains.mps.project.structure.model.ModelRootDescriptor;
-<<<<<<< HEAD
-import jetbrains.mps.project.structure.modules.*;
 import jetbrains.mps.classloading.ClassLoaderManager;
-import jetbrains.mps.reloading.IClassPathItem;
-import jetbrains.mps.smodel.*;
-=======
 import jetbrains.mps.project.structure.modules.Dependency;
 import jetbrains.mps.project.structure.modules.DeploymentDescriptor;
 import jetbrains.mps.project.structure.modules.ModuleDescriptor;
 import jetbrains.mps.project.structure.modules.ModuleFacetDescriptor;
 import jetbrains.mps.project.structure.modules.ModuleReference;
-import jetbrains.mps.reloading.ClassLoaderManager;
 import jetbrains.mps.reloading.IClassPathItem;
-import jetbrains.mps.runtime.IClassLoadingModule;
 import jetbrains.mps.smodel.BootstrapLanguages;
 import jetbrains.mps.smodel.DefaultScope;
 import jetbrains.mps.smodel.Generator;
@@ -51,7 +44,6 @@
 import jetbrains.mps.smodel.Language;
 import jetbrains.mps.smodel.MPSModuleOwner;
 import jetbrains.mps.smodel.MPSModuleRepository;
->>>>>>> c32d093e
 import jetbrains.mps.smodel.ModelAccess;
 import jetbrains.mps.smodel.ModuleRepositoryFacade;
 import jetbrains.mps.smodel.SModelRepository;
@@ -70,7 +62,6 @@
 import org.jetbrains.annotations.Nullable;
 import org.jetbrains.mps.openapi.language.SLanguage;
 import org.jetbrains.mps.openapi.model.SModel;
-import org.jetbrains.mps.openapi.model.SNode;
 import org.jetbrains.mps.openapi.module.FacetsFacade;
 import org.jetbrains.mps.openapi.module.SDependency;
 import org.jetbrains.mps.openapi.module.SModuleFacet;
@@ -85,6 +76,7 @@
 
 import java.io.File;
 import java.util.ArrayList;
+import java.util.Arrays;
 import java.util.Collection;
 import java.util.Collections;
 import java.util.HashMap;
@@ -130,53 +122,6 @@
     this.myDescriptorFile = myDescriptorFile;
   }
 
-<<<<<<< HEAD
-=======
-  private static Set<ModelCreationListener> ourModelCreationListeners = new HashSet<ModelCreationListener>();
-
-  public static void registerModelCreationListener(ModelCreationListener listener) {
-    ourModelCreationListeners.add(listener);
-  }
-
-  public static void unregisterModelCreationListener(ModelCreationListener creationListener) {
-    ourModelCreationListeners.remove(creationListener);
-  }
-
-  @Override
-  public final EditableSModelDescriptor createModel(String name, @NotNull ModelRoot root, ModelAdjuster adj) {
-    // why ModelRoot register model in module? WTF
-    // should be public AbstractModule#addModel method!
-    // ourModelsCreationListeners should be called in addModel method
-
-    // so this goes to SModuleOperation method with createModel from ModelRoot, apply adj and register in module
-    // deprecated
-    if (!root.canCreateModel(name)) {
-      LOG.error("Can't create a model " + name + " under model root " + root.getPresentation());
-      return null;
-    }
-
-    EditableSModelDescriptor model = (EditableSModelDescriptor) root.createModel(name);
-    if (adj != null) {
-      adj.adjust(model);
-    }
-
-    model.setChanged(true);
-    model.save();
-
-//    ((ModelRootBase) root).register(model);
-
-    for (ModelCreationListener listener : ourModelCreationListeners) {
-      if (listener.isApplicable(this, model)) {
-        listener.onCreate(this, model);
-      }
-    }
-
-    new MissingDependenciesFixer(model).fix(false);
-
-    return model;
-  }
-
->>>>>>> c32d093e
   //----reference
   @Override
   public SModuleId getModuleId() {
