--- conflicted
+++ resolved
@@ -131,13 +131,8 @@
     }
 
     for (IFile childDir : files) {
-<<<<<<< HEAD
       if (FileSystem.getInstance().isFileIgnored(childDir.getName())) continue;
-      if (hasModuleExtension(childDir.getName())) continue;
-=======
-      if (FileTypeManager.getInstance().isFileIgnored(childDir.getName())) continue;
       if (hasModuleExtension(childDir)) continue;
->>>>>>> ad6821c3
       if (excludes.contains(childDir)) continue;
 
       if (childDir.getName().endsWith(".jar")) {
