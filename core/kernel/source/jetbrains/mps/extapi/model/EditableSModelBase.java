/*
 * Copyright 2003-2016 JetBrains s.r.o.
 *
 * Licensed under the Apache License, Version 2.0 (the "License");
 * you may not use this file except in compliance with the License.
 * You may obtain a copy of the License at
 *
 * http://www.apache.org/licenses/LICENSE-2.0
 *
 * Unless required by applicable law or agreed to in writing, software
 * distributed under the License is distributed on an "AS IS" BASIS,
 * WITHOUT WARRANTIES OR CONDITIONS OF ANY KIND, either express or implied.
 * See the License for the specific language governing permissions and
 * limitations under the License.
 */
package jetbrains.mps.extapi.model;

import jetbrains.mps.extapi.module.SModuleBase;
import jetbrains.mps.extapi.persistence.FileBasedModelRoot;
import jetbrains.mps.extapi.persistence.FileDataSource;
import jetbrains.mps.extapi.persistence.ModelSourceChangeTracker;
import jetbrains.mps.extapi.persistence.ModelSourceChangeTracker.ReloadCallback;
import jetbrains.mps.extapi.persistence.SourceFileKind;
import jetbrains.mps.extapi.persistence.SourceRoot;
import jetbrains.mps.logging.Logger;
import jetbrains.mps.persistence.DefaultModelRoot;
import jetbrains.mps.persistence.FileDataSourceCreator;
import jetbrains.mps.persistence.NoSourceRootsInModelRootException;
import jetbrains.mps.smodel.event.SModelFileChangedEvent;
import jetbrains.mps.smodel.event.SModelRenamedEvent;
import jetbrains.mps.util.FileUtil;
import jetbrains.mps.vfs.IFile;
import org.apache.log4j.LogManager;
import org.jetbrains.annotations.NotNull;
import org.jetbrains.mps.openapi.model.EditableSModel;
import org.jetbrains.mps.openapi.model.SModelChangeListener;
import org.jetbrains.mps.openapi.model.SModelReference;
import org.jetbrains.mps.openapi.model.SNodeChangeListener;
import org.jetbrains.mps.openapi.module.SRepository;
import org.jetbrains.mps.openapi.persistence.DataSource;
import org.jetbrains.mps.openapi.persistence.ModelRoot;
import org.jetbrains.mps.openapi.persistence.ModelSaveException;
import org.jetbrains.mps.openapi.persistence.PersistenceFacade;

import java.io.IOException;
<<<<<<< HEAD
import java.util.List;
=======
import java.util.Collections;
import java.util.HashMap;
>>>>>>> 0c6fae6a

import static java.util.Collections.emptyMap;

/**
 * Editable model (generally) backed up by file. Implicitly bound to files due to
 * rename and changeModelFile methods, for a generic editable model, see {@link jetbrains.mps.smodel.EditableModelDescriptor}
 * evgeny, 11/21/12
 */
public abstract class EditableSModelBase extends SModelBase implements EditableSModel {

  private static final Logger LOG = Logger.wrap(LogManager.getLogger(EditableSModelBase.class));
  protected final ModelSourceChangeTracker myTimestampTracker;

  private boolean myChanged = false;

  protected EditableSModelBase(@NotNull SModelReference modelReference, @NotNull DataSource source) {
    super(modelReference, source);
    myTimestampTracker = new ModelSourceChangeTracker(new ReloadCallback() {
      @Override
      public void reloadFromDiskSafe() {
        doReloadFromDiskSafe();
      }
    });
  }

  @Override
  public void attach(@NotNull SRepository repository) {
    super.attach(repository);
    myTimestampTracker.attach(this);
  }

  @Override
  public void detach() {
    myTimestampTracker.detach(this);
    super.detach();
  }

  @Override
  public boolean isChanged() {
    return myChanged;
  }

  @Override
  public void setChanged(boolean changed) {
    myChanged = changed;
  }

  @Override
  public void addRootNode(@NotNull org.jetbrains.mps.openapi.model.SNode node) {
    assertCanChange();
    getModelData().addRootNode(node);
  }

  @Override
  public void removeRootNode(@NotNull org.jetbrains.mps.openapi.model.SNode node) {
    assertCanChange();
    getModelData().removeRootNode(node);
  }

  @Override
  public boolean isReadOnly() {
    return getSource().isReadOnly();
  }

  @Override
  public final void unload() {
    save();
    if (needsReloading()) {
      throw new IllegalStateException("cannot unload model in a conflicting state");
    }
    super.unload();
  }

  @Override
  public void reloadFromSource() {
    assertCanChange();

    if (getSource().getTimestamp() == -1) {
      SModuleBase module = (SModuleBase) getModule();
      if (module != null) {
        module.unregisterModel(this);
      }
      return;
    }

    reloadContents();
    updateTimestamp();
    LOG.assertLog(!needsReloading());
  }

  @SuppressWarnings("WeakerAccess")
  /*package*/ void doReloadFromDiskSafe() {
    assertCanChange();
    if (isChanged()) {
      resolveDiskConflict();
    } else {
      reloadFromSource();
    }
  }

  protected abstract void reloadContents();

  public void resolveDiskConflict() {
    fireConflictDetected();
  }

  private boolean checkAndResolveConflictOnSave() {
    if (needsReloading()) {
      LOG.warning("Model file " + getReference().getModelName() + " was modified externally! " +
          "You might want to turn \"Synchronize files on frame activation/deactivation\" option on to avoid conflicts.");
      resolveDiskConflict();
      return false;
    }

    // FIXME!!!!!!!!!!!!!
    // Paranoid check to avoid saving model during update (hack for MPS-6772)
    return !needsReloading();
  }

  private void changeModelFile(IFile newModelFile) {
    assertCanChange();
    if (!(getSource() instanceof FileDataSource)) {
      throw new UnsupportedOperationException("cannot change model file on non-file data source");
    }

    FileDataSource source = (FileDataSource) getSource();
    if (source.getFile().getPath().equals(newModelFile.getPath())) return;

    IFile oldFile = source.getFile();
    jetbrains.mps.smodel.SModel model = getSModel();
    fireBeforeModelFileChanged(new SModelFileChangedEvent(model.getModelDescriptor(), oldFile, newModelFile));
    source.setFile(newModelFile);
    updateTimestamp();
    fireModelFileChanged(new SModelFileChangedEvent(model.getModelDescriptor(), oldFile, newModelFile));
  }

  @Override
  public final void save() {
    assertCanChange();

    // probably should be changed to assert
    // see MPS-18545 SModel api: createModel(), setChanged(), isLoaded(), save()
    if (!isChanged() && !isLoaded()) {
      return;
    }

    //we must be in command since model save might change model by adding model/language imports
    //if (!mySModel.isLoading()) LOG.assertInCommand();

    LOG.info("Saving model " + getModelName());

    if (!checkAndResolveConflictOnSave()) {
      return;
    }

    boolean isSaved = false;
    try {
      boolean reload = saveModel();
      setChanged(false);
      if (reload) {
        reloadContents();
      }
      isSaved = true;
    } catch (IOException e) {
      LOG.error("Can't save " + getModelName() + ": " + e.getMessage(), e);
    } catch (ModelSaveException e) {
      fireProblemsDetected(e.getProblems());
    }

    updateTimestamp();
    if (isSaved) {
      fireModelSaved();
    }
  }

  /**
   * returns true if the content should be reloaded from storage after save
   */
  protected abstract boolean saveModel() throws IOException, ModelSaveException;

  @Override
  public void rename(String newModelName, boolean changeFile) {
    assertCanChange();

    SModelReference oldName = getReference();
    fireBeforeModelRenamed(new SModelRenamedEvent(this, oldName.getModelName(), newModelName));

    // TODO update SModelId (if it contains modelName)
    //if(getReference().getModelId().getModelName() != null) { }
<<<<<<< HEAD
    SModelReference newModelReference = PersistenceFacade.getInstance().createModelReference(getReference().getModuleReference(),
                                                                                             getReference().getModelId(),
                                                                                             newModelName);
=======
    SModelReference newModelReference =
        PersistenceFacade.getInstance().createModelReference(getReference().getModuleReference(), getReference().getModelId(), newModelName);

>>>>>>> 0c6fae6a
    fireBeforeModelRenamed(newModelReference);
    changeModelReference(newModelReference);

    if (!changeFile) {
      save();
    } else {
      if (!(getSource() instanceof FileDataSource)) {
        throw new UnsupportedOperationException("cannot change model file on non-file data source");
      }

      ModelRoot root = getModelRoot();
      if (root instanceof DefaultModelRoot) {
        DefaultModelRoot defaultModelRoot = (DefaultModelRoot) root;
        IFile oldFile = ((FileDataSource) getSource()).getFile();
        SourceRoot sourceRoot = findSourceRootOfMyself(oldFile, defaultModelRoot);
        try {
<<<<<<< HEAD
          String extension = getExtension(oldFile);
          FileDataSource source = new FileDataSourceCreator(defaultModelRoot).createSource(newModelName, extension, sourceRoot).getSource();
          IFile newFile = source.getFile();
          newFile.getParent().mkdirs();
          newFile.createNewFile();
          changeModelFile(newFile);
          save();
          while (oldFile != null && oldFile.isDirectory() && oldFile.getChildren().isEmpty()) {
            oldFile.delete();
            oldFile = oldFile.getParent();
=======
          IFile newFile = defaultModelRoot.createSource(newModelName, FileUtil.getExtension(oldFile.getName()), sourceRoot, new HashMap<>()).getFile();
          if (!newFile.equals(oldFile)) {
            newFile.getParent().mkdirs();
            newFile.createNewFile();
            changeModelFile(newFile);
            oldFile.delete();
>>>>>>> 0c6fae6a
          }
        } catch (IOException e) {
          LOG.error("cannot rename " + getModelName() + ": " + e.getMessage());
        }
        save();
      }
    }

    fireModelRenamed(new SModelRenamedEvent(this, oldName.getModelName(), newModelName));
    fireModelRenamed(oldName);
  }

  private SourceRoot findSourceRootOfMyself(IFile oldFile, DefaultModelRoot defaultModelRoot) {
    List<SourceRoot> sourceRoots = defaultModelRoot.getSourceRoots(SourceFileKind.INSTANCE);
    SourceRoot sourceRoot = sourceRoots.get(0); // first one by default
    for (SourceRoot sourceRoot0 : sourceRoots) {
      if (oldFile.getPath().startsWith(sourceRoot0.getAbsolutePath().getPath())) {
        // using the same sourceRoot
        sourceRoot = sourceRoot0;
        break;
      }
    }
    return sourceRoot;
  }

  @NotNull
  private String getExtension(IFile oldFile) {
    String extension = FileUtil.getExtension(oldFile.getName());
    if (extension == null) {
      extension = "";
    }
    return extension;
  }

  @Override
  public void updateTimestamp() {
    myTimestampTracker.updateTimestamp(getSource());
  }

  @Override
  public boolean needsReloading() {
    return myTimestampTracker.needsReloading(getSource());
  }

  @Override
  public void addChangeListener(SModelChangeListener l) {
    getNodeEventDispatch().addChangeListener(l);
  }

  @Override
  public void removeChangeListener(SModelChangeListener l) {
    getNodeEventDispatch().removeChangeListener(l);
  }

  @Override
  public void addChangeListener(SNodeChangeListener l) {
    getNodeEventDispatch().addChangeListener(l);
  }

  @Override
  public void removeChangeListener(SNodeChangeListener l) {
    getNodeEventDispatch().removeChangeListener(l);
  }

  public String toString() {
    return getReference().toString() + " in " + getSource().getLocation();
  }
}<|MERGE_RESOLUTION|>--- conflicted
+++ resolved
@@ -43,12 +43,9 @@
 import org.jetbrains.mps.openapi.persistence.PersistenceFacade;
 
 import java.io.IOException;
-<<<<<<< HEAD
 import java.util.List;
-=======
 import java.util.Collections;
 import java.util.HashMap;
->>>>>>> 0c6fae6a
 
 import static java.util.Collections.emptyMap;
 
@@ -238,15 +235,9 @@
 
     // TODO update SModelId (if it contains modelName)
     //if(getReference().getModelId().getModelName() != null) { }
-<<<<<<< HEAD
     SModelReference newModelReference = PersistenceFacade.getInstance().createModelReference(getReference().getModuleReference(),
                                                                                              getReference().getModelId(),
                                                                                              newModelName);
-=======
-    SModelReference newModelReference =
-        PersistenceFacade.getInstance().createModelReference(getReference().getModuleReference(), getReference().getModelId(), newModelName);
-
->>>>>>> 0c6fae6a
     fireBeforeModelRenamed(newModelReference);
     changeModelReference(newModelReference);
 
@@ -263,25 +254,17 @@
         IFile oldFile = ((FileDataSource) getSource()).getFile();
         SourceRoot sourceRoot = findSourceRootOfMyself(oldFile, defaultModelRoot);
         try {
-<<<<<<< HEAD
           String extension = getExtension(oldFile);
           FileDataSource source = new FileDataSourceCreator(defaultModelRoot).createSource(newModelName, extension, sourceRoot).getSource();
           IFile newFile = source.getFile();
-          newFile.getParent().mkdirs();
-          newFile.createNewFile();
-          changeModelFile(newFile);
-          save();
-          while (oldFile != null && oldFile.isDirectory() && oldFile.getChildren().isEmpty()) {
-            oldFile.delete();
-            oldFile = oldFile.getParent();
-=======
-          IFile newFile = defaultModelRoot.createSource(newModelName, FileUtil.getExtension(oldFile.getName()), sourceRoot, new HashMap<>()).getFile();
           if (!newFile.equals(oldFile)) {
             newFile.getParent().mkdirs();
             newFile.createNewFile();
             changeModelFile(newFile);
-            oldFile.delete();
->>>>>>> 0c6fae6a
+            while (oldFile != null && oldFile.isDirectory() && oldFile.getChildren().isEmpty()) {
+              oldFile.delete();
+              oldFile = oldFile.getParent();
+            }
           }
         } catch (IOException e) {
           LOG.error("cannot rename " + getModelName() + ": " + e.getMessage());
