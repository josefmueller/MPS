--- conflicted
+++ resolved
@@ -46,13 +46,8 @@
 
   @Nullable private SModuleBase myModule;
   @Nullable private volatile SRepository myRepository;
-<<<<<<< HEAD
   private final Set<SModel> myModels = new LinkedHashSet<>();
   private final SyncModuleListener myModuleListener = new SyncModuleListener();
-=======
-  private final Set<SModel> myModels = new HashSet<>();
-  private ModuleListener myModuleListener;
->>>>>>> 0c6fae6a
 
   /*@NotNull*/
   @Override
@@ -60,15 +55,10 @@
     return myModule;
   }
 
-<<<<<<< HEAD
-  public void setModule(@NotNull SModule module) {
+  public void setModule(@NotNull SModuleBase module) {
     if (myModule != null) {
       throw new IllegalStateException("Already attached to the module " + myModule);
     }
-=======
-  public void setModule(@NotNull SModuleBase module) {
-    assert myModule == null;
->>>>>>> 0c6fae6a
     checkNotRegistered();
     myModule = module;
   }
@@ -141,14 +131,10 @@
     return myRepository != null;
   }
 
-<<<<<<< HEAD
   /**
    * @param model is the model to be registered here as well as in the enclosing module.
    */
-  protected final void register(@NotNull SModel model) {
-=======
-  protected void registerModel(SModel model) {
->>>>>>> 0c6fae6a
+  protected final void registerModel(@NotNull SModel model) {
     SModuleBase module = (SModuleBase) getModule();
     assert module != null;
     assert module.getModel(model.getModelId()) == null;
@@ -157,17 +143,13 @@
     myModels.add(model);
   }
 
-<<<<<<< HEAD
   /**
    * note that the model will be removed from our models collection eventually
    * since we subscribed to our model removing events via {@link SyncModuleListener}.
    *
    * FIXME Faulty code is written here, we must not listen to the module events rather invoke this method right in the module class
    */
-  protected final void unregister(@NotNull SModel model) {
-=======
-  private void unregisterModel(SModel model) {
->>>>>>> 0c6fae6a
+  private void unregisterModel(@NotNull SModel model) {
     SModuleBase module = (SModuleBase) getModule();
     assert module != null;
     assert module.getModel(model.getModelId()) != null;
