/*
 * Copyright 2003-2011 JetBrains s.r.o.
 *
 * Licensed under the Apache License, Version 2.0 (the "License");
 * you may not use this file except in compliance with the License.
 * You may obtain a copy of the License at
 *
 * http://www.apache.org/licenses/LICENSE-2.0
 *
 * Unless required by applicable law or agreed to in writing, software
 * distributed under the License is distributed on an "AS IS" BASIS,
 * WITHOUT WARRANTIES OR CONDITIONS OF ANY KIND, either express or implied.
 * See the License for the specific language governing permissions and
 * limitations under the License.
 */
package jetbrains.mps.smodel;

import com.intellij.openapi.application.ApplicationManager;
import com.intellij.openapi.application.ModalityState;
<<<<<<< HEAD
import com.intellij.openapi.util.Computable;
import jetbrains.mps.generator.ModelDigestUtil;
=======
>>>>>>> eb7363db
import jetbrains.mps.logging.Logger;
import jetbrains.mps.project.IModule;
import jetbrains.mps.refactoring.StructureModificationLog;
import jetbrains.mps.smodel.descriptor.EditableSModelDescriptor;
import jetbrains.mps.smodel.descriptor.source.ModelDataSource;
import jetbrains.mps.smodel.descriptor.source.RegularModelDataSource;
import jetbrains.mps.smodel.event.*;
import jetbrains.mps.smodel.persistence.def.DescriptorLoadResult;
import jetbrains.mps.vcs.VcsMigrationUtil;
import jetbrains.mps.vfs.IFile;
import org.jetbrains.annotations.NotNull;

import java.util.Collections;
import java.util.List;
import java.util.Map;

public class DefaultSModelDescriptor extends BaseSModelDescriptorWithSource implements EditableSModelDescriptor {
  private static final Logger LOG = Logger.getLogger(DefaultSModelDescriptor.class);

  private Map<String, String> myMetadata;
  private SModelHeader myHeader;

  private final Object myRefactoringHistoryLock = new Object();
  private StructureModificationLog myStructureModificationLog;

  private long myLastChange;

  private boolean myChanged = false;

  private final Object myFullLoadSync = new Object();
  private IModule myModule;

  {
    this.addModelCommandListener(new SModelCommandListener() {
      public void eventsHappenedInCommand(List<SModelEvent> events) {
        if (EventUtil.isChange(events)) {
          myLastChange = System.currentTimeMillis();
        }
      }
    });
  }

  @Deprecated //todo remove
  public DefaultSModelDescriptor(IModule module, IFile modelFile, SModelReference modelReference) {
    this(module,new RegularModelDataSource(modelFile), modelReference, new DescriptorLoadResult(), true);
  }

  public DefaultSModelDescriptor(IModule module, ModelDataSource source, SModelReference modelReference, DescriptorLoadResult d) {
    this(module,source, modelReference, d, true);
  }

  protected DefaultSModelDescriptor(IModule module, ModelDataSource source, SModelReference modelReference, DescriptorLoadResult d, boolean checkDup) {
    super(modelReference, source, checkDup);
    myModule = module;
    myHeader = d.getHeader();
    myMetadata = d.getMetadata();
  }

  protected ModelLoadResult initialLoad() {
    ModelLoadResult result = load(ModelLoadingState.ROOTS_LOADED);
    tryFixingVersion(result.getModel().getSModelHeader());
    updateDiskTimestamp();
    return result;
  }

  //updates model with loading state == ROOTS_LOADED
  public void enforceFullLoad() {
    synchronized (myFullLoadSync) {
      if (mySModel.isLoading()) return;
      if (getLoadingState() == ModelLoadingState.FULLY_LOADED) return;

<<<<<<< HEAD
      runModelLoading(
        new Computable<ModelLoadResult>() {
          public ModelLoadResult compute() {
            SModel fullModel = load(ModelLoadingState.FULLY_LOADED).getModel();
            fullModel.setLoading(true);

            try {
              mySModel.setLoading(true);
              new ModelLoader(mySModel, fullModel).update();
              setLoadingState(ModelLoadingState.FULLY_LOADED);
              fireModelStateChanged(ModelLoadingState.ROOTS_LOADED, ModelLoadingState.FULLY_LOADED);
            } finally {
              mySModel.setLoading(false);
            }
=======
      SModel fullModel = load(ModelLoadingState.FULLY_LOADED).getModel();
      updateDiskTimestamp();
      fullModel.setLoading(true);
>>>>>>> eb7363db

            return null;
          }
        }
      );
    }
  }

  public boolean isReadOnly() {
    return getSource().isReadOnly();
  }

  //just loads model, w/o changing state of SModelDescriptor
  private ModelLoadResult load(ModelLoadingState loadingState) {
    return getSource().loadSModel(myModule, this, loadingState);
  }

  public boolean isChanged() {
    return myChanged;
  }

  public void setChanged(boolean changed) {
    myChanged = changed;
  }

  public int getPersistenceVersion() {
    return getSModelHeader().getPersistenceVersion();
  }

  @NotNull
  public RegularModelDataSource getSource() {
    return ((RegularModelDataSource) super.getSource());
  }

  @NotNull
  public StructureModificationLog getStructureModificationLog() {
    synchronized (myRefactoringHistoryLock) {
      if (myStructureModificationLog == null) {
        myStructureModificationLog = getSource().loadModelRefactorings(this);
      }
      if (myStructureModificationLog == null) {
        myStructureModificationLog = new StructureModificationLog();
      }
    }
    return myStructureModificationLog;
  }

  public void saveStructureModificationLog(@NotNull StructureModificationLog log) {
    myStructureModificationLog = log;
    getSource().saveModelRefactorings(this, log);
  }

  public void save() {
    ModelAccess.assertLegalWrite();

    if (getLoadingState() == ModelLoadingState.NOT_LOADED) return;

    //we must be in command since model save might change model by adding model/language imports
    //if (!mySModel.isLoading()) LOG.assertInCommand();

    LOG.info("Saving model " + mySModel.getSModelFqName());

    if (!checkAndResolveConflictOnSave()) return;

    setChanged(false);
    boolean reload = getSource().saveModel(this);
    if (reload) {
      ModelLoadResult res = getSource().loadSModel(myModule, this, getLoadingState());
      updateDiskTimestamp();
      replaceModel(res.getModel(), res.getState());
    }

    updateDiskTimestamp();

    fireModelSaved();
  }

  public boolean isGeneratable() {
    return !isDoNotGenerate() && !isReadOnly() && SModelStereotype.isUserModel(this);
  }

<<<<<<< HEAD
  @Override
  public String getModelHash() {
    IFile file = getModelFile();
    if (file == null) return null;

    return ModelDigestUtil.hash(file);
  }

  @Override
  public void replaceModel(SModel newModel, ModelLoadingState state) {
=======
  public void replaceModel(SModel newModel, ModelLoadingState state) {
    ModelAccess.assertLegalWrite();
>>>>>>> eb7363db
    if (newModel == mySModel) return;
    myStructureModificationLog = null;
    setChanged(false);
    super.replaceModel(newModel, state);
  }

  public String getModelHash() {
    return getSource().getModelHash();
  }

  public void dispose() {
    UnregisteredNodes.instance().clear(getSModelReference());
    super.dispose();
  }

  public void setDoNotGenerate(boolean value) {
    ModelAccess.assertLegalWrite();

    getSModelHeader().setDoNotGenerate(value);
  }

  public long lastChangeTime() {
    return Math.max(myLastChange, getSourceTimestamp());
  }

  public boolean isDoNotGenerate() {
    return getSModelHeader().isDoNotGenerate();
  }

  public int getVersion() {
    return getSModelHeader().getVersion();
  }

  public void setVersion(int newVersion) {
    ModelAccess.assertLegalWrite();

    getSModelHeader().setVersion(newVersion);
  }

  public String getAttribute(String key) {
    return myMetadata.get(key);
  }

  public void setAttribute(String key, String value) {
    ModelAccess.assertLegalWrite();

    if (value == null) {
      myMetadata.remove(key);
    } else {
      myMetadata.put(key, value);
    }
  }

  public SModelHeader getDescriptorSModelHeader() {
    return myHeader;
  }

  public SModelHeader getSModelHeader() {
    SModel model = mySModel;
    if (model != null) {
      return model.getSModelHeader();
    }
    return myHeader;
  }

  public Map<String, String> getMetaData() {
    return Collections.unmodifiableMap(myMetadata);
  }

  protected void checkModelDuplication() {
    SModelDescriptor anotherModel = SModelRepository.getInstance().getModelDescriptor(myModelReference);
    if (anotherModel != null) {
      String message = "Model already registered: " + myModelReference + "\n";
      message += "source = " + getSource() + "\n";

      if (anotherModel instanceof BaseSModelDescriptorWithSource) {
        message += "another model's source = " + ((BaseSModelDescriptorWithSource) anotherModel).getSource();
      } else {
        message += "another model is non-editable";
      }
      LOG.error(message);
    }
  }

  public IFile getModelFile() {
    return getSource().getFile();
  }

  private void tryFixingVersion() {
    if (getVersion() != -1) return;

    int latestVersion = getStructureModificationLog().getLatestVersion(getSModelReference());
    myStructureModificationLog = null;  // we don't need to keep log in memory
    if (latestVersion != -1) {
      setVersion(latestVersion);
      LOG.error("Metadata file for model " + getSModelReference().getSModelFqName() + " wasn't present. Recreated a new one.");
    }
  }

  public void changeModelFile(IFile newModelFile) {
    ModelAccess.assertLegalWrite();
    if (getModelFile().getPath().equals(newModelFile.getPath())) return;

    IFile oldFile = getSource().getFile();
    SModel model = getSModel();
    fireBeforeModelFileChanged(new SModelFileChangedEvent(model, oldFile, newModelFile));
    getSource().setFile(newModelFile);
    updateDiskTimestamp();
    fireModelFileChanged(new SModelFileChangedEvent(model, oldFile, newModelFile));
  }

  public String toString() {
    return getSModelReference().toString();
  }

<<<<<<< HEAD
  private void tryFixingVersion(SModelHeader header) {
    if (getVersion() != -1) return;

    int latestVersion = getStructureModificationLog().getLatestVersion(getSModelReference());
    myStructureModificationLog = null;  // we don't need to keep log in memory
    if (latestVersion != -1) {
      header.setVersion(latestVersion);
      LOG.error("Version for model " + getSModelReference().getSModelFqName() + " was not set.");
=======
  //----------------------

  protected void reload() {
    DescriptorLoadResult dr = getSource().loadDescriptor(getModule(), getSModelReference().getSModelFqName());
    myHeader = dr.getHeader();
    myMetadata = dr.getMetadata();

    if (getLoadingState() == ModelLoadingState.NOT_LOADED) return;

    ModelLoadResult result = load(getLoadingState());
    updateDiskTimestamp();
    replaceModel(result.getModel(), getLoadingState());
  }

  public void resolveDiskConflict() {
    ApplicationManager.getApplication().invokeLater(new Runnable() {
      public void run() {
        final boolean needSave = VcsMigrationUtil.getHandler().resolveDiskMemoryConflict(getModelFile(), getSModel());
        if (needSave) {
          ModelAccess.instance().runWriteActionInCommand(new Runnable() {
            public void run() {
              updateDiskTimestamp();
              save();
            }
          });
        } else {
          ModelAccess.instance().runWriteAction(new Runnable() {
            public void run() {
              reloadFromDisk();
            }
          });
        }
      }
    }, ModalityState.NON_MODAL);
  }

  public void reloadFromDisk() {
    ModelAccess.assertLegalWrite();

    if (getSource().hasModel(this)) {
      SModelRepository.getInstance().deleteModel(this);
      return;
>>>>>>> eb7363db
    }

    reload();
    LOG.assertLog(!needsReloading());
  }

  public boolean checkAndResolveConflictOnSave() {
    if (needsReloading()) {
      LOG.warning("Model file " + getSModel().getSModelFqName() + " was modified externally!\n" +
        "You might want to turn \"Synchronize files on frame activation/deactivation\" option on to avoid conflicts.");
      resolveDiskConflict();
      return false;
    }

    // Paranoid check to avoid saving model during update (hack for MPS-6772)
    if (needsReloading()) return false;
    return true;
  }

  public void rename(SModelFqName newModelFqName, boolean changeFile) {
    ModelAccess.assertLegalWrite();

    SModelFqName oldFqName = getSModelReference().getSModelFqName();
    SModel model = getSModel();
    fireBeforeModelRenamed(new SModelRenamedEvent(model, oldFqName, newModelFqName));

    SModelReference newModelReference = new SModelReference(newModelFqName, myModelReference.getSModelId());
    model.changeModelReference(newModelReference);
    getSource().rename(this, newModelFqName, changeFile);
    myModelReference = newModelReference;

    fireModelRenamed(new SModelRenamedEvent(model, oldFqName, newModelFqName));
  }

}<|MERGE_RESOLUTION|>--- conflicted
+++ resolved
@@ -17,11 +17,8 @@
 
 import com.intellij.openapi.application.ApplicationManager;
 import com.intellij.openapi.application.ModalityState;
-<<<<<<< HEAD
 import com.intellij.openapi.util.Computable;
 import jetbrains.mps.generator.ModelDigestUtil;
-=======
->>>>>>> eb7363db
 import jetbrains.mps.logging.Logger;
 import jetbrains.mps.project.IModule;
 import jetbrains.mps.refactoring.StructureModificationLog;
@@ -31,6 +28,7 @@
 import jetbrains.mps.smodel.event.*;
 import jetbrains.mps.smodel.persistence.def.DescriptorLoadResult;
 import jetbrains.mps.vcs.VcsMigrationUtil;
+import jetbrains.mps.vfs.FileSystem;
 import jetbrains.mps.vfs.IFile;
 import org.jetbrains.annotations.NotNull;
 
@@ -93,11 +91,11 @@
       if (mySModel.isLoading()) return;
       if (getLoadingState() == ModelLoadingState.FULLY_LOADED) return;
 
-<<<<<<< HEAD
       runModelLoading(
         new Computable<ModelLoadResult>() {
           public ModelLoadResult compute() {
             SModel fullModel = load(ModelLoadingState.FULLY_LOADED).getModel();
+            updateDiskTimestamp();
             fullModel.setLoading(true);
 
             try {
@@ -108,11 +106,6 @@
             } finally {
               mySModel.setLoading(false);
             }
-=======
-      SModel fullModel = load(ModelLoadingState.FULLY_LOADED).getModel();
-      updateDiskTimestamp();
-      fullModel.setLoading(true);
->>>>>>> eb7363db
 
             return null;
           }
@@ -194,21 +187,8 @@
     return !isDoNotGenerate() && !isReadOnly() && SModelStereotype.isUserModel(this);
   }
 
-<<<<<<< HEAD
-  @Override
-  public String getModelHash() {
-    IFile file = getModelFile();
-    if (file == null) return null;
-
-    return ModelDigestUtil.hash(file);
-  }
-
   @Override
   public void replaceModel(SModel newModel, ModelLoadingState state) {
-=======
-  public void replaceModel(SModel newModel, ModelLoadingState state) {
-    ModelAccess.assertLegalWrite();
->>>>>>> eb7363db
     if (newModel == mySModel) return;
     myStructureModificationLog = null;
     setChanged(false);
@@ -295,17 +275,6 @@
 
   public IFile getModelFile() {
     return getSource().getFile();
-  }
-
-  private void tryFixingVersion() {
-    if (getVersion() != -1) return;
-
-    int latestVersion = getStructureModificationLog().getLatestVersion(getSModelReference());
-    myStructureModificationLog = null;  // we don't need to keep log in memory
-    if (latestVersion != -1) {
-      setVersion(latestVersion);
-      LOG.error("Metadata file for model " + getSModelReference().getSModelFqName() + " wasn't present. Recreated a new one.");
-    }
   }
 
   public void changeModelFile(IFile newModelFile) {
@@ -320,11 +289,12 @@
     fireModelFileChanged(new SModelFileChangedEvent(model, oldFile, newModelFile));
   }
 
-  public String toString() {
-    return getSModelReference().toString();
-  }
-
-<<<<<<< HEAD
+  private long fileTimestamp() {
+    IFile file = getModelFile();
+    if (file == null || !file.exists()) return -1;
+    return file.lastModified();
+  }
+
   private void tryFixingVersion(SModelHeader header) {
     if (getVersion() != -1) return;
 
@@ -333,9 +303,21 @@
     if (latestVersion != -1) {
       header.setVersion(latestVersion);
       LOG.error("Version for model " + getSModelReference().getSModelFqName() + " was not set.");
-=======
-  //----------------------
-
+    }
+  }
+
+  public void reloadFromDisk() {
+    ModelAccess.assertLegalWrite();
+
+    if (getSource().hasModel(this)) {
+      SModelRepository.getInstance().deleteModel(this);
+      return;
+    }
+
+    reload();
+    LOG.assertLog(!needsReloading());
+  }
+  
   protected void reload() {
     DescriptorLoadResult dr = getSource().loadDescriptor(getModule(), getSModelReference().getSModelFqName());
     myHeader = dr.getHeader();
@@ -347,7 +329,20 @@
     updateDiskTimestamp();
     replaceModel(result.getModel(), getLoadingState());
   }
-
+  
+  public boolean checkAndResolveConflictOnSave() {
+    if (needsReloading()) {
+      LOG.warning("Model file " + getSModel().getSModelFqName() + " was modified externally!\n" +
+        "You might want to turn \"Synchronize files on frame activation/deactivation\" option on to avoid conflicts.");
+      resolveDiskConflict();
+      return false;
+    }
+
+    // Paranoid check to avoid saving model during update (hack for MPS-6772)
+    if (needsReloading()) return false;
+    return true;
+  }
+  
   public void resolveDiskConflict() {
     ApplicationManager.getApplication().invokeLater(new Runnable() {
       public void run() {
@@ -369,31 +364,9 @@
       }
     }, ModalityState.NON_MODAL);
   }
-
-  public void reloadFromDisk() {
-    ModelAccess.assertLegalWrite();
-
-    if (getSource().hasModel(this)) {
-      SModelRepository.getInstance().deleteModel(this);
-      return;
->>>>>>> eb7363db
-    }
-
-    reload();
-    LOG.assertLog(!needsReloading());
-  }
-
-  public boolean checkAndResolveConflictOnSave() {
-    if (needsReloading()) {
-      LOG.warning("Model file " + getSModel().getSModelFqName() + " was modified externally!\n" +
-        "You might want to turn \"Synchronize files on frame activation/deactivation\" option on to avoid conflicts.");
-      resolveDiskConflict();
-      return false;
-    }
-
-    // Paranoid check to avoid saving model during update (hack for MPS-6772)
-    if (needsReloading()) return false;
-    return true;
+  
+  public String toString() {
+    return getSModelReference().toString();
   }
 
   public void rename(SModelFqName newModelFqName, boolean changeFile) {
@@ -410,5 +383,4 @@
 
     fireModelRenamed(new SModelRenamedEvent(model, oldFqName, newModelFqName));
   }
-
 }