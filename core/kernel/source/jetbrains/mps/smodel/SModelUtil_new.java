/*
 * Copyright 2003-2011 JetBrains s.r.o.
 *
 * Licensed under the Apache License, Version 2.0 (the "License");
 * you may not use this file except in compliance with the License.
 * You may obtain a copy of the License at
 *
 * http://www.apache.org/licenses/LICENSE-2.0
 *
 * Unless required by applicable law or agreed to in writing, software
 * distributed under the License is distributed on an "AS IS" BASIS,
 * WITHOUT WARRANTIES OR CONDITIONS OF ANY KIND, either express or implied.
 * See the License for the specific language governing permissions and
 * limitations under the License.
 */
package jetbrains.mps.smodel;import org.jetbrains.mps.openapi.model.SReference;import org.jetbrains.mps.openapi.model.SNodeReference;import org.jetbrains.mps.openapi.model.SNodeId;import org.jetbrains.mps.openapi.model.SNode;

import jetbrains.mps.components.CoreComponent;
import jetbrains.mps.kernel.model.SModelUtil;
import jetbrains.mps.lang.smodel.generator.smodelAdapter.SPropertyOperations;
import jetbrains.mps.logging.Logger;
import jetbrains.mps.project.GlobalScope;
import jetbrains.mps.reloading.ClassLoaderManager;
import jetbrains.mps.reloading.ReloadAdapter;
import jetbrains.mps.smodel.constraints.ModelConstraints;
import jetbrains.mps.smodel.event.SModelListener.SModelListenerPriority;
import jetbrains.mps.smodel.event.SModelPropertyEvent;
import jetbrains.mps.smodel.event.SModelRootEvent;
import jetbrains.mps.smodel.search.ConceptAndSuperConceptsScope;
import jetbrains.mps.smodel.search.SModelSearchUtil;
import jetbrains.mps.util.NameUtil;
import org.jetbrains.annotations.NotNull;
import org.jetbrains.annotations.Nullable;

import java.util.List;
import java.util.Set;

public class SModelUtil_new implements CoreComponent {
  private static final Logger LOG = Logger.getLogger(SModelUtil_new.class);
  private ClassLoaderManager myClManager;
  private GlobalSModelEventsManager myMeManager;
  private ReloadAdapter myReloadHandler = new ReloadAdapter() {
    public void unload() {
      SModelUtil.clearCaches();
    }
  };
  private SModelAdapter myModelListener = new SModelAdapter(SModelListenerPriority.PLATFORM) {
    public void rootRemoved(SModelRootEvent p0) {
      if (!LanguageAspect.STRUCTURE.is(p0.getModel())) {
        return;
      }
      if (!(SNodeUtil.isInstanceOfAbstractConceptDeclaration(p0.getRoot()))) {
        return;
      }

      SModelUtil.clearCaches();
    }


    public void propertyChanged(SModelPropertyEvent p0) {
      if (!LanguageAspect.STRUCTURE.is(p0.getModel())) {
        return;
      }
      if (!(SNodeUtil.isInstanceOfAbstractConceptDeclaration(p0.getNode()))) {
        return;
      }
      if (!p0.getPropertyName().equals("name")) {
        return;
      }

      String modelName = p0.getNode().getModel().getLongName();
      String newName = modelName + "." + p0.getNewPropertyValue();
      String oldName = modelName + "." + p0.getOldPropertyValue();
      SModelUtil.conceptRenamed(oldName, newName);
    }
  };

  private SModelRepositoryAdapter myRepositoryListener = new SModelRepositoryAdapter() {
    @Override
    public void modelsReplaced(Set<SModelDescriptor> replacedModels) {
      for (SModelDescriptor descriptor : replacedModels) {
        if (!descriptor.isRegistered())  {
          continue;
        }
        if (Language.getModelAspect(descriptor) == LanguageAspect.STRUCTURE) {
          SModelUtil.clearCaches();
          return;
        }
      }
    }
  };

  public SModelUtil_new(ClassLoaderManager clManager, GlobalSModelEventsManager meManager) {
    myClManager = clManager;
    myMeManager = meManager;
  }

  public void init() {
    SModelRepository.getInstance().addModelRepositoryListener(myRepositoryListener);
    myClManager.addReloadHandler(myReloadHandler);
    myMeManager.addGlobalModelListener(myModelListener);
  }

  public void dispose() {
    myMeManager.removeGlobalModelListener(myModelListener);
    myClManager.removeReloadHandler(myReloadHandler);
    SModelRepository.getInstance().removeModelRepositoryListener(myRepositoryListener);
  }

  /**
   * use SModelUtil
   */
  @Deprecated
  public static boolean isAssignableConcept(String fromConceptFqName, String toConceptFqName) {
    return SModelUtil.isAssignableConcept(fromConceptFqName, toConceptFqName);
  }

  public static List<SNode> getConceptAndSuperConcepts(SNode topConcept) {
    return new ConceptAndSuperConceptsScope(topConcept).getConcepts();
  }

  public static jetbrains.mps.smodel.SNode instantiateConceptDeclaration(String conceptFQName, SModel model, IScope scope) {
    return instantiateConceptDeclaration(conceptFQName, model, scope, true);
  }

  public static jetbrains.mps.smodel.SNode instantiateConceptDeclaration(SNode conceptDeclaration, SModel model) {
    return instantiateConceptDeclaration(NameUtil.nodeFQName(conceptDeclaration), model, GlobalScope.getInstance());
  }

  public static jetbrains.mps.smodel.SNode instantiateConceptDeclaration(SNode conceptDeclaration, SModel model, boolean fullNodeStructure) {
    return instantiateConceptDeclaration(NameUtil.nodeFQName(conceptDeclaration), model, GlobalScope.getInstance(), fullNodeStructure);
  }

  public static jetbrains.mps.smodel.SNode instantiateConceptDeclaration(@NotNull String conceptFqName, @Nullable SModel model, IScope scope, boolean fullNodeStructure) {
    return instantiateConceptDeclaration(conceptFqName, model, null, scope, fullNodeStructure);
  }

<<<<<<< HEAD
  public static jetbrains.mps.smodel.SNode instantiateConceptDeclaration(@NotNull String conceptFqName, @Nullable SModel model, SNodeId nodeId, IScope scope, boolean fullNodeStructure) {
    boolean isNotProjectModel = model==null || !ProjectModels.isProjectModel(model.getSModelReference());
=======
  public static SNode instantiateConceptDeclaration(@NotNull String conceptFqName, @Nullable SModel model, SNodeId nodeId, IScope scope, boolean fullNodeStructure) {
    boolean isNotProjectModel = model == null || !ProjectModels.isProjectModel(model.getSModelReference());
>>>>>>> bacf675f
    if (isNotProjectModel) {
      String fqName = ModelConstraints.getDefaultConcreteConceptFqName(conceptFqName);
      if (fqName != null) {
        conceptFqName = fqName;
      }
    }

    // patch: old generated adapters use fqName without word 'structure'
    if (conceptFqName.indexOf(".structure.") == -1) {
      String conceptName = NameUtil.shortNameFromLongName(conceptFqName);
      String languageNamespace = NameUtil.namespaceFromLongName(conceptFqName);
      conceptFqName = languageNamespace + ".structure." + conceptName;
    }

    jetbrains.mps.smodel.SNode newNode = new jetbrains.mps.smodel.SNode(conceptFqName);
    if (nodeId != null) {
      newNode.setId(nodeId);
    }
    // create the node structure
    if (fullNodeStructure &&
      isNotProjectModel) { //project models can be created and used
      //before project language is loaded
      SNode conceptDeclaration = SModelUtil.findConceptDeclaration(conceptFqName, scope);
      createNodeStructure(conceptDeclaration, newNode, model);
    }
    return newNode;
  }

  private static void createNodeStructure(SNode nodeConcept,
                                          SNode newNode, SModel model) {
    for (SNode linkDeclaration : SModelSearchUtil.getLinkDeclarations(nodeConcept)) {
      String role = SModelUtil.getGenuineLinkRole(linkDeclaration);
      SNode genuineLinkDeclaration = SModelUtil.getGenuineLinkDeclaration(linkDeclaration);
      if (!SNodeUtil.getLinkDeclaration_IsReference(genuineLinkDeclaration) &&
        SNodeUtil.getLinkDeclaration_IsAtLeastOneMultiplicity(genuineLinkDeclaration)) {

        SNode targetConcept = SModelUtil.getLinkDeclarationTarget(linkDeclaration);
        LOG.assertLog(targetConcept != null, "link target is null");
        if (!newNode.getChildren(role).iterator().hasNext()) {
          SNode childNode = instantiateConceptDeclaration(targetConcept, model);
          newNode.addChild(role, childNode);
        }
      }
    }
  }

  public static boolean isAcceptableTarget(SNode sourceNode, String role, SNode targetNode) {
    SNode conceptDeclaration = ((jetbrains.mps.smodel.SNode) sourceNode).getConceptDeclarationNode();
    SNode linkDeclaration = SModelSearchUtil.findMostSpecificLinkDeclaration(conceptDeclaration, role);
    if (linkDeclaration == null) {
      LOG.error("couldn't find link declaration for role '" + role + "' in hierarchy of concept " + org.jetbrains.mps.openapi.model.SNodeUtil.getDebugText(conceptDeclaration), sourceNode);
      return false;
    }
    return SModelUtil.isAcceptableTarget(linkDeclaration, targetNode);
  }

  public static String getAlias(SNode conceptDeclaration) {
    return SPropertyOperations.getString(conceptDeclaration, "conceptAlias");
  }

  public static String getStringConceptProperty(SNode conceptDeclaration, String propertyName) {
    SNode property = SModelSearchUtil.findConceptProperty(conceptDeclaration, propertyName);

    Object value = SNodeUtil.getConceptPropertyValue(property);
    if (value instanceof String) {
      return (String) value;
    }
    return null;
  }

  public static boolean isEmptyPropertyValue(String s) {
    return s == null || s.equals("");
  }

  public static int getMetaLevel(SNode node) {
    return SNodeUtil.getMetaLevel(node);
  }
}<|MERGE_RESOLUTION|>--- conflicted
+++ resolved
@@ -135,13 +135,8 @@
     return instantiateConceptDeclaration(conceptFqName, model, null, scope, fullNodeStructure);
   }
 
-<<<<<<< HEAD
   public static jetbrains.mps.smodel.SNode instantiateConceptDeclaration(@NotNull String conceptFqName, @Nullable SModel model, SNodeId nodeId, IScope scope, boolean fullNodeStructure) {
     boolean isNotProjectModel = model==null || !ProjectModels.isProjectModel(model.getSModelReference());
-=======
-  public static SNode instantiateConceptDeclaration(@NotNull String conceptFqName, @Nullable SModel model, SNodeId nodeId, IScope scope, boolean fullNodeStructure) {
-    boolean isNotProjectModel = model == null || !ProjectModels.isProjectModel(model.getSModelReference());
->>>>>>> bacf675f
     if (isNotProjectModel) {
       String fqName = ModelConstraints.getDefaultConcreteConceptFqName(conceptFqName);
       if (fqName != null) {
