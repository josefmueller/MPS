--- conflicted
+++ resolved
@@ -198,25 +198,12 @@
     for (SModule module : loadedModules) {
       if (module instanceof Language) {
         String namespace = module.getModuleName();
-<<<<<<< HEAD
         assert (!myLanguages.containsKey(namespace));
         LanguageRuntime runtime = createRuntime((Language) module);
         if (runtime != null) {
           myLanguages.put(namespace, runtime);
-          myLanguagesById.put(MetaIdByDeclaration.getLanguageId(((Language) module)),runtime);
+          myLanguagesById.put(MetaIdByDeclaration.getLanguageId(((Language) module)), runtime);
           loadedRuntimes.add(runtime);
-=======
-        if (!myLanguages.containsKey(namespace)) {
-          LanguageRuntime runtime = createRuntime((Language) module);
-          if (runtime != null) {
-            myLanguages.put(namespace, runtime);
-            myLanguagesById.put(MetaIdByDeclaration.getLanguageId(((Language) module)), runtime);
-            loadedRuntimes.add(runtime);
-          }
-        } else {
-          // todo: move this check to ClassLoaderManager
-          throw new IllegalStateException();
->>>>>>> b6b66e51
         }
       }
     }
