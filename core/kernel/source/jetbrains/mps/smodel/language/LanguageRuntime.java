/*
 * Copyright 2003-2011 JetBrains s.r.o.
 *
 * Licensed under the Apache License, Version 2.0 (the "License");
 * you may not use this file except in compliance with the License.
 * You may obtain a copy of the License at
 *
 * http://www.apache.org/licenses/LICENSE-2.0
 *
 * Unless required by applicable law or agreed to in writing, software
 * distributed under the License is distributed on an "AS IS" BASIS,
 * WITHOUT WARRANTIES OR CONDITIONS OF ANY KIND, either express or implied.
 * See the License for the specific language governing permissions and
 * limitations under the License.
 */
package jetbrains.mps.smodel.language;

import jetbrains.mps.generator.runtime.TemplateModule;
import jetbrains.mps.ide.findusages.BaseFindUsagesDescriptor;
import jetbrains.mps.lang.typesystem.runtime.IHelginsDescriptor;
import jetbrains.mps.smodel.MPSModuleRepository;
import jetbrains.mps.smodel.runtime.BehaviorAspectDescriptor;
import jetbrains.mps.smodel.runtime.ConstraintsAspectDescriptor;
import jetbrains.mps.smodel.runtime.StructureAspectDescriptor;
import jetbrains.mps.smodel.runtime.interpreted.BehaviorAspectInterpreted;
import jetbrains.mps.smodel.runtime.interpreted.ConstraintsAspectInterpreted;
import jetbrains.mps.smodel.runtime.interpreted.StructureAspectInterpreted;
import jetbrains.mps.smodel.structure.*;
import org.jetbrains.annotations.NotNull;
import org.jetbrains.annotations.Nullable;

import java.util.Collection;

import static jetbrains.mps.smodel.structure.DescriptorUtils.getObjectByClassNameForLanguageNamespace;

/**
 * evgeny, 3/11/11
 */
public abstract class LanguageRuntime {
  private DescriptorProvider<StructureDescriptor> _structureDescriptor;
  private DescriptorProvider<BehaviorDescriptor> _behaviorDescriptor;
  private DescriptorProvider<ConstraintsDescriptor> _constraintsDescriptor;
  private DescriptorProvider<FacetDescriptor> facetDescriptor;
  private DescriptorProvider<ExtensionDescriptor> _extensionPointsDescriptor;

  private StructureAspectDescriptor structureDescriptor;
  private BehaviorAspectDescriptor behaviorDescriptor;
  private ConstraintsAspectDescriptor constraintsDescriptor;
  private ExtensionDescriptor myExtensionDescriptor;

  public abstract String getNamespace();

  public IHelginsDescriptor getTypesystem() {
    // TODO generate
    return new LanguageRuntimeInterpreted(MPSModuleRepository.getInstance().getLanguage(getNamespace())).getTypesystem();
  }

  public BaseFindUsagesDescriptor getFindUsages() {
    return null;
  }

  public abstract Collection<TemplateModule> getGenerators();

  @Deprecated
  private <T> DescriptorProvider<T> getDescriptorProvider(String aspectName, DescriptorProvider<T> defaultProvider) {
    String className = getNamespace() + "." + aspectName;
    DescriptorProvider<T> compiled = (DescriptorProvider<T>) getObjectByClassNameForLanguageNamespace(className, getNamespace(), true);
    return compiled != null ? compiled : defaultProvider;
  }

  @Deprecated
  public DescriptorProvider<StructureDescriptor> getStructureAspect() {
    if (_structureDescriptor == null) {
      _structureDescriptor = getDescriptorProvider("structure.StructureAspectDescriptor", LanguageRuntimeInterpreted.STRUCTURE_PROVIDER);
    }
    return _structureDescriptor;
  }

  @Deprecated
  public DescriptorProvider<BehaviorDescriptor> getBehaviorAspect() {
    if (_behaviorDescriptor == null) {
      _behaviorDescriptor = getDescriptorProvider("behavior.BehaviorAspectDescriptor", LanguageRuntimeInterpreted.BEHAVIOR_PROVIDER);
    }
    return _behaviorDescriptor;
  }

  @Deprecated
  public DescriptorProvider<ConstraintsDescriptor> getConstraintsAspect() {
    if (_constraintsDescriptor == null) {
      _constraintsDescriptor = getDescriptorProvider("constraints.ConstraintsAspectDescriptor", LanguageRuntimeInterpreted.CONSTRAINTS_PROVIDER);
    }
    return _constraintsDescriptor;
  }

  public DescriptorProvider<FacetDescriptor> getFacetProvider() {
    if (facetDescriptor == null) {
      facetDescriptor = getDescriptorProvider("plugin.FacetAspectDescriptor", LanguageRuntimeInterpreted.FACET_PROVIDER);
    }
    return facetDescriptor;
  }

  @NotNull
  public StructureAspectDescriptor getStructureAspectDescriptor() {
//    return StructureAspectInterpreted.getInstance();
    if (structureDescriptor == null) {
      String className = getNamespace() + ".structure.StructureAspectDescriptor";
      Object compiled = getObjectByClassNameForLanguageNamespace(className, getNamespace(), true);

      if (compiled instanceof StructureAspectDescriptor) {
        structureDescriptor = (StructureAspectDescriptor) compiled;
      } else {
        structureDescriptor = StructureAspectInterpreted.getInstance();
      }
    }

    return structureDescriptor;
  }

  public BehaviorAspectDescriptor getBehaviorAspectDescriptor() {
//    return BehaviorAspectInterpreted.getInstance();
    if (behaviorDescriptor == null) {
      String className = getNamespace() + ".behavior.BehaviorAspectDescriptor";
      Object compiled = getObjectByClassNameForLanguageNamespace(className, getNamespace(), true);

      if (compiled instanceof BehaviorAspectDescriptor) {
        behaviorDescriptor = (BehaviorAspectDescriptor) compiled;
      } else {
        behaviorDescriptor = BehaviorAspectInterpreted.getInstance();
      }
    }

    return behaviorDescriptor;
  }

  public ConstraintsAspectDescriptor getConstraintsAspectDescriptor() {
//    return ConstraintsAspectInterpreted.getInstance();
    if (constraintsDescriptor == null) {
      String className = getNamespace() + ".constraints.ConstraintsAspectDescriptor";
      Object compiled = getObjectByClassNameForLanguageNamespace(className, getNamespace(), true);

      if (compiled instanceof ConstraintsAspectDescriptor) {
        constraintsDescriptor = (ConstraintsAspectDescriptor) compiled;
      } else {
        constraintsDescriptor = ConstraintsAspectInterpreted.getInstance();
      }
    }

    return constraintsDescriptor;
  }

<<<<<<< HEAD
  @Nullable
  public ExtensionDescriptor getExtensionDescriptor() {
    if (myExtensionDescriptor == null) {
      String className = getNamespace() + ".plugin.ExtensionDescriptor";
      Object compiled = getObjectByClassNameForLanguageNamespace(className, getNamespace(), true);
      if (compiled instanceof ExtensionDescriptor) {
        myExtensionDescriptor = (ExtensionDescriptor) compiled;
      }
      else {
        myExtensionDescriptor = new DefaultExtensionDescriptor();
      }
    }
    return myExtensionDescriptor;
  }
=======
>>>>>>> 3d15fa9c
}<|MERGE_RESOLUTION|>--- conflicted
+++ resolved
@@ -41,7 +41,6 @@
   private DescriptorProvider<BehaviorDescriptor> _behaviorDescriptor;
   private DescriptorProvider<ConstraintsDescriptor> _constraintsDescriptor;
   private DescriptorProvider<FacetDescriptor> facetDescriptor;
-  private DescriptorProvider<ExtensionDescriptor> _extensionPointsDescriptor;
 
   private StructureAspectDescriptor structureDescriptor;
   private BehaviorAspectDescriptor behaviorDescriptor;
@@ -148,21 +147,4 @@
     return constraintsDescriptor;
   }
 
-<<<<<<< HEAD
-  @Nullable
-  public ExtensionDescriptor getExtensionDescriptor() {
-    if (myExtensionDescriptor == null) {
-      String className = getNamespace() + ".plugin.ExtensionDescriptor";
-      Object compiled = getObjectByClassNameForLanguageNamespace(className, getNamespace(), true);
-      if (compiled instanceof ExtensionDescriptor) {
-        myExtensionDescriptor = (ExtensionDescriptor) compiled;
-      }
-      else {
-        myExtensionDescriptor = new DefaultExtensionDescriptor();
-      }
-    }
-    return myExtensionDescriptor;
-  }
-=======
->>>>>>> 3d15fa9c
 }