--- conflicted
+++ resolved
@@ -84,7 +84,13 @@
     return constraintsDescriptor;
   }
 
-<<<<<<< HEAD
+  public DescriptorProvider<FacetDescriptor> getFacetProvider () {
+    if (facetDescriptor == null) {
+      facetDescriptor = getDescriptorProvider("plugin.FacetAspectDescriptor", LanguageRuntimeInterpreted.FACET_PROVIDER);
+    }
+    return facetDescriptor;
+  }
+
   public StructureAspectDescriptor getStructureAspectDescriptor() {
     return StructureAspectInterpreted.getInstance();
   }
@@ -96,13 +102,4 @@
   public ConstraintsAspectDescriptor getConstraintsAspectDescriptor() {
     return ConstraintsAspectInterpreted.getInstance();
   }
-=======
-  public DescriptorProvider<FacetDescriptor> getFacetProvider () {
-    if (facetDescriptor == null) {
-      facetDescriptor = getDescriptorProvider("plugin.FacetAspectDescriptor", LanguageRuntimeInterpreted.FACET_PROVIDER);
-    }
-    return facetDescriptor;
-  }
-
->>>>>>> 075c630c
 }