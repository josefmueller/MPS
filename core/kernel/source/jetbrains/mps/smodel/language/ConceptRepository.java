--- conflicted
+++ resolved
@@ -42,7 +42,6 @@
 
   @Override
   public SConcept getConcept(String id) {
-<<<<<<< HEAD
     SConcept sConcept = myConcepts.get(id);
     if (sConcept == null) {
       createConceptAdapter(id);
@@ -50,33 +49,6 @@
     }
     return sConcept;
   }
-=======
-    synchronized (myConcepts) {
-      if (!myConcepts.containsKey(id)) {
-        String langName = NameUtil.namespaceFromConceptFQName(id);
-        IModule module = MPSModuleRepository.getInstance().getModuleByFqName(langName);
-        if (!(module instanceof Language)) {
-          assert myConcepts.get(id) == null : "trying to add the second descriptor of a concept";
-          myConcepts.put(id, new SConceptNodeAdapter(id));
-        } else {
-          Language lang = (Language) module;
-          SModelDescriptor smd = lang.getStructureModelDescriptor();
-          if (smd == null) {
-            assert myConcepts.get(id) == null : "trying to add the second descriptor of a concept";
-            SConceptNodeAdapter adapter = new SConceptNodeAdapter(id);
-            myConcepts.put(id, adapter);
-            return adapter;
-          }
-
-          SModel sm = smd.getSModel();
-
-          for (SNode root : sm.getRootNodes()) {
-            //do not change existing concept descriptor (required for == correctness)
-            if (myConcepts.get(id) != null) continue;
-
-            myConcepts.put(id, new SConceptNodeAdapter(langName + "." + root.getProperty(SNodeUtil.property_INamedConcept_name)));
-          }
->>>>>>> d1740651
 
   private void createConceptAdapter(String id) {
     String langName = NameUtil.namespaceFromConceptFQName(id);
@@ -88,7 +60,7 @@
         SModel sm = smd.getSModel();
         String modelFqName = sm.getLongName();
         // optimization - loading all concepts from this model into myConcepts cache
-        for (SNode root : sm.roots()) {
+        for (SNode root : sm.getRootNodes()) {
           String conceptFQName = modelFqName + "." + root.getProperty(SNodeUtil.property_INamedConcept_name);
           myConcepts.putIfAbsent(conceptFQName, new SConceptNodeAdapter(conceptFQName));
         }
