/*
 * Copyright 2003-2014 JetBrains s.r.o.
 *
 * Licensed under the Apache License, Version 2.0 (the "License");
 * you may not use this file except in compliance with the License.
 * You may obtain a copy of the License at
 *
 * http://www.apache.org/licenses/LICENSE-2.0
 *
 * Unless required by applicable law or agreed to in writing, software
 * distributed under the License is distributed on an "AS IS" BASIS,
 * WITHOUT WARRANTIES OR CONDITIONS OF ANY KIND, either express or implied.
 * See the License for the specific language governing permissions and
 * limitations under the License.
 */
package jetbrains.mps.smodel;

import jetbrains.mps.MPSCore;
import jetbrains.mps.lang.smodel.generator.smodelAdapter.AttributeOperations;
import jetbrains.mps.smodel.SModel.ImportElement;
import org.jetbrains.mps.openapi.model.SModel;
import org.jetbrains.mps.openapi.model.SNode;
import org.jetbrains.mps.openapi.model.SNodeUtil;
import org.jetbrains.mps.openapi.model.SReference;
import org.jetbrains.mps.openapi.module.SModuleReference;

import java.util.ArrayList;
import java.util.HashMap;
import java.util.List;
import java.util.Map;

public final class CopyUtil {
  private CopyUtil() {
  }

  public static void copyModelContent(SModel from, SModel to) {
    for (SNode root : from.getRootNodes()) {
      to.addRootNode(copy(root));
    }
  }

  public static void copyModelContentAndPreserveIds(jetbrains.mps.smodel.SModel from, jetbrains.mps.smodel.SModel to) {
    for (SNode root : from.getRootNodes()) {
      to.addRootNode(copyAndPreserveId(root, true));
    }
  }

  public static void clearModelProperties(SModel model) {
    for (ImportElement ie : new ArrayList<ImportElement>(((jetbrains.mps.smodel.SModelInternal) model).getAdditionalModelVersions())) {
      ((jetbrains.mps.smodel.SModelInternal) model).deleteModelImport(ie.getModelReference());
    }
    for (ImportElement ie : new ArrayList<ImportElement>(((jetbrains.mps.smodel.SModelInternal) model).importedModels())) {
      ((jetbrains.mps.smodel.SModelInternal) model).deleteModelImport(ie.getModelReference());
    }
    for (SModuleReference mr : new ArrayList<SModuleReference>(((jetbrains.mps.smodel.SModelInternal) model).importedDevkits())) {
      ((jetbrains.mps.smodel.SModelInternal) model).deleteDevKit(mr);
    }
    for (SModuleReference mr : new ArrayList<SModuleReference>(((jetbrains.mps.smodel.SModelInternal) model).importedLanguages())) {
      ((jetbrains.mps.smodel.SModelInternal) model).deleteLanguage(mr);
    }
    for (SModuleReference mr : new ArrayList<SModuleReference>(((jetbrains.mps.smodel.SModelInternal) model).engagedOnGenerationLanguages())) {
      ((jetbrains.mps.smodel.SModelInternal) model).removeEngagedOnGenerationLanguage(mr);
    }
    ((jetbrains.mps.smodel.SModelInternal) model).calculateImplicitImports();
  }

  public static void copyModelProperties(jetbrains.mps.smodel.SModel from, jetbrains.mps.smodel.SModel to) {
    from.copyPropertiesTo(to);
  }

  public static jetbrains.mps.smodel.SModel copyModel(jetbrains.mps.smodel.SModel model) {
    jetbrains.mps.smodel.SModel copy = model.createEmptyCopy();
    copyModelContentAndPreserveIds(model, copy);
    copyModelProperties(model, copy);
    return copy;
  }

  public static List<SNode> copy(List<SNode> nodes) {
    return copy(nodes, new HashMap<SNode, SNode>());
  }

  public static List<SNode> copy(List<SNode> nodes, Map<SNode, SNode> mapping) {
    List<SNode> result = clone(nodes, mapping);
    for (SNode node : nodes) {
      addReferences(node, mapping, false);
    }
    return result;
  }

  public static SNode copy(SNode node) {
    return copy(node, new HashMap<SNode, SNode>(), true);
  }

  public static SNode copyAndPreserveId(SNode node) {
    return copyAndPreserveId(node, true);
  }

  public static SNode copyAndPreserveId(SNode node, boolean cloneRefs) {
    HashMap<SNode, SNode> mapping = new HashMap<SNode, SNode>();
    SNode result = clone(node, mapping, true);
    for (SNode sourceNode : mapping.keySet()) {
      ((jetbrains.mps.smodel.SNode) mapping.get(sourceNode)).setId(sourceNode.getNodeId());
    }
    addReferences(node, mapping, cloneRefs);
    return result;
  }

  public static SNode copy(SNode node, boolean copyAttributes) {
    return copy(node, new HashMap<SNode, SNode>(), copyAttributes);
  }

  public static SNode copy(SNode node, Map<SNode, SNode> mapping, boolean copyAttributes) {
    SNode result = clone(node, mapping, copyAttributes);
    addReferences(node, mapping, false);
    return result;
  }

  private static SNode clone(SNode node, Map<SNode, SNode> mapping, boolean copyAttributes) {
    if (node == null) return null;

    jetbrains.mps.smodel.SNode result = new jetbrains.mps.smodel.SNode(node.getConcept().getQualifiedName());
    mapping.put(node, result);
    jetbrains.mps.util.SNodeOperations.copyProperties(node, result);
    jetbrains.mps.util.SNodeOperations.copyUserObjects(node, result);
    for (SNode child : node.getChildren()) {
      if (!copyAttributes && AttributeOperations.isAttribute(child)) continue;
      String role = child.getRoleInParent();
      assert role != null;
      result.addChild(role, clone(child, mapping, copyAttributes));
    }

    return result;
  }

  private static List<SNode> clone(List<? extends SNode> nodes, Map<SNode, SNode> mapping) {
    List<SNode> results = new ArrayList<SNode>();
    for (SNode node : nodes) {
      results.add(clone(node, mapping, true));
    }
    return results;
  }

  private static void addReferences(SNode root, Map<SNode, SNode> mapping, boolean forceCloneRefs) {
    if (root == null) return;
<<<<<<< HEAD
    Iterable<SNode> thisAndDesc = jetbrains.mps.util.SNodeOperations.getDescendants(root, null, true);;
=======
    Iterable<SNode> thisAndDesc = SNodeUtil.getDescendants(root);
>>>>>>> f41488bc
    for (SNode inputNode : thisAndDesc) {
      SNode outputNode = mapping.get(inputNode);
      if (outputNode == null) continue;

      for (SReference ref : inputNode.getReferences()) {
        boolean cloneRefs = forceCloneRefs || MPSCore.getInstance().isMergeDriverMode();
        SNode inputTargetNode = cloneRefs ? null : jetbrains.mps.util.SNodeOperations.getTargetNodeSilently(ref);
        if (inputTargetNode == null) { //broken reference or need to clone
          if (ref instanceof StaticReference) {
            StaticReference statRef = (StaticReference) ref;
            SReference reference = new StaticReference(
                statRef.getRole(),
                outputNode,
                statRef.getTargetSModelReference(),
                statRef.getTargetNodeId(),
                statRef.getResolveInfo());
            outputNode.setReference(reference.getRole(), reference);
          } else if (ref instanceof DynamicReference && cloneRefs) {
            DynamicReference dynRef = (DynamicReference) ref;
            DynamicReference output = new DynamicReference(dynRef.getRole(), outputNode, dynRef.getTargetSModelReference(), dynRef.getResolveInfo());
            output.setOrigin(dynRef.getOrigin());
            outputNode.setReference(output.getRole(), output);
          }
        } else if (mapping.containsKey(inputTargetNode)) {
          outputNode.setReference(ref.getRole(), jetbrains.mps.smodel.SReference.create(ref.getRole(), outputNode, mapping.get(inputTargetNode)));
        } else {
          outputNode.setReference(ref.getRole(), jetbrains.mps.smodel.SReference.create(ref.getRole(), outputNode, inputTargetNode));
        }
      }
    }
  }
}<|MERGE_RESOLUTION|>--- conflicted
+++ resolved
@@ -142,11 +142,7 @@
 
   private static void addReferences(SNode root, Map<SNode, SNode> mapping, boolean forceCloneRefs) {
     if (root == null) return;
-<<<<<<< HEAD
-    Iterable<SNode> thisAndDesc = jetbrains.mps.util.SNodeOperations.getDescendants(root, null, true);;
-=======
     Iterable<SNode> thisAndDesc = SNodeUtil.getDescendants(root);
->>>>>>> f41488bc
     for (SNode inputNode : thisAndDesc) {
       SNode outputNode = mapping.get(inputNode);
       if (outputNode == null) continue;
