--- conflicted
+++ resolved
@@ -123,11 +123,7 @@
     for (SModule module : modulesToDispose) {
       fireModuleRemoved(module);
       ((AbstractModule) module).dispose();
-<<<<<<< HEAD
-=======
       module.detach();
-      MPSClassesReloadManager.getInstance().requestReload();
->>>>>>> 5c67bfd9
     }
     if (repositoryChanged) {
       fireRepositoryChanged();
