--- conflicted
+++ resolved
@@ -228,22 +228,6 @@
     return Collections.unmodifiableSet(myModules);
   }
 
-<<<<<<< HEAD
-  @Override
-  public RepositoryAccess getRepositoryAccess() {
-    return new RepositoryAccess() {
-      @Override
-      public void applyChanges(Runnable r) {
-        //todo implement
-      }
-
-      @Override
-      public boolean isUpdating() {
-        //todo implement
-        return false;
-      }
-    };
-=======
   @Deprecated
   @ToRemove(version = 3.0)
   // use getModule()
@@ -253,7 +237,6 @@
 
     if (moduleId == null) return null;
     return myIdToModuleMap.get(moduleId);
->>>>>>> 5c35c59d
   }
 
   //--------------------------------------------------
