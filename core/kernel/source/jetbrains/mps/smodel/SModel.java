--- conflicted
+++ resolved
@@ -16,17 +16,17 @@
 package jetbrains.mps.smodel;
 
 import jetbrains.mps.MPSCore;
-<<<<<<< HEAD
+import jetbrains.mps.extapi.model.EditableSModel;
+import jetbrains.mps.generator.TransientModelsModule;
 import jetbrains.mps.extapi.model.SModelData;
-=======
-import jetbrains.mps.generator.TransientModelsModule;
->>>>>>> 66ae271f
+import jetbrains.mps.extapi.model.SModelData;
 import jetbrains.mps.generator.TransientSModel;
 import jetbrains.mps.logging.Logger;
 import jetbrains.mps.project.IModule;
 import jetbrains.mps.project.dependency.ModelDependenciesManager;
 import jetbrains.mps.project.structure.modules.ModuleReference;
 import jetbrains.mps.smodel.adapter.SLanguageLanguageAdapter;
+import jetbrains.mps.smodel.descriptor.EditableSModelDescriptor;
 import jetbrains.mps.smodel.descriptor.RefactorableSModelDescriptor;
 import jetbrains.mps.smodel.event.SModelChildEvent;
 import jetbrains.mps.smodel.event.SModelDevKitEvent;
@@ -66,11 +66,7 @@
 import java.util.Set;
 import java.util.concurrent.atomic.AtomicLong;
 
-<<<<<<< HEAD
-public class SModel implements org.jetbrains.mps.openapi.model.SModel,SModelInternal, SModelData {
-=======
-public class SModel implements SModelInternal {
->>>>>>> 66ae271f
+public class SModel implements SModelInternal, SModelData {
   private static final Logger LOG = Logger.getLogger(SModel.class);
 
   private Set<SNode> myRoots = new LinkedHashSet<SNode>();
@@ -248,21 +244,12 @@
     return true;
   }
 
-  @Override
-<<<<<<< HEAD
-=======
   public boolean isReadOnly() {
     org.jetbrains.mps.openapi.model.SModel md = getModelDescriptor();
-    return !(md instanceof FakeModelDescriptor) && md.isReadOnly();
-  }
-
-  @Override
-  public void save() throws IOException {
-    //todo
-  }
-
-  @Override
->>>>>>> 66ae271f
+    return !(md instanceof EditableSModel) || ((EditableSModel) md).isReadOnly();
+  }
+
+  @Override
   public void load() {
     // already loaded
   }
@@ -1112,7 +1099,7 @@
     return myModelDescriptor != null && getReference().resolve(MPSModuleRepository.getInstance()) == myModelDescriptor;
   }
 
-  protected SModel createEmptyCopy() {
+  public SModel createEmptyCopy() {
     return new jetbrains.mps.smodel.SModel(getReference());
   }
 
@@ -1294,6 +1281,11 @@
     }
 
     @Override
+    public org.jetbrains.mps.openapi.model.SModel createEmptyCopy() {
+      throw new UnsupportedOperationException("not supported");
+    }
+
+    @Override
     public org.jetbrains.mps.openapi.model.SModel resolveModel(SModelReference reference) {
       return reference.resolve(MPSModuleRepository.getInstance());
     }
