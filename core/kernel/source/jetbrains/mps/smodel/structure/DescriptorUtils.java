/*
 * Copyright 2003-2014 JetBrains s.r.o.
 *
 * Licensed under the Apache License, Version 2.0 (the "License");
 * you may not use this file except in compliance with the License.
 * You may obtain a copy of the License at
 *
 * http://www.apache.org/licenses/LICENSE-2.0
 *
 * Unless required by applicable law or agreed to in writing, software
 * distributed under the License is distributed on an "AS IS" BASIS,
 * WITHOUT WARRANTIES OR CONDITIONS OF ANY KIND, either express or implied.
 * See the License for the specific language governing permissions and
 * limitations under the License.
 */
package jetbrains.mps.smodel.structure;

import jetbrains.mps.classloading.ClassLoaderManager;
import jetbrains.mps.smodel.Language;
import jetbrains.mps.smodel.ModuleRepositoryFacade;
import jetbrains.mps.smodel.language.LanguageRuntime;
import org.apache.log4j.LogManager;
import org.apache.log4j.Logger;
import org.jetbrains.annotations.NotNull;
import org.jetbrains.annotations.Nullable;

// FIXME class loading shall be part of LanguageRuntime, rather than this standalone utility
public class DescriptorUtils {

  private static Logger LOG = LogManager.getLogger(DescriptorUtils.class);

  @Nullable
<<<<<<< HEAD
  public static <T> Class<T> getClassFromLanguage(String className, LanguageRuntime languageRuntime) {
    if (languageRuntime == null) {
      return null;
=======
  public static Object getObjectByClassNameForLanguage(String className, @Nullable Language language, boolean avoidLogErrors) {
    try {
      if (language == null) {
        return null;
      }

      Class clazz = ClassLoaderManager.getInstance().getOwnClass(language, className);
      if (clazz == null) {
        return null;
      }

      return clazz.newInstance();
    } catch (Throwable e) {
      LOG.debug("error loading class\"" + className + "\"", e);
>>>>>>> cca9d1ec
    }
    return getClassFromLanguage(className, ModuleRepositoryFacade.getInstance().getModule(languageRuntime.getNamespace(), Language.class));
  }

    @Nullable
  public static <T> Class<T> getClassFromLanguage(String className, Language language) {
    if (language == null) {
      return null;
    }
    try {
      return (Class<T>) ClassLoaderManager.getInstance().getClass(language, className);
    } catch (Throwable e) {
      LOG.debug(String.format("error loading class '%s' from module %s", className, language.getModuleName()), e);
    }
    return null;
  }

  @Nullable
  public static Object getObjectByClassNameForLanguage(String className, @Nullable Language language) {
    try {
<<<<<<< HEAD
      Class clazz = getClassFromLanguage(className, language);
=======
      Class clazz = ClassLoaderManager.getInstance().getOwnClass(language, className);
>>>>>>> cca9d1ec
      if (clazz == null) {
        return null;
      }

      return clazz.newInstance();
    } catch (Throwable e) {
      LOG.debug(String.format("error instantiating class '%s'", className), e);
    }
    return null;
  }

  @Nullable
  public static <T> T getObjectByClassNameForLanguage(String className, @NotNull Class<T> castTo, @NotNull Language language) {
    try {
      Object o = getObjectByClassNameForLanguage(className, language);
      if (o == null || !castTo.isInstance(o)) {
        return null;
      }

      return castTo.cast(o);
    } catch (Throwable e) {
      LOG.debug(String.format("failed to cast class '%s' to %s", className, castTo.getName()), e);
    }
    return null;
  }
}<|MERGE_RESOLUTION|>--- conflicted
+++ resolved
@@ -30,26 +30,9 @@
   private static Logger LOG = LogManager.getLogger(DescriptorUtils.class);
 
   @Nullable
-<<<<<<< HEAD
   public static <T> Class<T> getClassFromLanguage(String className, LanguageRuntime languageRuntime) {
     if (languageRuntime == null) {
       return null;
-=======
-  public static Object getObjectByClassNameForLanguage(String className, @Nullable Language language, boolean avoidLogErrors) {
-    try {
-      if (language == null) {
-        return null;
-      }
-
-      Class clazz = ClassLoaderManager.getInstance().getOwnClass(language, className);
-      if (clazz == null) {
-        return null;
-      }
-
-      return clazz.newInstance();
-    } catch (Throwable e) {
-      LOG.debug("error loading class\"" + className + "\"", e);
->>>>>>> cca9d1ec
     }
     return getClassFromLanguage(className, ModuleRepositoryFacade.getInstance().getModule(languageRuntime.getNamespace(), Language.class));
   }
@@ -60,7 +43,7 @@
       return null;
     }
     try {
-      return (Class<T>) ClassLoaderManager.getInstance().getClass(language, className);
+      return (Class<T>) ClassLoaderManager.getInstance().getOwnClass(language, className);
     } catch (Throwable e) {
       LOG.debug(String.format("error loading class '%s' from module %s", className, language.getModuleName()), e);
     }
@@ -70,11 +53,7 @@
   @Nullable
   public static Object getObjectByClassNameForLanguage(String className, @Nullable Language language) {
     try {
-<<<<<<< HEAD
       Class clazz = getClassFromLanguage(className, language);
-=======
-      Class clazz = ClassLoaderManager.getInstance().getOwnClass(language, className);
->>>>>>> cca9d1ec
       if (clazz == null) {
         return null;
       }
