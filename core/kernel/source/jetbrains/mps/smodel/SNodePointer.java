--- conflicted
+++ resolved
@@ -32,12 +32,7 @@
 
   public SNodePointer(SNode node) {
     if (node == null) return;
-<<<<<<< HEAD
-    SModel model = node.getModel();
-    myModelReference = (SModelReference) model.getReference();
-=======
-    myModelReference = node.getContainingModel().getModelReference();
->>>>>>> b4d43b4d
+    myModelReference = node.getContainingModel().getReference();
     myNodeId = node.getNodeId();
   }
 
