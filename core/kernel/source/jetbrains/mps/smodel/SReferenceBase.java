/*
 * Copyright 2003-2011 JetBrains s.r.o.
 *
 * Licensed under the Apache License, Version 2.0 (the "License");
 * you may not use this file except in compliance with the License.
 * You may obtain a copy of the License at
 *
 * http://www.apache.org/licenses/LICENSE-2.0
 *
 * Unless required by applicable law or agreed to in writing, software
 * distributed under the License is distributed on an "AS IS" BASIS,
 * WITHOUT WARRANTIES OR CONDITIONS OF ANY KIND, either express or implied.
 * See the License for the specific language governing permissions and
 * limitations under the License.
 */
<<<<<<< HEAD
package jetbrains.mps.smodel;
=======
package jetbrains.mps.smodel;import org.jetbrains.mps.openapi.model.SModel;
>>>>>>> 9a679247

import jetbrains.mps.util.InternUtil;
import org.jetbrains.annotations.NotNull;
import org.jetbrains.annotations.Nullable;
import org.jetbrains.mps.openapi.model.SModel;
import org.jetbrains.mps.openapi.model.SModelId;
import org.jetbrains.mps.openapi.model.SModelReference;
import org.jetbrains.mps.openapi.model.SNode;

import java.io.PrintWriter;
import java.io.StringWriter;

/**
 * Igor Alshannikov
 * Sep 28, 2007
 */
abstract class SReferenceBase extends SReference {

  public static boolean ourStubMode = true;

  protected volatile SNode myImmatureTargetNode;            // young
  private volatile SModelReference myTargetModelReference;  // mature

  protected SReferenceBase(String role, SNode sourceNode, @Nullable SModelReference targetModelReference,
      @Nullable SNode immatureTargetNode) {
    super(InternUtil.intern(role), sourceNode);

    if (ourStubMode) {
      if (targetModelReference != null) {
        try {
          SModelId id = targetModelReference.getModelId();
          SModelId nid = StubMigrationHelper.convertModelId(id, false);
          if (nid != null) {
<<<<<<< HEAD
            targetModelReference = new jetbrains.mps.smodel.SModelReference(
                ((jetbrains.mps.smodel.SModelReference) targetModelReference).getSModelFqName(), nid);
=======
            String tms = SModelStereotype.getStereotype(targetModelReference.getModelName());
            String tml = SModelStereotype.withoutStereotype(targetModelReference.getModelName());
            targetModelReference = new SModelReference(new SModelFqName(tml, tms), nid);
>>>>>>> 9a679247
          }
        } catch (Throwable t) {
        }
      }
    }


    // if ref is 'mature' then 'targetModelRefernce' is either NOT NULL, or it is broken external reference, or it is dynamic reference
    myTargetModelReference = targetModelReference;

    // 'young' reference
    if (immatureTargetNode != null) {
      ImmatureReferences.getInstance().add(this);
    }
    myImmatureTargetNode = immatureTargetNode;
  }

  @Override
  @Deprecated
  public boolean isExternal() {
    SModel m = getSourceNode().getModel();
    if (m == null) return true;

    return !(m.getReference().equals(getTargetSModelReference()));
  }

  @Override
  public jetbrains.mps.smodel.SModelReference getTargetSModelReference() {
    SNode immatureNode = myImmatureTargetNode;
    if (immatureNode == null || makeIndirect()) return (jetbrains.mps.smodel.SModelReference) myTargetModelReference;
    SModel model = immatureNode.getModel();
    return model == null ? null : model.getReference();
  }

  @Override
  public synchronized void setTargetSModelReference(@NotNull jetbrains.mps.smodel.SModelReference modelReference) {
    if (!makeIndirect()) makeMature(); // hack: make mature anyway: only can store ref to target model in 'mature' ref.
    myTargetModelReference = modelReference;
  }

  @Override
  public org.jetbrains.mps.openapi.model.SModel getTargetModel() {
    return SModelRepository.getInstance().getModelDescriptor(getTargetSModelReference());
  }

  @Override
  public final boolean makeIndirect() {
    return makeIndirect(false);
  }

  @Override
  public void makeDirect() {
    myImmatureTargetNode = jetbrains.mps.util.SNodeOperations.getTargetNodeSilently(this);
    if (myImmatureTargetNode != null) {
      ImmatureReferences.getInstance().add(this);
    }
  }

  protected synchronized final boolean makeIndirect(boolean force) {
    if (myImmatureTargetNode != null) {
      if (getSourceNode().getModel() != null && myImmatureTargetNode.getModel() != null &&
          !(jetbrains.mps.util.SNodeOperations.isDisposed(getSourceNode()) || jetbrains.mps.util.SNodeOperations.isDisposed(myImmatureTargetNode))) {
        // convert 'young' reference to 'mature'
        makeMature();
      }
      if (force && myImmatureTargetNode != null) {
        if (getSourceNode().getModel() != null && !jetbrains.mps.util.SNodeOperations.isDisposed(getSourceNode())) {
          error("Impossible to resolve immature reference",
              new ProblemDescription(myImmatureTargetNode.getReference(),
                  "ImmatureTargetNode(modelID: " +
                      (myImmatureTargetNode.getModel() == null ? "null" : myImmatureTargetNode.getModel().toString()) +
                      ", nodeID: " + myImmatureTargetNode.getNodeId().toString() +
                      "): isRegistered = " + (myImmatureTargetNode.getModel() != null) +
                      ", isDisposed = " + jetbrains.mps.util.SNodeOperations.isDisposed(myImmatureTargetNode) + dumpUnregisteredTrace()));
          myImmatureTargetNode = null;
        }
      }
    }
    return myImmatureTargetNode == null;
  }

  private String dumpUnregisteredTrace() {
    Throwable trace = Trace.getInstance().getUnregisteredFromModelTrace(myImmatureTargetNode);
    if (trace == null) {
      return "";
    }
    StringWriter traceWriter = new StringWriter();
    PrintWriter printTraceWriter = new PrintWriter(traceWriter);
    printTraceWriter.println();
    printTraceWriter.println("Unregistered in:");
    trace.printStackTrace(printTraceWriter);
    printTraceWriter.close();
    return traceWriter.toString();
  }

  protected synchronized void makeMature() {
    if (myImmatureTargetNode == null) return;
    ImmatureReferences.getInstance().remove(this);
    final SNode immatureNode = myImmatureTargetNode;
    myImmatureTargetNode = null;
    adjustMature(immatureNode);
    setTargetSModelReference(immatureNode.getModel().getReference());
    setResolveInfo(jetbrains.mps.util.SNodeOperations.getResolveInfo(immatureNode));
  }

  protected void adjustMature(SNode immatureTarget) {
  }
}
             <|MERGE_RESOLUTION|>--- conflicted
+++ resolved
@@ -13,11 +13,7 @@
  * See the License for the specific language governing permissions and
  * limitations under the License.
  */
-<<<<<<< HEAD
-package jetbrains.mps.smodel;
-=======
 package jetbrains.mps.smodel;import org.jetbrains.mps.openapi.model.SModel;
->>>>>>> 9a679247
 
 import jetbrains.mps.util.InternUtil;
 import org.jetbrains.annotations.NotNull;
@@ -51,14 +47,9 @@
           SModelId id = targetModelReference.getModelId();
           SModelId nid = StubMigrationHelper.convertModelId(id, false);
           if (nid != null) {
-<<<<<<< HEAD
-            targetModelReference = new jetbrains.mps.smodel.SModelReference(
-                ((jetbrains.mps.smodel.SModelReference) targetModelReference).getSModelFqName(), nid);
-=======
             String tms = SModelStereotype.getStereotype(targetModelReference.getModelName());
             String tml = SModelStereotype.withoutStereotype(targetModelReference.getModelName());
-            targetModelReference = new SModelReference(new SModelFqName(tml, tms), nid);
->>>>>>> 9a679247
+            targetModelReference = new jetbrains.mps.smodel.SModelReference(new SModelFqName(tml, tms), nid);
           }
         } catch (Throwable t) {
         }
