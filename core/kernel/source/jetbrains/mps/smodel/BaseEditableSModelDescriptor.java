--- conflicted
+++ resolved
@@ -145,11 +145,7 @@
   public void rename(String newModelName, boolean changeFile) {
     ModelAccess.assertLegalWrite();
 
-<<<<<<< HEAD
     SModelFqName oldFqName = getReference().getSModelFqName();
-=======
-    String oldName = getModelReference().getModelName();
->>>>>>> f6b96524
     SModel model = getSModel();
     fireBeforeModelRenamed(new SModelRenamedEvent(model, oldName, newModelName));
 
