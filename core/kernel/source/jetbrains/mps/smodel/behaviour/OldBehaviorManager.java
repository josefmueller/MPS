--- conflicted
+++ resolved
@@ -130,32 +130,21 @@
     return methodsToCall;
   }
 
-  public void initNode(@NotNull SNode node) {
-<<<<<<< HEAD
+  public void initNode(@NotNull final SNode node) {
     String conceptFqName = InternUtil.intern(node.getConcept().getId());
     String languageNamespace = NameUtil.namespaceFromConceptFQName(node.getConcept().getId());
-    Language language = ModuleRepositoryFacade.getInstance().getModule(languageNamespace, Language.class);
-=======
-    final SNode concept = node.getConceptDeclarationNode();
-    final Language language = node.getLanguage();
-
-    String conceptFqName = InternUtil.intern(NameUtil.nodeFQName(concept));
->>>>>>> 75c4652a
+    final Language language = ModuleRepositoryFacade.getInstance().getModule(languageNamespace, Language.class);
 
     List<Method> methodsToCall;
 
     methodsToCall = myConstructors.get(conceptFqName);
     if (methodsToCall == null) {
-<<<<<<< HEAD
-      methodsToCall = calculateConstructors(((SConceptNodeAdapter) node.getConcept()).getConcept(), language);
-=======
       methodsToCall = NodeReadAccessCasterInEditor.runReadTransparentAction(new Computable<List<Method>>() {
         @Override
         public List<Method> compute() {
-          return calculateConstructors(concept, language);
+          return calculateConstructors(((SConceptNodeAdapter) node.getConcept()).getConcept(), language);
         }
       });
->>>>>>> 75c4652a
       myConstructors.putIfAbsent(conceptFqName, methodsToCall);
     }
 
