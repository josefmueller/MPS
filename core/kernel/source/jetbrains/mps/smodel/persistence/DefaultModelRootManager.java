/*
 * Copyright 2003-2011 JetBrains s.r.o.
 *
 * Licensed under the Apache License, Version 2.0 (the "License");
 * you may not use this file except in compliance with the License.
 * You may obtain a copy of the License at
 *
 * http://www.apache.org/licenses/LICENSE-2.0
 *
 * Unless required by applicable law or agreed to in writing, software
 * distributed under the License is distributed on an "AS IS" BASIS,
 * WITHOUT WARRANTIES OR CONDITIONS OF ANY KIND, either express or implied.
 * See the License for the specific language governing permissions and
 * limitations under the License.
 */
package jetbrains.mps.smodel.persistence;

import jetbrains.mps.library.ModelsMiner;
import jetbrains.mps.library.ModelsMiner.ModelHandle;
import jetbrains.mps.logging.Logger;
import jetbrains.mps.project.IModule;
import jetbrains.mps.project.structure.model.ModelRoot;
import jetbrains.mps.smodel.*;
import jetbrains.mps.smodel.descriptor.source.ModelDataSource;
import jetbrains.mps.smodel.descriptor.source.RegularModelDataSource;
import jetbrains.mps.smodel.persistence.def.DescriptorLoadResult;
import jetbrains.mps.vfs.FileSystem;
import jetbrains.mps.vfs.IFile;
import org.jetbrains.annotations.NotNull;

import java.util.ArrayList;
import java.util.Collection;
import java.util.List;

public class DefaultModelRootManager extends BaseMPSModelRootManager {
  private static final Logger LOG = Logger.getLogger(DefaultModelRootManager.class);

  public Collection<SModelDescriptor> load(@NotNull ModelRoot root,IModule module) {
    List<ModelHandle> models = new ArrayList<ModelHandle>();
    ModelsMiner.collectModelDescriptors(FileSystem.getInstance().getFileByPath(root.getPath()), root, models);

    List<SModelDescriptor> result = new ArrayList<SModelDescriptor>();
    for (ModelHandle handle : models) {
      SModelDescriptor modelDescriptor = getInstance(module,new RegularModelDataSource(handle.getFile()), handle.getReference(), handle.getLoadResult());
      LOG.debug("Read model descriptor " + modelDescriptor.getSModelReference() + "\n" + "Model root is " + root.getPath() + " " + root.getPrefix());
      result.add(modelDescriptor);
    }
<<<<<<< HEAD

    ModelLoadResult result;
    try {
      result = ModelPersistence.readModel(dsm.getDescriptorSModelHeader(), dsm.getModelFile(), state);
      if (result.getState() == ModelLoadingState.NOT_LOADED) {
        // TODO this is a temporary fix to enable invoking merge dialog for model with wrong markup
        if (state != ModelLoadingState.NOT_LOADED) {
          VcsMigrationUtil.getHandler().addSuspiciousModel(dsm, false);
        }

        return result;
      }
    } catch (ModelFileReadException t) {
      return handleExceptionDuringModelRead(dsm, t, false);
    } catch (PersistenceVersionNotFoundException e) {
      LOG.error("Trying to load model " + dsm.getLongName() + " from file " + dsm.getModelFile().toString(), e);
      VcsMigrationUtil.getHandler().addSuspiciousModel(dsm, false);
      StubModel model = new StubModel(dsmRef);
      return new ModelLoadResult(model, ModelLoadingState.NOT_LOADED);
    }

    SModel model = result.getModel();
    if (result.getState() == ModelLoadingState.FULLY_LOADED) {
      try {
        model.setLoading(true);
        boolean needToSave = model.updateSModelReferences() || model.updateModuleReferences();

        if (needToSave && !dsm.getModelFile().isReadOnly()) {
          SModelRepository.getInstance().markChanged(model);
        }
      } finally {
        model.setLoading(false);
      }
    }

    LOG.assertLog(model.getSModelReference().equals(dsmRef),
      "\nError loading model from file: \"" + dsm.getModelFile() + "\"\n" +
        "expected model UID     : \"" + dsmRef + "\"\n" +
        "but was UID            : \"" + model.getSModelReference() + "\"\n" +
        "the model will not be available.\n" +
        "Make sure that all project's roots and/or the model namespace is correct");
=======
>>>>>>> eb7363db
    return result;
  }

  public boolean canCreateModel(IModule module, @NotNull ModelRoot root, @NotNull SModelFqName fqName) {
    return true;
  }

  public SModelDescriptor createModel(IModule module,@NotNull ModelRoot root, @NotNull SModelFqName fqName) {
    assert root.getPrefix().length() <= 0 || fqName.getLongName().startsWith(root.getPrefix()) : "Model name should start with model root prefix";

    if (SModelRepository.getInstance().getModelDescriptor(fqName) != null) {
      LOG.error("Couldn't create new model \"" + fqName.getLongName() + "\" because such model exists");
      return null;
    }

    ModelDataSource modelSource = RegularModelDataSource.createSourceForModelUID(root, fqName);
    SModelReference ref = new SModelReference(fqName, SModelId.generate());
    return new DefaultSModelDescriptor(module,modelSource, ref, new DescriptorLoadResult());
  }

  private static SModelDescriptor getInstance(IModule module,RegularModelDataSource source, SModelReference modelReference, DescriptorLoadResult d) {
    LOG.debug("Getting model " + modelReference + " from " + source);

    SModelRepository modelRepository = SModelRepository.getInstance();
    SModelDescriptor modelDescriptor = modelRepository.getModelDescriptor(modelReference);
    if (modelDescriptor == null) return new DefaultSModelDescriptor(module,source, modelReference, d);

    //todo rewrite
    IFile newFile = source.getFile();
    DefaultSModelDescriptor dsm = (DefaultSModelDescriptor) modelDescriptor;
    if (!newFile.equals(dsm.getModelFile())) {
      // file might be not the same if user, for example, moved model file using external file manager
      ((DefaultSModelDescriptor) modelDescriptor).changeModelFile(newFile);
    }

    //todo modelRepository.registerModelDescriptor(modelDescriptor);
    return modelDescriptor;
  }

}
<|MERGE_RESOLUTION|>--- conflicted
+++ resolved
@@ -1,5 +1,5 @@
 /*
- * Copyright 2003-2011 JetBrains s.r.o.
+ * Copyright 2003-2010 JetBrains s.r.o.
  *
  * Licensed under the Apache License, Version 2.0 (the "License");
  * you may not use this file except in compliance with the License.
@@ -21,9 +21,15 @@
 import jetbrains.mps.project.IModule;
 import jetbrains.mps.project.structure.model.ModelRoot;
 import jetbrains.mps.smodel.*;
+import jetbrains.mps.smodel.BaseSModelDescriptor.ModelLoadResult;
 import jetbrains.mps.smodel.descriptor.source.ModelDataSource;
 import jetbrains.mps.smodel.descriptor.source.RegularModelDataSource;
+import jetbrains.mps.smodel.nodeidmap.RegularNodeIdMap;
 import jetbrains.mps.smodel.persistence.def.DescriptorLoadResult;
+import jetbrains.mps.smodel.persistence.def.ModelFileReadException;
+import jetbrains.mps.smodel.persistence.def.ModelPersistence;
+import jetbrains.mps.smodel.persistence.def.PersistenceVersionNotFoundException;
+import jetbrains.mps.vcs.VcsMigrationUtil;
 import jetbrains.mps.vfs.FileSystem;
 import jetbrains.mps.vfs.IFile;
 import org.jetbrains.annotations.NotNull;
@@ -35,17 +41,21 @@
 public class DefaultModelRootManager extends BaseMPSModelRootManager {
   private static final Logger LOG = Logger.getLogger(DefaultModelRootManager.class);
 
-  public Collection<SModelDescriptor> load(@NotNull ModelRoot root,IModule module) {
-    List<ModelHandle> models = new ArrayList<ModelHandle>();
-    ModelsMiner.collectModelDescriptors(FileSystem.getInstance().getFileByPath(root.getPath()), root, models);
+  @NotNull
+  @Override
+  public SModel loadModel(@NotNull SModelDescriptor modelDescriptor) {
+    return loadModel(modelDescriptor, ModelLoadingState.FULLY_LOADED).getModel();
+  }
 
-    List<SModelDescriptor> result = new ArrayList<SModelDescriptor>();
-    for (ModelHandle handle : models) {
-      SModelDescriptor modelDescriptor = getInstance(module,new RegularModelDataSource(handle.getFile()), handle.getReference(), handle.getLoadResult());
-      LOG.debug("Read model descriptor " + modelDescriptor.getSModelReference() + "\n" + "Model root is " + root.getPath() + " " + root.getPrefix());
-      result.add(modelDescriptor);
+  @NotNull
+  public ModelLoadResult loadModel(final @NotNull SModelDescriptor sm, ModelLoadingState state) {
+    DefaultSModelDescriptor dsm = (DefaultSModelDescriptor) sm;
+    SModelReference dsmRef = dsm.getSModelReference();
+
+    if (!dsm.getModelFile().isReadOnly() && !dsm.getModelFile().exists()) {
+      SModel model = new SModel(dsmRef, new RegularNodeIdMap());
+      return new ModelLoadResult(model, ModelLoadingState.FULLY_LOADED);
     }
-<<<<<<< HEAD
 
     ModelLoadResult result;
     try {
@@ -87,8 +97,6 @@
         "but was UID            : \"" + model.getSModelReference() + "\"\n" +
         "the model will not be available.\n" +
         "Make sure that all project's roots and/or the model namespace is correct");
-=======
->>>>>>> eb7363db
     return result;
   }
 
