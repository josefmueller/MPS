/*
 * Copyright 2003-2011 JetBrains s.r.o.
 *
 * Licensed under the Apache License, Version 2.0 (the "License");
 * you may not use this file except in compliance with the License.
 * You may obtain a copy of the License at
 *
 * http://www.apache.org/licenses/LICENSE-2.0
 *
 * Unless required by applicable law or agreed to in writing, software
 * distributed under the License is distributed on an "AS IS" BASIS,
 * WITHOUT WARRANTIES OR CONDITIONS OF ANY KIND, either express or implied.
 * See the License for the specific language governing permissions and
 * limitations under the License.
 */
package jetbrains.mps.smodel;import org.jetbrains.mps.openapi.model.SModelId;import org.jetbrains.mps.openapi.model.SReference;import org.jetbrains.mps.openapi.model.SNodeReference;import org.jetbrains.mps.openapi.model.SNodeId;import org.jetbrains.mps.openapi.model.SNode;

import jetbrains.mps.logging.Logger;
import jetbrains.mps.util.Computable;
import jetbrains.mps.util.containers.ConcurrentHashSet;
import org.jetbrains.annotations.Nullable;
import org.jetbrains.mps.openapi.module.SModelAccess;

import java.util.Set;
import java.util.concurrent.ConcurrentHashMap;
import java.util.concurrent.ConcurrentMap;
import java.util.concurrent.locks.Lock;
import java.util.concurrent.locks.ReentrantReadWriteLock;

public abstract class ModelAccess implements ModelCommandExecutor, SModelAccess {
  protected static final Logger LOG = Logger.getLogger(ModelAccess.class);

  private static ModelAccess ourInstance = new DefaultModelAccess();

  private final ReentrantReadWriteLockEx myReadWriteLock = new ReentrantReadWriteLockEx();

  /* support of temporary downgrading write lock to shared read lock */
  protected final ReentrantReadWriteLock mySharedReadInWriteLock = new ReentrantReadWriteLock();
  protected volatile boolean mySharedReadInWriteMode = false;
  private ThreadLocal<Boolean> myReadEnabledFlag = new ThreadLocal<Boolean>() {
    @Override
    protected Boolean initialValue() {
      return Boolean.FALSE;
    }
  };

  protected final ConcurrentHashMap<String, ConcurrentMap<Object, Object>> myRepositoryStateCaches = new ConcurrentHashMap<String, ConcurrentMap<Object, Object>>();

  protected ModelAccess() {

  }

  public static ModelAccess instance() {
    return ourInstance;
  }

  public static void setInstance(ModelAccess modelAccess) {
    ourInstance = modelAccess;
  }

  protected Lock getReadLock() {
    return myReadWriteLock.readLock();
  }

  protected Lock getWriteLock() {
    return myReadWriteLock.writeLock();
  }

  public boolean hasScheduledWrites() {
    return myReadWriteLock.hasScheduledWrites();
  }

  @Override
  public boolean canRead() {
    if (isReadEnabledFlag() || myReadWriteLock.getReadHoldCount() != 0) return true;
    return myReadWriteLock.isWriteLockedByCurrentThread() ||
      (mySharedReadInWriteMode && mySharedReadInWriteLock.getReadHoldCount() != 0);
  }

  @Override
  public boolean canWrite() {
    if (mySharedReadInWriteMode) {
      return false;
    }
    return myReadWriteLock.isWriteLockedByCurrentThread();
  }

  protected boolean isSharedReadInWriteMode() {
    return mySharedReadInWriteMode;
  }

  @Override
  public <T> T runReadInWriteAction(final Computable<T> c) {
    assertLegalWrite();

    mySharedReadInWriteLock.writeLock().lock();
    mySharedReadInWriteMode = true;
    mySharedReadInWriteLock.writeLock().unlock();
    try {
      return c.compute();
    } finally {
      mySharedReadInWriteLock.writeLock().lock();
      mySharedReadInWriteMode = false;
      mySharedReadInWriteLock.writeLock().unlock();
    }
  }

  public void runReadInWriteWorker(final Runnable r) {
    if (mySharedReadInWriteMode) {
      try {
        mySharedReadInWriteLock.readLock().lock();
        r.run();
      } finally {
        mySharedReadInWriteLock.readLock().unlock();
      }
      return;
    }
    throw new IllegalStateException();
  }

  @Override
  public void checkReadAccess() {
    if (!canRead()) {
      throw new IllegalStateException();
    }
  }

  @Override
  public void checkWriteAccess() {
    if (!canWrite()) {
      throw new IllegalStateException();
    }
  }

  @Override
  public void assertReadAccess() {
    if (!canRead()) {
      throw new IllegalModelAccessError("You can read model only inside read actions");
    }
  }

  @Override
  public void assertWriteAccess() {
    if (!canWrite()) {
      throw new IllegalModelAccessError("You can write model only inside write actions");
    }
  }

  public static void assertLegalWrite() {
    if (!instance().canWrite()) {
      throw new IllegalModelAccessError("You can write model only inside write actions");
    }
  }

  public static void assertLegalRead() {
    if (!instance().canRead()) {
      LOG.error(new IllegalModelAccessError("You can read model only inside read actions"));
      // TODO throw
    }
  }

<<<<<<< HEAD
  static void assertLegalRead(SNode node) {
    ModelAccess.instance().doAssertLegalRead(node);
  }

  protected void doAssertLegalRead(SNode node) {
    if (canRead()) return;

    boolean old = setReadEnabledFlag(true);
    boolean reg = false;
    try {
      SModel model = node.getModel();
      if (model == null) return;
      SModelDescriptor md = model.getModelDescriptor();
      reg = md !=null && md.isRegistered() ;
    } finally {
      setReadEnabledFlag(old);
    }

    if (reg) {
      throw new IllegalModelAccessError("You can read model only inside read actions");
    }
  }

=======
>>>>>>> f6b96524
  protected void onCommandStarted() {
    UnregisteredNodes.instance().enable();
    ImmatureReferences.getInstance().enable();
  }

  protected void onCommandFinished() {
    ImmatureReferences.getInstance().disable();
    UnregisteredNodes.instance().disable();
  }

  @Override
  public boolean setReadEnabledFlag(boolean flag) {
    Boolean oldValue = myReadEnabledFlag.get();
    myReadEnabledFlag.set(flag);
    return oldValue;
  }

  private boolean isReadEnabledFlag() {
    return Boolean.TRUE == myReadEnabledFlag.get();
  }

  @SuppressWarnings("unchecked")
  @Override
  @Nullable
  public <K, V> ConcurrentMap<K, V> getRepositoryStateCache(String repositoryKey) {
    assertLegalRead();
//    if (canWrite()) {
//      return null;
//    }
    ConcurrentMap<K, V> cache = (ConcurrentMap<K, V>) myRepositoryStateCaches.get(repositoryKey);
    if (cache != null) {
      return cache;
    }
    cache = new ConcurrentHashMap<K, V>();
    ConcurrentHashMap<K, V> existingCache = (ConcurrentHashMap<K, V>) myRepositoryStateCaches.putIfAbsent(repositoryKey, (ConcurrentMap<Object, Object>) cache);
    return existingCache != null ? existingCache : cache;
  }

  public void clearRepositoryStateCaches() {
//    LOG.warning("Clearing model state caches");
    myRepositoryStateCaches.clear();
  }

  public void dispose() {
  }

  private static class ReentrantReadWriteLockEx extends ReentrantReadWriteLock {

    public ReentrantReadWriteLockEx() {
      super(true);
    }

    public boolean hasScheduledWrites() {
      return !this.getQueuedWriterThreads().isEmpty();
    }
  }
}<|MERGE_RESOLUTION|>--- conflicted
+++ resolved
@@ -159,32 +159,6 @@
     }
   }
 
-<<<<<<< HEAD
-  static void assertLegalRead(SNode node) {
-    ModelAccess.instance().doAssertLegalRead(node);
-  }
-
-  protected void doAssertLegalRead(SNode node) {
-    if (canRead()) return;
-
-    boolean old = setReadEnabledFlag(true);
-    boolean reg = false;
-    try {
-      SModel model = node.getModel();
-      if (model == null) return;
-      SModelDescriptor md = model.getModelDescriptor();
-      reg = md !=null && md.isRegistered() ;
-    } finally {
-      setReadEnabledFlag(old);
-    }
-
-    if (reg) {
-      throw new IllegalModelAccessError("You can read model only inside read actions");
-    }
-  }
-
-=======
->>>>>>> f6b96524
   protected void onCommandStarted() {
     UnregisteredNodes.instance().enable();
     ImmatureReferences.getInstance().enable();
