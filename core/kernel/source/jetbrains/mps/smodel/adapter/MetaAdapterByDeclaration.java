--- conflicted
+++ resolved
@@ -33,6 +33,7 @@
 import org.jetbrains.mps.openapi.language.SProperty;
 import org.jetbrains.mps.openapi.language.SReferenceLink;
 import org.jetbrains.mps.openapi.model.SModel;
+import org.jetbrains.mps.openapi.model.SModel;
 import org.jetbrains.mps.openapi.model.SNode;
 import org.jetbrains.mps.openapi.model.SNodeAccessUtil;
 
@@ -51,29 +52,20 @@
   }
 
   public static SAbstractConcept getConcept(SNode conceptNode) {
+    SModel model = conceptNode.getModel();
+    if (model == null) return null;
+    if (!(model.getModule() instanceof Language)) return null;
+
     SConcept concept = conceptNode.getConcept();
     boolean cd = concept.equals(SNodeUtil.concept_ConceptDeclaration);
     boolean icd = concept.equals(SNodeUtil.concept_InterfaceConceptDeclaration);
-<<<<<<< HEAD
-    if (cd || icd) {
-      String name = NameUtil.getModelLongName(conceptNode.getModel()) + "." + getNormalizedName(conceptNode);
-      if (cd) {
-        return MetaAdapterFactory.getConcept(MetaIdByDeclaration.getConceptId(conceptNode), name);
-      } else {
-        return MetaAdapterFactory.getInterfaceConcept(MetaIdByDeclaration.getConceptId(conceptNode), name);
-      }
-=======
     if (!cd && !icd) return null;
-    SModel model = node.getModel();
-    if (model == null) return null;
-    if (!(model.getModule() instanceof Language)) return null;
 
-    String name = NameUtil.getModelLongName(model) + "." + getNormalizedName(node);
+    String name = NameUtil.getModelLongName(model) + "." + getNormalizedName(conceptNode);
     if (cd) {
-      return MetaAdapterFactory.getConcept(MetaIdByDeclaration.getConceptId(node), name);
+      return MetaAdapterFactory.getConcept(MetaIdByDeclaration.getConceptId(conceptNode), name);
     } else {
-      return MetaAdapterFactory.getInterfaceConcept(MetaIdByDeclaration.getConceptId(node), name);
->>>>>>> 3c97036b
+      return MetaAdapterFactory.getInterfaceConcept(MetaIdByDeclaration.getConceptId(conceptNode), name);
     }
   }
 
