/*
 * Copyright 2003-2014 JetBrains s.r.o.
 *
 * Licensed under the Apache License, Version 2.0 (the "License");
 * you may not use this file except in compliance with the License.
 * You may obtain a copy of the License at
 *
 * http://www.apache.org/licenses/LICENSE-2.0
 *
 * Unless required by applicable law or agreed to in writing, software
 * distributed under the License is distributed on an "AS IS" BASIS,
 * WITHOUT WARRANTIES OR CONDITIONS OF ANY KIND, either express or implied.
 * See the License for the specific language governing permissions and
 * limitations under the License.
 */
package jetbrains.mps.smodel;

<<<<<<< HEAD
import jetbrains.mps.generator.TransientModelsModule;
=======
>>>>>>> f41488bc
import jetbrains.mps.logging.Logger;
import jetbrains.mps.util.InternUtil;
import jetbrains.mps.util.WeakSet;
import org.apache.log4j.LogManager;
import org.jetbrains.annotations.NotNull;
import org.jetbrains.annotations.Nullable;
import org.jetbrains.mps.annotations.Immutable;
import org.jetbrains.mps.openapi.language.SReferenceLink;
import org.jetbrains.mps.openapi.model.SModel;
import org.jetbrains.mps.openapi.model.SModelReference;
import org.jetbrains.mps.openapi.model.SNode;
import org.jetbrains.mps.openapi.model.SNodeId;
import org.jetbrains.mps.openapi.model.SNodeReference;

import java.util.Set;

/**
 * User: Sergey Dmitriev
 * Date: Aug 2, 2003
 */
public abstract class SReference implements org.jetbrains.mps.openapi.model.SReference {
  public static final SReference[] EMPTY_ARRAY = new SReference[0];

  private String myRole;
  protected final SNode mySourceNode; // made protected only for assert in DynamicReference

  private volatile String myResolveInfo;

  /**
   * role must be "genuine", interned
   */
  protected SReference(String role, SNode sourceNode) {
    myRole = role;
    mySourceNode = sourceNode;
  }

  @Override
  public String getRole() {
    return myRole;
  }

  @Override
  public SNode getSourceNode() {
    return mySourceNode;
  }

  @Override
  public final SNode getTargetNode() {
    return getTargetNode_internal();
  }

  @Override
  public SReferenceLink getLink() {
    return (SReferenceLink) getSourceNode().getConcept().getLink(getRole());
  }

  @Override
  public SNodeReference getTargetNodeReference() {
    return new SNodePointer(getTargetSModelReference(), getTargetNodeId());
  }

  @Override
  @Nullable
  public abstract SModelReference getTargetSModelReference();

  @Override
  @Nullable
  public SNodeId getTargetNodeId() {
    SNode targetNode = getTargetNode();
    return targetNode == null ? null : targetNode.getNodeId();
  }

  public void makeDirect() {

  }

  public boolean makeIndirect() {
    return false;
  }

  public String getResolveInfo() {
    return myResolveInfo;
  }

  public void setResolveInfo(String info) {
    myResolveInfo = InternUtil.intern(info);
  }

  public void setRole(String newRole) {
    myRole = InternUtil.intern(newRole);
  }

  //-------------------------

  @Deprecated
  /**
   * Use method in SReferenceBase class, as when you change ref, you know what ref it is
   * @Deprecated in 3.0
   */
  public abstract void setTargetSModelReference(@NotNull SModelReference targetModelReference);

  @Deprecated
  /**
   * Inline content in java code, use migration in MPS
   * @Deprecated in 3.0
   */
  public final SNode getTargetNodeSilently() {
    return jetbrains.mps.util.SNodeOperations.getTargetNodeSilently(this);
  }

  protected abstract SNode getTargetNode_internal();

  @Deprecated
  /**
   * Not supposed to be used from outside. Replace with getTargetModelReference comparison
   * @Deprecated in 3.0
   */
  public abstract boolean isExternal();

  //-------- factory methods -----------

  public static SReference create(String role, SNode sourceNode, SNode targetNode) {
    if (sourceNode.getModel() != null && targetNode.getModel() != null) {
      // 'mature' reference
      return new StaticReference(role, sourceNode, targetNode.getModel().getReference(), targetNode.getNodeId(), targetNode.getName());
    }
    return new StaticReference(role, sourceNode, targetNode);
  }

  public static SReference create(String role, SNode sourceNode, SModelReference targetModelReference, SNodeId targetNodeId) {
    return new StaticReference(role, sourceNode, targetModelReference, targetNodeId, null);
  }

  public static SReference create(String role, SNode sourceNode, SModelReference targetModelReference, SNodeId targetNodeId, String resolveInfo) {
    return new StaticReference(role, sourceNode, targetModelReference, targetNodeId, resolveInfo);
  }

  public static SReference create(String role, SNode sourceNode, SNodeReference pointer, String resolveInfo) {
    return create(role, sourceNode, pointer.getModelReference(), ((SNodePointer) pointer).getNodeId(), resolveInfo);
  }

  public static SReference create(String role, SNode sourceNode, SNode targetNode, String resolveInfo) {
    SReference ref = create(role, sourceNode, targetNode);
    ref.setResolveInfo(resolveInfo);
    return ref;
  }

  //-------- error logging -----------

  private static boolean ourLoggingOff = false;
  private static final Set<SReference> ourErrorReportedRefs = new WeakSet<SReference>();

  public static void disableLogging() {
    ourLoggingOff = true;
  }

  public static void enableLogging() {
    ourLoggingOff = false;
  }

  protected final void error(String message, ProblemDescription... problems) {
    if (ourLoggingOff) return;
    //skip errors in java stubs because they can have reference to classes that doesn't present
    //in class path
    SModel model = getSourceNode().getModel();
    if (model != null && SModelStereotype.isStubModelStereotype(jetbrains.mps.util.SNodeOperations.getModelStereotype(model))) return;

    synchronized (ourErrorReportedRefs) {
      if (ourErrorReportedRefs.contains(this)) return;
      ourErrorReportedRefs.add(this);

      Logger log = Logger.wrap(LogManager.getLogger(this.getClass()));
<<<<<<< HEAD
      log.error("\ncouldn't resolve reference '" + getRole() + "' from " + org.jetbrains.mps.openapi.model.SNodeUtil.getDebugText(getSourceNode()),
          validNode(getSourceNode().getReference()));
      if (message != null) log.error(" -- " + message);
      if (problems != null) {
        for (ProblemDescription pd : problems) {
          log.error(pd.getMessage(), validNode(pd.getNode()));
        }
      }
    }
  }

  protected static SNodeReference validNode(SNodeReference node) {
    if (node == null || node.getModelReference() == null) {
      return null;
    }

    SModel model = SModelRepository.getInstance().getModelDescriptor(node.getModelReference());
    if (model == null) {
      return null;
    }
    if (model.getModule() instanceof  TransientModelsModule) {
      if (((TransientModelsModule) model.getModule()).addModelToKeep(node.getModelReference(), false)) {
        return node;
      }
      return null;
    }
    return node;
  }

=======
      log.error(String.format("\ncouldn't resolve reference '%s' from %s", getRole(), org.jetbrains.mps.openapi.model.SNodeUtil.getDebugText(getSourceNode())),
          getSourceNode().getReference());
      if (message != null) log.error(" -- " + message);
      if (problems != null) {
        for (ProblemDescription pd : problems) {
          log.error(pd.getMessage(), pd.getNode());
        }
      }
    }
  }

>>>>>>> f41488bc
  @Immutable
  public static final class ProblemDescription {

    private final SNodeReference myNode;
    private final String myMessage;

    public ProblemDescription(@NotNull SNodeReference node, @NotNull String message) {
      myNode = node;
      myMessage = message;
    }

    @NotNull
    public SNodeReference getNode() {
      return myNode;
    }

    public String getMessage() {
      return myMessage;
    }
  }
}<|MERGE_RESOLUTION|>--- conflicted
+++ resolved
@@ -15,10 +15,6 @@
  */
 package jetbrains.mps.smodel;
 
-<<<<<<< HEAD
-import jetbrains.mps.generator.TransientModelsModule;
-=======
->>>>>>> f41488bc
 import jetbrains.mps.logging.Logger;
 import jetbrains.mps.util.InternUtil;
 import jetbrains.mps.util.WeakSet;
@@ -191,37 +187,6 @@
       ourErrorReportedRefs.add(this);
 
       Logger log = Logger.wrap(LogManager.getLogger(this.getClass()));
-<<<<<<< HEAD
-      log.error("\ncouldn't resolve reference '" + getRole() + "' from " + org.jetbrains.mps.openapi.model.SNodeUtil.getDebugText(getSourceNode()),
-          validNode(getSourceNode().getReference()));
-      if (message != null) log.error(" -- " + message);
-      if (problems != null) {
-        for (ProblemDescription pd : problems) {
-          log.error(pd.getMessage(), validNode(pd.getNode()));
-        }
-      }
-    }
-  }
-
-  protected static SNodeReference validNode(SNodeReference node) {
-    if (node == null || node.getModelReference() == null) {
-      return null;
-    }
-
-    SModel model = SModelRepository.getInstance().getModelDescriptor(node.getModelReference());
-    if (model == null) {
-      return null;
-    }
-    if (model.getModule() instanceof  TransientModelsModule) {
-      if (((TransientModelsModule) model.getModule()).addModelToKeep(node.getModelReference(), false)) {
-        return node;
-      }
-      return null;
-    }
-    return node;
-  }
-
-=======
       log.error(String.format("\ncouldn't resolve reference '%s' from %s", getRole(), org.jetbrains.mps.openapi.model.SNodeUtil.getDebugText(getSourceNode())),
           getSourceNode().getReference());
       if (message != null) log.error(" -- " + message);
@@ -233,7 +198,6 @@
     }
   }
 
->>>>>>> f41488bc
   @Immutable
   public static final class ProblemDescription {
 
