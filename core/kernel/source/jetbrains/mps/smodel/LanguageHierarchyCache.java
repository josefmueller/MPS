--- conflicted
+++ resolved
@@ -24,7 +24,6 @@
 import jetbrains.mps.smodel.event.SModelCommandListener;
 import jetbrains.mps.smodel.event.SModelEvent;
 import jetbrains.mps.smodel.search.IsInstanceCondition;
-import jetbrains.mps.smodel.structure.StructureDescriptor;
 import jetbrains.mps.util.ConditionalIterable;
 import jetbrains.mps.util.InternAwareStringSet;
 import jetbrains.mps.util.InternUtil;
@@ -138,16 +137,7 @@
   }
 
   public static List<String> getParentsNames(String conceptFqName) {
-<<<<<<< HEAD
-    StructureDescriptor structure = ConceptRegistry.getInstance().getConceptDescriptor(conceptFqName).structure();
-    // TODO tmp fix for MPS-12507
-    if (structure == null){
-      return Collections.emptyList();
-    }
-    return structure.getParentsNames();
-=======
     return ConceptRegistry.getInstance().getStructureDescriptor(conceptFqName).getParentsNames();
->>>>>>> 02a0d3d7
   }
 
   public List<String> _getParentsNames(final String conceptFqName) {
