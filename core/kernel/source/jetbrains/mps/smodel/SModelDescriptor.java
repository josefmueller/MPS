/*
 * Copyright 2003-2011 JetBrains s.r.o.
 *
 * Licensed under the Apache License, Version 2.0 (the "License");
 * you may not use this file except in compliance with the License.
 * You may obtain a copy of the License at
 *
 * http://www.apache.org/licenses/LICENSE-2.0
 *
 * Unless required by applicable law or agreed to in writing, software
 * distributed under the License is distributed on an "AS IS" BASIS,
 * WITHOUT WARRANTIES OR CONDITIONS OF ANY KIND, either express or implied.
 * See the License for the specific language governing permissions and
 * limitations under the License.
 */
package jetbrains.mps.smodel;import org.jetbrains.mps.openapi.model.SModel;

import jetbrains.mps.project.IModule;
import jetbrains.mps.smodel.event.SModelListener;
import org.jetbrains.annotations.NotNull;
import org.jetbrains.mps.openapi.module.SModule;

/**
 * This is a common descriptor used for all models - stub, transient, caches, regular MPS models
 */
public interface SModelDescriptor extends org.jetbrains.mps.openapi.model.SModel {
  /**
   * After model loading call SModelRepository.fireModelRepositoryChanged
   */
  SModel getSModel();

  @Deprecated
  /**
   * Replace with implemented in java code, use migration in MPS
   * @Deprecated in 3.0
   */
  IModule getModule();

  void setModule(SModule container);

<<<<<<< HEAD
  //------

  @Deprecated
  /**
   * todo Evgeny will get rid of it
   * @Deprecated in 3.0
   */
  void forceLoad();

  @Deprecated
  /**
   * Replace with SNodeOperations.isGeneratable in java code, use migration in MPS
   * @Deprecated in 3.0
   */
=======
  // TODO remove
>>>>>>> 644a74c8
  boolean isGeneratable();

  //------

  @Deprecated
  /**
   * Replace with getReference() in java code, use migration in MPS
   * @Deprecated in 3.0
   */
  SModelReference getSModelReference();

  @Deprecated
  /**
   * Replace with SNodeOperations.getModelLongName(m.getSModel()) in java code, use migration in MPS
   * @Deprecated in 3.0
   */
  String getLongName();

  @Deprecated
  /**
   * Replace with SModelStereotype.getStereotype(m.getSModel()) in java code, use migration in MPS
   * @Deprecated in 3.0
   */
  String getStereotype();

  //------

  boolean isRegistered();

  void dispose();

  //------

  @Deprecated
  /**
   * Replace with getModule() instanceof TransientModelsModule in java code, use migration in MPS
   * @Deprecated in 3.0
   */
  public boolean isTransient();

  //------

  SModelDescriptor resolveModel(SModelReference reference);

  //--------------model listeners--------------------

  void addModelListener(@NotNull SModelListener listener);

  void removeModelListener(@NotNull SModelListener listener);
}<|MERGE_RESOLUTION|>--- conflicted
+++ resolved
@@ -38,24 +38,12 @@
 
   void setModule(SModule container);
 
-<<<<<<< HEAD
-  //------
-
-  @Deprecated
-  /**
-   * todo Evgeny will get rid of it
-   * @Deprecated in 3.0
-   */
-  void forceLoad();
 
   @Deprecated
   /**
    * Replace with SNodeOperations.isGeneratable in java code, use migration in MPS
    * @Deprecated in 3.0
    */
-=======
-  // TODO remove
->>>>>>> 644a74c8
   boolean isGeneratable();
 
   //------
