/*
 * Copyright 2003-2014 JetBrains s.r.o.
 *
 * Licensed under the Apache License, Version 2.0 (the "License");
 * you may not use this file except in compliance with the License.
 * You may obtain a copy of the License at
 *
 * http://www.apache.org/licenses/LICENSE-2.0
 *
 * Unless required by applicable law or agreed to in writing, software
 * distributed under the License is distributed on an "AS IS" BASIS,
 * WITHOUT WARRANTIES OR CONDITIONS OF ANY KIND, either express or implied.
 * See the License for the specific language governing permissions and
 * limitations under the License.
 */
package jetbrains.mps.smodel;

import jetbrains.mps.project.SModuleOperations;
import jetbrains.mps.util.annotation.ToRemove;
import org.jetbrains.annotations.NotNull;
import org.jetbrains.annotations.Nullable;
import org.jetbrains.mps.openapi.model.EditableSModel;
import org.jetbrains.mps.openapi.language.SAbstractConcept;
import org.jetbrains.mps.openapi.language.SConceptRepository;
import org.jetbrains.mps.openapi.model.SModel;
import org.jetbrains.mps.openapi.model.SModelReference;
import org.jetbrains.mps.openapi.module.SModuleReference;
import org.jetbrains.mps.openapi.persistence.ModelRoot;

import java.util.Collection;
import java.util.HashSet;
import java.util.Set;

public enum LanguageAspect {
  STRUCTURE("structure") {
    @Override
    public SModuleReference getMainLanguage() {
      return BootstrapLanguages.structureLanguageRef();
    }

    @Override
    public String getHelpURL() {
      return CONFLUENCE_BASE + "Structure";
    }
  },

  EDITOR("editor") {
    @Override
    public SModuleReference getMainLanguage() {
      return BootstrapLanguages.editorLanguageRef();
    }

    @Override
    public String getHelpURL() {
      return CONFLUENCE_BASE + "Editor";
    }
  },

  ACTIONS("actions") {
    @Override
    public SModuleReference getMainLanguage() {
      return BootstrapLanguages.actionsLanguageRef();
    }

    @Override
    public String getHelpURL() {
      return CONFLUENCE_BASE + "Editor+Actions";
    }
  },

  CONSTRAINTS("constraints") {
    @Override
    public SModuleReference getMainLanguage() {
      return BootstrapLanguages.constraintsLanguageRef();
    }

    @Override
    public String getHelpURL() {
      return CONFLUENCE_BASE + "Constraints";
    }
  },

  BEHAVIOR("behavior") {
    @Override
    public SModuleReference getMainLanguage() {
      return BootstrapLanguages.behaviorLanguageRef();
    }

    @Override
    public String getHelpURL() {
      return CONFLUENCE_BASE + "Behavior";
    }
  },

  TYPESYSTEM("typesystem") {
    @Override
    public SModuleReference getMainLanguage() {
      return BootstrapLanguages.typesystemLanguageRef();
    }

    @Override
    public String getHelpURL() {
      return CONFLUENCE_BASE + "Typesystem";
    }
  },

  REFACTORINGS("refactorings") {
    @Override
    public SModuleReference getMainLanguage() {
      return BootstrapLanguages.refactoringLanguageRef();
    }

    @Override
    public String getHelpURL() {
      return "";
    }
  },

  SCRIPTS("scripts") {
    @Override
    public SModuleReference getMainLanguage() {
      return BootstrapLanguages.scriptLanguageRef();
    }

    @Override
    public String getHelpURL() {
      return "";
    }
  },

  INTENTIONS("intentions") {
    @Override
    public SModuleReference getMainLanguage() {
      return BootstrapLanguages.intentionsLanguageRef();
    }

    @Override
    public String getHelpURL() {
      return CONFLUENCE_BASE + "Intentions";
    }
  },

  FIND_USAGES("findUsages") {
    @Override
    public SModuleReference getMainLanguage() {
      return BootstrapLanguages.findUsagesLanguageRef();
    }

    @Override
    public String getHelpURL() {
      return CONFLUENCE_BASE + "Find+usages";
    }
  },

  @Deprecated
  PLUGIN("plugin") {
    @Override
    public SModuleReference getMainLanguage() {
      return BootstrapLanguages.pluginLanguageRef();
    }

    @Override
    public String getHelpURL() {
      return "";
    }
  },

  DATA_FLOW("dataFlow") {
    @Override
    public SModuleReference getMainLanguage() {
      return BootstrapLanguages.dataFlowLanguageRef();
    }

    @Override
    public String getHelpURL() {
      return CONFLUENCE_BASE + "Data+flow#Dataflow-intermediatelanguage";
    }
  },

  TEST("test") {
    @Override
    public SModuleReference getMainLanguage() {
      return BootstrapLanguages.testLanguageRef();
    }

    @Override
    public String getHelpURL() {
      return CONFLUENCE_BASE + "Language+tests+language#Languagetestslanguage-introduction";
    }
  },

  TEXT_GEN("textGen") {
    @Override
    public SModuleReference getMainLanguage() {
      return BootstrapLanguages.textGenLanguageRef();
    }

    @Override
    public String getHelpURL() {
      return "";
    }
<<<<<<< HEAD
  },

  STUBS("stubs") {
    @Override
    public SModuleReference getMainLanguage() {
      return BootstrapLanguages.stubsLanguageRef();
    }

    @Override
    public String getHelpURL() {
      return "";
    }
  },

  MIGRATION("migration") {
    @Override
    public SModuleReference getMainLanguage() {
      return BootstrapLanguages.migrationLanguageRef();
    }

    @Override
    public String getHelpURL() {
      return "";
    }
=======
>>>>>>> 18663931
  };

  public static final String CONFLUENCE_BASE = "http://confluence.jetbrains.com/display/MPSD31/";

  private String myName;

  LanguageAspect(String name) {
    myName = name;
  }

  /**
   * @deprecated use {@link #getAspectQualifiedClassName(org.jetbrains.mps.openapi.language.SAbstractConcept)} instead
   * NOTE, as it's not an API, might be dropped sooner than end of 3.2 dev cycle
   */
  @Deprecated
  @ToRemove(version = 3.2)
  public static String getAspectNodeFqName(@NotNull String conceptFqName, LanguageAspect languageAspect) {
    SAbstractConcept c = SConceptRepository.getInstance().getConcept(conceptFqName);
    if (c == null) {
      throw new IllegalArgumentException("Not a concept fq name");
    }
    return languageAspect.getAspectQualifiedClassName(c);
  }

  /**
   * INTERNAL USE ONLY.
   * Builds a class name of an aspect class according to hardcoded MPS convention.
   */
  public String getAspectQualifiedClassName(@NotNull SAbstractConcept concept) {
    StringBuilder builder = new StringBuilder();
    builder.append(concept.getLanguage().getQualifiedName());
    builder.append('.');
    builder.append(getName());
    builder.append('.');
    builder.append(concept.getName());
    return builder.toString();
  }

  public boolean is(SModel sm) {
    return Language.getModelAspect(sm) == this;
  }

  public SModel get(Language l) {
    return get_internal(l, false);
  }

  public SModel getOrCreate(Language l) {
    return get_internal(l, true);
  }

  private SModel get_internal(Language l, boolean doCreate) {
    SModel md = SModelRepository.getInstance().getModelDescriptor(l.getModuleName() + "." + myName);
    if (md != null && SModelRepository.getInstance().getOwner(md) == l) return md;
    return doCreate ? createNew(l) : null;
  }
  public String getName() {
    return myName;
  }

  public SModel createNew(Language l) {
    return createNew(l, true);
  }

  public SModel createNew(final Language l, final boolean saveModel) {
    assert get(l) == null;

    SModel structureModel = l.getStructureModelDescriptor();
    ModelRoot modelRoot;
    if (structureModel == null) {
      modelRoot = l.getModelRoots().iterator().next();
    } else {
      modelRoot = ModelRootUtil.getModelRoot(structureModel);
    }
    return SModuleOperations.createModelWithAdjustments(l.getModuleName() + "." + getName(), modelRoot);
  }

  @Nullable
  public abstract String getHelpURL();

  public abstract SModuleReference getMainLanguage();

  public static Collection<SModel> getAspectModels(Language l) {
    Set<SModel> result = new HashSet<SModel>();
    for (LanguageAspect aspect : LanguageAspect.values()) {
      SModel asp = aspect.get(l);
      if (asp != null) {
        result.add(asp);
      }
    }
    return result;
  }
}<|MERGE_RESOLUTION|>--- conflicted
+++ resolved
@@ -199,19 +199,6 @@
     public String getHelpURL() {
       return "";
     }
-<<<<<<< HEAD
-  },
-
-  STUBS("stubs") {
-    @Override
-    public SModuleReference getMainLanguage() {
-      return BootstrapLanguages.stubsLanguageRef();
-    }
-
-    @Override
-    public String getHelpURL() {
-      return "";
-    }
   },
 
   MIGRATION("migration") {
@@ -224,8 +211,6 @@
     public String getHelpURL() {
       return "";
     }
-=======
->>>>>>> 18663931
   };
 
   public static final String CONFLUENCE_BASE = "http://confluence.jetbrains.com/display/MPSD31/";
