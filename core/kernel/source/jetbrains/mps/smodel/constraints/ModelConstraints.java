--- conflicted
+++ resolved
@@ -21,7 +21,6 @@
 import jetbrains.mps.smodel.SNodeLegacy;
 import jetbrains.mps.smodel.SNodeUtil;
 import jetbrains.mps.smodel.adapter.MetaAdapterByDeclaration;
-import jetbrains.mps.smodel.adapter.structure.concept.InvalidConcept;
 import jetbrains.mps.smodel.adapter.structure.link.InvalidContainmentLink;
 import jetbrains.mps.smodel.adapter.structure.ref.InvalidReferenceLink;
 import jetbrains.mps.smodel.constraints.ReferenceDescriptor.ErrorReferenceDescriptor;
@@ -67,11 +66,8 @@
   // todo: make ModelConstraints project component? Concept and Language registry too?
 
   // canBe* section
-<<<<<<< HEAD
-  public static boolean canBeAncestor(@NotNull SNode parentNode, @Nullable SNode childNode, @NotNull SNode childConcept, SNode containmentLink,
-=======
-  public static boolean canBeAncestor(@NotNull SNode node, @Nullable SNode childNode, @NotNull SAbstractConcept childConcept,
->>>>>>> 1fe3447f
+  public static boolean canBeAncestor(@NotNull SNode parentNode, @Nullable SNode childNode, @NotNull SAbstractConcept childConcept,
+      /*TODO @NotNull*/ SContainmentLink containmentLink,
       @Nullable CheckingNodeContext checkingNodeContext) {
     // TODO: make containmentLink @NotNull and expose this parameter inside canBeAncestor constraint in MPS DSL.
     // TODO: For now I did not expose it because editor is calling this method with null containmentLink from time
@@ -93,25 +89,20 @@
     return true;
   }
 
-<<<<<<< HEAD
-  public static boolean canBeAncestorDirect(@NotNull SNode ancestor, @Nullable SNode descendant, @NotNull SNode childConcept, @NotNull SNode parent,
-      @NotNull SNode containmentLink, @Nullable CheckingNodeContext checkingNodeContext) {
-=======
-  public static boolean canBeAncestorDirect(@NotNull SNode ancestor, @Nullable SNode descendant, @NotNull SAbstractConcept childConcept,
-      @Nullable CheckingNodeContext checkingNodeContext) {
->>>>>>> 1fe3447f
+  public static boolean canBeAncestorDirect(@NotNull SNode ancestor, @Nullable SNode descendant, @NotNull SAbstractConcept childConcept, @NotNull SNode parent,
+      /*TODO @NotNull*/ SContainmentLink containmentLink, @Nullable CheckingNodeContext checkingNodeContext) {
     ConstraintsDescriptor descriptor = ConceptRegistryUtil.getConstraintsDescriptor(ancestor.getConcept());
     return descriptor.canBeAncestor(ancestor, descendant, childConcept, parent, containmentLink, getOperationContext(getModule(ancestor)), checkingNodeContext);
   }
 
   public static boolean canBeParent(@NotNull SNode parentNode, @Nullable SNode childNode, @NotNull SAbstractConcept childConcept,
-      @NotNull SContainmentLink link, @Nullable CheckingNodeContext checkingNodeContext) {
+      /*TODO @NotNull*/ SContainmentLink link, @Nullable CheckingNodeContext checkingNodeContext) {
     ConstraintsDescriptor descriptor = ConceptRegistryUtil.getConstraintsDescriptor(parentNode.getConcept());
     return descriptor.canBeParent(parentNode, childNode, childConcept, link, getOperationContext(getModule(parentNode)), checkingNodeContext);
   }
 
   public static boolean canBeChild(@Nullable SNode childNode, @NotNull SNode parentNode, @NotNull SAbstractConcept childConcept,
-      /*TODO make @NotNull*/ SContainmentLink link, @Nullable CheckingNodeContext checkingNodeContext) {
+      /*TODO @NotNull*/ SContainmentLink link, @Nullable CheckingNodeContext checkingNodeContext) {
     SModule module = getModule(parentNode);
     ConstraintsDescriptor descriptor = ConceptRegistry.getInstance().getConstraintsDescriptor(childConcept);
     return descriptor.canBeChild(childNode, parentNode, childConcept, link, getOperationContext(module), checkingNodeContext);
@@ -134,16 +125,19 @@
   //deprecated canBe*
   @Deprecated
   @ToRemove(version = 3.5)
-  public static boolean canBeAncestor(@NotNull SNode node, @Nullable SNode childNode, @NotNull SNode childConcept,
-      @Nullable CheckingNodeContext checkingNodeContext) {
-    return canBeAncestor(node, childNode, MetaAdapterByDeclaration.getConcept(childConcept), checkingNodeContext);
-  }
-
-  @Deprecated
-  @ToRemove(version = 3.5)
-  public static boolean canBeAncestorDirect(@NotNull SNode ancestor, @Nullable SNode descendant, @NotNull SNode childConcept,
-      @Nullable CheckingNodeContext checkingNodeContext) {
-    return canBeAncestorDirect(ancestor, descendant, MetaAdapterByDeclaration.getConcept(childConcept), checkingNodeContext);
+  public static boolean canBeAncestor(@NotNull SNode node, @Nullable SNode childNode, @NotNull SNode childConcept, SNode containmentLink,
+      @Nullable CheckingNodeContext checkingNodeContext) {
+    return canBeAncestor(node, childNode, MetaAdapterByDeclaration.getConcept(childConcept),
+        containmentLink == null ? null : MetaAdapterByDeclaration.getContainmentLink(containmentLink),
+        checkingNodeContext);
+  }
+
+  @Deprecated
+  @ToRemove(version = 3.5)
+  public static boolean canBeAncestorDirect(@NotNull SNode ancestor, @Nullable SNode descendant, @NotNull SNode childConcept, SNode parent,
+      SNode containmentLink, @Nullable CheckingNodeContext checkingNodeContext) {
+    return canBeAncestorDirect(ancestor, descendant, MetaAdapterByDeclaration.getConcept(childConcept), parent,
+        containmentLink == null ? null : MetaAdapterByDeclaration.getContainmentLink(containmentLink), checkingNodeContext);
   }
 
   @Deprecated
@@ -229,31 +223,11 @@
    * @deprecated Use {@link #getSmartReferenceDescriptor(SNode, SContainmentLink, int, SAbstractConcept)} instead.
    */
   @NotNull
-<<<<<<< HEAD
-  public static ReferenceDescriptor getSmartReferenceDescriptor(@NotNull SNode enclosingNode, @Nullable SContainmentLink link, int index,
-      @NotNull SConcept smartConcept, SRepository repository) {
-    SReferenceLink smartReference = ReferenceConceptUtil.getCharacteristicReference(smartConcept);
-    if (smartReference == null) {
-      return new ErrorReferenceDescriptor("smartConcept has no characteristic reference: " + smartConcept.getName());
-    }
-    SNodeReference sourceNode = smartReference.getTargetConcept().getSourceNode();
-    if (sourceNode == null) {
-      return new ErrorReferenceDescriptor("smartConcept has no source node: " + smartConcept.getName());
-    }
-    SNode linkDeclaration = link == null ? null : link.getDeclarationNode();
-    String role = link == null ? null : link.getName();
-    return new OkReferenceDescriptor(
-        smartConcept, smartReference.getName(), // sourceNodeConcept, genuineRole
-        false, role, index, null, sourceNode.resolve(repository), enclosingNode, linkDeclaration, // parameters
-        null // reference
-    );
-=======
   @Deprecated
   @ToRemove(version = 3.5)
   public static ReferenceDescriptor getSmartReferenceDescriptor(@NotNull SNode enclosingNode, @Nullable SContainmentLink link, int index,
       @NotNull SConcept smartConcept, SRepository repository) {
     return getSmartReferenceDescriptor(enclosingNode, link, index, smartConcept);
->>>>>>> 1fe3447f
   }
 
   public static SConcept getDefaultConcreteConcept(SAbstractConcept concept) {
