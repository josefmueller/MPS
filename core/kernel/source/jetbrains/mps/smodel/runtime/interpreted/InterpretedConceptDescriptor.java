--- conflicted
+++ resolved
@@ -188,15 +188,8 @@
             continue;
           }
           boolean unordered = SPropertyOperations.getBoolean(link.getProperty(SNodeUtil.property_LinkDeclaration_unordered));
-<<<<<<< HEAD
-          final SConceptId targetConceptId = MetaIdByDeclaration.getConceptId(link.getReferenceTarget(SNodeUtil.link_LinkDeclaration_target));
-=======
-          if (unordered) {
-            unorderedChildren.add(role);
-          }
           SNode linkTargetConcept = link.getReferenceTarget(SNodeUtil.link_LinkDeclaration_target);
           final SConceptId targetConceptId = linkTargetConcept == null ? SNodeUtil.conceptId_BaseConcept : MetaIdByDeclaration.getConceptId(linkTargetConcept);
->>>>>>> 39b93fd1
           final String linkCardinality = link.getProperty(SNodeUtil.property_LinkDeclaration_sourceCardinality);
           final boolean isOptional = !SNodeUtil.isAtLeastOne(linkCardinality);
           if (SNodeUtil.isAssociationLink(link.getProperty(SNodeUtil.property_LinkDeclaration_metaClass))) {
