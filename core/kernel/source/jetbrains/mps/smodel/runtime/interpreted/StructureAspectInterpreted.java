/*
 * Copyright 2003-2011 JetBrains s.r.o.
 *
 * Licensed under the Apache License, Version 2.0 (the "License");
 * you may not use this file except in compliance with the License.
 * You may obtain a copy of the License at
 *
 * http://www.apache.org/licenses/LICENSE-2.0
 *
 * Unless required by applicable law or agreed to in writing, software
 * distributed under the License is distributed on an "AS IS" BASIS,
 * WITHOUT WARRANTIES OR CONDITIONS OF ANY KIND, either express or implied.
 * See the License for the specific language governing permissions and
 * limitations under the License.
 */
package jetbrains.mps.smodel.runtime.interpreted;

import jetbrains.mps.smodel.Language;
import jetbrains.mps.smodel.LanguageAspect;
import jetbrains.mps.smodel.SNodeUtil;
import jetbrains.mps.smodel.adapter.ids.MetaIdByDeclaration;
import jetbrains.mps.smodel.adapter.ids.SConceptId;
import jetbrains.mps.smodel.adapter.structure.concept.SConceptAdapterById;
import jetbrains.mps.smodel.adapter.structure.concept.SConceptAdapterByName;
import jetbrains.mps.smodel.runtime.BaseStructureAspectDescriptor;
import jetbrains.mps.smodel.runtime.ConceptDescriptor;
import jetbrains.mps.util.NameUtil;
import org.apache.log4j.LogManager;
import org.apache.log4j.Logger;
import org.jetbrains.mps.openapi.language.SConcept;
import org.jetbrains.mps.openapi.model.SModel;
import org.jetbrains.mps.openapi.model.SNode;

import java.util.Collection;
import java.util.Map;
import java.util.concurrent.ConcurrentHashMap;

/**
 * Migration and bootstrap structure utility. Initialized once, intentionally doesn't track
 * model changed as its primary purpose is to facilitate initial model loading when MPS 3.1 projects with
 * cleaned classes and sources get migrated to 3.2. Once migrated, languages are generated and
 * compiled StructureAspectDescriptors are in use.
 */
public class StructureAspectInterpreted extends BaseStructureAspectDescriptor {
  private static final Logger LOG = LogManager.getLogger(StructureAspectInterpreted.class);
  private volatile Map<SConceptId, ConceptDescriptor> myDescriptors;
  private volatile Map<String, ConceptDescriptor> myDescriptorByName;

  private final Language myLanguage;

  public StructureAspectInterpreted(Language language) {
    myLanguage = language;
  }

  @Override
  public Collection<ConceptDescriptor> getDescriptors() {
    ensureInitialized();
    return myDescriptors.values();
  }

  @Override
  public ConceptDescriptor getDescriptor(SConceptId id) {
    ensureInitialized();
    return myDescriptors.get(id);
  }

  @Override
  public ConceptDescriptor getDescriptor(String fqName) {
    ensureInitialized();
    return myDescriptorByName.get(fqName);
  }

  protected void ensureInitialized() {
    if (myDescriptors != null) return;
    synchronized (this) {
      if (myDescriptors != null) return;

<<<<<<< HEAD
      ConcurrentHashMap<SConceptId, ConceptDescriptor> descriptors = new ConcurrentHashMap<SConceptId, ConceptDescriptor>();
      ConcurrentHashMap<String, ConceptDescriptor> descriptorsByName = new ConcurrentHashMap<String, ConceptDescriptor>();

=======
>>>>>>> cf24cec5
      final SModel structureModel = LanguageAspect.STRUCTURE.get(myLanguage);
      if (structureModel == null) {
        LOG.warn("Structure aspect is null in the language " + myLanguage);
        myDescriptorByName = new ConcurrentHashMap<String, ConceptDescriptor>();
        myDescriptors = new ConcurrentHashMap<SConceptId, ConceptDescriptor>();
        return;
      }
      myLanguage.getRepository().getModelAccess().runReadAction(new Runnable() {
        @Override
        public void run() {
          ConcurrentHashMap<SConceptId, ConceptDescriptor> descriptors = new ConcurrentHashMap<SConceptId, ConceptDescriptor>();
          ConcurrentHashMap<String, ConceptDescriptor> descriptorsByName = new ConcurrentHashMap<String, ConceptDescriptor>();
          for (SNode root : structureModel.getRootNodes()) {
            SConcept concept = root.getConcept();
            if (!isConceptDeclaration(concept)) {
              continue;
            }

            SConceptId conceptId = MetaIdByDeclaration.getConceptId(root);
            String conceptName = conceptFQName(root);
            ConceptDescriptor cd = new InterpretedConceptDescriptor(root, conceptId, conceptName);

            descriptors.put(conceptId, cd);
            descriptorsByName.put(conceptName, cd);
          }
          myDescriptorByName = descriptorsByName;
          myDescriptors = descriptors;
        }
      });
    }
  }

  //this allows to get concept fq name w/o trying constraints
  //uses the fact that concept's name can't be overridden in constraints
  public static String conceptFQName(SNode node) {
    if (node == null) {
      return null;
    }
    String name = node.getProperty(SNodeUtil.property_INamedConcept_name);
    SModel model = node.getModel();
    if (model == null) return name;

    return NameUtil.getModelLongName(model) + "." + name;
  }

  //this method MUST NOT call any concept methods (not to get into infinite recursion)
  private boolean isConceptDeclaration(SConcept concept) {
    if (concept instanceof SConceptAdapterByName) {
      String fqname = concept.getQualifiedName();
      return fqname.equals(SNodeUtil.conceptName_ConceptDeclaration) || fqname.equals(SNodeUtil.conceptName_InterfaceConceptDeclaration);
    } else if (concept instanceof SConceptAdapterById) {
      SConceptId id = ((SConceptAdapterById) concept).getId();
      return id.equals(SNodeUtil.conceptId_ConceptDeclaration) || id.equals(SNodeUtil.conceptId_InterfaceConceptDeclaration);
    } else {
      throw new IllegalArgumentException(concept.getClass().getName());
    }
  }
}<|MERGE_RESOLUTION|>--- conflicted
+++ resolved
@@ -75,12 +75,6 @@
     synchronized (this) {
       if (myDescriptors != null) return;
 
-<<<<<<< HEAD
-      ConcurrentHashMap<SConceptId, ConceptDescriptor> descriptors = new ConcurrentHashMap<SConceptId, ConceptDescriptor>();
-      ConcurrentHashMap<String, ConceptDescriptor> descriptorsByName = new ConcurrentHashMap<String, ConceptDescriptor>();
-
-=======
->>>>>>> cf24cec5
       final SModel structureModel = LanguageAspect.STRUCTURE.get(myLanguage);
       if (structureModel == null) {
         LOG.warn("Structure aspect is null in the language " + myLanguage);
