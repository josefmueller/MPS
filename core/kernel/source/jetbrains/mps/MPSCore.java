/*
 * Copyright 2003-2011 JetBrains s.r.o.
 *
 * Licensed under the Apache License, Version 2.0 (the "License");
 * you may not use this file except in compliance with the License.
 * You may obtain a copy of the License at
 *
 * http://www.apache.org/licenses/LICENSE-2.0
 *
 * Unless required by applicable law or agreed to in writing, software
 * distributed under the License is distributed on an "AS IS" BASIS,
 * WITHOUT WARRANTIES OR CONDITIONS OF ANY KIND, either express or implied.
 * See the License for the specific language governing permissions and
 * limitations under the License.
 */
package jetbrains.mps;

import jetbrains.mps.cache.CachesManager;
import jetbrains.mps.checkers.CheckersComponent;
import jetbrains.mps.cleanup.CleanupManager;
import jetbrains.mps.components.ComponentPlugin;
import jetbrains.mps.datatransfer.CopyPasteManager;
import jetbrains.mps.datatransfer.PasteWrappersManager;
import jetbrains.mps.extapi.module.FacetsRegistry;
import jetbrains.mps.lang.dataFlow.DataFlowManager;
import jetbrains.mps.library.LibraryInitializer;
import jetbrains.mps.make.facets.BootstrapMakeFacets;
import jetbrains.mps.make.java.BLDependenciesCache;
import jetbrains.mps.persistence.PersistenceRegistry;
import jetbrains.mps.project.GlobalScope;
import jetbrains.mps.project.PathMacros;
import jetbrains.mps.project.structure.LanguageDescriptorModelProvider;
import jetbrains.mps.project.structure.ProjectStructureModule;
import jetbrains.mps.classloading.ClassLoaderManager;
import jetbrains.mps.resolve.ResolverComponent;
import jetbrains.mps.smodel.GlobalSModelEventsManager;
import jetbrains.mps.smodel.ImmatureReferences;
import jetbrains.mps.smodel.LanguageHierarchyCache;
import jetbrains.mps.smodel.MPSModuleRepository;
import jetbrains.mps.smodel.ModuleFileTracker;
import jetbrains.mps.smodel.ModuleRepositoryFacade;
import jetbrains.mps.smodel.SModelFileTracker;
import jetbrains.mps.smodel.SModelRepository;
import jetbrains.mps.smodel.SModelUtil_new;
import jetbrains.mps.smodel.language.ConceptRegistry;
import jetbrains.mps.smodel.language.ConceptRepository;
import jetbrains.mps.smodel.language.ExtensionRegistry;
import jetbrains.mps.smodel.language.LanguageRegistry;
import jetbrains.mps.smodel.runtime.interpreted.StructureAspectInterpreted;
import jetbrains.mps.util.QueryMethodGenerated;
import jetbrains.mps.validation.ValidationSettings;

/**
 * Evgeny Gryaznov, Sep 1, 2010
 */
public class MPSCore extends ComponentPlugin {

  private static MPSCore ourInstance = new MPSCore();

  private boolean testMode = false;
  private boolean mergeDriverMode = false;

  private MPSCore() {

  }

  private SModelRepository myModelRepository;
  private MPSModuleRepository myModuleRepository;
  private GlobalSModelEventsManager myGlobalSModelEventsManager;

  public static MPSCore getInstance() {
    return ourInstance;
  }

  @Override
  public void init() {
    super.init();

    init(new PersistenceRegistry());
    init(new FacetsRegistry());
    init(new ConceptRepository());

    // repositories
    ClassLoaderManager classLoaderManager = init(new ClassLoaderManager());
    myModelRepository = init(new SModelRepository(classLoaderManager));
    myModuleRepository = init(new MPSModuleRepository(classLoaderManager));
    myGlobalSModelEventsManager = init(new GlobalSModelEventsManager(myModelRepository));

    init(new SModelFileTracker(myModelRepository, myGlobalSModelEventsManager));
    init(new ModuleRepositoryFacade(myModuleRepository));
    init(new ModuleFileTracker(myModuleRepository));
    init(new CleanupManager(classLoaderManager));
    init(new PathMacros());
    init(new LibraryInitializer(myModuleRepository, classLoaderManager));
    init(new GlobalScope(myModuleRepository, myModelRepository));
    init(new ImmatureReferences(myModelRepository));

    init(new QueryMethodGenerated(classLoaderManager));
    ConceptRegistry conceptRegistry = init(new ConceptRegistry());
    init(new LanguageRegistry(myModuleRepository, classLoaderManager, conceptRegistry));
    init(new ExtensionRegistry(classLoaderManager, myModuleRepository));
    init(new LanguageHierarchyCache(myModuleRepository));
    init(new StructureAspectInterpreted());
    init(new SModelUtil_new(classLoaderManager, myGlobalSModelEventsManager));
    init(new CachesManager(classLoaderManager, myModelRepository));
    init(new LanguageDescriptorModelProvider(myModuleRepository, myModelRepository));
    init(new ProjectStructureModule(myModuleRepository, myModelRepository));
    init(new CopyPasteManager(classLoaderManager));
    init(new PasteWrappersManager(classLoaderManager));
    init(new BLDependenciesCache(myModelRepository));
    init(new DataFlowManager(classLoaderManager, myModuleRepository));

    init(new ResolverComponent());
    init(new CheckersComponent());
    init(new ValidationSettings());
<<<<<<< HEAD

    init(new FastFindUsagesRegistry());
    init(new FastGoToRegistry());
    
    init(new BootstrapMakeFacets());
=======
>>>>>>> c32d093e
  }

  @Override
  public void dispose() {
    super.dispose();
    myModelRepository = null;
    myModuleRepository = null;
    myGlobalSModelEventsManager = null;
  }

  public SModelRepository getModelRepository() {
    return myModelRepository;
  }

  public MPSModuleRepository getModuleRepository() {
    return myModuleRepository;
  }

  public GlobalSModelEventsManager getGlobalSModelEventsManager() {
    return myGlobalSModelEventsManager;
  }

  public boolean isTestMode() {
    return testMode;
  }

  public void setTestMode() {
    testMode = true;
  }

  public boolean isMergeDriverMode() {
    return mergeDriverMode;
  }

  public void setMergeDriverMode(boolean mergeDriverMode) {
    this.mergeDriverMode = mergeDriverMode;
  }
}<|MERGE_RESOLUTION|>--- conflicted
+++ resolved
@@ -113,14 +113,8 @@
     init(new ResolverComponent());
     init(new CheckersComponent());
     init(new ValidationSettings());
-<<<<<<< HEAD
 
-    init(new FastFindUsagesRegistry());
-    init(new FastGoToRegistry());
-    
     init(new BootstrapMakeFacets());
-=======
->>>>>>> c32d093e
   }
 
   @Override
