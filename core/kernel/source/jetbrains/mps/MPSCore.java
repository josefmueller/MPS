--- conflicted
+++ resolved
@@ -82,13 +82,8 @@
     final ClassLoaderManager classLoaderManager = init(new ClassLoaderManager(myModuleRepository));
     init(new QueryMethodGenerated(classLoaderManager));
     final ConceptRegistry conceptRegistry = init(new ConceptRegistry());
-<<<<<<< HEAD
-    final ExtensionRegistry extensionRegistry = init(new ExtensionRegistry());
-    init(new LanguageRegistry(myModuleRepository, classLoaderManager, conceptRegistry, extensionRegistry));
-=======
     init(new LanguageRegistry(myModuleRepository, classLoaderManager, conceptRegistry));
     init(new ExtensionRegistry());
->>>>>>> 3d15fa9c
     init(new LanguageHierarchyCache(myModuleRepository));
     init(new StructureAspectInterpreted());
     init(new OldBehaviorManager(classLoaderManager));
