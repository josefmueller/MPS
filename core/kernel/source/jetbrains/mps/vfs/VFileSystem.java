/*
 * Copyright 2003-2010 JetBrains s.r.o.
 *
 * Licensed under the Apache License, Version 2.0 (the "License");
 * you may not use this file except in compliance with the License.
 * You may obtain a copy of the License at
 *
 * http://www.apache.org/licenses/LICENSE-2.0
 *
 * Unless required by applicable law or agreed to in writing, software
 * distributed under the License is distributed on an "AS IS" BASIS,
 * WITHOUT WARRANTIES OR CONDITIONS OF ANY KIND, either express or implied.
 * See the License for the specific language governing permissions and
 * limitations under the License.
 */
package jetbrains.mps.vfs;

import com.intellij.openapi.vfs.JarFileSystem;
import com.intellij.openapi.vfs.LocalFileSystem;
import com.intellij.openapi.vfs.VirtualFile;
<<<<<<< HEAD
=======
import com.intellij.util.Processor;
>>>>>>> 4dd0b246
import jetbrains.mps.util.PathManager;
import org.jetbrains.annotations.NotNull;

import java.io.File;
<<<<<<< HEAD
=======
import java.util.Arrays;
import java.util.LinkedList;
>>>>>>> 4dd0b246

@Deprecated
public class VFileSystem {

  public static VirtualFile getFile(String path) {
    IFile fileByPath = FileSystem.getInstance().getFileByPath(path);
    if (fileByPath == null) return null;
    return fileByPath.toVirtualFile();
  }

  private static VirtualFile getJarEntryFile(File jarRootFile, String entryPath) {
    VirtualFile jarRoot = getJarFileRoot(jarRootFile);

    if (jarRoot == null) return null;

    VirtualFile entryFile = jarRoot.findFileByRelativePath(entryPath);
    return entryFile;
  }

  /**
   * This method refresh filesystem from disk when searching for file.
   * It call LocalFileSystem.refreshAndFindFileByIoFile, which take some locks (consider IDEA code for details),
   * so CALL THIS METHOD CAREFULLY!
   *
   * @param file - IO file to find.
   * @return virtual file corresponding to IO file, or none if no such file exists.
   */
  public static VirtualFile refreshAndGetFile(File file) {
    LocalFileSystem lfs = LocalFileSystem.getInstance();
    return lfs.refreshAndFindFileByIoFile(file);
  }

  public static VirtualFile getJarFileRoot(File file) {
    JarFileSystem jfs = JarFileSystem.getInstance();
    VirtualFile vfile = LocalFileSystem.getInstance().findFileByIoFile(file);
    if (vfile == null) return null;
    return jfs.getJarRootForLocalFile(vfile);
  }

  public static IFile toIFile(VirtualFile f) {
    if (f.getFileSystem() instanceof LocalFileSystem) {
      return FileSystem.getInstance().getFileByPath(f.getPath());
    } else if (f.getFileSystem() instanceof JarFileSystem) {
      JarFileSystem jfs = JarFileSystem.getInstance();
      VirtualFile fileForJar = jfs.getVirtualFileForJar(f);
      assert fileForJar != null;
      String jarPath = fileForJar.getPath();
      String entryPath = f.getPath().substring(jarPath.length());
      return FileSystem.getInstance().getFileByPath(jarPath + entryPath);
    } else {
      throw new RuntimeException();
    }
  }

  public static File toFile(VirtualFile f) {
    if (f.getFileSystem() instanceof LocalFileSystem) {
      return new File(f.getPath());
    } else {
      throw new RuntimeException("Attempt to get File for non local file.");
    }
  }

  static VirtualFile getFile(IFile file) {
    if (file == null) return null;
    if (file instanceof FileSystemFile) {
      LocalFileSystem lfs = LocalFileSystem.getInstance();
      return lfs.findFileByIoFile(file.toFile());
    } else if (file instanceof JarFileEntryFile) {
      JarFileEntryFile jfef = (JarFileEntryFile) file;
      return getFileFromJarEntry(jfef);
    } else {
      throw new RuntimeException("Unknown file type. " + file);
    }
  }

  public static VirtualFile refreshAndGetFile(@NotNull IFile file) {
    if (FileSystem.getInstance().isPackaged(file)) {
      return file.toVirtualFile();
    } else {
      return LocalFileSystem.getInstance().refreshAndFindFileByPath(file.getAbsolutePath());
    }
  }

  private static VirtualFile getFileFromJarEntry(JarFileEntryFile jfef) {
    String path = jfef.getAbsolutePath();

    int index = path.indexOf("!");
    assert index != -1;
    String entryPath = path.substring(index + 1);

    if (entryPath.startsWith("/")) {
      entryPath = entryPath.substring(1);
    }

    return getJarEntryFile(jfef.getJarFile(), entryPath);
  }

  public static VirtualFile refreshFileSynchronously(IFile modelFile) {
    VirtualFile file = LocalFileSystem.getInstance().refreshAndFindFileByIoFile(modelFile.toFile());
    if (file != null) {
      file.refresh(true, false);
    }
    return file;
  }

  public static VirtualFile refreshFileAsynchronously(IFile modelFile) {
    VirtualFile file = LocalFileSystem.getInstance().refreshAndFindFileByIoFile(modelFile.toFile());
    if (file != null) {
      file.refresh(false, false);
    }
    return file;
  }

}<|MERGE_RESOLUTION|>--- conflicted
+++ resolved
@@ -18,21 +18,10 @@
 import com.intellij.openapi.vfs.JarFileSystem;
 import com.intellij.openapi.vfs.LocalFileSystem;
 import com.intellij.openapi.vfs.VirtualFile;
-<<<<<<< HEAD
-=======
-import com.intellij.util.Processor;
->>>>>>> 4dd0b246
-import jetbrains.mps.util.PathManager;
 import org.jetbrains.annotations.NotNull;
 
 import java.io.File;
-<<<<<<< HEAD
-=======
-import java.util.Arrays;
-import java.util.LinkedList;
->>>>>>> 4dd0b246
 
-@Deprecated
 public class VFileSystem {
 
   public static VirtualFile getFile(String path) {
@@ -46,8 +35,7 @@
 
     if (jarRoot == null) return null;
 
-    VirtualFile entryFile = jarRoot.findFileByRelativePath(entryPath);
-    return entryFile;
+    return jarRoot.findFileByRelativePath(entryPath);
   }
 
   /**
