/*
 * Copyright 2003-2011 JetBrains s.r.o.
 *
 * Licensed under the Apache License, Version 2.0 (the "License");
 * you may not use this file except in compliance with the License.
 * You may obtain a copy of the License at
 *
 * http://www.apache.org/licenses/LICENSE-2.0
 *
 * Unless required by applicable law or agreed to in writing, software
 * distributed under the License is distributed on an "AS IS" BASIS,
 * WITHOUT WARRANTIES OR CONDITIONS OF ANY KIND, either express or implied.
 * See the License for the specific language governing permissions and
 * limitations under the License.
 */
package jetbrains.mps.reloading;

import jetbrains.mps.logging.Logger;
import jetbrains.mps.util.annotation.UseCarefully;
import jetbrains.mps.vfs.FileSystem;
import org.jetbrains.annotations.NotNull;
import org.jetbrains.annotations.Nullable;

import java.io.File;
import java.io.IOException;
import java.util.*;

public class ClassPathFactory {
  private static Logger LOG = Logger.getLogger(ClassPathFactory.class);
  private static final ClassPathFactory ourInstance = new ClassPathFactory();

  public static ClassPathFactory getInstance() {
    return ourInstance;
  }

  //--------------------------

  private Map<String, RealClassPathItem> myCache = new HashMap<String, RealClassPathItem>();
  private List<CompositeClassPathItem> myCompositeClassPathItems = new ArrayList<CompositeClassPathItem>();

  @NotNull
  public RealClassPathItem createFromPath(String path, @Nullable String requestor) throws IOException {
    if (myCache.containsKey(path)) return myCache.get(path);

    boolean jared = path.contains("!/");
    boolean exists = jared ? FileSystem.getInstance().getFileByPath(path).exists() : new File(path).exists();
    if (!exists) {
      String moduleString = requestor == null ? "" : (" in " + requestor.toString());
      String message = "Can't load class path item " + path + moduleString + "." + (new File(path).isDirectory() ? " Execute make in IDEA." : "");
      LOG.debug(message, new Throwable());
      NonExistingClassPathItem item = new NonExistingClassPathItem(path);
      myCache.put(path, item);
      return item;
    }

<<<<<<< HEAD
    if (jared || new File(path).isDirectory()) {
=======
    if (!jared && new File(path).isDirectory()) {
>>>>>>> dd299119
      myCache.put(path, new FileClassPathItem(path));
    } else {
      myCache.put(path, new JarFileClassPathItem(path));
    }

    return myCache.get(path);
  }

  //--------------------------

  @UseCarefully
  //this is supposed to be used only on class reloading
  public void invalidateAll() {
    for (RealClassPathItem p : myCache.values()) {
      p.invalidate();
    }
    myCache.clear();
    for (CompositeClassPathItem item : myCompositeClassPathItems) {
      item.invalidate();
    }
    myCompositeClassPathItems.clear();
  }

  public void invalidate(Set<String> paths) {
    for (String path : paths) {
      if (!myCache.containsKey(path)) continue;
      myCache.remove(path).invalidate();
    }
  }

  public void invalidate(IClassPathItem classPathItems) {
    for (RealClassPathItem item : classPathItems.flatten()) {
      invalidate(Collections.singleton(item.getPath()));
    }
  }

  public void addCompositeClassPathItem(CompositeClassPathItem item) {
    myCompositeClassPathItems.add(item);
  }
}<|MERGE_RESOLUTION|>--- conflicted
+++ resolved
@@ -53,11 +53,7 @@
       return item;
     }
 
-<<<<<<< HEAD
-    if (jared || new File(path).isDirectory()) {
-=======
     if (!jared && new File(path).isDirectory()) {
->>>>>>> dd299119
       myCache.put(path, new FileClassPathItem(path));
     } else {
       myCache.put(path, new JarFileClassPathItem(path));
