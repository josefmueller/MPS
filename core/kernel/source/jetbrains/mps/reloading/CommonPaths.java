--- conflicted
+++ resolved
@@ -34,11 +34,8 @@
   private static final String JAVA_VERSION = System.getProperty("java.version").toLowerCase();
 
   public static final boolean isMac = OS_NAME.startsWith("mac");
-<<<<<<< HEAD
   public static final int jdkVersion;
-=======
-  public static final boolean isToolsJarNeeded = !isMac;
->>>>>>> 63008afd
+  public static final boolean isToolsJarNeeded;
 
   private static final Logger LOG = Logger.getLogger(CommonPaths.class);
 
@@ -52,6 +49,8 @@
       LOG.error("Unexpected java version format " + JAVA_VERSION + ".");
       jdkVersion = 0;
     }
+    
+    isToolsJarNeeded = !(isMac && jdkVersion < 7);
   }
 
   //--------paths-----------
