--- conflicted
+++ resolved
@@ -193,11 +193,7 @@
     addIfExists(result, "/lib/log4j.jar");
     addIfExists(result, "/lib/trove4j.jar");
     addIfExists(result, "/lib/jdom.jar");
-<<<<<<< HEAD
-    addIfExists(result, "/lib/ecj-4.2.1.jar");
-=======
     addIfExists(result, "/lib/ecj-4.3.2.jar");
->>>>>>> f41488bc
     addIfExists(result, "/lib/guava-14.0.1.jar");
     addIfExists(result, "/lib/xstream-1.4.3.jar");
     addIfExists(result, "/lib/diffutils-1.2.1.jar");
