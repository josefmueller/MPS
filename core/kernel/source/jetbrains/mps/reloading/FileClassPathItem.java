--- conflicted
+++ resolved
@@ -15,17 +15,13 @@
  */
 package jetbrains.mps.reloading;
 
-import jetbrains.mps.project.MPSExtentions;
 import jetbrains.mps.stubs.javastub.classpath.ClassifierKind;
 import jetbrains.mps.util.InternUtil;
 import jetbrains.mps.util.NameUtil;
 import jetbrains.mps.util.ReadUtil;
 import jetbrains.mps.vfs.FileSystem;
 import jetbrains.mps.vfs.IFile;
-<<<<<<< HEAD
-=======
 import jetbrains.mps.vfs.MPSExtentions;
->>>>>>> 4dd0b246
 
 import java.io.File;
 import java.io.IOException;
@@ -67,7 +63,7 @@
     }
 
     String path = myClassPath + File.separatorChar + name.replace('.', File.separatorChar) + MPSExtentions.DOT_CLASSFILE;
-    IFile file = FileSystem.getInstance().getFileByPath(path);
+    IFile file = FileSystem.getFile(path);
     try {
       byte[] result = null;
       InputStream inp = null;
@@ -88,7 +84,7 @@
 
   public ClassifierKind getClassifierKind(String name) {
     String path = myClassPath + File.separatorChar + name.replace('.', File.separatorChar) + MPSExtentions.DOT_CLASSFILE;
-    IFile file = FileSystem.getInstance().getFileByPath(path);
+    IFile file = FileSystem.getFile(path);
     try {
       InputStream inp = null;
       try {
@@ -107,7 +103,7 @@
   public URL getResource(String name) {
     checkValidity();
     try {
-      IFile resourceFile = FileSystem.getInstance().getFileByPath(myClassPath + File.separator + name.replace('/', File.separatorChar));
+      IFile resourceFile = FileSystem.getFile(myClassPath + File.separator + name.replace('/', File.separatorChar));
       if (!resourceFile.exists()) return null;
       return resourceFile.toURL();
     } catch (MalformedURLException e) {
@@ -199,7 +195,7 @@
   public IFile getModelDir(String namespace) {
     checkValidity();
     if (namespace == null) namespace = "";
-    return FileSystem.getInstance().getFileByPath(myClassPath + File.separatorChar + namespace.replace('.', File.separatorChar));
+    return FileSystem.getFile(myClassPath + File.separatorChar + namespace.replace('.', File.separatorChar));
   }
 
 
