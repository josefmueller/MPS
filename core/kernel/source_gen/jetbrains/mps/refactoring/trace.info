<?xml version="1.0" encoding="UTF-8"?>
<debugInfo>
  <root nodeId="2742566862758590074">
    <nodeInfo nodeId="2742566862758590080" fileName="HistoryWriter.java" startLine="15" startPosition="28" endLine="16" endPosition="62" conceptFqName="jetbrains.mps.baseLanguage.structure.StaticFieldDeclaration" propertyString="MODIFICATION_HISTORY" />
    <nodeInfo nodeId="2742566862758590088" fileName="HistoryWriter.java" startLine="16" startPosition="62" endLine="17" endPosition="76" conceptFqName="jetbrains.mps.baseLanguage.structure.StaticFieldDeclaration" propertyString="MODIFICATION_ELEMENT" />
    <nodeInfo nodeId="2742566862758590094" fileName="HistoryWriter.java" startLine="17" startPosition="76" endLine="18" endPosition="59" conceptFqName="jetbrains.mps.baseLanguage.structure.StaticFieldDeclaration" propertyString="DEPENDENCIES" />
    <nodeInfo nodeId="2742566862758590100" fileName="HistoryWriter.java" startLine="18" startPosition="59" endLine="19" endPosition="52" conceptFqName="jetbrains.mps.baseLanguage.structure.StaticFieldDeclaration" propertyString="DEPEND_MODEL" />
    <nodeInfo nodeId="2742566862758590106" fileName="HistoryWriter.java" startLine="19" startPosition="52" endLine="20" endPosition="51" conceptFqName="jetbrains.mps.baseLanguage.structure.StaticFieldDeclaration" propertyString="MODEL_INDEX" />
    <nodeInfo nodeId="2742566862758590112" fileName="HistoryWriter.java" startLine="20" startPosition="51" endLine="21" endPosition="52" conceptFqName="jetbrains.mps.baseLanguage.structure.StaticFieldDeclaration" propertyString="MODEL_UID" />
    <nodeInfo nodeId="2742566862758590118" fileName="HistoryWriter.java" startLine="21" startPosition="52" endLine="22" endPosition="55" conceptFqName="jetbrains.mps.baseLanguage.structure.StaticFieldDeclaration" propertyString="MODEL_VERSION" />
    <nodeInfo nodeId="2742566862758590124" fileName="HistoryWriter.java" startLine="22" startPosition="55" endLine="23" endPosition="55" conceptFqName="jetbrains.mps.baseLanguage.structure.StaticFieldDeclaration" propertyString="MODIFICATION_ENTRIES" />
    <nodeInfo nodeId="2742566862758590130" fileName="HistoryWriter.java" startLine="23" startPosition="55" endLine="24" endPosition="48" conceptFqName="jetbrains.mps.baseLanguage.structure.StaticFieldDeclaration" propertyString="MOVE_NODE" />
    <nodeInfo nodeId="2742566862758590136" fileName="HistoryWriter.java" startLine="24" startPosition="48" endLine="25" endPosition="52" conceptFqName="jetbrains.mps.baseLanguage.structure.StaticFieldDeclaration" propertyString="RENAME_NODE" />
    <nodeInfo nodeId="2742566862758590142" fileName="HistoryWriter.java" startLine="25" startPosition="52" endLine="26" endPosition="44" conceptFqName="jetbrains.mps.baseLanguage.structure.StaticFieldDeclaration" propertyString="NODE_ID" />
    <nodeInfo nodeId="2742566862758590148" fileName="HistoryWriter.java" startLine="26" startPosition="44" endLine="27" endPosition="43" conceptFqName="jetbrains.mps.baseLanguage.structure.StaticFieldDeclaration" propertyString="NEW_ID" />
    <nodeInfo nodeId="3796120688729144674" fileName="HistoryWriter.java" startLine="27" startPosition="43" endLine="28" endPosition="50" conceptFqName="jetbrains.mps.baseLanguage.structure.StaticFieldDeclaration" propertyString="RENAME_TYPE" />
    <nodeInfo nodeId="3796120688729144681" fileName="HistoryWriter.java" startLine="28" startPosition="50" endLine="29" endPosition="48" conceptFqName="jetbrains.mps.baseLanguage.structure.StaticFieldDeclaration" propertyString="OLD_VALUE" />
    <nodeInfo nodeId="3796120688729144688" fileName="HistoryWriter.java" startLine="29" startPosition="48" endLine="30" endPosition="46" conceptFqName="jetbrains.mps.baseLanguage.structure.StaticFieldDeclaration" propertyString="NEW_VALUE" />
    <nodeInfo nodeId="2742566862758590179" fileName="HistoryWriter.java" startLine="31" startPosition="0" endLine="32" endPosition="31" conceptFqName="jetbrains.mps.baseLanguage.structure.FieldDeclaration" propertyString="myHelper" />
    <nodeInfo nodeId="2742566862758592873" fileName="HistoryWriter.java" startLine="37" startPosition="65" endLine="38" endPosition="59" conceptFqName="jetbrains.mps.baseLanguage.structure.LocalVariableDeclarationStatement" />
    <nodeInfo nodeId="2742566862758593225" fileName="HistoryWriter.java" startLine="40" startPosition="51" endLine="41" endPosition="46" conceptFqName="jetbrains.mps.baseLanguage.structure.ExpressionStatement" />
    <nodeInfo nodeId="2742566862758592883" fileName="HistoryWriter.java" startLine="43" startPosition="7" endLine="44" endPosition="30" conceptFqName="jetbrains.mps.baseLanguage.structure.ReturnStatement" />
    <nodeInfo nodeId="2742566862758593268" fileName="HistoryWriter.java" startLine="47" startPosition="71" endLine="48" endPosition="37" conceptFqName="jetbrains.mps.baseLanguage.structure.ExpressionStatement" />
    <nodeInfo nodeId="2742566862758593274" fileName="HistoryWriter.java" startLine="48" startPosition="37" endLine="49" endPosition="0" conceptFqName="jetbrains.mps.baseLanguage.structure.Statement" />
    <nodeInfo nodeId="2742566862758593213" fileName="HistoryWriter.java" startLine="49" startPosition="0" endLine="50" endPosition="59" conceptFqName="jetbrains.mps.baseLanguage.structure.LocalVariableDeclarationStatement" />
    <nodeInfo nodeId="2742566862758593249" fileName="HistoryWriter.java" startLine="50" startPosition="59" endLine="51" endPosition="0" conceptFqName="jetbrains.mps.baseLanguage.structure.Statement" />
    <nodeInfo nodeId="2742566862758593228" fileName="HistoryWriter.java" startLine="51" startPosition="0" endLine="52" endPosition="53" conceptFqName="jetbrains.mps.baseLanguage.structure.LocalVariableDeclarationStatement" />
    <nodeInfo nodeId="2742566862758593235" fileName="HistoryWriter.java" startLine="52" startPosition="53" endLine="53" endPosition="34" conceptFqName="jetbrains.mps.baseLanguage.structure.ExpressionStatement" />
    <nodeInfo nodeId="2742566862758593262" fileName="HistoryWriter.java" startLine="54" startPosition="111" endLine="55" endPosition="51" conceptFqName="jetbrains.mps.baseLanguage.structure.ExpressionStatement" />
    <nodeInfo nodeId="2742566862758593285" fileName="HistoryWriter.java" startLine="55" startPosition="51" endLine="56" endPosition="48" conceptFqName="jetbrains.mps.baseLanguage.structure.LocalVariableDeclarationStatement" />
    <nodeInfo nodeId="2742566862758593293" fileName="HistoryWriter.java" startLine="56" startPosition="48" endLine="57" endPosition="81" conceptFqName="jetbrains.mps.baseLanguage.structure.ExpressionStatement" />
    <nodeInfo nodeId="2742566862758593315" fileName="HistoryWriter.java" startLine="57" startPosition="81" endLine="58" endPosition="65" conceptFqName="jetbrains.mps.baseLanguage.structure.ExpressionStatement" />
    <nodeInfo nodeId="2742566862758593336" fileName="HistoryWriter.java" startLine="58" startPosition="65" endLine="59" endPosition="78" conceptFqName="jetbrains.mps.baseLanguage.structure.ExpressionStatement" />
    <nodeInfo nodeId="2742566862758593376" fileName="HistoryWriter.java" startLine="59" startPosition="78" endLine="60" endPosition="37" conceptFqName="jetbrains.mps.baseLanguage.structure.ExpressionStatement" />
    <nodeInfo nodeId="2742566862758593250" fileName="HistoryWriter.java" startLine="61" startPosition="5" endLine="62" endPosition="0" conceptFqName="jetbrains.mps.baseLanguage.structure.Statement" />
    <nodeInfo nodeId="2742566862758593409" fileName="HistoryWriter.java" startLine="64" startPosition="57" endLine="65" endPosition="38" conceptFqName="jetbrains.mps.baseLanguage.structure.ExpressionStatement" />
    <nodeInfo nodeId="2742566862758593384" fileName="HistoryWriter.java" startLine="67" startPosition="7" endLine="68" endPosition="0" conceptFqName="jetbrains.mps.baseLanguage.structure.Statement" />
    <nodeInfo nodeId="2742566862758593222" fileName="HistoryWriter.java" startLine="68" startPosition="0" endLine="69" endPosition="16" conceptFqName="jetbrains.mps.baseLanguage.structure.ReturnStatement" />
    <nodeInfo nodeId="2742566862758593426" fileName="HistoryWriter.java" startLine="72" startPosition="42" endLine="73" endPosition="77" conceptFqName="jetbrains.mps.baseLanguage.structure.ReturnStatement" />
    <nodeInfo nodeId="2742566862758593539" fileName="HistoryWriter.java" startLine="77" startPosition="57" endLine="78" endPosition="65" conceptFqName="jetbrains.mps.baseLanguage.structure.ReturnStatement" />
    <nodeInfo nodeId="2742566862758593617" fileName="HistoryWriter.java" startLine="79" startPosition="66" endLine="80" endPosition="69" conceptFqName="jetbrains.mps.baseLanguage.structure.ReturnStatement" />
    <nodeInfo nodeId="2742566862758593630" fileName="HistoryWriter.java" startLine="81" startPosition="67" endLine="82" endPosition="71" conceptFqName="jetbrains.mps.baseLanguage.structure.ReturnStatement" />
    <nodeInfo nodeId="2742566862758593545" fileName="HistoryWriter.java" startLine="83" startPosition="5" endLine="84" endPosition="16" conceptFqName="jetbrains.mps.baseLanguage.structure.ReturnStatement" />
    <nodeInfo nodeId="2742566862758593456" fileName="HistoryWriter.java" startLine="87" startPosition="68" endLine="88" endPosition="42" conceptFqName="jetbrains.mps.baseLanguage.structure.LocalVariableDeclarationStatement" />
    <nodeInfo nodeId="2742566862758593464" fileName="HistoryWriter.java" startLine="88" startPosition="42" endLine="89" endPosition="50" conceptFqName="jetbrains.mps.baseLanguage.structure.ExpressionStatement" />
    <nodeInfo nodeId="2742566862758593481" fileName="HistoryWriter.java" startLine="89" startPosition="50" endLine="90" endPosition="49" conceptFqName="jetbrains.mps.baseLanguage.structure.ExpressionStatement" />
    <nodeInfo nodeId="2742566862758593512" fileName="HistoryWriter.java" startLine="91" startPosition="35" endLine="92" endPosition="57" conceptFqName="jetbrains.mps.baseLanguage.structure.ExpressionStatement" />
    <nodeInfo nodeId="2742566862758593528" fileName="HistoryWriter.java" startLine="93" startPosition="5" endLine="94" endPosition="16" conceptFqName="jetbrains.mps.baseLanguage.structure.ReturnStatement" />
    <nodeInfo nodeId="2742566862758593571" fileName="HistoryWriter.java" startLine="97" startPosition="72" endLine="98" endPosition="44" conceptFqName="jetbrains.mps.baseLanguage.structure.LocalVariableDeclarationStatement" />
    <nodeInfo nodeId="2742566862758593577" fileName="HistoryWriter.java" startLine="98" startPosition="44" endLine="99" endPosition="50" conceptFqName="jetbrains.mps.baseLanguage.structure.ExpressionStatement" />
    <nodeInfo nodeId="3796120688729144705" fileName="HistoryWriter.java" startLine="99" startPosition="50" endLine="100" endPosition="53" conceptFqName="jetbrains.mps.baseLanguage.structure.ExpressionStatement" />
    <nodeInfo nodeId="3796120688729144757" fileName="HistoryWriter.java" startLine="101" startPosition="32" endLine="102" endPosition="50" conceptFqName="jetbrains.mps.baseLanguage.structure.ExpressionStatement" />
    <nodeInfo nodeId="3796120688729144726" fileName="HistoryWriter.java" startLine="103" startPosition="5" endLine="104" endPosition="48" conceptFqName="jetbrains.mps.baseLanguage.structure.ExpressionStatement" />
    <nodeInfo nodeId="2742566862758593610" fileName="HistoryWriter.java" startLine="104" startPosition="48" endLine="105" endPosition="16" conceptFqName="jetbrains.mps.baseLanguage.structure.ReturnStatement" />
    <nodeInfo nodeId="2742566862758593641" fileName="HistoryWriter.java" startLine="108" startPosition="74" endLine="109" endPosition="46" conceptFqName="jetbrains.mps.baseLanguage.structure.LocalVariableDeclarationStatement" />
    <nodeInfo nodeId="2742566862758593647" fileName="HistoryWriter.java" startLine="109" startPosition="46" endLine="110" endPosition="60" conceptFqName="jetbrains.mps.baseLanguage.structure.ExpressionStatement" />
    <nodeInfo nodeId="2742566862758593656" fileName="HistoryWriter.java" startLine="110" startPosition="60" endLine="111" endPosition="60" conceptFqName="jetbrains.mps.baseLanguage.structure.ExpressionStatement" />
    <nodeInfo nodeId="2742566862758593680" fileName="HistoryWriter.java" startLine="111" startPosition="60" endLine="112" endPosition="16" conceptFqName="jetbrains.mps.baseLanguage.structure.ReturnStatement" />
    <nodeInfo nodeId="2742566862758590076" fileName="HistoryWriter.java" startLine="33" startPosition="0" endLine="35" endPosition="3" conceptFqName="jetbrains.mps.baseLanguage.structure.ConstructorDeclaration" propertyString="HistoryWriter#()V" />
    <nodeInfo nodeId="2742566862758593498" fileName="HistoryWriter.java" startLine="90" startPosition="49" endLine="93" endPosition="5" conceptFqName="jetbrains.mps.baseLanguage.structure.IfStatement" />
    <nodeInfo nodeId="3796120688729144743" fileName="HistoryWriter.java" startLine="100" startPosition="53" endLine="103" endPosition="5" conceptFqName="jetbrains.mps.baseLanguage.structure.IfStatement" />
    <nodeInfo nodeId="2742566862758593200" fileName="HistoryWriter.java" startLine="39" startPosition="96" endLine="43" endPosition="0" conceptFqName="jetbrains.mps.baseLanguage.structure.InstanceMethodDeclaration" propertyString="visit#(Ljetbrains/mps/refactoring/StructureModification;)V" />
    <nodeInfo nodeId="2742566862758593405" fileName="HistoryWriter.java" startLine="63" startPosition="104" endLine="67" endPosition="0" conceptFqName="jetbrains.mps.baseLanguage.structure.InstanceMethodDeclaration" propertyString="visit#(Ljetbrains/mps/refactoring/StructureModification/Entry;)V" />
    <nodeInfo nodeId="2742566862758593418" fileName="HistoryWriter.java" startLine="71" startPosition="0" endLine="75" endPosition="0" conceptFqName="jetbrains.mps.baseLanguage.structure.InstanceMethodDeclaration" propertyString="genId#(Ljetbrains/mps/smodel/SNodePointer;)Ljava/lang/String;" />
    <nodeInfo nodeId="2742566862758593193" fileName="HistoryWriter.java" startLine="38" startPosition="59" endLine="43" endPosition="7" conceptFqName="jetbrains.mps.baseLanguage.structure.ExpressionStatement" />
    <nodeInfo nodeId="2742566862758593393" fileName="HistoryWriter.java" startLine="62" startPosition="0" endLine="67" endPosition="7" conceptFqName="jetbrains.mps.baseLanguage.structure.ExpressionStatement" />
    <nodeInfo nodeId="2742566862758593531" fileName="HistoryWriter.java" startLine="76" startPosition="61" endLine="83" endPosition="5" conceptFqName="jetbrains.mps.baseLanguage.structure.IfStatement" />
    <nodeInfo nodeId="2742566862758593637" fileName="HistoryWriter.java" startLine="107" startPosition="0" endLine="114" endPosition="0" conceptFqName="jetbrains.mps.baseLanguage.structure.InstanceMethodDeclaration" propertyString="saveRenameModel#(Ljetbrains/mps/refactoring/StructureModification/RenameModel;)Lorg/jdom/Element;" />
    <nodeInfo nodeId="2742566862758593252" fileName="HistoryWriter.java" startLine="53" startPosition="34" endLine="61" endPosition="5" conceptFqName="jetbrains.mps.baseLanguage.structure.ForeachStatement" />
    <nodeInfo nodeId="2742566862758590192" fileName="HistoryWriter.java" startLine="36" startPosition="0" endLine="46" endPosition="0" conceptFqName="jetbrains.mps.baseLanguage.structure.InstanceMethodDeclaration" propertyString="saveHistory#(Ljetbrains/mps/refactoring/StructureModificationLog;)Lorg/jdom/Document;" />
    <nodeInfo nodeId="2742566862758593447" fileName="HistoryWriter.java" startLine="86" startPosition="0" endLine="96" endPosition="0" conceptFqName="jetbrains.mps.baseLanguage.structure.InstanceMethodDeclaration" propertyString="saveMoveNode#(Ljetbrains/mps/refactoring/StructureModification/MoveNode;)Lorg/jdom/Element;" />
    <nodeInfo nodeId="2742566862758593386" fileName="HistoryWriter.java" startLine="75" startPosition="0" endLine="86" endPosition="0" conceptFqName="jetbrains.mps.baseLanguage.structure.InstanceMethodDeclaration" propertyString="saveData#(Ljetbrains/mps/refactoring/StructureModification/Entry;)Lorg/jdom/Element;" />
    <nodeInfo nodeId="2742566862758593567" fileName="HistoryWriter.java" startLine="96" startPosition="0" endLine="107" endPosition="0" conceptFqName="jetbrains.mps.baseLanguage.structure.InstanceMethodDeclaration" propertyString="saveRenameNode#(Ljetbrains/mps/refactoring/StructureModification/RenameNode;)Lorg/jdom/Element;" />
    <nodeInfo nodeId="2742566862758593204" fileName="HistoryWriter.java" startLine="46" startPosition="0" endLine="71" endPosition="0" conceptFqName="jetbrains.mps.baseLanguage.structure.InstanceMethodDeclaration" propertyString="saveModification#(Ljetbrains/mps/refactoring/StructureModification;)Lorg/jdom/Element;" />
    <scopeInfo nodeId="2742566862758590079" fileName="HistoryWriter.java" startLine="34" startPosition="26" endLine="34" endPosition="26" />
    <scopeInfo nodeId="2742566862758593201" fileName="HistoryWriter.java" startLine="40" startPosition="51" endLine="41" endPosition="46" />
    <scopeInfo nodeId="2742566862758593406" fileName="HistoryWriter.java" startLine="64" startPosition="57" endLine="65" endPosition="38" />
    <scopeInfo nodeId="2742566862758593421" fileName="HistoryWriter.java" startLine="72" startPosition="42" endLine="73" endPosition="77" />
    <scopeInfo nodeId="2742566862758593533" fileName="HistoryWriter.java" startLine="77" startPosition="57" endLine="78" endPosition="65" />
    <scopeInfo nodeId="2742566862758593554" fileName="HistoryWriter.java" startLine="79" startPosition="66" endLine="80" endPosition="69" />
    <scopeInfo nodeId="2742566862758593624" fileName="HistoryWriter.java" startLine="81" startPosition="67" endLine="82" endPosition="71" />
    <scopeInfo nodeId="2742566862758593499" fileName="HistoryWriter.java" startLine="91" startPosition="35" endLine="92" endPosition="57" />
    <scopeInfo nodeId="3796120688729144744" fileName="HistoryWriter.java" startLine="101" startPosition="32" endLine="102" endPosition="50" />
    <scopeInfo nodeId="2742566862758590076" fileName="HistoryWriter.java" startLine="33" startPosition="0" endLine="35" endPosition="3" />
    <scopeInfo nodeId="2742566862758593200" fileName="HistoryWriter.java" startLine="39" startPosition="96" endLine="43" endPosition="0">
      <varInfo nodeId="2742566862758593200" varName="it" />
    </scopeInfo>
    <scopeInfo nodeId="2742566862758593405" fileName="HistoryWriter.java" startLine="63" startPosition="104" endLine="67" endPosition="0">
      <varInfo nodeId="2742566862758593405" varName="it" />
    </scopeInfo>
    <scopeInfo nodeId="2742566862758593418" fileName="HistoryWriter.java" startLine="71" startPosition="0" endLine="75" endPosition="0">
      <varInfo nodeId="2742566862758593424" varName="ptr" />
    </scopeInfo>
    <scopeInfo nodeId="2742566862758593640" fileName="HistoryWriter.java" startLine="108" startPosition="74" endLine="112" endPosition="16">
      <varInfo nodeId="2742566862758593642" varName="elem" />
    </scopeInfo>
    <scopeInfo nodeId="2742566862758593255" fileName="HistoryWriter.java" startLine="54" startPosition="111" endLine="60" endPosition="37">
      <varInfo nodeId="2742566862758593286" varName="model" />
    </scopeInfo>
    <scopeInfo nodeId="2742566862758590195" fileName="HistoryWriter.java" startLine="37" startPosition="65" endLine="44" endPosition="30">
      <varInfo nodeId="2742566862758592874" varName="root" />
    </scopeInfo>
    <scopeInfo nodeId="2742566862758593450" fileName="HistoryWriter.java" startLine="87" startPosition="68" endLine="94" endPosition="16">
      <varInfo nodeId="2742566862758593457" varName="elem" />
    </scopeInfo>
    <scopeInfo nodeId="2742566862758593637" fileName="HistoryWriter.java" startLine="107" startPosition="0" endLine="114" endPosition="0">
      <varInfo nodeId="2742566862758593682" varName="data" />
    </scopeInfo>
    <scopeInfo nodeId="2742566862758593252" fileName="HistoryWriter.java" startLine="53" startPosition="34" endLine="61" endPosition="5">
      <varInfo nodeId="2742566862758593252" varName="dependency" />
    </scopeInfo>
    <scopeInfo nodeId="2742566862758593389" fileName="HistoryWriter.java" startLine="76" startPosition="61" endLine="84" endPosition="16" />
    <scopeInfo nodeId="2742566862758593570" fileName="HistoryWriter.java" startLine="97" startPosition="72" endLine="105" endPosition="16">
      <varInfo nodeId="2742566862758593572" varName="elem" />
    </scopeInfo>
    <scopeInfo nodeId="2742566862758590192" fileName="HistoryWriter.java" startLine="36" startPosition="0" endLine="46" endPosition="0">
      <varInfo nodeId="2742566862758592867" varName="history" />
    </scopeInfo>
    <scopeInfo nodeId="2742566862758593447" fileName="HistoryWriter.java" startLine="86" startPosition="0" endLine="96" endPosition="0">
      <varInfo nodeId="2742566862758593452" varName="data" />
    </scopeInfo>
    <scopeInfo nodeId="2742566862758593386" fileName="HistoryWriter.java" startLine="75" startPosition="0" endLine="86" endPosition="0">
      <varInfo nodeId="2742566862758593391" varName="data" />
    </scopeInfo>
    <scopeInfo nodeId="2742566862758593567" fileName="HistoryWriter.java" startLine="96" startPosition="0" endLine="107" endPosition="0">
      <varInfo nodeId="2742566862758593612" varName="data" />
    </scopeInfo>
    <scopeInfo nodeId="2742566862758593207" fileName="HistoryWriter.java" startLine="47" startPosition="71" endLine="69" endPosition="16">
      <varInfo nodeId="2742566862758593229" varName="dependencies" />
      <varInfo nodeId="2742566862758593214" varName="elem" />
    </scopeInfo>
    <scopeInfo nodeId="2742566862758593204" fileName="HistoryWriter.java" startLine="46" startPosition="0" endLine="71" endPosition="0">
      <varInfo nodeId="2742566862758593209" varName="modification" />
    </scopeInfo>
    <unitInfo nodeId="2742566862758590074" fileName="HistoryWriter.java" startLine="15" startPosition="0" endLine="115" endPosition="0" unitName="jetbrains.mps.refactoring.HistoryWriter" />
    <unitInfo nodeId="2742566862758593200" fileName="HistoryWriter.java" startLine="39" startPosition="61" endLine="43" endPosition="5" unitName="jetbrains.mps.refactoring.HistoryWriter$1" />
    <unitInfo nodeId="2742566862758593405" fileName="HistoryWriter.java" startLine="63" startPosition="63" endLine="67" endPosition="5" unitName="jetbrains.mps.refactoring.HistoryWriter$2" />
  </root>
  <root nodeId="2742566862758593747">
    <nodeInfo nodeId="2742566862758593747" fileName="HistoryReaderHandler.java" startLine="18" startPosition="83" endLine="19" endPosition="54" conceptFqName="jetbrains.mps.baseLanguage.structure.StaticFieldDeclaration" propertyString="EMPTY_ARRAY" />
    <nodeInfo nodeId="2742566862758593747" fileName="HistoryReaderHandler.java" startLine="20" startPosition="0" endLine="21" endPosition="119" conceptFqName="jetbrains.mps.baseLanguage.structure.FieldDeclaration" propertyString="historyhandler" />
    <nodeInfo nodeId="2742566862758593747" fileName="HistoryReaderHandler.java" startLine="21" startPosition="119" endLine="22" endPosition="119" conceptFqName="jetbrains.mps.baseLanguage.structure.FieldDeclaration" propertyString="elementhandler" />
    <nodeInfo nodeId="2742566862758593747" fileName="HistoryReaderHandler.java" startLine="22" startPosition="119" endLine="23" endPosition="134" conceptFqName="jetbrains.mps.baseLanguage.structure.FieldDeclaration" propertyString="dependencieshandler" />
    <nodeInfo nodeId="2742566862758593747" fileName="HistoryReaderHandler.java" startLine="23" startPosition="134" endLine="24" endPosition="113" conceptFqName="jetbrains.mps.baseLanguage.structure.FieldDeclaration" propertyString="modelhandler" />
    <nodeInfo nodeId="2742566862758593747" fileName="HistoryReaderHandler.java" startLine="24" startPosition="113" endLine="25" endPosition="122" conceptFqName="jetbrains.mps.baseLanguage.structure.FieldDeclaration" propertyString="MoveNodehandler" />
    <nodeInfo nodeId="2742566862758593747" fileName="HistoryReaderHandler.java" startLine="25" startPosition="122" endLine="26" endPosition="128" conceptFqName="jetbrains.mps.baseLanguage.structure.FieldDeclaration" propertyString="RenameNodehandler" />
    <nodeInfo nodeId="2742566862758593747" fileName="HistoryReaderHandler.java" startLine="26" startPosition="128" endLine="27" endPosition="131" conceptFqName="jetbrains.mps.baseLanguage.structure.FieldDeclaration" propertyString="RenameModelhandler" />
    <nodeInfo nodeId="2742566862758593747" fileName="HistoryReaderHandler.java" startLine="27" startPosition="131" endLine="28" endPosition="120" conceptFqName="jetbrains.mps.baseLanguage.structure.FieldDeclaration" propertyString="myHandlersStack" />
    <nodeInfo nodeId="2742566862758593747" fileName="HistoryReaderHandler.java" startLine="28" startPosition="120" endLine="29" endPosition="55" conceptFqName="jetbrains.mps.baseLanguage.structure.FieldDeclaration" propertyString="myValues" />
    <nodeInfo nodeId="2742566862758593747" fileName="HistoryReaderHandler.java" startLine="29" startPosition="55" endLine="30" endPosition="28" conceptFqName="jetbrains.mps.baseLanguage.structure.FieldDeclaration" propertyString="myLocator" />
    <nodeInfo nodeId="2742566862758593747" fileName="HistoryReaderHandler.java" startLine="30" startPosition="28" endLine="31" endPosition="44" conceptFqName="jetbrains.mps.baseLanguage.structure.FieldDeclaration" propertyString="myResult" />
    <nodeInfo nodeId="2742566862758593747" fileName="HistoryReaderHandler.java" startLine="31" startPosition="44" endLine="32" endPosition="33" conceptFqName="jetbrains.mps.baseLanguage.structure.FieldDeclaration" propertyString="fieldhelper" />
    <nodeInfo nodeId="2742566862758593747" fileName="HistoryReaderHandler.java" startLine="37" startPosition="47" endLine="38" endPosition="20" conceptFqName="jetbrains.mps.baseLanguage.structure.ReturnStatement" />
    <nodeInfo nodeId="2742566862758593747" fileName="HistoryReaderHandler.java" startLine="42" startPosition="51" endLine="43" endPosition="24" conceptFqName="jetbrains.mps.baseLanguage.structure.ExpressionStatement" />
    <nodeInfo nodeId="2742566862758593747" fileName="HistoryReaderHandler.java" startLine="52" startPosition="26" endLine="53" endPosition="73" conceptFqName="jetbrains.mps.baseLanguage.structure.ExpressionStatement" />
    <nodeInfo nodeId="2742566862758593747" fileName="HistoryReaderHandler.java" startLine="58" startPosition="90" endLine="59" endPosition="72" conceptFqName="jetbrains.mps.baseLanguage.structure.LocalVariableDeclarationStatement" />
    <nodeInfo nodeId="2742566862758593747" fileName="HistoryReaderHandler.java" startLine="59" startPosition="72" endLine="60" endPosition="39" conceptFqName="jetbrains.mps.baseLanguage.structure.LocalVariableDeclarationStatement" />
    <nodeInfo nodeId="2742566862758593747" fileName="HistoryReaderHandler.java" startLine="61" startPosition="26" endLine="62" endPosition="35" conceptFqName="jetbrains.mps.baseLanguage.structure.ExpressionStatement" />
    <nodeInfo nodeId="2742566862758593747" fileName="HistoryReaderHandler.java" startLine="63" startPosition="36" endLine="64" endPosition="57" conceptFqName="jetbrains.mps.baseLanguage.structure.ExpressionStatement" />
    <nodeInfo nodeId="2742566862758593747" fileName="HistoryReaderHandler.java" startLine="65" startPosition="14" endLine="66" endPosition="79" conceptFqName="jetbrains.mps.baseLanguage.structure.ExpressionStatement" />
    <nodeInfo nodeId="2742566862758593747" fileName="HistoryReaderHandler.java" startLine="77" startPosition="26" endLine="78" endPosition="14" conceptFqName="jetbrains.mps.baseLanguage.structure.SingleLineComment" />
    <nodeInfo nodeId="2742566862758593747" fileName="HistoryReaderHandler.java" startLine="78" startPosition="14" endLine="79" endPosition="31" conceptFqName="jetbrains.mps.baseLanguage.structure.ExpressionStatement" />
    <nodeInfo nodeId="2742566862758593747" fileName="HistoryReaderHandler.java" startLine="80" startPosition="12" endLine="81" endPosition="43" conceptFqName="jetbrains.mps.baseLanguage.structure.ExpressionStatement" />
    <nodeInfo nodeId="2742566862758593747" fileName="HistoryReaderHandler.java" startLine="82" startPosition="5" endLine="83" endPosition="0" conceptFqName="jetbrains.mps.baseLanguage.structure.Statement" />
    <nodeInfo nodeId="2742566862758593747" fileName="HistoryReaderHandler.java" startLine="83" startPosition="0" endLine="84" endPosition="22" conceptFqName="jetbrains.mps.baseLanguage.structure.SingleLineComment" />
    <nodeInfo nodeId="2742566862758593747" fileName="HistoryReaderHandler.java" startLine="86" startPosition="46" endLine="87" endPosition="78" conceptFqName="jetbrains.mps.baseLanguage.structure.ThrowStatement" />
    <nodeInfo nodeId="2742566862758593747" fileName="HistoryReaderHandler.java" startLine="89" startPosition="5" endLine="90" endPosition="0" conceptFqName="jetbrains.mps.baseLanguage.structure.Statement" />
    <nodeInfo nodeId="2742566862758593747" fileName="HistoryReaderHandler.java" startLine="90" startPosition="0" endLine="91" endPosition="53" conceptFqName="jetbrains.mps.baseLanguage.structure.LocalVariableDeclarationStatement" />
    <nodeInfo nodeId="2742566862758593747" fileName="HistoryReaderHandler.java" startLine="92" startPosition="34" endLine="93" endPosition="51" conceptFqName="jetbrains.mps.baseLanguage.structure.ExpressionStatement" />
    <nodeInfo nodeId="2742566862758593747" fileName="HistoryReaderHandler.java" startLine="94" startPosition="5" endLine="95" endPosition="0" conceptFqName="jetbrains.mps.baseLanguage.structure.Statement" />
    <nodeInfo nodeId="2742566862758593747" fileName="HistoryReaderHandler.java" startLine="95" startPosition="0" endLine="96" endPosition="25" conceptFqName="jetbrains.mps.baseLanguage.structure.SingleLineComment" />
    <nodeInfo nodeId="2742566862758593747" fileName="HistoryReaderHandler.java" startLine="97" startPosition="54" endLine="98" endPosition="43" conceptFqName="jetbrains.mps.baseLanguage.structure.LocalVariableDeclarationStatement" />
    <nodeInfo nodeId="2742566862758593747" fileName="HistoryReaderHandler.java" startLine="98" startPosition="43" endLine="99" endPosition="44" conceptFqName="jetbrains.mps.baseLanguage.structure.LocalVariableDeclarationStatement" />
    <nodeInfo nodeId="2742566862758593747" fileName="HistoryReaderHandler.java" startLine="99" startPosition="44" endLine="100" endPosition="51" conceptFqName="jetbrains.mps.baseLanguage.structure.ExpressionStatement" />
    <nodeInfo nodeId="2742566862758593747" fileName="HistoryReaderHandler.java" startLine="101" startPosition="5" endLine="102" endPosition="34" conceptFqName="jetbrains.mps.baseLanguage.structure.ExpressionStatement" />
    <nodeInfo nodeId="2742566862758593747" fileName="HistoryReaderHandler.java" startLine="102" startPosition="34" endLine="103" endPosition="26" conceptFqName="jetbrains.mps.baseLanguage.structure.ExpressionStatement" />
    <nodeInfo nodeId="2742566862758593747" fileName="HistoryReaderHandler.java" startLine="110" startPosition="53" endLine="111" endPosition="18" conceptFqName="jetbrains.mps.baseLanguage.structure.ReturnStatement" />
    <nodeInfo nodeId="2742566862758593747" fileName="HistoryReaderHandler.java" startLine="117" startPosition="99" endLine="118" endPosition="67" conceptFqName="jetbrains.mps.baseLanguage.structure.ThrowStatement" />
    <nodeInfo nodeId="2742566862758593747" fileName="HistoryReaderHandler.java" startLine="121" startPosition="103" endLine="122" endPosition="69" conceptFqName="jetbrains.mps.baseLanguage.structure.ThrowStatement" />
    <nodeInfo nodeId="2742566862758593747" fileName="HistoryReaderHandler.java" startLine="126" startPosition="39" endLine="127" endPosition="15" conceptFqName="jetbrains.mps.baseLanguage.structure.ReturnStatement" />
    <nodeInfo nodeId="2742566862758593747" fileName="HistoryReaderHandler.java" startLine="128" startPosition="7" endLine="129" endPosition="64" conceptFqName="jetbrains.mps.baseLanguage.structure.ThrowStatement" />
    <nodeInfo nodeId="2742566862758593747" fileName="HistoryReaderHandler.java" startLine="132" startPosition="45" endLine="133" endPosition="46" conceptFqName="jetbrains.mps.baseLanguage.structure.ReturnStatement" />
    <nodeInfo nodeId="2742566862758593747" fileName="HistoryReaderHandler.java" startLine="140" startPosition="82" endLine="141" endPosition="57" conceptFqName="jetbrains.mps.baseLanguage.structure.FieldDeclaration" propertyString="requiredAttributes" />
    <nodeInfo nodeId="2742566862758593754" fileName="HistoryReaderHandler.java" startLine="147" startPosition="71" endLine="148" endPosition="44" conceptFqName="jetbrains.mps.baseLanguage.structure.ReturnStatement" />
    <nodeInfo nodeId="2742566862758593747" fileName="HistoryReaderHandler.java" startLine="153" startPosition="52" endLine="154" endPosition="30" conceptFqName="jetbrains.mps.baseLanguage.structure.ReturnStatement" />
    <nodeInfo nodeId="2742566862758593747" fileName="HistoryReaderHandler.java" startLine="155" startPosition="7" endLine="156" endPosition="40" conceptFqName="jetbrains.mps.baseLanguage.structure.ReturnStatement" />
    <nodeInfo nodeId="2742566862758593747" fileName="HistoryReaderHandler.java" startLine="160" startPosition="103" endLine="161" endPosition="80" conceptFqName="jetbrains.mps.baseLanguage.structure.LocalVariableDeclarationStatement" />
    <nodeInfo nodeId="2742566862758593747" fileName="HistoryReaderHandler.java" startLine="162" startPosition="52" endLine="163" endPosition="68" conceptFqName="jetbrains.mps.baseLanguage.structure.LocalVariableDeclarationStatement" />
    <nodeInfo nodeId="2742566862758596988" fileName="HistoryReaderHandler.java" startLine="163" startPosition="68" endLine="164" endPosition="69" conceptFqName="jetbrains.mps.baseLanguage.structure.ExpressionStatement" />
    <nodeInfo nodeId="2742566862758593747" fileName="HistoryReaderHandler.java" startLine="164" startPosition="69" endLine="165" endPosition="15" conceptFqName="jetbrains.mps.baseLanguage.structure.ReturnStatement" />
    <nodeInfo nodeId="2742566862758593747" fileName="HistoryReaderHandler.java" startLine="166" startPosition="7" endLine="167" endPosition="54" conceptFqName="jetbrains.mps.baseLanguage.structure.ExpressionStatement" />
    <nodeInfo nodeId="2742566862758593747" fileName="HistoryReaderHandler.java" startLine="171" startPosition="82" endLine="172" endPosition="57" conceptFqName="jetbrains.mps.baseLanguage.structure.FieldDeclaration" propertyString="requiredAttributes" />
    <nodeInfo nodeId="2742566862758596715" fileName="HistoryReaderHandler.java" startLine="178" startPosition="68" endLine="179" endPosition="41" conceptFqName="jetbrains.mps.baseLanguage.structure.ExpressionStatement" />
    <nodeInfo nodeId="2742566862758596724" fileName="HistoryReaderHandler.java" startLine="179" startPosition="41" endLine="180" endPosition="41" conceptFqName="jetbrains.mps.baseLanguage.structure.ReturnStatement" />
    <nodeInfo nodeId="2742566862758593747" fileName="HistoryReaderHandler.java" startLine="185" startPosition="43" endLine="186" endPosition="35" conceptFqName="jetbrains.mps.baseLanguage.structure.ReturnStatement" />
    <nodeInfo nodeId="2742566862758593747" fileName="HistoryReaderHandler.java" startLine="188" startPosition="35" endLine="189" endPosition="31" conceptFqName="jetbrains.mps.baseLanguage.structure.ReturnStatement" />
    <nodeInfo nodeId="2742566862758593747" fileName="HistoryReaderHandler.java" startLine="191" startPosition="37" endLine="192" endPosition="33" conceptFqName="jetbrains.mps.baseLanguage.structure.ReturnStatement" />
    <nodeInfo nodeId="2742566862758593747" fileName="HistoryReaderHandler.java" startLine="194" startPosition="42" endLine="195" endPosition="34" conceptFqName="jetbrains.mps.baseLanguage.structure.ReturnStatement" />
    <nodeInfo nodeId="2742566862758593747" fileName="HistoryReaderHandler.java" startLine="196" startPosition="7" endLine="197" endPosition="40" conceptFqName="jetbrains.mps.baseLanguage.structure.ReturnStatement" />
    <nodeInfo nodeId="2742566862758593747" fileName="HistoryReaderHandler.java" startLine="201" startPosition="103" endLine="202" endPosition="74" conceptFqName="jetbrains.mps.baseLanguage.structure.LocalVariableDeclarationStatement" />
    <nodeInfo nodeId="2742566862758593747" fileName="HistoryReaderHandler.java" startLine="203" startPosition="43" endLine="204" endPosition="84" conceptFqName="jetbrains.mps.baseLanguage.structure.LocalVariableDeclarationStatement" />
    <nodeInfo nodeId="2742566862758596854" fileName="HistoryReaderHandler.java" startLine="204" startPosition="84" endLine="205" endPosition="38" conceptFqName="jetbrains.mps.baseLanguage.structure.ExpressionStatement" />
    <nodeInfo nodeId="2742566862758593747" fileName="HistoryReaderHandler.java" startLine="205" startPosition="38" endLine="206" endPosition="15" conceptFqName="jetbrains.mps.baseLanguage.structure.ReturnStatement" />
    <nodeInfo nodeId="2742566862758593747" fileName="HistoryReaderHandler.java" startLine="208" startPosition="35" endLine="209" endPosition="86" conceptFqName="jetbrains.mps.baseLanguage.structure.LocalVariableDeclarationStatement" />
    <nodeInfo nodeId="2742566862758596953" fileName="HistoryReaderHandler.java" startLine="209" startPosition="86" endLine="210" endPosition="66" conceptFqName="jetbrains.mps.baseLanguage.structure.ExpressionStatement" />
    <nodeInfo nodeId="2742566862758593747" fileName="HistoryReaderHandler.java" startLine="210" startPosition="66" endLine="211" endPosition="15" conceptFqName="jetbrains.mps.baseLanguage.structure.ReturnStatement" />
    <nodeInfo nodeId="2742566862758593747" fileName="HistoryReaderHandler.java" startLine="213" startPosition="37" endLine="214" endPosition="90" conceptFqName="jetbrains.mps.baseLanguage.structure.LocalVariableDeclarationStatement" />
    <nodeInfo nodeId="2742566862758596969" fileName="HistoryReaderHandler.java" startLine="214" startPosition="90" endLine="215" endPosition="66" conceptFqName="jetbrains.mps.baseLanguage.structure.ExpressionStatement" />
    <nodeInfo nodeId="2742566862758593747" fileName="HistoryReaderHandler.java" startLine="215" startPosition="66" endLine="216" endPosition="15" conceptFqName="jetbrains.mps.baseLanguage.structure.ReturnStatement" />
    <nodeInfo nodeId="2742566862758593747" fileName="HistoryReaderHandler.java" startLine="218" startPosition="42" endLine="219" endPosition="92" conceptFqName="jetbrains.mps.baseLanguage.structure.LocalVariableDeclarationStatement" />
    <nodeInfo nodeId="2742566862758596978" fileName="HistoryReaderHandler.java" startLine="219" startPosition="92" endLine="220" endPosition="66" conceptFqName="jetbrains.mps.baseLanguage.structure.ExpressionStatement" />
    <nodeInfo nodeId="2742566862758593747" fileName="HistoryReaderHandler.java" startLine="220" startPosition="66" endLine="221" endPosition="15" conceptFqName="jetbrains.mps.baseLanguage.structure.ReturnStatement" />
    <nodeInfo nodeId="2742566862758593747" fileName="HistoryReaderHandler.java" startLine="222" startPosition="7" endLine="223" endPosition="54" conceptFqName="jetbrains.mps.baseLanguage.structure.ExpressionStatement" />
    <nodeInfo nodeId="2742566862758593747" fileName="HistoryReaderHandler.java" startLine="227" startPosition="87" endLine="228" endPosition="57" conceptFqName="jetbrains.mps.baseLanguage.structure.FieldDeclaration" propertyString="requiredAttributes" />
    <nodeInfo nodeId="2742566862758596766" fileName="HistoryReaderHandler.java" startLine="234" startPosition="76" endLine="235" endPosition="74" conceptFqName="jetbrains.mps.baseLanguage.structure.ReturnStatement" />
    <nodeInfo nodeId="2742566862758593747" fileName="HistoryReaderHandler.java" startLine="240" startPosition="36" endLine="241" endPosition="28" conceptFqName="jetbrains.mps.baseLanguage.structure.ReturnStatement" />
    <nodeInfo nodeId="2742566862758593747" fileName="HistoryReaderHandler.java" startLine="242" startPosition="7" endLine="243" endPosition="40" conceptFqName="jetbrains.mps.baseLanguage.structure.ReturnStatement" />
    <nodeInfo nodeId="2742566862758593747" fileName="HistoryReaderHandler.java" startLine="247" startPosition="103" endLine="248" endPosition="90" conceptFqName="jetbrains.mps.baseLanguage.structure.LocalVariableDeclarationStatement" />
    <nodeInfo nodeId="2742566862758593747" fileName="HistoryReaderHandler.java" startLine="249" startPosition="36" endLine="250" endPosition="42" conceptFqName="jetbrains.mps.baseLanguage.structure.LocalVariableDeclarationStatement" />
    <nodeInfo nodeId="2742566862758596831" fileName="HistoryReaderHandler.java" startLine="250" startPosition="42" endLine="251" endPosition="72" conceptFqName="jetbrains.mps.baseLanguage.structure.LocalVariableDeclarationStatement" />
    <nodeInfo nodeId="2742566862758596778" fileName="HistoryReaderHandler.java" startLine="251" startPosition="72" endLine="252" endPosition="78" conceptFqName="jetbrains.mps.baseLanguage.structure.ExpressionStatement" />
    <nodeInfo nodeId="2742566862758596825" fileName="HistoryReaderHandler.java" startLine="252" startPosition="78" endLine="253" endPosition="52" conceptFqName="jetbrains.mps.baseLanguage.structure.ExpressionStatement" />
    <nodeInfo nodeId="2742566862758593747" fileName="HistoryReaderHandler.java" startLine="253" startPosition="52" endLine="254" endPosition="15" conceptFqName="jetbrains.mps.baseLanguage.structure.ReturnStatement" />
    <nodeInfo nodeId="2742566862758593747" fileName="HistoryReaderHandler.java" startLine="255" startPosition="7" endLine="256" endPosition="54" conceptFqName="jetbrains.mps.baseLanguage.structure.ExpressionStatement" />
    <nodeInfo nodeId="2742566862758593747" fileName="HistoryReaderHandler.java" startLine="260" startPosition="80" endLine="261" endPosition="87" conceptFqName="jetbrains.mps.baseLanguage.structure.FieldDeclaration" propertyString="requiredAttributes" />
    <nodeInfo nodeId="2742566862758596737" fileName="HistoryReaderHandler.java" startLine="267" startPosition="55" endLine="268" endPosition="106" conceptFqName="jetbrains.mps.baseLanguage.structure.ReturnStatement" />
    <nodeInfo nodeId="2742566862758593747" fileName="HistoryReaderHandler.java" startLine="272" startPosition="45" endLine="273" endPosition="32" conceptFqName="jetbrains.mps.baseLanguage.structure.ReturnStatement" />
    <nodeInfo nodeId="2742566862758593747" fileName="HistoryReaderHandler.java" startLine="277" startPosition="104" endLine="278" endPosition="48" conceptFqName="jetbrains.mps.baseLanguage.structure.LocalVariableDeclarationStatement" />
    <nodeInfo nodeId="2742566862758593747" fileName="HistoryReaderHandler.java" startLine="279" startPosition="33" endLine="280" endPosition="15" conceptFqName="jetbrains.mps.baseLanguage.structure.ReturnStatement" />
    <nodeInfo nodeId="2742566862758593747" fileName="HistoryReaderHandler.java" startLine="282" startPosition="36" endLine="283" endPosition="15" conceptFqName="jetbrains.mps.baseLanguage.structure.ReturnStatement" />
    <nodeInfo nodeId="2742566862758593747" fileName="HistoryReaderHandler.java" startLine="285" startPosition="35" endLine="286" endPosition="15" conceptFqName="jetbrains.mps.baseLanguage.structure.ReturnStatement" />
    <nodeInfo nodeId="2742566862758593747" fileName="HistoryReaderHandler.java" startLine="287" startPosition="7" endLine="288" endPosition="55" conceptFqName="jetbrains.mps.baseLanguage.structure.ExpressionStatement" />
    <nodeInfo nodeId="2742566862758593747" fileName="HistoryReaderHandler.java" startLine="292" startPosition="83" endLine="293" endPosition="67" conceptFqName="jetbrains.mps.baseLanguage.structure.FieldDeclaration" propertyString="requiredAttributes" />
    <nodeInfo nodeId="2742566862758596868" fileName="HistoryReaderHandler.java" startLine="299" startPosition="77" endLine="300" endPosition="140" conceptFqName="jetbrains.mps.baseLanguage.structure.ReturnStatement" />
    <nodeInfo nodeId="2742566862758593747" fileName="HistoryReaderHandler.java" startLine="304" startPosition="45" endLine="305" endPosition="32" conceptFqName="jetbrains.mps.baseLanguage.structure.ReturnStatement" />
    <nodeInfo nodeId="2742566862758593747" fileName="HistoryReaderHandler.java" startLine="309" startPosition="104" endLine="310" endPosition="92" conceptFqName="jetbrains.mps.baseLanguage.structure.LocalVariableDeclarationStatement" />
    <nodeInfo nodeId="2742566862758593747" fileName="HistoryReaderHandler.java" startLine="311" startPosition="30" endLine="312" endPosition="15" conceptFqName="jetbrains.mps.baseLanguage.structure.ReturnStatement" />
    <nodeInfo nodeId="2742566862758593747" fileName="HistoryReaderHandler.java" startLine="314" startPosition="30" endLine="315" endPosition="15" conceptFqName="jetbrains.mps.baseLanguage.structure.ReturnStatement" />
    <nodeInfo nodeId="2742566862758593747" fileName="HistoryReaderHandler.java" startLine="316" startPosition="7" endLine="317" endPosition="55" conceptFqName="jetbrains.mps.baseLanguage.structure.ExpressionStatement" />
    <nodeInfo nodeId="2742566862758593747" fileName="HistoryReaderHandler.java" startLine="321" startPosition="85" endLine="322" endPosition="75" conceptFqName="jetbrains.mps.baseLanguage.structure.FieldDeclaration" propertyString="requiredAttributes" />
    <nodeInfo nodeId="3796120688729144779" fileName="HistoryReaderHandler.java" startLine="328" startPosition="79" endLine="329" endPosition="201" conceptFqName="jetbrains.mps.baseLanguage.structure.ReturnStatement" />
    <nodeInfo nodeId="2742566862758593747" fileName="HistoryReaderHandler.java" startLine="333" startPosition="45" endLine="334" endPosition="32" conceptFqName="jetbrains.mps.baseLanguage.structure.ReturnStatement" />
    <nodeInfo nodeId="2742566862758593747" fileName="HistoryReaderHandler.java" startLine="338" startPosition="104" endLine="339" endPosition="96" conceptFqName="jetbrains.mps.baseLanguage.structure.LocalVariableDeclarationStatement" />
    <nodeInfo nodeId="2742566862758593747" fileName="HistoryReaderHandler.java" startLine="340" startPosition="30" endLine="341" endPosition="15" conceptFqName="jetbrains.mps.baseLanguage.structure.ReturnStatement" />
    <nodeInfo nodeId="2742566862758593747" fileName="HistoryReaderHandler.java" startLine="343" startPosition="32" endLine="344" endPosition="15" conceptFqName="jetbrains.mps.baseLanguage.structure.ReturnStatement" />
    <nodeInfo nodeId="3796120688729164617" fileName="HistoryReaderHandler.java" startLine="346" startPosition="32" endLine="347" endPosition="32" conceptFqName="jetbrains.mps.baseLanguage.structure.ExpressionStatement" />
    <nodeInfo nodeId="2742566862758593747" fileName="HistoryReaderHandler.java" startLine="347" startPosition="32" endLine="348" endPosition="15" conceptFqName="jetbrains.mps.baseLanguage.structure.ReturnStatement" />
    <nodeInfo nodeId="2742566862758593747" fileName="HistoryReaderHandler.java" startLine="350" startPosition="30" endLine="351" endPosition="15" conceptFqName="jetbrains.mps.baseLanguage.structure.ReturnStatement" />
    <nodeInfo nodeId="2742566862758593747" fileName="HistoryReaderHandler.java" startLine="352" startPosition="7" endLine="353" endPosition="55" conceptFqName="jetbrains.mps.baseLanguage.structure.ExpressionStatement" />
    <nodeInfo nodeId="2742566862758593747" fileName="HistoryReaderHandler.java" startLine="357" startPosition="86" endLine="358" endPosition="79" conceptFqName="jetbrains.mps.baseLanguage.structure.FieldDeclaration" propertyString="requiredAttributes" />
    <nodeInfo nodeId="2742566862758596938" fileName="HistoryReaderHandler.java" startLine="364" startPosition="80" endLine="365" endPosition="163" conceptFqName="jetbrains.mps.baseLanguage.structure.ReturnStatement" />
    <nodeInfo nodeId="2742566862758593747" fileName="HistoryReaderHandler.java" startLine="369" startPosition="45" endLine="370" endPosition="32" conceptFqName="jetbrains.mps.baseLanguage.structure.ReturnStatement" />
    <nodeInfo nodeId="2742566862758593747" fileName="HistoryReaderHandler.java" startLine="374" startPosition="104" endLine="375" endPosition="98" conceptFqName="jetbrains.mps.baseLanguage.structure.LocalVariableDeclarationStatement" />
    <nodeInfo nodeId="2742566862758593747" fileName="HistoryReaderHandler.java" startLine="376" startPosition="36" endLine="377" endPosition="15" conceptFqName="jetbrains.mps.baseLanguage.structure.ReturnStatement" />
    <nodeInfo nodeId="2742566862758593747" fileName="HistoryReaderHandler.java" startLine="379" startPosition="36" endLine="380" endPosition="15" conceptFqName="jetbrains.mps.baseLanguage.structure.ReturnStatement" />
    <nodeInfo nodeId="2742566862758593747" fileName="HistoryReaderHandler.java" startLine="381" startPosition="7" endLine="382" endPosition="55" conceptFqName="jetbrains.mps.baseLanguage.structure.ExpressionStatement" />
    <nodeInfo nodeId="2742566862758593747" fileName="HistoryReaderHandler.java" startLine="33" startPosition="0" endLine="35" endPosition="3" conceptFqName="jetbrains.mps.baseLanguage.structure.ConstructorDeclaration" propertyString="HistoryReaderHandler#()V" />
    <nodeInfo nodeId="2742566862758593747" fileName="HistoryReaderHandler.java" startLine="65" startPosition="12" endLine="67" endPosition="7" conceptFqName="jetbrains.mps.baseLanguage.structure.BlockStatement" />
    <nodeInfo nodeId="2742566862758593747" fileName="HistoryReaderHandler.java" startLine="80" startPosition="10" endLine="82" endPosition="5" conceptFqName="jetbrains.mps.baseLanguage.structure.BlockStatement" />
    <nodeInfo nodeId="2742566862758593747" fileName="HistoryReaderHandler.java" startLine="106" startPosition="32" endLine="108" endPosition="5" conceptFqName="jetbrains.mps.baseLanguage.structure.ConstructorDeclaration" propertyString="ElementHandler#()V" />
    <nodeInfo nodeId="2742566862758593747" fileName="HistoryReaderHandler.java" startLine="142" startPosition="0" endLine="144" endPosition="5" conceptFqName="jetbrains.mps.baseLanguage.structure.ConstructorDeclaration" propertyString="HistoryElementHandler#()V" />
    <nodeInfo nodeId="2742566862758593747" fileName="HistoryReaderHandler.java" startLine="173" startPosition="0" endLine="175" endPosition="5" conceptFqName="jetbrains.mps.baseLanguage.structure.ConstructorDeclaration" propertyString="ElementElementHandler#()V" />
    <nodeInfo nodeId="2742566862758593747" fileName="HistoryReaderHandler.java" startLine="229" startPosition="0" endLine="231" endPosition="5" conceptFqName="jetbrains.mps.baseLanguage.structure.ConstructorDeclaration" propertyString="DependenciesElementHandler#()V" />
    <nodeInfo nodeId="2742566862758593747" fileName="HistoryReaderHandler.java" startLine="262" startPosition="0" endLine="264" endPosition="5" conceptFqName="jetbrains.mps.baseLanguage.structure.ConstructorDeclaration" propertyString="ModelElementHandler#()V" />
    <nodeInfo nodeId="2742566862758593747" fileName="HistoryReaderHandler.java" startLine="294" startPosition="0" endLine="296" endPosition="5" conceptFqName="jetbrains.mps.baseLanguage.structure.ConstructorDeclaration" propertyString="MoveNodeElementHandler#()V" />
    <nodeInfo nodeId="2742566862758593747" fileName="HistoryReaderHandler.java" startLine="323" startPosition="0" endLine="325" endPosition="5" conceptFqName="jetbrains.mps.baseLanguage.structure.ConstructorDeclaration" propertyString="RenameNodeElementHandler#()V" />
    <nodeInfo nodeId="2742566862758593747" fileName="HistoryReaderHandler.java" startLine="359" startPosition="0" endLine="361" endPosition="5" conceptFqName="jetbrains.mps.baseLanguage.structure.ConstructorDeclaration" propertyString="RenameModelElementHandler#()V" />
    <nodeInfo nodeId="2742566862758593747" fileName="HistoryReaderHandler.java" startLine="51" startPosition="6" endLine="54" endPosition="5" conceptFqName="jetbrains.mps.baseLanguage.structure.IfStatement" />
    <nodeInfo nodeId="2742566862758593747" fileName="HistoryReaderHandler.java" startLine="85" startPosition="54" endLine="88" endPosition="7" conceptFqName="jetbrains.mps.baseLanguage.structure.IfStatement" />
    <nodeInfo nodeId="2742566862758593747" fileName="HistoryReaderHandler.java" startLine="91" startPosition="53" endLine="94" endPosition="5" conceptFqName="jetbrains.mps.baseLanguage.structure.IfStatement" />
    <nodeInfo nodeId="2742566862758593747" fileName="HistoryReaderHandler.java" startLine="113" startPosition="0" endLine="116" endPosition="0" conceptFqName="jetbrains.mps.baseLanguage.structure.InstanceMethodDeclaration" propertyString="handleAttribute#(Ljava/lang/Object;Ljava/lang/String;Ljava/lang/String;)V" />
    <nodeInfo nodeId="2742566862758593747" fileName="HistoryReaderHandler.java" startLine="125" startPosition="86" endLine="128" endPosition="7" conceptFqName="jetbrains.mps.baseLanguage.structure.IfStatement" />
    <nodeInfo nodeId="2742566862758593747" fileName="HistoryReaderHandler.java" startLine="135" startPosition="0" endLine="138" endPosition="0" conceptFqName="jetbrains.mps.baseLanguage.structure.InstanceMethodDeclaration" propertyString="validate#(Ljava/lang/Object;)V" />
    <nodeInfo nodeId="2742566862758593747" fileName="HistoryReaderHandler.java" startLine="152" startPosition="99" endLine="155" endPosition="7" conceptFqName="jetbrains.mps.baseLanguage.structure.IfStatement" />
    <nodeInfo nodeId="2742566862758593747" fileName="HistoryReaderHandler.java" startLine="184" startPosition="99" endLine="187" endPosition="7" conceptFqName="jetbrains.mps.baseLanguage.structure.IfStatement" />
    <nodeInfo nodeId="2742566862758593747" fileName="HistoryReaderHandler.java" startLine="187" startPosition="7" endLine="190" endPosition="7" conceptFqName="jetbrains.mps.baseLanguage.structure.IfStatement" />
    <nodeInfo nodeId="2742566862758593747" fileName="HistoryReaderHandler.java" startLine="190" startPosition="7" endLine="193" endPosition="7" conceptFqName="jetbrains.mps.baseLanguage.structure.IfStatement" />
    <nodeInfo nodeId="2742566862758593747" fileName="HistoryReaderHandler.java" startLine="193" startPosition="7" endLine="196" endPosition="7" conceptFqName="jetbrains.mps.baseLanguage.structure.IfStatement" />
    <nodeInfo nodeId="2742566862758593747" fileName="HistoryReaderHandler.java" startLine="239" startPosition="99" endLine="242" endPosition="7" conceptFqName="jetbrains.mps.baseLanguage.structure.IfStatement" />
    <nodeInfo nodeId="2742566862758593747" fileName="HistoryReaderHandler.java" startLine="278" startPosition="48" endLine="281" endPosition="7" conceptFqName="jetbrains.mps.baseLanguage.structure.IfStatement" />
    <nodeInfo nodeId="2742566862758593747" fileName="HistoryReaderHandler.java" startLine="281" startPosition="7" endLine="284" endPosition="7" conceptFqName="jetbrains.mps.baseLanguage.structure.IfStatement" />
    <nodeInfo nodeId="2742566862758593747" fileName="HistoryReaderHandler.java" startLine="284" startPosition="7" endLine="287" endPosition="7" conceptFqName="jetbrains.mps.baseLanguage.structure.IfStatement" />
    <nodeInfo nodeId="2742566862758593747" fileName="HistoryReaderHandler.java" startLine="310" startPosition="92" endLine="313" endPosition="7" conceptFqName="jetbrains.mps.baseLanguage.structure.IfStatement" />
    <nodeInfo nodeId="2742566862758593747" fileName="HistoryReaderHandler.java" startLine="313" startPosition="7" endLine="316" endPosition="7" conceptFqName="jetbrains.mps.baseLanguage.structure.IfStatement" />
    <nodeInfo nodeId="2742566862758593747" fileName="HistoryReaderHandler.java" startLine="339" startPosition="96" endLine="342" endPosition="7" conceptFqName="jetbrains.mps.baseLanguage.structure.IfStatement" />
    <nodeInfo nodeId="2742566862758593747" fileName="HistoryReaderHandler.java" startLine="342" startPosition="7" endLine="345" endPosition="7" conceptFqName="jetbrains.mps.baseLanguage.structure.IfStatement" />
    <nodeInfo nodeId="2742566862758593747" fileName="HistoryReaderHandler.java" startLine="349" startPosition="7" endLine="352" endPosition="7" conceptFqName="jetbrains.mps.baseLanguage.structure.IfStatement" />
    <nodeInfo nodeId="2742566862758593747" fileName="HistoryReaderHandler.java" startLine="375" startPosition="98" endLine="378" endPosition="7" conceptFqName="jetbrains.mps.baseLanguage.structure.IfStatement" />
    <nodeInfo nodeId="2742566862758593747" fileName="HistoryReaderHandler.java" startLine="378" startPosition="7" endLine="381" endPosition="7" conceptFqName="jetbrains.mps.baseLanguage.structure.IfStatement" />
    <nodeInfo nodeId="2742566862758593747" fileName="HistoryReaderHandler.java" startLine="36" startPosition="0" endLine="40" endPosition="0" conceptFqName="jetbrains.mps.baseLanguage.structure.InstanceMethodDeclaration" propertyString="getResult#()Ljetbrains/mps/refactoring/StructureModificationLog;" />
    <nodeInfo nodeId="2742566862758593747" fileName="HistoryReaderHandler.java" startLine="47" startPosition="80" endLine="51" endPosition="6" conceptFqName="jetbrains.mps.baseLanguage.structure.LocalVariableDeclarationStatement" />
    <nodeInfo nodeId="2742566862758593747" fileName="HistoryReaderHandler.java" startLine="72" startPosition="115" endLine="76" endPosition="6" conceptFqName="jetbrains.mps.baseLanguage.structure.LocalVariableDeclarationStatement" />
    <nodeInfo nodeId="2742566862758593747" fileName="HistoryReaderHandler.java" startLine="109" startPosition="0" endLine="113" endPosition="0" conceptFqName="jetbrains.mps.baseLanguage.structure.InstanceMethodDeclaration" propertyString="createObject#(Lorg/xml/sax/Attributes;)Ljava/lang/Object;" />
    <nodeInfo nodeId="2742566862758593747" fileName="HistoryReaderHandler.java" startLine="116" startPosition="0" endLine="120" endPosition="0" conceptFqName="jetbrains.mps.baseLanguage.structure.InstanceMethodDeclaration" propertyString="createChild#(Ljava/lang/String;)Ljetbrains/mps/refactoring/HistoryReaderHandler/ElementHandler;" />
    <nodeInfo nodeId="2742566862758593747" fileName="HistoryReaderHandler.java" startLine="120" startPosition="0" endLine="124" endPosition="0" conceptFqName="jetbrains.mps.baseLanguage.structure.InstanceMethodDeclaration" propertyString="handleChild#(Ljava/lang/Object;Ljava/lang/String;Ljava/lang/Object;)V" />
    <nodeInfo nodeId="2742566862758593747" fileName="HistoryReaderHandler.java" startLine="131" startPosition="0" endLine="135" endPosition="0" conceptFqName="jetbrains.mps.baseLanguage.structure.InstanceMethodDeclaration" propertyString="requiredAttributes#()[Ljava/lang/String;" />
    <nodeInfo nodeId="2742566862758593747" fileName="HistoryReaderHandler.java" startLine="345" startPosition="7" endLine="349" endPosition="7" conceptFqName="jetbrains.mps.baseLanguage.structure.IfStatement" />
    <nodeInfo nodeId="2742566862758593747" fileName="HistoryReaderHandler.java" startLine="40" startPosition="0" endLine="45" endPosition="0" conceptFqName="jetbrains.mps.baseLanguage.structure.InstanceMethodDeclaration" propertyString="setDocumentLocator#(Lorg/xml/sax/Locator;)V" />
    <nodeInfo nodeId="2742566862758593747" fileName="HistoryReaderHandler.java" startLine="62" startPosition="35" endLine="67" endPosition="7" conceptFqName="jetbrains.mps.baseLanguage.structure.IfStatement" />
    <nodeInfo nodeId="2742566862758593747" fileName="HistoryReaderHandler.java" startLine="84" startPosition="22" endLine="89" endPosition="5" conceptFqName="jetbrains.mps.baseLanguage.structure.ForeachStatement" />
    <nodeInfo nodeId="2742566862758593747" fileName="HistoryReaderHandler.java" startLine="96" startPosition="25" endLine="101" endPosition="5" conceptFqName="jetbrains.mps.baseLanguage.structure.ForStatement" />
    <nodeInfo nodeId="2742566862758593747" fileName="HistoryReaderHandler.java" startLine="145" startPosition="0" endLine="150" endPosition="0" conceptFqName="jetbrains.mps.baseLanguage.structure.InstanceMethodDeclaration" propertyString="createObject#(Lorg/xml/sax/Attributes;)Ljetbrains/mps/refactoring/StructureModificationLog;" />
    <nodeInfo nodeId="2742566862758593747" fileName="HistoryReaderHandler.java" startLine="161" startPosition="80" endLine="166" endPosition="7" conceptFqName="jetbrains.mps.baseLanguage.structure.IfStatement" />
    <nodeInfo nodeId="2742566862758593747" fileName="HistoryReaderHandler.java" startLine="202" startPosition="74" endLine="207" endPosition="7" conceptFqName="jetbrains.mps.baseLanguage.structure.IfStatement" />
    <nodeInfo nodeId="2742566862758593747" fileName="HistoryReaderHandler.java" startLine="207" startPosition="7" endLine="212" endPosition="7" conceptFqName="jetbrains.mps.baseLanguage.structure.IfStatement" />
    <nodeInfo nodeId="2742566862758593747" fileName="HistoryReaderHandler.java" startLine="212" startPosition="7" endLine="217" endPosition="7" conceptFqName="jetbrains.mps.baseLanguage.structure.IfStatement" />
    <nodeInfo nodeId="2742566862758593747" fileName="HistoryReaderHandler.java" startLine="217" startPosition="7" endLine="222" endPosition="7" conceptFqName="jetbrains.mps.baseLanguage.structure.IfStatement" />
    <nodeInfo nodeId="2742566862758593747" fileName="HistoryReaderHandler.java" startLine="232" startPosition="0" endLine="237" endPosition="0" conceptFqName="jetbrains.mps.baseLanguage.structure.InstanceMethodDeclaration" propertyString="createObject#(Lorg/xml/sax/Attributes;)Ljava/util/Map;" />
    <nodeInfo nodeId="2742566862758593747" fileName="HistoryReaderHandler.java" startLine="265" startPosition="0" endLine="270" endPosition="0" conceptFqName="jetbrains.mps.baseLanguage.structure.InstanceMethodDeclaration" propertyString="createObject#(Lorg/xml/sax/Attributes;)[Ljava/lang/String;" />
    <nodeInfo nodeId="2742566862758593747" fileName="HistoryReaderHandler.java" startLine="270" startPosition="0" endLine="275" endPosition="0" conceptFqName="jetbrains.mps.baseLanguage.structure.InstanceMethodDeclaration" propertyString="requiredAttributes#()[Ljava/lang/String;" />
    <nodeInfo nodeId="2742566862758593747" fileName="HistoryReaderHandler.java" startLine="297" startPosition="0" endLine="302" endPosition="0" conceptFqName="jetbrains.mps.baseLanguage.structure.InstanceMethodDeclaration" propertyString="createObject#(Lorg/xml/sax/Attributes;)Ljetbrains/mps/refactoring/StructureModification/MoveNode;" />
    <nodeInfo nodeId="2742566862758593747" fileName="HistoryReaderHandler.java" startLine="302" startPosition="0" endLine="307" endPosition="0" conceptFqName="jetbrains.mps.baseLanguage.structure.InstanceMethodDeclaration" propertyString="requiredAttributes#()[Ljava/lang/String;" />
    <nodeInfo nodeId="2742566862758593747" fileName="HistoryReaderHandler.java" startLine="326" startPosition="0" endLine="331" endPosition="0" conceptFqName="jetbrains.mps.baseLanguage.structure.InstanceMethodDeclaration" propertyString="createObject#(Lorg/xml/sax/Attributes;)Ljetbrains/mps/refactoring/StructureModification/RenameNode;" />
    <nodeInfo nodeId="2742566862758593747" fileName="HistoryReaderHandler.java" startLine="331" startPosition="0" endLine="336" endPosition="0" conceptFqName="jetbrains.mps.baseLanguage.structure.InstanceMethodDeclaration" propertyString="requiredAttributes#()[Ljava/lang/String;" />
    <nodeInfo nodeId="2742566862758593747" fileName="HistoryReaderHandler.java" startLine="362" startPosition="0" endLine="367" endPosition="0" conceptFqName="jetbrains.mps.baseLanguage.structure.InstanceMethodDeclaration" propertyString="createObject#(Lorg/xml/sax/Attributes;)Ljetbrains/mps/refactoring/StructureModification/RenameModel;" />
    <nodeInfo nodeId="2742566862758593747" fileName="HistoryReaderHandler.java" startLine="367" startPosition="0" endLine="372" endPosition="0" conceptFqName="jetbrains.mps.baseLanguage.structure.InstanceMethodDeclaration" propertyString="requiredAttributes#()[Ljava/lang/String;" />
    <nodeInfo nodeId="2742566862758593747" fileName="HistoryReaderHandler.java" startLine="76" startPosition="6" endLine="82" endPosition="5" conceptFqName="jetbrains.mps.baseLanguage.structure.IfStatement" />
    <nodeInfo nodeId="2742566862758593747" fileName="HistoryReaderHandler.java" startLine="176" startPosition="0" endLine="182" endPosition="0" conceptFqName="jetbrains.mps.baseLanguage.structure.InstanceMethodDeclaration" propertyString="createObject#(Lorg/xml/sax/Attributes;)Ljetbrains/mps/refactoring/StructureModification;" />
    <nodeInfo nodeId="2742566862758593747" fileName="HistoryReaderHandler.java" startLine="124" startPosition="0" endLine="131" endPosition="0" conceptFqName="jetbrains.mps.baseLanguage.structure.InstanceMethodDeclaration" propertyString="handleText#(Ljava/lang/Object;Ljava/lang/String;)V" />
    <nodeInfo nodeId="2742566862758593747" fileName="HistoryReaderHandler.java" startLine="248" startPosition="90" endLine="255" endPosition="7" conceptFqName="jetbrains.mps.baseLanguage.structure.IfStatement" />
    <nodeInfo nodeId="2742566862758593747" fileName="HistoryReaderHandler.java" startLine="60" startPosition="39" endLine="68" endPosition="5" conceptFqName="jetbrains.mps.baseLanguage.structure.IfStatement" />
    <nodeInfo nodeId="2742566862758593747" fileName="HistoryReaderHandler.java" startLine="150" startPosition="0" endLine="158" endPosition="0" conceptFqName="jetbrains.mps.baseLanguage.structure.InstanceMethodDeclaration" propertyString="createChild#(Ljava/lang/String;)Ljetbrains/mps/refactoring/HistoryReaderHandler/ElementHandler;" />
    <nodeInfo nodeId="2742566862758593747" fileName="HistoryReaderHandler.java" startLine="237" startPosition="0" endLine="245" endPosition="0" conceptFqName="jetbrains.mps.baseLanguage.structure.InstanceMethodDeclaration" propertyString="createChild#(Ljava/lang/String;)Ljetbrains/mps/refactoring/HistoryReaderHandler/ElementHandler;" />
    <nodeInfo nodeId="2742566862758593747" fileName="HistoryReaderHandler.java" startLine="45" startPosition="0" endLine="56" endPosition="0" conceptFqName="jetbrains.mps.baseLanguage.structure.InstanceMethodDeclaration" propertyString="characters#([CII)V" />
    <nodeInfo nodeId="2742566862758593747" fileName="HistoryReaderHandler.java" startLine="158" startPosition="0" endLine="169" endPosition="0" conceptFqName="jetbrains.mps.baseLanguage.structure.InstanceMethodDeclaration" propertyString="handleChild#(Ljava/lang/Object;Ljava/lang/String;Ljava/lang/Object;)V" />
    <nodeInfo nodeId="2742566862758593747" fileName="HistoryReaderHandler.java" startLine="307" startPosition="0" endLine="319" endPosition="0" conceptFqName="jetbrains.mps.baseLanguage.structure.InstanceMethodDeclaration" propertyString="handleAttribute#(Ljava/lang/Object;Ljava/lang/String;Ljava/lang/String;)V" />
    <nodeInfo nodeId="2742566862758593747" fileName="HistoryReaderHandler.java" startLine="372" startPosition="0" endLine="384" endPosition="0" conceptFqName="jetbrains.mps.baseLanguage.structure.InstanceMethodDeclaration" propertyString="handleAttribute#(Ljava/lang/Object;Ljava/lang/String;Ljava/lang/String;)V" />
    <nodeInfo nodeId="2742566862758593747" fileName="HistoryReaderHandler.java" startLine="245" startPosition="0" endLine="258" endPosition="0" conceptFqName="jetbrains.mps.baseLanguage.structure.InstanceMethodDeclaration" propertyString="handleChild#(Ljava/lang/Object;Ljava/lang/String;Ljava/lang/Object;)V" />
    <nodeInfo nodeId="2742566862758593747" fileName="HistoryReaderHandler.java" startLine="56" startPosition="0" endLine="70" endPosition="0" conceptFqName="jetbrains.mps.baseLanguage.structure.InstanceMethodDeclaration" propertyString="endElement#(Ljava/lang/String;Ljava/lang/String;Ljava/lang/String;)V" />
    <nodeInfo nodeId="2742566862758593747" fileName="HistoryReaderHandler.java" startLine="275" startPosition="0" endLine="290" endPosition="0" conceptFqName="jetbrains.mps.baseLanguage.structure.InstanceMethodDeclaration" propertyString="handleAttribute#(Ljava/lang/Object;Ljava/lang/String;Ljava/lang/String;)V" />
    <nodeInfo nodeId="2742566862758593747" fileName="HistoryReaderHandler.java" startLine="182" startPosition="0" endLine="199" endPosition="0" conceptFqName="jetbrains.mps.baseLanguage.structure.InstanceMethodDeclaration" propertyString="createChild#(Ljava/lang/String;)Ljetbrains/mps/refactoring/HistoryReaderHandler/ElementHandler;" />
    <nodeInfo nodeId="2742566862758593747" fileName="HistoryReaderHandler.java" startLine="336" startPosition="0" endLine="355" endPosition="0" conceptFqName="jetbrains.mps.baseLanguage.structure.InstanceMethodDeclaration" propertyString="handleAttribute#(Ljava/lang/Object;Ljava/lang/String;Ljava/lang/String;)V" />
    <nodeInfo nodeId="2742566862758593747" fileName="HistoryReaderHandler.java" startLine="199" startPosition="0" endLine="225" endPosition="0" conceptFqName="jetbrains.mps.baseLanguage.structure.InstanceMethodDeclaration" propertyString="handleChild#(Ljava/lang/Object;Ljava/lang/String;Ljava/lang/Object;)V" />
    <nodeInfo nodeId="2742566862758593747" fileName="HistoryReaderHandler.java" startLine="70" startPosition="0" endLine="105" endPosition="0" conceptFqName="jetbrains.mps.baseLanguage.structure.InstanceMethodDeclaration" propertyString="startElement#(Ljava/lang/String;Ljava/lang/String;Ljava/lang/String;Lorg/xml/sax/Attributes;)V" />
    <scopeInfo nodeId="2742566862758593747" fileName="HistoryReaderHandler.java" startLine="34" startPosition="33" endLine="34" endPosition="33" />
    <scopeInfo nodeId="2742566862758593747" fileName="HistoryReaderHandler.java" startLine="107" startPosition="30" endLine="107" endPosition="30" />
    <scopeInfo nodeId="2742566862758593747" fileName="HistoryReaderHandler.java" startLine="114" startPosition="104" endLine="114" endPosition="104" />
    <scopeInfo nodeId="2742566862758593747" fileName="HistoryReaderHandler.java" startLine="136" startPosition="70" endLine="136" endPosition="70" />
    <scopeInfo nodeId="2742566862758593747" fileName="HistoryReaderHandler.java" startLine="143" startPosition="36" endLine="143" endPosition="36" />
    <scopeInfo nodeId="2742566862758593747" fileName="HistoryReaderHandler.java" startLine="174" startPosition="36" endLine="174" endPosition="36" />
    <scopeInfo nodeId="2742566862758593747" fileName="HistoryReaderHandler.java" startLine="230" startPosition="41" endLine="230" endPosition="41" />
    <scopeInfo nodeId="2742566862758593747" fileName="HistoryReaderHandler.java" startLine="263" startPosition="34" endLine="263" endPosition="34" />
    <scopeInfo nodeId="2742566862758593747" fileName="HistoryReaderHandler.java" startLine="295" startPosition="37" endLine="295" endPosition="37" />
    <scopeInfo nodeId="2742566862758593747" fileName="HistoryReaderHandler.java" startLine="324" startPosition="39" endLine="324" endPosition="39" />
    <scopeInfo nodeId="2742566862758593747" fileName="HistoryReaderHandler.java" startLine="360" startPosition="40" endLine="360" endPosition="40" />
    <scopeInfo nodeId="2742566862758593747" fileName="HistoryReaderHandler.java" startLine="37" startPosition="47" endLine="38" endPosition="20" />
    <scopeInfo nodeId="2742566862758593747" fileName="HistoryReaderHandler.java" startLine="42" startPosition="51" endLine="43" endPosition="24" />
    <scopeInfo nodeId="2742566862758593747" fileName="HistoryReaderHandler.java" startLine="52" startPosition="26" endLine="53" endPosition="73" />
    <scopeInfo nodeId="2742566862758593747" fileName="HistoryReaderHandler.java" startLine="63" startPosition="36" endLine="64" endPosition="57" />
    <scopeInfo nodeId="2742566862758593747" fileName="HistoryReaderHandler.java" startLine="65" startPosition="14" endLine="66" endPosition="79" />
    <scopeInfo nodeId="2742566862758593747" fileName="HistoryReaderHandler.java" startLine="80" startPosition="12" endLine="81" endPosition="43" />
    <scopeInfo nodeId="2742566862758593747" fileName="HistoryReaderHandler.java" startLine="86" startPosition="46" endLine="87" endPosition="78" />
    <scopeInfo nodeId="2742566862758593747" fileName="HistoryReaderHandler.java" startLine="92" startPosition="34" endLine="93" endPosition="51" />
    <scopeInfo nodeId="2742566862758593747" fileName="HistoryReaderHandler.java" startLine="110" startPosition="53" endLine="111" endPosition="18" />
    <scopeInfo nodeId="2742566862758593747" fileName="HistoryReaderHandler.java" startLine="117" startPosition="99" endLine="118" endPosition="67" />
    <scopeInfo nodeId="2742566862758593747" fileName="HistoryReaderHandler.java" startLine="121" startPosition="103" endLine="122" endPosition="69" />
    <scopeInfo nodeId="2742566862758593747" fileName="HistoryReaderHandler.java" startLine="126" startPosition="39" endLine="127" endPosition="15" />
    <scopeInfo nodeId="2742566862758593747" fileName="HistoryReaderHandler.java" startLine="132" startPosition="45" endLine="133" endPosition="46" />
    <scopeInfo nodeId="2742566862758593747" fileName="HistoryReaderHandler.java" startLine="147" startPosition="71" endLine="148" endPosition="44" />
    <scopeInfo nodeId="2742566862758593747" fileName="HistoryReaderHandler.java" startLine="153" startPosition="52" endLine="154" endPosition="30" />
    <scopeInfo nodeId="2742566862758593747" fileName="HistoryReaderHandler.java" startLine="185" startPosition="43" endLine="186" endPosition="35" />
    <scopeInfo nodeId="2742566862758593747" fileName="HistoryReaderHandler.java" startLine="188" startPosition="35" endLine="189" endPosition="31" />
    <scopeInfo nodeId="2742566862758593747" fileName="HistoryReaderHandler.java" startLine="191" startPosition="37" endLine="192" endPosition="33" />
    <scopeInfo nodeId="2742566862758593747" fileName="HistoryReaderHandler.java" startLine="194" startPosition="42" endLine="195" endPosition="34" />
    <scopeInfo nodeId="2742566862758593747" fileName="HistoryReaderHandler.java" startLine="234" startPosition="76" endLine="235" endPosition="74" />
    <scopeInfo nodeId="2742566862758593747" fileName="HistoryReaderHandler.java" startLine="240" startPosition="36" endLine="241" endPosition="28" />
    <scopeInfo nodeId="2742566862758593747" fileName="HistoryReaderHandler.java" startLine="267" startPosition="55" endLine="268" endPosition="106" />
    <scopeInfo nodeId="2742566862758593747" fileName="HistoryReaderHandler.java" startLine="272" startPosition="45" endLine="273" endPosition="32" />
    <scopeInfo nodeId="2742566862758593747" fileName="HistoryReaderHandler.java" startLine="279" startPosition="33" endLine="280" endPosition="15" />
    <scopeInfo nodeId="2742566862758593747" fileName="HistoryReaderHandler.java" startLine="282" startPosition="36" endLine="283" endPosition="15" />
    <scopeInfo nodeId="2742566862758593747" fileName="HistoryReaderHandler.java" startLine="285" startPosition="35" endLine="286" endPosition="15" />
    <scopeInfo nodeId="2742566862758593747" fileName="HistoryReaderHandler.java" startLine="299" startPosition="77" endLine="300" endPosition="140" />
    <scopeInfo nodeId="2742566862758593747" fileName="HistoryReaderHandler.java" startLine="304" startPosition="45" endLine="305" endPosition="32" />
    <scopeInfo nodeId="2742566862758593747" fileName="HistoryReaderHandler.java" startLine="311" startPosition="30" endLine="312" endPosition="15" />
    <scopeInfo nodeId="2742566862758593747" fileName="HistoryReaderHandler.java" startLine="314" startPosition="30" endLine="315" endPosition="15" />
    <scopeInfo nodeId="2742566862758593747" fileName="HistoryReaderHandler.java" startLine="328" startPosition="79" endLine="329" endPosition="201" />
    <scopeInfo nodeId="2742566862758593747" fileName="HistoryReaderHandler.java" startLine="333" startPosition="45" endLine="334" endPosition="32" />
    <scopeInfo nodeId="2742566862758593747" fileName="HistoryReaderHandler.java" startLine="340" startPosition="30" endLine="341" endPosition="15" />
    <scopeInfo nodeId="2742566862758593747" fileName="HistoryReaderHandler.java" startLine="343" startPosition="32" endLine="344" endPosition="15" />
    <scopeInfo nodeId="2742566862758593747" fileName="HistoryReaderHandler.java" startLine="350" startPosition="30" endLine="351" endPosition="15" />
    <scopeInfo nodeId="2742566862758593747" fileName="HistoryReaderHandler.java" startLine="364" startPosition="80" endLine="365" endPosition="163" />
    <scopeInfo nodeId="2742566862758593747" fileName="HistoryReaderHandler.java" startLine="369" startPosition="45" endLine="370" endPosition="32" />
    <scopeInfo nodeId="2742566862758593747" fileName="HistoryReaderHandler.java" startLine="376" startPosition="36" endLine="377" endPosition="15" />
    <scopeInfo nodeId="2742566862758593747" fileName="HistoryReaderHandler.java" startLine="379" startPosition="36" endLine="380" endPosition="15" />
    <scopeInfo nodeId="2742566862758593747" fileName="HistoryReaderHandler.java" startLine="33" startPosition="0" endLine="35" endPosition="3" />
    <scopeInfo nodeId="2742566862758593747" fileName="HistoryReaderHandler.java" startLine="77" startPosition="26" endLine="79" endPosition="31" />
    <scopeInfo nodeId="2742566862758593747" fileName="HistoryReaderHandler.java" startLine="106" startPosition="32" endLine="108" endPosition="5" />
    <scopeInfo nodeId="2742566862758593747" fileName="HistoryReaderHandler.java" startLine="142" startPosition="0" endLine="144" endPosition="5" />
    <scopeInfo nodeId="2742566862758593747" fileName="HistoryReaderHandler.java" startLine="173" startPosition="0" endLine="175" endPosition="5" />
    <scopeInfo nodeId="2742566862758593747" fileName="HistoryReaderHandler.java" startLine="178" startPosition="68" endLine="180" endPosition="41" />
    <scopeInfo nodeId="2742566862758593747" fileName="HistoryReaderHandler.java" startLine="229" startPosition="0" endLine="231" endPosition="5" />
    <scopeInfo nodeId="2742566862758593747" fileName="HistoryReaderHandler.java" startLine="262" startPosition="0" endLine="264" endPosition="5" />
    <scopeInfo nodeId="2742566862758593747" fileName="HistoryReaderHandler.java" startLine="294" startPosition="0" endLine="296" endPosition="5" />
    <scopeInfo nodeId="2742566862758593747" fileName="HistoryReaderHandler.java" startLine="323" startPosition="0" endLine="325" endPosition="5" />
    <scopeInfo nodeId="2742566862758593747" fileName="HistoryReaderHandler.java" startLine="346" startPosition="32" endLine="348" endPosition="15" />
    <scopeInfo nodeId="2742566862758593747" fileName="HistoryReaderHandler.java" startLine="359" startPosition="0" endLine="361" endPosition="5" />
    <scopeInfo nodeId="2742566862758593747" fileName="HistoryReaderHandler.java" startLine="85" startPosition="54" endLine="88" endPosition="7" />
    <scopeInfo nodeId="2742566862758593747" fileName="HistoryReaderHandler.java" startLine="97" startPosition="54" endLine="100" endPosition="51">
      <varInfo nodeId="2742566862758593747" varName="name" />
      <varInfo nodeId="2742566862758593747" varName="value" />
    </scopeInfo>
    <scopeInfo nodeId="2742566862758593747" fileName="HistoryReaderHandler.java" startLine="113" startPosition="0" endLine="116" endPosition="0">
      <varInfo nodeId="2742566862758593747" varName="name" />
      <varInfo nodeId="2742566862758593747" varName="resultObject" />
      <varInfo nodeId="2742566862758593747" varName="value" />
    </scopeInfo>
    <scopeInfo nodeId="2742566862758593747" fileName="HistoryReaderHandler.java" startLine="135" startPosition="0" endLine="138" endPosition="0">
      <varInfo nodeId="2742566862758593747" varName="resultObject" />
    </scopeInfo>
    <scopeInfo nodeId="2742566862758593747" fileName="HistoryReaderHandler.java" startLine="162" startPosition="52" endLine="165" endPosition="15">
      <varInfo nodeId="2742566862758593747" varName="child" />
    </scopeInfo>
    <scopeInfo nodeId="2742566862758593747" fileName="HistoryReaderHandler.java" startLine="203" startPosition="43" endLine="206" endPosition="15">
      <varInfo nodeId="2742566862758593747" varName="child" />
    </scopeInfo>
    <scopeInfo nodeId="2742566862758593747" fileName="HistoryReaderHandler.java" startLine="208" startPosition="35" endLine="211" endPosition="15">
      <varInfo nodeId="2742566862758593747" varName="child" />
    </scopeInfo>
    <scopeInfo nodeId="2742566862758593747" fileName="HistoryReaderHandler.java" startLine="213" startPosition="37" endLine="216" endPosition="15">
      <varInfo nodeId="2742566862758593747" varName="child" />
    </scopeInfo>
    <scopeInfo nodeId="2742566862758593747" fileName="HistoryReaderHandler.java" startLine="218" startPosition="42" endLine="221" endPosition="15">
      <varInfo nodeId="2742566862758593747" varName="child" />
    </scopeInfo>
    <scopeInfo nodeId="2742566862758593747" fileName="HistoryReaderHandler.java" startLine="36" startPosition="0" endLine="40" endPosition="0" />
    <scopeInfo nodeId="2742566862758593747" fileName="HistoryReaderHandler.java" startLine="109" startPosition="0" endLine="113" endPosition="0">
      <varInfo nodeId="2742566862758593747" varName="attrs" />
    </scopeInfo>
    <scopeInfo nodeId="2742566862758593747" fileName="HistoryReaderHandler.java" startLine="116" startPosition="0" endLine="120" endPosition="0">
      <varInfo nodeId="2742566862758593747" varName="tagName" />
    </scopeInfo>
    <scopeInfo nodeId="2742566862758593747" fileName="HistoryReaderHandler.java" startLine="120" startPosition="0" endLine="124" endPosition="0">
      <varInfo nodeId="2742566862758593747" varName="resultObject" />
      <varInfo nodeId="2742566862758593747" varName="tagName" />
      <varInfo nodeId="2742566862758593747" varName="value" />
    </scopeInfo>
    <scopeInfo nodeId="2742566862758593747" fileName="HistoryReaderHandler.java" startLine="125" startPosition="86" endLine="129" endPosition="64" />
    <scopeInfo nodeId="2742566862758593747" fileName="HistoryReaderHandler.java" startLine="131" startPosition="0" endLine="135" endPosition="0" />
    <scopeInfo nodeId="2742566862758593747" fileName="HistoryReaderHandler.java" startLine="152" startPosition="99" endLine="156" endPosition="40" />
    <scopeInfo nodeId="2742566862758593747" fileName="HistoryReaderHandler.java" startLine="239" startPosition="99" endLine="243" endPosition="40" />
    <scopeInfo nodeId="2742566862758593747" fileName="HistoryReaderHandler.java" startLine="40" startPosition="0" endLine="45" endPosition="0">
      <varInfo nodeId="2742566862758593747" varName="locator" />
    </scopeInfo>
    <scopeInfo nodeId="2742566862758593747" fileName="HistoryReaderHandler.java" startLine="84" startPosition="22" endLine="89" endPosition="5">
      <varInfo nodeId="2742566862758593747" varName="attr" />
    </scopeInfo>
    <scopeInfo nodeId="2742566862758593747" fileName="HistoryReaderHandler.java" startLine="96" startPosition="25" endLine="101" endPosition="5">
      <varInfo nodeId="2742566862758593747" varName="i" />
    </scopeInfo>
    <scopeInfo nodeId="2742566862758593747" fileName="HistoryReaderHandler.java" startLine="145" startPosition="0" endLine="150" endPosition="0">
      <varInfo nodeId="2742566862758593747" varName="attrs" />
    </scopeInfo>
    <scopeInfo nodeId="2742566862758593747" fileName="HistoryReaderHandler.java" startLine="232" startPosition="0" endLine="237" endPosition="0">
      <varInfo nodeId="2742566862758593747" varName="attrs" />
    </scopeInfo>
    <scopeInfo nodeId="2742566862758593747" fileName="HistoryReaderHandler.java" startLine="249" startPosition="36" endLine="254" endPosition="15">
      <varInfo nodeId="2742566862758593747" varName="child" />
      <varInfo nodeId="2742566862758596832" varName="modelRef" />
    </scopeInfo>
    <scopeInfo nodeId="2742566862758593747" fileName="HistoryReaderHandler.java" startLine="265" startPosition="0" endLine="270" endPosition="0">
      <varInfo nodeId="2742566862758593747" varName="attrs" />
    </scopeInfo>
    <scopeInfo nodeId="2742566862758593747" fileName="HistoryReaderHandler.java" startLine="270" startPosition="0" endLine="275" endPosition="0" />
    <scopeInfo nodeId="2742566862758593747" fileName="HistoryReaderHandler.java" startLine="297" startPosition="0" endLine="302" endPosition="0">
      <varInfo nodeId="2742566862758593747" varName="attrs" />
    </scopeInfo>
    <scopeInfo nodeId="2742566862758593747" fileName="HistoryReaderHandler.java" startLine="302" startPosition="0" endLine="307" endPosition="0" />
    <scopeInfo nodeId="2742566862758593747" fileName="HistoryReaderHandler.java" startLine="326" startPosition="0" endLine="331" endPosition="0">
      <varInfo nodeId="2742566862758593747" varName="attrs" />
    </scopeInfo>
    <scopeInfo nodeId="2742566862758593747" fileName="HistoryReaderHandler.java" startLine="331" startPosition="0" endLine="336" endPosition="0" />
    <scopeInfo nodeId="2742566862758593747" fileName="HistoryReaderHandler.java" startLine="362" startPosition="0" endLine="367" endPosition="0">
      <varInfo nodeId="2742566862758593747" varName="attrs" />
    </scopeInfo>
    <scopeInfo nodeId="2742566862758593747" fileName="HistoryReaderHandler.java" startLine="367" startPosition="0" endLine="372" endPosition="0" />
    <scopeInfo nodeId="2742566862758593747" fileName="HistoryReaderHandler.java" startLine="61" startPosition="26" endLine="67" endPosition="7" />
    <scopeInfo nodeId="2742566862758593747" fileName="HistoryReaderHandler.java" startLine="176" startPosition="0" endLine="182" endPosition="0">
      <varInfo nodeId="2742566862758593747" varName="attrs" />
    </scopeInfo>
    <scopeInfo nodeId="2742566862758593747" fileName="HistoryReaderHandler.java" startLine="47" startPosition="80" endLine="54" endPosition="5">
      <varInfo nodeId="2742566862758593747" varName="current" />
    </scopeInfo>
    <scopeInfo nodeId="2742566862758593747" fileName="HistoryReaderHandler.java" startLine="124" startPosition="0" endLine="131" endPosition="0">
      <varInfo nodeId="2742566862758593747" varName="resultObject" />
      <varInfo nodeId="2742566862758593747" varName="value" />
    </scopeInfo>
    <scopeInfo nodeId="2742566862758593747" fileName="HistoryReaderHandler.java" startLine="160" startPosition="103" endLine="167" endPosition="54">
      <varInfo nodeId="2742566862758593747" varName="result" />
    </scopeInfo>
    <scopeInfo nodeId="2742566862758593747" fileName="HistoryReaderHandler.java" startLine="150" startPosition="0" endLine="158" endPosition="0">
      <varInfo nodeId="2742566862758593747" varName="tagName" />
    </scopeInfo>
    <scopeInfo nodeId="2742566862758593747" fileName="HistoryReaderHandler.java" startLine="237" startPosition="0" endLine="245" endPosition="0">
      <varInfo nodeId="2742566862758593747" varName="tagName" />
    </scopeInfo>
    <scopeInfo nodeId="2742566862758593747" fileName="HistoryReaderHandler.java" startLine="309" startPosition="104" endLine="317" endPosition="55">
      <varInfo nodeId="2742566862758593747" varName="result" />
    </scopeInfo>
    <scopeInfo nodeId="2742566862758593747" fileName="HistoryReaderHandler.java" startLine="374" startPosition="104" endLine="382" endPosition="55">
      <varInfo nodeId="2742566862758593747" varName="result" />
    </scopeInfo>
    <scopeInfo nodeId="2742566862758593747" fileName="HistoryReaderHandler.java" startLine="247" startPosition="103" endLine="256" endPosition="54">
      <varInfo nodeId="2742566862758593747" varName="result" />
    </scopeInfo>
    <scopeInfo nodeId="2742566862758593747" fileName="HistoryReaderHandler.java" startLine="58" startPosition="90" endLine="68" endPosition="5">
      <varInfo nodeId="2742566862758593747" varName="childValue" />
      <varInfo nodeId="2742566862758593747" varName="current" />
    </scopeInfo>
    <scopeInfo nodeId="2742566862758593747" fileName="HistoryReaderHandler.java" startLine="45" startPosition="0" endLine="56" endPosition="0">
      <varInfo nodeId="2742566862758593747" varName="array" />
      <varInfo nodeId="2742566862758593747" varName="len" />
      <varInfo nodeId="2742566862758593747" varName="start" />
    </scopeInfo>
    <scopeInfo nodeId="2742566862758593747" fileName="HistoryReaderHandler.java" startLine="158" startPosition="0" endLine="169" endPosition="0">
      <varInfo nodeId="2742566862758593747" varName="resultObject" />
      <varInfo nodeId="2742566862758593747" varName="tagName" />
      <varInfo nodeId="2742566862758593747" varName="value" />
    </scopeInfo>
    <scopeInfo nodeId="2742566862758593747" fileName="HistoryReaderHandler.java" startLine="277" startPosition="104" endLine="288" endPosition="55">
      <varInfo nodeId="2742566862758593747" varName="result" />
    </scopeInfo>
    <scopeInfo nodeId="2742566862758593747" fileName="HistoryReaderHandler.java" startLine="307" startPosition="0" endLine="319" endPosition="0">
      <varInfo nodeId="2742566862758593747" varName="name" />
      <varInfo nodeId="2742566862758593747" varName="resultObject" />
      <varInfo nodeId="2742566862758593747" varName="value" />
    </scopeInfo>
    <scopeInfo nodeId="2742566862758593747" fileName="HistoryReaderHandler.java" startLine="372" startPosition="0" endLine="384" endPosition="0">
      <varInfo nodeId="2742566862758593747" varName="name" />
      <varInfo nodeId="2742566862758593747" varName="resultObject" />
      <varInfo nodeId="2742566862758593747" varName="value" />
    </scopeInfo>
    <scopeInfo nodeId="2742566862758593747" fileName="HistoryReaderHandler.java" startLine="184" startPosition="99" endLine="197" endPosition="40" />
    <scopeInfo nodeId="2742566862758593747" fileName="HistoryReaderHandler.java" startLine="245" startPosition="0" endLine="258" endPosition="0">
      <varInfo nodeId="2742566862758593747" varName="resultObject" />
      <varInfo nodeId="2742566862758593747" varName="tagName" />
      <varInfo nodeId="2742566862758593747" varName="value" />
    </scopeInfo>
    <scopeInfo nodeId="2742566862758593747" fileName="HistoryReaderHandler.java" startLine="56" startPosition="0" endLine="70" endPosition="0">
      <varInfo nodeId="2742566862758593747" varName="localName" />
      <varInfo nodeId="2742566862758593747" varName="qName" />
      <varInfo nodeId="2742566862758593747" varName="uri" />
    </scopeInfo>
    <scopeInfo nodeId="2742566862758593747" fileName="HistoryReaderHandler.java" startLine="275" startPosition="0" endLine="290" endPosition="0">
      <varInfo nodeId="2742566862758593747" varName="name" />
      <varInfo nodeId="2742566862758593747" varName="resultObject" />
      <varInfo nodeId="2742566862758593747" varName="value" />
    </scopeInfo>
    <scopeInfo nodeId="2742566862758593747" fileName="HistoryReaderHandler.java" startLine="338" startPosition="104" endLine="353" endPosition="55">
      <varInfo nodeId="2742566862758593747" varName="result" />
    </scopeInfo>
    <scopeInfo nodeId="2742566862758593747" fileName="HistoryReaderHandler.java" startLine="182" startPosition="0" endLine="199" endPosition="0">
      <varInfo nodeId="2742566862758593747" varName="tagName" />
    </scopeInfo>
    <scopeInfo nodeId="2742566862758593747" fileName="HistoryReaderHandler.java" startLine="336" startPosition="0" endLine="355" endPosition="0">
      <varInfo nodeId="2742566862758593747" varName="name" />
      <varInfo nodeId="2742566862758593747" varName="resultObject" />
      <varInfo nodeId="2742566862758593747" varName="value" />
    </scopeInfo>
    <scopeInfo nodeId="2742566862758593747" fileName="HistoryReaderHandler.java" startLine="201" startPosition="103" endLine="223" endPosition="54">
      <varInfo nodeId="2742566862758593747" varName="result" />
    </scopeInfo>
    <scopeInfo nodeId="2742566862758593747" fileName="HistoryReaderHandler.java" startLine="199" startPosition="0" endLine="225" endPosition="0">
      <varInfo nodeId="2742566862758593747" varName="resultObject" />
      <varInfo nodeId="2742566862758593747" varName="tagName" />
      <varInfo nodeId="2742566862758593747" varName="value" />
    </scopeInfo>
    <scopeInfo nodeId="2742566862758593747" fileName="HistoryReaderHandler.java" startLine="72" startPosition="115" endLine="103" endPosition="26">
      <varInfo nodeId="2742566862758593747" varName="current" />
      <varInfo nodeId="2742566862758593747" varName="result" />
    </scopeInfo>
    <scopeInfo nodeId="2742566862758593747" fileName="HistoryReaderHandler.java" startLine="70" startPosition="0" endLine="105" endPosition="0">
      <varInfo nodeId="2742566862758593747" varName="attributes" />
      <varInfo nodeId="2742566862758593747" varName="localName" />
      <varInfo nodeId="2742566862758593747" varName="qName" />
      <varInfo nodeId="2742566862758593747" varName="uri" />
    </scopeInfo>
    <unitInfo nodeId="2742566862758593747" fileName="HistoryReaderHandler.java" startLine="18" startPosition="0" endLine="386" endPosition="0" unitName="jetbrains.mps.refactoring.HistoryReaderHandler" />
    <unitInfo nodeId="2742566862758593747" fileName="HistoryReaderHandler.java" startLine="227" startPosition="0" endLine="259" endPosition="0" unitName="jetbrains.mps.refactoring.HistoryReaderHandler$DependenciesElementHandler" />
    <unitInfo nodeId="2742566862758593747" fileName="HistoryReaderHandler.java" startLine="171" startPosition="0" endLine="226" endPosition="0" unitName="jetbrains.mps.refactoring.HistoryReaderHandler$ElementElementHandler" />
    <unitInfo nodeId="2742566862758593747" fileName="HistoryReaderHandler.java" startLine="106" startPosition="0" endLine="139" endPosition="0" unitName="jetbrains.mps.refactoring.HistoryReaderHandler$ElementHandler" />
    <unitInfo nodeId="2742566862758593747" fileName="HistoryReaderHandler.java" startLine="140" startPosition="0" endLine="170" endPosition="0" unitName="jetbrains.mps.refactoring.HistoryReaderHandler$HistoryElementHandler" />
    <unitInfo nodeId="2742566862758593747" fileName="HistoryReaderHandler.java" startLine="260" startPosition="0" endLine="291" endPosition="0" unitName="jetbrains.mps.refactoring.HistoryReaderHandler$ModelElementHandler" />
    <unitInfo nodeId="2742566862758593747" fileName="HistoryReaderHandler.java" startLine="292" startPosition="0" endLine="320" endPosition="0" unitName="jetbrains.mps.refactoring.HistoryReaderHandler$MoveNodeElementHandler" />
    <unitInfo nodeId="2742566862758593747" fileName="HistoryReaderHandler.java" startLine="357" startPosition="0" endLine="385" endPosition="0" unitName="jetbrains.mps.refactoring.HistoryReaderHandler$RenameModelElementHandler" />
    <unitInfo nodeId="2742566862758593747" fileName="HistoryReaderHandler.java" startLine="321" startPosition="0" endLine="356" endPosition="0" unitName="jetbrains.mps.refactoring.HistoryReaderHandler$RenameNodeElementHandler" />
  </root>
  <root nodeId="5817662974489412297">
    <nodeInfo nodeId="2742566862758589996" fileName="StructureModification.java" startLine="19" startPosition="36" endLine="20" endPosition="118" conceptFqName="jetbrains.mps.baseLanguage.structure.FieldDeclaration" propertyString="myDependencies" />
    <nodeInfo nodeId="1445347747076238419" fileName="StructureModification.java" startLine="20" startPosition="118" endLine="21" endPosition="133" conceptFqName="jetbrains.mps.baseLanguage.structure.FieldDeclaration" propertyString="myModificationList" />
    <nodeInfo nodeId="2742566862758590026" fileName="StructureModification.java" startLine="26" startPosition="73" endLine="27" endPosition="63" conceptFqName="jetbrains.mps.baseLanguage.structure.ExpressionStatement" />
    <nodeInfo nodeId="1190334391238664598" fileName="StructureModification.java" startLine="31" startPosition="71" endLine="32" endPosition="149" conceptFqName="jetbrains.mps.baseLanguage.structure.LocalVariableDeclarationStatement" />
    <nodeInfo nodeId="2742566862758590046" fileName="StructureModification.java" startLine="40" startPosition="75" endLine="41" endPosition="34" conceptFqName="jetbrains.mps.baseLanguage.structure.ExpressionStatement" />
    <nodeInfo nodeId="2742566862758590061" fileName="StructureModification.java" startLine="44" startPosition="58" endLine="45" endPosition="26" conceptFqName="jetbrains.mps.baseLanguage.structure.ReturnStatement" />
    <nodeInfo nodeId="2742566862758590071" fileName="StructureModification.java" startLine="48" startPosition="54" endLine="49" endPosition="30" conceptFqName="jetbrains.mps.baseLanguage.structure.ReturnStatement" />
    <nodeInfo nodeId="7323995121011047827" fileName="StructureModification.java" startLine="52" startPosition="52" endLine="53" endPosition="67" conceptFqName="jetbrains.mps.baseLanguage.structure.LocalVariableDeclarationStatement" />
    <nodeInfo nodeId="7323995121011047844" fileName="StructureModification.java" startLine="55" startPosition="57" endLine="56" endPosition="43" conceptFqName="jetbrains.mps.baseLanguage.structure.ExpressionStatement" />
    <nodeInfo nodeId="7323995121011047863" fileName="StructureModification.java" startLine="58" startPosition="7" endLine="59" endPosition="25" conceptFqName="jetbrains.mps.baseLanguage.structure.ReturnStatement" />
    <nodeInfo nodeId="2742566862758589858" fileName="StructureModification.java" startLine="69" startPosition="33" endLine="70" endPosition="47" conceptFqName="jetbrains.mps.baseLanguage.structure.InstanceMethodDeclaration" propertyString="apply#(Ljetbrains/mps/refactoring/ModelLinkMap;)Z" />
    <nodeInfo nodeId="1190334391238652342" fileName="StructureModification.java" startLine="70" startPosition="47" endLine="71" endPosition="58" conceptFqName="jetbrains.mps.baseLanguage.structure.InstanceMethodDeclaration" propertyString="getDependentModels#()Ljava/lang/Iterable;" />
    <nodeInfo nodeId="5817662974489416592" fileName="StructureModification.java" startLine="74" startPosition="71" endLine="75" endPosition="30" conceptFqName="jetbrains.mps.baseLanguage.structure.FieldDeclaration" propertyString="oldID" />
    <nodeInfo nodeId="5817662974489421394" fileName="StructureModification.java" startLine="75" startPosition="30" endLine="76" endPosition="30" conceptFqName="jetbrains.mps.baseLanguage.structure.FieldDeclaration" propertyString="newID" />
    <nodeInfo nodeId="5817662974489421398" fileName="StructureModification.java" startLine="76" startPosition="30" endLine="77" endPosition="30" conceptFqName="jetbrains.mps.baseLanguage.structure.FieldDeclaration" propertyString="resolveInfo" />
    <nodeInfo nodeId="2742566862758589871" fileName="StructureModification.java" startLine="79" startPosition="55" endLine="80" endPosition="17" conceptFqName="jetbrains.mps.baseLanguage.structure.ExpressionStatement" />
    <nodeInfo nodeId="2742566862758589878" fileName="StructureModification.java" startLine="80" startPosition="17" endLine="81" endPosition="17" conceptFqName="jetbrains.mps.baseLanguage.structure.ExpressionStatement" />
    <nodeInfo nodeId="5817662974489501672" fileName="StructureModification.java" startLine="84" startPosition="48" endLine="85" endPosition="44" conceptFqName="jetbrains.mps.baseLanguage.structure.ReturnStatement" />
    <nodeInfo nodeId="5944651399658712630" fileName="StructureModification.java" startLine="88" startPosition="59" endLine="89" endPosition="109" conceptFqName="jetbrains.mps.baseLanguage.structure.ReturnStatement" />
    <nodeInfo nodeId="2742566862758589911" fileName="StructureModification.java" startLine="93" startPosition="73" endLine="94" endPosition="30" conceptFqName="jetbrains.mps.baseLanguage.structure.FieldDeclaration" propertyString="oldID" />
    <nodeInfo nodeId="3796120688729065947" fileName="StructureModification.java" startLine="94" startPosition="30" endLine="95" endPosition="60" conceptFqName="jetbrains.mps.baseLanguage.structure.FieldDeclaration" propertyString="type" />
    <nodeInfo nodeId="3796120688729144287" fileName="StructureModification.java" startLine="95" startPosition="60" endLine="96" endPosition="27" conceptFqName="jetbrains.mps.baseLanguage.structure.FieldDeclaration" propertyString="oldValue" />
    <nodeInfo nodeId="3796120688729144291" fileName="StructureModification.java" startLine="96" startPosition="27" endLine="97" endPosition="27" conceptFqName="jetbrains.mps.baseLanguage.structure.FieldDeclaration" propertyString="newValue" />
    <nodeInfo nodeId="2742566862758589931" fileName="StructureModification.java" startLine="99" startPosition="124" endLine="100" endPosition="17" conceptFqName="jetbrains.mps.baseLanguage.structure.ExpressionStatement" />
    <nodeInfo nodeId="3796120688729144304" fileName="StructureModification.java" startLine="100" startPosition="17" endLine="101" endPosition="23" conceptFqName="jetbrains.mps.baseLanguage.structure.ExpressionStatement" />
    <nodeInfo nodeId="9051163691968345426" fileName="StructureModification.java" startLine="101" startPosition="23" endLine="102" endPosition="31" conceptFqName="jetbrains.mps.baseLanguage.structure.ExpressionStatement" />
    <nodeInfo nodeId="3796120688729144317" fileName="StructureModification.java" startLine="102" startPosition="31" endLine="103" endPosition="31" conceptFqName="jetbrains.mps.baseLanguage.structure.ExpressionStatement" />
    <nodeInfo nodeId="3796120688729144352" fileName="StructureModification.java" startLine="109" startPosition="22" endLine="110" endPosition="50" conceptFqName="jetbrains.mps.baseLanguage.structure.ReturnStatement" />
    <nodeInfo nodeId="3796120688729144373" fileName="StructureModification.java" startLine="112" startPosition="23" endLine="113" endPosition="50" conceptFqName="jetbrains.mps.baseLanguage.structure.ReturnStatement" />
    <nodeInfo nodeId="3796120688729144384" fileName="StructureModification.java" startLine="114" startPosition="16" endLine="115" endPosition="23" conceptFqName="jetbrains.mps.baseLanguage.structure.ReturnStatement" />
    <nodeInfo nodeId="5944651399658720845" fileName="StructureModification.java" startLine="119" startPosition="59" endLine="120" endPosition="82" conceptFqName="jetbrains.mps.baseLanguage.structure.ReturnStatement" />
    <nodeInfo nodeId="4136069314959823744" fileName="StructureModification.java" startLine="134" startPosition="74" endLine="135" endPosition="36" conceptFqName="jetbrains.mps.baseLanguage.structure.FieldDeclaration" propertyString="oldModel" />
    <nodeInfo nodeId="4136069314959823748" fileName="StructureModification.java" startLine="135" startPosition="36" endLine="136" endPosition="36" conceptFqName="jetbrains.mps.baseLanguage.structure.FieldDeclaration" propertyString="newModel" />
    <nodeInfo nodeId="6383770312891618423" fileName="StructureModification.java" startLine="138" startPosition="66" endLine="139" endPosition="22" conceptFqName="jetbrains.mps.baseLanguage.structure.ExpressionStatement" />
    <nodeInfo nodeId="6383770312891618430" fileName="StructureModification.java" startLine="139" startPosition="22" endLine="140" endPosition="20" conceptFqName="jetbrains.mps.baseLanguage.structure.ExpressionStatement" />
    <nodeInfo nodeId="1445347747076238416" fileName="StructureModification.java" startLine="143" startPosition="48" endLine="144" endPosition="62" conceptFqName="jetbrains.mps.baseLanguage.structure.ReturnStatement" />
    <nodeInfo nodeId="5944651399658720795" fileName="StructureModification.java" startLine="147" startPosition="59" endLine="148" endPosition="75" conceptFqName="jetbrains.mps.baseLanguage.structure.ReturnStatement" />
    <nodeInfo nodeId="5817662974489412299" fileName="StructureModification.java" startLine="22" startPosition="0" endLine="24" endPosition="3" conceptFqName="jetbrains.mps.baseLanguage.structure.ConstructorDeclaration" propertyString="StructureModification#()V" />
    <nodeInfo nodeId="3796120688729065937" fileName="StructureModification.java" startLine="128" startPosition="0" endLine="130" endPosition="7" conceptFqName="jetbrains.mps.baseLanguage.structure.ConstructorDeclaration" propertyString="RenameType#()V" />
    <nodeInfo nodeId="2742566862758590017" fileName="StructureModification.java" startLine="25" startPosition="0" endLine="29" endPosition="0" conceptFqName="jetbrains.mps.baseLanguage.structure.InstanceMethodDeclaration" propertyString="addDependencyModel#(Ljetbrains/mps/smodel/SModelReference;I)V" />
    <nodeInfo nodeId="1190334391238664616" fileName="StructureModification.java" startLine="32" startPosition="149" endLine="36" endPosition="9" conceptFqName="jetbrains.mps.baseLanguage.structure.ExpressionStatement" />
    <nodeInfo nodeId="2742566862758590036" fileName="StructureModification.java" startLine="39" startPosition="0" endLine="43" endPosition="0" conceptFqName="jetbrains.mps.baseLanguage.structure.InstanceMethodDeclaration" propertyString="setDependencies#(Ljava/util/Map;)V" />
    <nodeInfo nodeId="2742566862758590052" fileName="StructureModification.java" startLine="43" startPosition="0" endLine="47" endPosition="0" conceptFqName="jetbrains.mps.baseLanguage.structure.InstanceMethodDeclaration" propertyString="getDependencies#()Ljava/util/Map;" />
    <nodeInfo nodeId="2742566862758590064" fileName="StructureModification.java" startLine="47" startPosition="0" endLine="51" endPosition="0" conceptFqName="jetbrains.mps.baseLanguage.structure.InstanceMethodDeclaration" propertyString="getData#()Ljava/util/List;" />
    <nodeInfo nodeId="7323995121011047840" fileName="StructureModification.java" startLine="54" startPosition="100" endLine="58" endPosition="0" conceptFqName="jetbrains.mps.baseLanguage.structure.InstanceMethodDeclaration" propertyString="visit#(Ljetbrains/mps/refactoring/StructureModification/Entry;)V" />
    <nodeInfo nodeId="1190334391238664640" fileName="StructureModification.java" startLine="62" startPosition="68" endLine="66" endPosition="6" conceptFqName="jetbrains.mps.baseLanguage.structure.ReturnStatement" />
    <nodeInfo nodeId="5817662974489416588" fileName="StructureModification.java" startLine="78" startPosition="0" endLine="82" endPosition="5" conceptFqName="jetbrains.mps.baseLanguage.structure.ConstructorDeclaration" propertyString="MoveNode#(Ljetbrains/mps/smodel/SNodePointer;Ljetbrains/mps/smodel/SNodePointer;)V" />
    <nodeInfo nodeId="5817662974489421406" fileName="StructureModification.java" startLine="83" startPosition="0" endLine="87" endPosition="0" conceptFqName="jetbrains.mps.baseLanguage.structure.InstanceMethodDeclaration" propertyString="apply#(Ljetbrains/mps/refactoring/ModelLinkMap;)Z" />
    <nodeInfo nodeId="1190334391238652349" fileName="StructureModification.java" startLine="87" startPosition="0" endLine="91" endPosition="0" conceptFqName="jetbrains.mps.baseLanguage.structure.InstanceMethodDeclaration" propertyString="getDependentModels#()Ljava/lang/Iterable;" />
    <nodeInfo nodeId="1190334391238664482" fileName="StructureModification.java" startLine="118" startPosition="0" endLine="122" endPosition="0" conceptFqName="jetbrains.mps.baseLanguage.structure.InstanceMethodDeclaration" propertyString="getDependentModels#()Ljava/lang/Iterable;" />
    <nodeInfo nodeId="4136069314959823740" fileName="StructureModification.java" startLine="137" startPosition="0" endLine="141" endPosition="5" conceptFqName="jetbrains.mps.baseLanguage.structure.ConstructorDeclaration" propertyString="RenameModel#(Ljetbrains/mps/smodel/SModelReference;Ljetbrains/mps/smodel/SModelReference;)V" />
    <nodeInfo nodeId="1445347747076238409" fileName="StructureModification.java" startLine="142" startPosition="0" endLine="146" endPosition="0" conceptFqName="jetbrains.mps.baseLanguage.structure.InstanceMethodDeclaration" propertyString="apply#(Ljetbrains/mps/refactoring/ModelLinkMap;)Z" />
    <nodeInfo nodeId="1190334391238664503" fileName="StructureModification.java" startLine="146" startPosition="0" endLine="150" endPosition="0" conceptFqName="jetbrains.mps.baseLanguage.structure.InstanceMethodDeclaration" propertyString="getDependentModels#()Ljava/lang/Iterable;" />
    <nodeInfo nodeId="7323995121011047833" fileName="StructureModification.java" startLine="53" startPosition="67" endLine="58" endPosition="7" conceptFqName="jetbrains.mps.baseLanguage.structure.ExpressionStatement" />
    <nodeInfo nodeId="2742566862758589898" fileName="StructureModification.java" startLine="98" startPosition="0" endLine="104" endPosition="5" conceptFqName="jetbrains.mps.baseLanguage.structure.ConstructorDeclaration" propertyString="RenameNode#(Ljetbrains/mps/smodel/SNodePointer;Ljetbrains/mps/refactoring/StructureModification/RenameNode/RenameType;Ljava/lang/String;Ljava/lang/String;)V" />
    <nodeInfo nodeId="1190334391238664568" fileName="StructureModification.java" startLine="30" startPosition="60" endLine="37" endPosition="5" conceptFqName="jetbrains.mps.baseLanguage.structure.IfStatement" />
    <nodeInfo nodeId="1190334391238664640" fileName="StructureModification.java" startLine="61" startPosition="0" endLine="68" endPosition="0" conceptFqName="jetbrains.mps.baseLanguage.structure.StaticMethodDeclaration" propertyString="as_hr78sn_a0a0a0a1#(Ljava/lang/Object;Ljava/lang/Class;)null" />
    <nodeInfo nodeId="1190334391238664552" fileName="StructureModification.java" startLine="29" startPosition="0" endLine="39" endPosition="0" conceptFqName="jetbrains.mps.baseLanguage.structure.InstanceMethodDeclaration" propertyString="addDependencyModel#(Ljetbrains/mps/smodel/SModelReference;)V" />
    <nodeInfo nodeId="7323995121011047820" fileName="StructureModification.java" startLine="51" startPosition="0" endLine="61" endPosition="0" conceptFqName="jetbrains.mps.baseLanguage.structure.InstanceMethodDeclaration" propertyString="apply#(Ljetbrains/mps/refactoring/ModelLinkMap;)Z" />
    <nodeInfo nodeId="3796120688729144336" fileName="StructureModification.java" startLine="106" startPosition="48" endLine="116" endPosition="7" conceptFqName="jetbrains.mps.baseLanguage.structure.SwitchStatement" />
    <nodeInfo nodeId="2742566862758589903" fileName="StructureModification.java" startLine="105" startPosition="0" endLine="118" endPosition="0" conceptFqName="jetbrains.mps.baseLanguage.structure.InstanceMethodDeclaration" propertyString="apply#(Ljetbrains/mps/refactoring/ModelLinkMap;)Z" />
    <scopeInfo nodeId="5817662974489412302" fileName="StructureModification.java" startLine="23" startPosition="34" endLine="23" endPosition="34" />
    <scopeInfo nodeId="3796120688729144348" fileName="StructureModification.java" startLine="108" startPosition="21" endLine="108" endPosition="21" />
    <scopeInfo nodeId="3796120688729144365" fileName="StructureModification.java" startLine="111" startPosition="19" endLine="111" endPosition="19" />
    <scopeInfo nodeId="3796120688729065940" fileName="StructureModification.java" startLine="129" startPosition="20" endLine="129" endPosition="20" />
    <scopeInfo nodeId="2742566862758590020" fileName="StructureModification.java" startLine="26" startPosition="73" endLine="27" endPosition="63" />
    <scopeInfo nodeId="2742566862758590039" fileName="StructureModification.java" startLine="40" startPosition="75" endLine="41" endPosition="34" />
    <scopeInfo nodeId="2742566862758590055" fileName="StructureModification.java" startLine="44" startPosition="58" endLine="45" endPosition="26" />
    <scopeInfo nodeId="2742566862758590067" fileName="StructureModification.java" startLine="48" startPosition="54" endLine="49" endPosition="30" />
    <scopeInfo nodeId="7323995121011047841" fileName="StructureModification.java" startLine="55" startPosition="57" endLine="56" endPosition="43" />
    <scopeInfo nodeId="2742566862758589858" fileName="StructureModification.java" startLine="69" startPosition="33" endLine="70" endPosition="47">
      <varInfo nodeId="2742566862758589863" varName="linkMap" />
    </scopeInfo>
    <scopeInfo nodeId="1190334391238652342" fileName="StructureModification.java" startLine="70" startPosition="47" endLine="71" endPosition="58" />
    <scopeInfo nodeId="5817662974489421409" fileName="StructureModification.java" startLine="84" startPosition="48" endLine="85" endPosition="44" />
    <scopeInfo nodeId="1190334391238652353" fileName="StructureModification.java" startLine="88" startPosition="59" endLine="89" endPosition="109" />
    <scopeInfo nodeId="3796120688729144342" fileName="StructureModification.java" startLine="109" startPosition="22" endLine="110" endPosition="50" />
    <scopeInfo nodeId="3796120688729144370" fileName="StructureModification.java" startLine="112" startPosition="23" endLine="113" endPosition="50" />
    <scopeInfo nodeId="3796120688729144338" fileName="StructureModification.java" startLine="114" startPosition="16" endLine="115" endPosition="23" />
    <scopeInfo nodeId="1190334391238664486" fileName="StructureModification.java" startLine="119" startPosition="59" endLine="120" endPosition="82" />
    <scopeInfo nodeId="1445347747076238412" fileName="StructureModification.java" startLine="143" startPosition="48" endLine="144" endPosition="62" />
    <scopeInfo nodeId="1190334391238664507" fileName="StructureModification.java" startLine="147" startPosition="59" endLine="148" endPosition="75" />
    <scopeInfo nodeId="5817662974489412299" fileName="StructureModification.java" startLine="22" startPosition="0" endLine="24" endPosition="3" />
    <scopeInfo nodeId="5817662974489416591" fileName="StructureModification.java" startLine="79" startPosition="55" endLine="81" endPosition="17" />
    <scopeInfo nodeId="3796120688729065937" fileName="StructureModification.java" startLine="128" startPosition="0" endLine="130" endPosition="7" />
    <scopeInfo nodeId="4136069314959823743" fileName="StructureModification.java" startLine="138" startPosition="66" endLine="140" endPosition="20" />
    <scopeInfo nodeId="2742566862758590017" fileName="StructureModification.java" startLine="25" startPosition="0" endLine="29" endPosition="0">
      <varInfo nodeId="2742566862758590021" varName="modelRef" />
      <varInfo nodeId="2742566862758590023" varName="version" />
    </scopeInfo>
    <scopeInfo nodeId="2742566862758590036" fileName="StructureModification.java" startLine="39" startPosition="0" endLine="43" endPosition="0">
      <varInfo nodeId="2742566862758590040" varName="dependencies" />
    </scopeInfo>
    <scopeInfo nodeId="2742566862758590052" fileName="StructureModification.java" startLine="43" startPosition="0" endLine="47" endPosition="0" />
    <scopeInfo nodeId="2742566862758590064" fileName="StructureModification.java" startLine="47" startPosition="0" endLine="51" endPosition="0" />
<<<<<<< HEAD
    <scopeInfo nodeId="7323995121011047840" fileName="StructureModification.java" startLine="54" startPosition="100" endLine="58" endPosition="0">
      <varInfo nodeId="7323995121011047840" varName="it" />
    </scopeInfo>
=======
    <scopeInfo nodeId="7323995121011047840" fileName="StructureModification.java" startLine="54" startPosition="100" endLine="58" endPosition="0" />
>>>>>>> ad6821c3
    <scopeInfo nodeId="1190334391238664640" fileName="StructureModification.java" startLine="62" startPosition="68" endLine="66" endPosition="6" />
    <scopeInfo nodeId="5817662974489416588" fileName="StructureModification.java" startLine="78" startPosition="0" endLine="82" endPosition="5">
      <varInfo nodeId="2742566862758589866" varName="id" />
      <varInfo nodeId="2742566862758589868" varName="to" />
    </scopeInfo>
    <scopeInfo nodeId="5817662974489421406" fileName="StructureModification.java" startLine="83" startPosition="0" endLine="87" endPosition="0">
      <varInfo nodeId="5817662974489429931" varName="linkMap" />
    </scopeInfo>
    <scopeInfo nodeId="1190334391238652349" fileName="StructureModification.java" startLine="87" startPosition="0" endLine="91" endPosition="0" />
    <scopeInfo nodeId="2742566862758589901" fileName="StructureModification.java" startLine="99" startPosition="124" endLine="103" endPosition="31" />
    <scopeInfo nodeId="1190334391238664482" fileName="StructureModification.java" startLine="118" startPosition="0" endLine="122" endPosition="0" />
    <scopeInfo nodeId="4136069314959823740" fileName="StructureModification.java" startLine="137" startPosition="0" endLine="141" endPosition="5">
      <varInfo nodeId="6383770312891618418" varName="from" />
      <varInfo nodeId="6383770312891618420" varName="to" />
    </scopeInfo>
    <scopeInfo nodeId="1445347747076238409" fileName="StructureModification.java" startLine="142" startPosition="0" endLine="146" endPosition="0">
      <varInfo nodeId="1445347747076238414" varName="linkMap" />
    </scopeInfo>
    <scopeInfo nodeId="1190334391238664503" fileName="StructureModification.java" startLine="146" startPosition="0" endLine="150" endPosition="0" />
    <scopeInfo nodeId="1190334391238664569" fileName="StructureModification.java" startLine="31" startPosition="71" endLine="36" endPosition="9">
      <varInfo nodeId="1190334391238664599" varName="model" />
    </scopeInfo>
    <scopeInfo nodeId="2742566862758589898" fileName="StructureModification.java" startLine="98" startPosition="0" endLine="104" endPosition="5">
      <varInfo nodeId="2742566862758589929" varName="id" />
      <varInfo nodeId="3796120688729144300" varName="newValue" />
      <varInfo nodeId="9051163691968345422" varName="oldValue" />
      <varInfo nodeId="3796120688729144297" varName="type" />
    </scopeInfo>
    <scopeInfo nodeId="1190334391238664555" fileName="StructureModification.java" startLine="30" startPosition="60" endLine="37" endPosition="5" />
    <scopeInfo nodeId="7323995121011047823" fileName="StructureModification.java" startLine="52" startPosition="52" endLine="59" endPosition="25">
      <varInfo nodeId="7323995121011047828" varName="updated" />
    </scopeInfo>
<<<<<<< HEAD
    <scopeInfo nodeId="1190334391238664640" fileName="StructureModification.java" startLine="61" startPosition="0" endLine="68" endPosition="0">
      <varInfo nodeId="1190334391238664640" varName="o" />
      <varInfo nodeId="1190334391238664640" varName="type" />
    </scopeInfo>
=======
    <scopeInfo nodeId="1190334391238664640" fileName="StructureModification.java" startLine="61" startPosition="0" endLine="68" endPosition="0" />
>>>>>>> ad6821c3
    <scopeInfo nodeId="1190334391238664552" fileName="StructureModification.java" startLine="29" startPosition="0" endLine="39" endPosition="0">
      <varInfo nodeId="1190334391238664556" varName="modelRef" />
    </scopeInfo>
    <scopeInfo nodeId="7323995121011047820" fileName="StructureModification.java" startLine="51" startPosition="0" endLine="61" endPosition="0">
      <varInfo nodeId="7323995121011047825" varName="linkMap" />
    </scopeInfo>
    <scopeInfo nodeId="2742566862758589908" fileName="StructureModification.java" startLine="106" startPosition="48" endLine="116" endPosition="7" />
    <scopeInfo nodeId="2742566862758589903" fileName="StructureModification.java" startLine="105" startPosition="0" endLine="118" endPosition="0">
      <varInfo nodeId="2742566862758589906" varName="linkMap" />
    </scopeInfo>
    <unitInfo nodeId="5817662974489412297" fileName="StructureModification.java" startLine="19" startPosition="0" endLine="152" endPosition="0" unitName="jetbrains.mps.refactoring.StructureModification" />
    <unitInfo nodeId="7323995121011047840" fileName="StructureModification.java" startLine="54" startPosition="59" endLine="58" endPosition="5" unitName="jetbrains.mps.refactoring.StructureModification$1" />
    <unitInfo nodeId="2742566862758589856" fileName="StructureModification.java" startLine="69" startPosition="0" endLine="73" endPosition="0" unitName="jetbrains.mps.refactoring.StructureModification$Entry" />
    <unitInfo nodeId="5817662974489416586" fileName="StructureModification.java" startLine="74" startPosition="0" endLine="92" endPosition="0" unitName="jetbrains.mps.refactoring.StructureModification$MoveNode" />
    <unitInfo nodeId="4136069314959823738" fileName="StructureModification.java" startLine="134" startPosition="0" endLine="151" endPosition="0" unitName="jetbrains.mps.refactoring.StructureModification$RenameModel" />
    <unitInfo nodeId="2742566862758589896" fileName="StructureModification.java" startLine="93" startPosition="0" endLine="133" endPosition="0" unitName="jetbrains.mps.refactoring.StructureModification$RenameNode" />
    <unitInfo nodeId="3796120688729065935" fileName="StructureModification.java" startLine="123" startPosition="0" endLine="132" endPosition="0" unitName="jetbrains.mps.refactoring.StructureModification.RenameNode$RenameType" />
  </root>
  <root nodeId="5817662974489429544">
    <nodeInfo nodeId="4136069314959834669" fileName="ModelLinkMap.java" startLine="30" startPosition="27" endLine="31" endPosition="25" conceptFqName="jetbrains.mps.baseLanguage.structure.FieldDeclaration" propertyString="myModel" />
    <nodeInfo nodeId="2742566862758577606" fileName="ModelLinkMap.java" startLine="31" startPosition="25" endLine="32" endPosition="137" conceptFqName="jetbrains.mps.baseLanguage.structure.FieldDeclaration" propertyString="myTargetMap" />
    <nodeInfo nodeId="2742566862758577624" fileName="ModelLinkMap.java" startLine="32" startPosition="137" endLine="33" endPosition="119" conceptFqName="jetbrains.mps.baseLanguage.structure.FieldDeclaration" propertyString="myNodeTypeMap" />
    <nodeInfo nodeId="2742566862758577634" fileName="ModelLinkMap.java" startLine="33" startPosition="119" endLine="34" endPosition="119" conceptFqName="jetbrains.mps.baseLanguage.structure.FieldDeclaration" propertyString="myNodeRoleMap" />
    <nodeInfo nodeId="2742566862758577644" fileName="ModelLinkMap.java" startLine="34" startPosition="119" endLine="35" endPosition="128" conceptFqName="jetbrains.mps.baseLanguage.structure.FieldDeclaration" propertyString="myRefRoleMap" />
    <nodeInfo nodeId="2742566862758577654" fileName="ModelLinkMap.java" startLine="35" startPosition="128" endLine="36" endPosition="147" conceptFqName="jetbrains.mps.baseLanguage.structure.FieldDeclaration" propertyString="myPropNameMap" />
    <nodeInfo nodeId="5817662974489429700" fileName="ModelLinkMap.java" startLine="36" startPosition="147" endLine="37" endPosition="145" conceptFqName="jetbrains.mps.baseLanguage.structure.FieldDeclaration" propertyString="myDynRefMap" />
    <nodeInfo nodeId="3729328437991306870" fileName="ModelLinkMap.java" startLine="39" startPosition="37" endLine="40" endPosition="20" conceptFqName="jetbrains.mps.baseLanguage.structure.ExpressionStatement" />
    <nodeInfo nodeId="4525791269560335710" fileName="ModelLinkMap.java" startLine="43" startPosition="31" endLine="44" endPosition="47" conceptFqName="jetbrains.mps.baseLanguage.structure.SingleLineComment" />
    <nodeInfo nodeId="4525791269560356742" fileName="ModelLinkMap.java" startLine="45" startPosition="40" endLine="46" endPosition="53" conceptFqName="jetbrains.mps.baseLanguage.structure.ExpressionStatement" />
    <nodeInfo nodeId="4525791269560356918" fileName="ModelLinkMap.java" startLine="46" startPosition="53" endLine="47" endPosition="78" conceptFqName="jetbrains.mps.baseLanguage.structure.ExpressionStatement" />
    <nodeInfo nodeId="4525791269560356942" fileName="ModelLinkMap.java" startLine="48" startPosition="72" endLine="49" endPosition="76" conceptFqName="jetbrains.mps.baseLanguage.structure.ExpressionStatement" />
    <nodeInfo nodeId="4525791269560364543" fileName="ModelLinkMap.java" startLine="51" startPosition="89" endLine="52" endPosition="76" conceptFqName="jetbrains.mps.baseLanguage.structure.ExpressionStatement" />
    <nodeInfo nodeId="4525791269560364742" fileName="ModelLinkMap.java" startLine="53" startPosition="58" endLine="54" endPosition="105" conceptFqName="jetbrains.mps.baseLanguage.structure.ExpressionStatement" />
    <nodeInfo nodeId="4525791269560364797" fileName="ModelLinkMap.java" startLine="55" startPosition="16" endLine="56" endPosition="99" conceptFqName="jetbrains.mps.baseLanguage.structure.ExpressionStatement" />
    <nodeInfo nodeId="4525791269560335706" fileName="ModelLinkMap.java" startLine="59" startPosition="5" endLine="60" endPosition="16" conceptFqName="jetbrains.mps.baseLanguage.structure.ReturnStatement" />
    <nodeInfo nodeId="2742566862758581706" fileName="ModelLinkMap.java" startLine="63" startPosition="72" endLine="64" endPosition="36" conceptFqName="jetbrains.mps.baseLanguage.structure.ExpressionStatement" />
    <nodeInfo nodeId="2742566862758581699" fileName="ModelLinkMap.java" startLine="67" startPosition="61" endLine="68" endPosition="39" conceptFqName="jetbrains.mps.baseLanguage.structure.ExpressionStatement" />
    <nodeInfo nodeId="2742566862758581720" fileName="ModelLinkMap.java" startLine="71" startPosition="61" endLine="72" endPosition="39" conceptFqName="jetbrains.mps.baseLanguage.structure.ExpressionStatement" />
    <nodeInfo nodeId="2742566862758581713" fileName="ModelLinkMap.java" startLine="75" startPosition="65" endLine="76" endPosition="37" conceptFqName="jetbrains.mps.baseLanguage.structure.ExpressionStatement" />
    <nodeInfo nodeId="2742566862758581726" fileName="ModelLinkMap.java" startLine="79" startPosition="74" endLine="80" endPosition="70" conceptFqName="jetbrains.mps.baseLanguage.structure.ExpressionStatement" />
    <nodeInfo nodeId="2742566862758589305" fileName="ModelLinkMap.java" startLine="83" startPosition="80" endLine="84" endPosition="38" conceptFqName="jetbrains.mps.baseLanguage.structure.ExpressionStatement" />
    <nodeInfo nodeId="2742566862758589327" fileName="ModelLinkMap.java" startLine="87" startPosition="75" endLine="88" endPosition="24" conceptFqName="jetbrains.mps.baseLanguage.structure.LocalVariableDeclarationStatement" />
    <nodeInfo nodeId="2742566862758589353" fileName="ModelLinkMap.java" startLine="90" startPosition="47" endLine="91" endPosition="65" conceptFqName="jetbrains.mps.baseLanguage.structure.ExpressionStatement" />
    <nodeInfo nodeId="2742566862758589367" fileName="ModelLinkMap.java" startLine="91" startPosition="65" endLine="92" endPosition="48" conceptFqName="jetbrains.mps.baseLanguage.structure.ExpressionStatement" />
    <nodeInfo nodeId="2742566862758589398" fileName="ModelLinkMap.java" startLine="96" startPosition="38" endLine="97" endPosition="68" conceptFqName="jetbrains.mps.baseLanguage.structure.LocalVariableDeclarationStatement" />
    <nodeInfo nodeId="2742566862758589414" fileName="ModelLinkMap.java" startLine="97" startPosition="68" endLine="98" endPosition="78" conceptFqName="jetbrains.mps.baseLanguage.structure.LocalVariableDeclarationStatement" />
    <nodeInfo nodeId="2742566862758589429" fileName="ModelLinkMap.java" startLine="98" startPosition="78" endLine="99" endPosition="106" conceptFqName="jetbrains.mps.baseLanguage.structure.ExpressionStatement" />
    <nodeInfo nodeId="2742566862758589453" fileName="ModelLinkMap.java" startLine="103" startPosition="35" endLine="104" endPosition="22" conceptFqName="jetbrains.mps.baseLanguage.structure.SingleLineComment" />
    <nodeInfo nodeId="2742566862758589462" fileName="ModelLinkMap.java" startLine="108" startPosition="40" endLine="109" endPosition="22" conceptFqName="jetbrains.mps.baseLanguage.structure.SingleLineComment" />
    <nodeInfo nodeId="2742566862758589473" fileName="ModelLinkMap.java" startLine="113" startPosition="49" endLine="114" endPosition="22" conceptFqName="jetbrains.mps.baseLanguage.structure.SingleLineComment" />
    <nodeInfo nodeId="2742566862758589333" fileName="ModelLinkMap.java" startLine="116" startPosition="7" endLine="117" endPosition="15" conceptFqName="jetbrains.mps.baseLanguage.structure.ReturnStatement" />
    <nodeInfo nodeId="2742566862758589493" fileName="ModelLinkMap.java" startLine="120" startPosition="47" endLine="121" endPosition="24" conceptFqName="jetbrains.mps.baseLanguage.structure.LocalVariableDeclarationStatement" />
    <nodeInfo nodeId="2742566862758589518" fileName="ModelLinkMap.java" startLine="123" startPosition="38" endLine="124" endPosition="41" conceptFqName="jetbrains.mps.baseLanguage.structure.ExpressionStatement" />
    <nodeInfo nodeId="2742566862758589533" fileName="ModelLinkMap.java" startLine="128" startPosition="38" endLine="129" endPosition="41" conceptFqName="jetbrains.mps.baseLanguage.structure.ExpressionStatement" />
    <nodeInfo nodeId="2742566862758589581" fileName="ModelLinkMap.java" startLine="133" startPosition="42" endLine="134" endPosition="49" conceptFqName="jetbrains.mps.baseLanguage.structure.ExpressionStatement" />
    <nodeInfo nodeId="2742566862758589601" fileName="ModelLinkMap.java" startLine="138" startPosition="52" endLine="139" endPosition="50" conceptFqName="jetbrains.mps.baseLanguage.structure.ExpressionStatement" />
    <nodeInfo nodeId="2742566862758589499" fileName="ModelLinkMap.java" startLine="141" startPosition="7" endLine="142" endPosition="15" conceptFqName="jetbrains.mps.baseLanguage.structure.ReturnStatement" />
    <nodeInfo nodeId="2742566862758589636" fileName="ModelLinkMap.java" startLine="145" startPosition="63" endLine="146" endPosition="24" conceptFqName="jetbrains.mps.baseLanguage.structure.LocalVariableDeclarationStatement" />
    <nodeInfo nodeId="2742566862758589668" fileName="ModelLinkMap.java" startLine="148" startPosition="38" endLine="149" endPosition="88" conceptFqName="jetbrains.mps.baseLanguage.structure.LocalVariableDeclarationStatement" />
    <nodeInfo nodeId="2742566862758589683" fileName="ModelLinkMap.java" startLine="149" startPosition="88" endLine="150" endPosition="111" conceptFqName="jetbrains.mps.baseLanguage.structure.ExpressionStatement" />
    <nodeInfo nodeId="2742566862758589802" fileName="ModelLinkMap.java" startLine="154" startPosition="52" endLine="155" endPosition="62" conceptFqName="jetbrains.mps.baseLanguage.structure.SingleLineComment" />
    <nodeInfo nodeId="2742566862758589713" fileName="ModelLinkMap.java" startLine="155" startPosition="62" endLine="156" endPosition="62" conceptFqName="jetbrains.mps.baseLanguage.structure.LocalVariableDeclarationStatement" />
    <nodeInfo nodeId="2742566862758589773" fileName="ModelLinkMap.java" startLine="156" startPosition="62" endLine="157" endPosition="50" conceptFqName="jetbrains.mps.baseLanguage.structure.ExpressionStatement" />
    <nodeInfo nodeId="2742566862758589737" fileName="ModelLinkMap.java" startLine="157" startPosition="50" endLine="158" endPosition="23" conceptFqName="jetbrains.mps.baseLanguage.structure.ExpressionStatement" />
    <nodeInfo nodeId="2742566862758589749" fileName="ModelLinkMap.java" startLine="158" startPosition="23" endLine="159" endPosition="48" conceptFqName="jetbrains.mps.baseLanguage.structure.ExpressionStatement" />
    <nodeInfo nodeId="2742566862758589642" fileName="ModelLinkMap.java" startLine="161" startPosition="7" endLine="162" endPosition="15" conceptFqName="jetbrains.mps.baseLanguage.structure.ReturnStatement" />
    <nodeInfo nodeId="2742566862758589799" fileName="ModelLinkMap.java" startLine="165" startPosition="63" endLine="166" endPosition="55" conceptFqName="jetbrains.mps.baseLanguage.structure.SingleLineComment" />
    <nodeInfo nodeId="2742566862758589646" fileName="ModelLinkMap.java" startLine="166" startPosition="55" endLine="167" endPosition="24" conceptFqName="jetbrains.mps.baseLanguage.structure.LocalVariableDeclarationStatement" />
    <nodeInfo nodeId="2742566862758589819" fileName="ModelLinkMap.java" startLine="169" startPosition="38" endLine="170" endPosition="35" conceptFqName="jetbrains.mps.baseLanguage.structure.ExpressionStatement" />
    <nodeInfo nodeId="2742566862758589845" fileName="ModelLinkMap.java" startLine="174" startPosition="42" endLine="175" endPosition="26" conceptFqName="jetbrains.mps.baseLanguage.structure.ExpressionStatement" />
    <nodeInfo nodeId="2742566862758589650" fileName="ModelLinkMap.java" startLine="177" startPosition="7" endLine="178" endPosition="15" conceptFqName="jetbrains.mps.baseLanguage.structure.ReturnStatement" />
    <nodeInfo nodeId="6383770312891620463" fileName="ModelLinkMap.java" startLine="181" startPosition="94" endLine="182" endPosition="24" conceptFqName="jetbrains.mps.baseLanguage.structure.LocalVariableDeclarationStatement" />
    <nodeInfo nodeId="6383770312891639020" fileName="ModelLinkMap.java" startLine="182" startPosition="24" endLine="183" endPosition="22" conceptFqName="jetbrains.mps.baseLanguage.structure.SingleLineComment" />
    <nodeInfo nodeId="6383770312891620509" fileName="ModelLinkMap.java" startLine="185" startPosition="54" endLine="186" endPosition="19" conceptFqName="jetbrains.mps.baseLanguage.structure.ExpressionStatement" />
    <nodeInfo nodeId="6383770312891639084" fileName="ModelLinkMap.java" startLine="186" startPosition="19" endLine="187" endPosition="44" conceptFqName="jetbrains.mps.baseLanguage.structure.ExpressionStatement" />
    <nodeInfo nodeId="1233603318757025274" fileName="ModelLinkMap.java" startLine="191" startPosition="54" endLine="192" endPosition="44" conceptFqName="jetbrains.mps.baseLanguage.structure.ExpressionStatement" />
    <nodeInfo nodeId="6383770312891638725" fileName="ModelLinkMap.java" startLine="194" startPosition="5" endLine="195" endPosition="25" conceptFqName="jetbrains.mps.baseLanguage.structure.SingleLineComment" />
    <nodeInfo nodeId="6383770312891638742" fileName="ModelLinkMap.java" startLine="195" startPosition="25" endLine="196" endPosition="60" conceptFqName="jetbrains.mps.baseLanguage.structure.LocalVariableDeclarationStatement" />
    <nodeInfo nodeId="6383770312891638773" fileName="ModelLinkMap.java" startLine="197" startPosition="23" endLine="198" endPosition="17" conceptFqName="jetbrains.mps.baseLanguage.structure.ExpressionStatement" />
    <nodeInfo nodeId="6383770312891638791" fileName="ModelLinkMap.java" startLine="200" startPosition="48" endLine="201" endPosition="48" conceptFqName="jetbrains.mps.baseLanguage.structure.ExpressionStatement" />
    <nodeInfo nodeId="6383770312891638800" fileName="ModelLinkMap.java" startLine="203" startPosition="9" endLine="204" endPosition="59" conceptFqName="jetbrains.mps.baseLanguage.structure.ExpressionStatement" />
    <nodeInfo nodeId="6383770312891636652" fileName="ModelLinkMap.java" startLine="207" startPosition="50" endLine="208" endPosition="19" conceptFqName="jetbrains.mps.baseLanguage.structure.ExpressionStatement" />
    <nodeInfo nodeId="6383770312891636717" fileName="ModelLinkMap.java" startLine="210" startPosition="49" endLine="211" endPosition="50" conceptFqName="jetbrains.mps.baseLanguage.structure.ExpressionStatement" />
    <nodeInfo nodeId="6383770312891638728" fileName="ModelLinkMap.java" startLine="215" startPosition="5" endLine="216" endPosition="57" conceptFqName="jetbrains.mps.baseLanguage.structure.SingleLineComment" />
    <nodeInfo nodeId="6383770312891636752" fileName="ModelLinkMap.java" startLine="218" startPosition="50" endLine="219" endPosition="19" conceptFqName="jetbrains.mps.baseLanguage.structure.ExpressionStatement" />
    <nodeInfo nodeId="6383770312891636798" fileName="ModelLinkMap.java" startLine="221" startPosition="41" endLine="222" endPosition="82" conceptFqName="jetbrains.mps.baseLanguage.structure.LocalVariableDeclarationStatement" />
    <nodeInfo nodeId="6383770312891636806" fileName="ModelLinkMap.java" startLine="222" startPosition="82" endLine="223" endPosition="123" conceptFqName="jetbrains.mps.baseLanguage.structure.ExpressionStatement" />
    <nodeInfo nodeId="6383770312891636797" fileName="ModelLinkMap.java" startLine="223" startPosition="123" endLine="224" endPosition="0" conceptFqName="jetbrains.mps.baseLanguage.structure.Statement" />
    <nodeInfo nodeId="6383770312891638731" fileName="ModelLinkMap.java" startLine="228" startPosition="5" endLine="229" endPosition="30" conceptFqName="jetbrains.mps.baseLanguage.structure.SingleLineComment" />
    <nodeInfo nodeId="6383770312891638989" fileName="ModelLinkMap.java" startLine="229" startPosition="30" endLine="230" endPosition="49" conceptFqName="jetbrains.mps.baseLanguage.structure.ExpressionStatement" />
    <nodeInfo nodeId="6383770312891638996" fileName="ModelLinkMap.java" startLine="230" startPosition="49" endLine="231" endPosition="49" conceptFqName="jetbrains.mps.baseLanguage.structure.ExpressionStatement" />
    <nodeInfo nodeId="6383770312891639002" fileName="ModelLinkMap.java" startLine="231" startPosition="49" endLine="232" endPosition="49" conceptFqName="jetbrains.mps.baseLanguage.structure.ExpressionStatement" />
    <nodeInfo nodeId="6383770312891639008" fileName="ModelLinkMap.java" startLine="232" startPosition="49" endLine="233" endPosition="48" conceptFqName="jetbrains.mps.baseLanguage.structure.ExpressionStatement" />
    <nodeInfo nodeId="6383770312891639014" fileName="ModelLinkMap.java" startLine="233" startPosition="48" endLine="234" endPosition="47" conceptFqName="jetbrains.mps.baseLanguage.structure.ExpressionStatement" />
    <nodeInfo nodeId="4136069314959834646" fileName="ModelLinkMap.java" startLine="234" startPosition="47" endLine="235" endPosition="15" conceptFqName="jetbrains.mps.baseLanguage.structure.ReturnStatement" />
    <nodeInfo nodeId="5911625124420811165" fileName="ModelLinkMap.java" startLine="240" startPosition="98" endLine="241" endPosition="45" conceptFqName="jetbrains.mps.baseLanguage.structure.ExpressionStatement" />
    <nodeInfo nodeId="980809437931347421" fileName="ModelLinkMap.java" startLine="245" startPosition="38" endLine="246" endPosition="50" conceptFqName="jetbrains.mps.baseLanguage.structure.ExpressionStatement" />
    <nodeInfo nodeId="980809437931347446" fileName="ModelLinkMap.java" startLine="252" startPosition="38" endLine="253" endPosition="49" conceptFqName="jetbrains.mps.baseLanguage.structure.ExpressionStatement" />
    <nodeInfo nodeId="980809437931347482" fileName="ModelLinkMap.java" startLine="259" startPosition="43" endLine="260" endPosition="55" conceptFqName="jetbrains.mps.baseLanguage.structure.ExpressionStatement" />
    <nodeInfo nodeId="980809437931347519" fileName="ModelLinkMap.java" startLine="266" startPosition="53" endLine="267" endPosition="65" conceptFqName="jetbrains.mps.baseLanguage.structure.ExpressionStatement" />
    <nodeInfo nodeId="2742566862758577748" fileName="ModelLinkMap.java" startLine="275" startPosition="24" endLine="276" endPosition="13" conceptFqName="jetbrains.mps.baseLanguage.structure.ReturnStatement" />
    <nodeInfo nodeId="2742566862758577754" fileName="ModelLinkMap.java" startLine="277" startPosition="5" endLine="278" endPosition="53" conceptFqName="jetbrains.mps.baseLanguage.structure.LocalVariableDeclarationStatement" />
    <nodeInfo nodeId="2742566862758577778" fileName="ModelLinkMap.java" startLine="279" startPosition="23" endLine="280" endPosition="90" conceptFqName="jetbrains.mps.baseLanguage.structure.ExpressionStatement" />
    <nodeInfo nodeId="2742566862758577795" fileName="ModelLinkMap.java" startLine="281" startPosition="5" endLine="282" endPosition="50" conceptFqName="jetbrains.mps.baseLanguage.structure.ExpressionStatement" />
    <nodeInfo nodeId="2742566862758577817" fileName="ModelLinkMap.java" startLine="285" startPosition="153" endLine="286" endPosition="35" conceptFqName="jetbrains.mps.baseLanguage.structure.LocalVariableDeclarationStatement" />
    <nodeInfo nodeId="2742566862758577838" fileName="ModelLinkMap.java" startLine="287" startPosition="23" endLine="288" endPosition="19" conceptFqName="jetbrains.mps.baseLanguage.structure.ReturnStatement" />
    <nodeInfo nodeId="2742566862758577853" fileName="ModelLinkMap.java" startLine="291" startPosition="31" endLine="292" endPosition="21" conceptFqName="jetbrains.mps.baseLanguage.structure.ExpressionStatement" />
    <nodeInfo nodeId="2742566862758577870" fileName="ModelLinkMap.java" startLine="294" startPosition="7" endLine="295" endPosition="47" conceptFqName="jetbrains.mps.baseLanguage.structure.ExpressionStatement" />
    <nodeInfo nodeId="2742566862758577881" fileName="ModelLinkMap.java" startLine="295" startPosition="47" endLine="296" endPosition="16" conceptFqName="jetbrains.mps.baseLanguage.structure.ReturnStatement" />
    <nodeInfo nodeId="2742566862758581648" fileName="ModelLinkMap.java" startLine="299" startPosition="134" endLine="300" endPosition="35" conceptFqName="jetbrains.mps.baseLanguage.structure.LocalVariableDeclarationStatement" />
    <nodeInfo nodeId="2742566862758581673" fileName="ModelLinkMap.java" startLine="301" startPosition="23" endLine="302" endPosition="19" conceptFqName="jetbrains.mps.baseLanguage.structure.ReturnStatement" />
    <nodeInfo nodeId="2742566862758581688" fileName="ModelLinkMap.java" startLine="305" startPosition="31" endLine="306" endPosition="21" conceptFqName="jetbrains.mps.baseLanguage.structure.ExpressionStatement" />
    <nodeInfo nodeId="2742566862758581695" fileName="ModelLinkMap.java" startLine="308" startPosition="7" endLine="309" endPosition="16" conceptFqName="jetbrains.mps.baseLanguage.structure.ReturnStatement" />
    <nodeInfo nodeId="2742566862758581552" fileName="ModelLinkMap.java" startLine="312" startPosition="135" endLine="313" endPosition="53" conceptFqName="jetbrains.mps.baseLanguage.structure.LocalVariableDeclarationStatement" />
    <nodeInfo nodeId="2742566862758581573" fileName="ModelLinkMap.java" startLine="314" startPosition="23" endLine="315" endPosition="19" conceptFqName="jetbrains.mps.baseLanguage.structure.ReturnStatement" />
    <nodeInfo nodeId="2742566862758581597" fileName="ModelLinkMap.java" startLine="318" startPosition="31" endLine="319" endPosition="21" conceptFqName="jetbrains.mps.baseLanguage.structure.ExpressionStatement" />
    <nodeInfo nodeId="2742566862758581577" fileName="ModelLinkMap.java" startLine="321" startPosition="7" endLine="322" endPosition="16" conceptFqName="jetbrains.mps.baseLanguage.structure.ReturnStatement" />
    <nodeInfo nodeId="6383770312891638947" fileName="ModelLinkMap.java" startLine="327" startPosition="46" endLine="328" endPosition="55" conceptFqName="jetbrains.mps.baseLanguage.structure.ReturnStatement" />
    <nodeInfo nodeId="6383770312891638961" fileName="ModelLinkMap.java" startLine="331" startPosition="61" endLine="332" endPosition="61" conceptFqName="jetbrains.mps.baseLanguage.structure.LocalVariableDeclarationStatement" />
    <nodeInfo nodeId="6383770312891638970" fileName="ModelLinkMap.java" startLine="332" startPosition="61" endLine="333" endPosition="86" conceptFqName="jetbrains.mps.baseLanguage.structure.ExpressionStatement" />
    <nodeInfo nodeId="4525791269560364794" fileName="ModelLinkMap.java" startLine="55" startPosition="14" endLine="57" endPosition="9" conceptFqName="jetbrains.mps.baseLanguage.structure.BlockStatement" />
    <nodeInfo nodeId="5817662974489429911" fileName="ModelLinkMap.java" startLine="38" startPosition="0" endLine="41" endPosition="3" conceptFqName="jetbrains.mps.baseLanguage.structure.ConstructorDeclaration" propertyString="ModelLinkMap#(Ljetbrains/mps/smodel/SModel;)V" />
    <nodeInfo nodeId="4525791269560356932" fileName="ModelLinkMap.java" startLine="47" startPosition="78" endLine="50" endPosition="7" conceptFqName="jetbrains.mps.baseLanguage.structure.ForeachStatement" />
    <nodeInfo nodeId="1233603318757025268" fileName="ModelLinkMap.java" startLine="190" startPosition="102" endLine="193" endPosition="7" conceptFqName="jetbrains.mps.baseLanguage.structure.IfStatement" />
    <nodeInfo nodeId="5911625124420811147" fileName="ModelLinkMap.java" startLine="239" startPosition="39" endLine="242" endPosition="7" conceptFqName="jetbrains.mps.baseLanguage.structure.ForeachStatement" />
    <nodeInfo nodeId="2742566862758577740" fileName="ModelLinkMap.java" startLine="274" startPosition="76" endLine="277" endPosition="5" conceptFqName="jetbrains.mps.baseLanguage.structure.IfStatement" />
    <nodeInfo nodeId="2742566862758577769" fileName="ModelLinkMap.java" startLine="278" startPosition="53" endLine="281" endPosition="5" conceptFqName="jetbrains.mps.baseLanguage.structure.IfStatement" />
    <nodeInfo nodeId="2742566862758577829" fileName="ModelLinkMap.java" startLine="286" startPosition="35" endLine="289" endPosition="5" conceptFqName="jetbrains.mps.baseLanguage.structure.IfStatement" />
    <nodeInfo nodeId="2742566862758581664" fileName="ModelLinkMap.java" startLine="300" startPosition="35" endLine="303" endPosition="5" conceptFqName="jetbrains.mps.baseLanguage.structure.IfStatement" />
    <nodeInfo nodeId="2742566862758581564" fileName="ModelLinkMap.java" startLine="313" startPosition="53" endLine="316" endPosition="5" conceptFqName="jetbrains.mps.baseLanguage.structure.IfStatement" />
    <nodeInfo nodeId="5817662974489429600" fileName="ModelLinkMap.java" startLine="62" startPosition="0" endLine="66" endPosition="0" conceptFqName="jetbrains.mps.baseLanguage.structure.InstanceMethodDeclaration" propertyString="addTargetLocation#(Ljetbrains/mps/smodel/SNodePointer;Ljetbrains/mps/smodel/StaticReference;)V" />
    <nodeInfo nodeId="5817662974489429586" fileName="ModelLinkMap.java" startLine="66" startPosition="0" endLine="70" endPosition="0" conceptFqName="jetbrains.mps.baseLanguage.structure.InstanceMethodDeclaration" propertyString="addTypeLocation#(Ljetbrains/mps/smodel/SNodePointer;Ljetbrains/mps/smodel/SNode;)V" />
    <nodeInfo nodeId="5817662974489429628" fileName="ModelLinkMap.java" startLine="70" startPosition="0" endLine="74" endPosition="0" conceptFqName="jetbrains.mps.baseLanguage.structure.InstanceMethodDeclaration" propertyString="addRoleLocation#(Ljetbrains/mps/smodel/SNodePointer;Ljetbrains/mps/smodel/SNode;)V" />
    <nodeInfo nodeId="5817662974489429614" fileName="ModelLinkMap.java" startLine="74" startPosition="0" endLine="78" endPosition="0" conceptFqName="jetbrains.mps.baseLanguage.structure.InstanceMethodDeclaration" propertyString="addRoleLocation#(Ljetbrains/mps/smodel/SNodePointer;Ljetbrains/mps/smodel/SReference;)V" />
    <nodeInfo nodeId="5817662974489429642" fileName="ModelLinkMap.java" startLine="78" startPosition="0" endLine="82" endPosition="0" conceptFqName="jetbrains.mps.baseLanguage.structure.InstanceMethodDeclaration" propertyString="addNameLocation#(Ljetbrains/mps/smodel/SNodePointer;Ljetbrains/mps/smodel/SNode;Ljava/lang/String;)V" />
    <nodeInfo nodeId="5817662974489429659" fileName="ModelLinkMap.java" startLine="82" startPosition="0" endLine="86" endPosition="0" conceptFqName="jetbrains.mps.baseLanguage.structure.InstanceMethodDeclaration" propertyString="addDynamicReference#(Ljetbrains/mps/smodel/SModelReference;Ljetbrains/mps/smodel/DynamicReference;)V" />
    <nodeInfo nodeId="2742566862758589448" fileName="ModelLinkMap.java" startLine="102" startPosition="81" endLine="106" endPosition="0" conceptFqName="jetbrains.mps.baseLanguage.structure.InstanceMethodDeclaration" propertyString="invoke#(Ljetbrains/mps/smodel/SNode;)V" />
    <nodeInfo nodeId="2742566862758589460" fileName="ModelLinkMap.java" startLine="107" startPosition="85" endLine="111" endPosition="0" conceptFqName="jetbrains.mps.baseLanguage.structure.InstanceMethodDeclaration" propertyString="invoke#(Ljetbrains/mps/smodel/SReference;)V" />
    <nodeInfo nodeId="2742566862758589471" fileName="ModelLinkMap.java" startLine="112" startPosition="95" endLine="116" endPosition="0" conceptFqName="jetbrains.mps.baseLanguage.structure.InstanceMethodDeclaration" propertyString="invoke#(Ljetbrains/mps/util/Pair;)V" />
    <nodeInfo nodeId="2742566862758589513" fileName="ModelLinkMap.java" startLine="122" startPosition="79" endLine="126" endPosition="0" conceptFqName="jetbrains.mps.baseLanguage.structure.InstanceMethodDeclaration" propertyString="invoke#(Ljetbrains/mps/smodel/SNode;)V" />
    <nodeInfo nodeId="2742566862758589531" fileName="ModelLinkMap.java" startLine="127" startPosition="79" endLine="131" endPosition="0" conceptFqName="jetbrains.mps.baseLanguage.structure.InstanceMethodDeclaration" propertyString="invoke#(Ljetbrains/mps/smodel/SNode;)V" />
    <nodeInfo nodeId="2742566862758589566" fileName="ModelLinkMap.java" startLine="132" startPosition="83" endLine="136" endPosition="0" conceptFqName="jetbrains.mps.baseLanguage.structure.InstanceMethodDeclaration" propertyString="invoke#(Ljetbrains/mps/smodel/SReference;)V" />
    <nodeInfo nodeId="2742566862758589599" fileName="ModelLinkMap.java" startLine="137" startPosition="93" endLine="141" endPosition="0" conceptFqName="jetbrains.mps.baseLanguage.structure.InstanceMethodDeclaration" propertyString="invoke#(Ljetbrains/mps/util/Pair;)V" />
    <nodeInfo nodeId="2742566862758589814" fileName="ModelLinkMap.java" startLine="168" startPosition="80" endLine="172" endPosition="0" conceptFqName="jetbrains.mps.baseLanguage.structure.InstanceMethodDeclaration" propertyString="invoke#(Ljetbrains/mps/smodel/SNode;)V" />
    <nodeInfo nodeId="2742566862758589840" fileName="ModelLinkMap.java" startLine="173" startPosition="84" endLine="177" endPosition="0" conceptFqName="jetbrains.mps.baseLanguage.structure.InstanceMethodDeclaration" propertyString="invoke#(Ljetbrains/mps/smodel/SReference;)V" />
    <nodeInfo nodeId="6383770312891620457" fileName="ModelLinkMap.java" startLine="184" startPosition="90" endLine="188" endPosition="7" conceptFqName="jetbrains.mps.baseLanguage.structure.IfStatement" />
    <nodeInfo nodeId="6383770312891638787" fileName="ModelLinkMap.java" startLine="199" startPosition="77" endLine="203" endPosition="0" conceptFqName="jetbrains.mps.baseLanguage.structure.InstanceMethodDeclaration" propertyString="visit#(Ljetbrains/mps/smodel/DynamicReference;)V" />
    <nodeInfo nodeId="6383770312891636713" fileName="ModelLinkMap.java" startLine="209" startPosition="115" endLine="213" endPosition="0" conceptFqName="jetbrains.mps.baseLanguage.structure.InstanceMethodDeclaration" propertyString="visit#(Ljetbrains/mps/smodel/StaticReference;)V" />
    <nodeInfo nodeId="980809437931347416" fileName="ModelLinkMap.java" startLine="244" startPosition="107" endLine="248" endPosition="0" conceptFqName="jetbrains.mps.baseLanguage.structure.InstanceMethodDeclaration" propertyString="visit#(Ljetbrains/mps/smodel/SNode;)V" />
    <nodeInfo nodeId="980809437931347444" fileName="ModelLinkMap.java" startLine="251" startPosition="107" endLine="255" endPosition="0" conceptFqName="jetbrains.mps.baseLanguage.structure.InstanceMethodDeclaration" propertyString="visit#(Ljetbrains/mps/smodel/SNode;)V" />
    <nodeInfo nodeId="980809437931347480" fileName="ModelLinkMap.java" startLine="258" startPosition="111" endLine="262" endPosition="0" conceptFqName="jetbrains.mps.baseLanguage.structure.InstanceMethodDeclaration" propertyString="visit#(Ljetbrains/mps/smodel/SReference;)V" />
    <nodeInfo nodeId="980809437931347517" fileName="ModelLinkMap.java" startLine="265" startPosition="121" endLine="269" endPosition="0" conceptFqName="jetbrains.mps.baseLanguage.structure.InstanceMethodDeclaration" propertyString="visit#(Ljetbrains/mps/util/Pair;)V" />
    <nodeInfo nodeId="2742566862758577849" fileName="ModelLinkMap.java" startLine="290" startPosition="60" endLine="294" endPosition="0" conceptFqName="jetbrains.mps.baseLanguage.structure.InstanceMethodDeclaration" propertyString="visit#(null)V" />
    <nodeInfo nodeId="2742566862758581684" fileName="ModelLinkMap.java" startLine="304" startPosition="60" endLine="308" endPosition="0" conceptFqName="jetbrains.mps.baseLanguage.structure.InstanceMethodDeclaration" propertyString="visit#(null)V" />
    <nodeInfo nodeId="2742566862758581593" fileName="ModelLinkMap.java" startLine="317" startPosition="60" endLine="321" endPosition="0" conceptFqName="jetbrains.mps.baseLanguage.structure.InstanceMethodDeclaration" propertyString="visit#(null)V" />
    <nodeInfo nodeId="6383770312891638945" fileName="ModelLinkMap.java" startLine="326" startPosition="128" endLine="330" endPosition="0" conceptFqName="jetbrains.mps.baseLanguage.structure.InstanceMethodDeclaration" propertyString="accept#(Ljetbrains/mps/smodel/SNodePointer;)Z" />
    <nodeInfo nodeId="6383770312891638957" fileName="ModelLinkMap.java" startLine="330" startPosition="24" endLine="334" endPosition="5" conceptFqName="jetbrains.mps.baseLanguage.structure.ForeachStatement" />
    <nodeInfo nodeId="4525791269560364849" fileName="ModelLinkMap.java" startLine="337" startPosition="47" endLine="341" endPosition="6" conceptFqName="jetbrains.mps.baseLanguage.structure.ReturnStatement" />
    <nodeInfo nodeId="4525791269560364711" fileName="ModelLinkMap.java" startLine="52" startPosition="76" endLine="57" endPosition="9" conceptFqName="jetbrains.mps.baseLanguage.structure.IfStatement" />
    <nodeInfo nodeId="2742566862758589349" fileName="ModelLinkMap.java" startLine="89" startPosition="96" endLine="94" endPosition="0" conceptFqName="jetbrains.mps.baseLanguage.structure.InstanceMethodDeclaration" propertyString="invoke#(Ljetbrains/mps/smodel/StaticReference;)V" />
    <nodeInfo nodeId="2742566862758589440" fileName="ModelLinkMap.java" startLine="101" startPosition="7" endLine="106" endPosition="7" conceptFqName="jetbrains.mps.baseLanguage.structure.ExpressionStatement" />
    <nodeInfo nodeId="2742566862758589455" fileName="ModelLinkMap.java" startLine="106" startPosition="7" endLine="111" endPosition="7" conceptFqName="jetbrains.mps.baseLanguage.structure.ExpressionStatement" />
    <nodeInfo nodeId="2742566862758589466" fileName="ModelLinkMap.java" startLine="111" startPosition="7" endLine="116" endPosition="7" conceptFqName="jetbrains.mps.baseLanguage.structure.ExpressionStatement" />
    <nodeInfo nodeId="2742566862758589503" fileName="ModelLinkMap.java" startLine="121" startPosition="24" endLine="126" endPosition="7" conceptFqName="jetbrains.mps.baseLanguage.structure.ExpressionStatement" />
    <nodeInfo nodeId="2742566862758589526" fileName="ModelLinkMap.java" startLine="126" startPosition="7" endLine="131" endPosition="7" conceptFqName="jetbrains.mps.baseLanguage.structure.ExpressionStatement" />
    <nodeInfo nodeId="2742566862758589561" fileName="ModelLinkMap.java" startLine="131" startPosition="7" endLine="136" endPosition="7" conceptFqName="jetbrains.mps.baseLanguage.structure.ExpressionStatement" />
    <nodeInfo nodeId="2742566862758589594" fileName="ModelLinkMap.java" startLine="136" startPosition="7" endLine="141" endPosition="7" conceptFqName="jetbrains.mps.baseLanguage.structure.ExpressionStatement" />
    <nodeInfo nodeId="2742566862758589663" fileName="ModelLinkMap.java" startLine="147" startPosition="80" endLine="152" endPosition="0" conceptFqName="jetbrains.mps.baseLanguage.structure.InstanceMethodDeclaration" propertyString="invoke#(Ljetbrains/mps/smodel/SNode;)V" />
    <nodeInfo nodeId="2742566862758589804" fileName="ModelLinkMap.java" startLine="167" startPosition="24" endLine="172" endPosition="7" conceptFqName="jetbrains.mps.baseLanguage.structure.ExpressionStatement" />
    <nodeInfo nodeId="2742566862758589830" fileName="ModelLinkMap.java" startLine="172" startPosition="7" endLine="177" endPosition="7" conceptFqName="jetbrains.mps.baseLanguage.structure.ExpressionStatement" />
    <nodeInfo nodeId="6383770312891639023" fileName="ModelLinkMap.java" startLine="189" startPosition="5" endLine="194" endPosition="5" conceptFqName="jetbrains.mps.baseLanguage.structure.ForeachStatement" />
    <nodeInfo nodeId="6383770312891638780" fileName="ModelLinkMap.java" startLine="198" startPosition="17" endLine="203" endPosition="9" conceptFqName="jetbrains.mps.baseLanguage.structure.ExpressionStatement" />
    <nodeInfo nodeId="6383770312891636702" fileName="ModelLinkMap.java" startLine="208" startPosition="19" endLine="213" endPosition="11" conceptFqName="jetbrains.mps.baseLanguage.structure.ExpressionStatement" />
    <nodeInfo nodeId="980809437931347401" fileName="ModelLinkMap.java" startLine="243" startPosition="103" endLine="248" endPosition="11" conceptFqName="jetbrains.mps.baseLanguage.structure.ExpressionStatement" />
    <nodeInfo nodeId="980809437931347438" fileName="ModelLinkMap.java" startLine="250" startPosition="103" endLine="255" endPosition="11" conceptFqName="jetbrains.mps.baseLanguage.structure.ExpressionStatement" />
    <nodeInfo nodeId="980809437931347474" fileName="ModelLinkMap.java" startLine="257" startPosition="102" endLine="262" endPosition="11" conceptFqName="jetbrains.mps.baseLanguage.structure.ExpressionStatement" />
    <nodeInfo nodeId="980809437931347511" fileName="ModelLinkMap.java" startLine="264" startPosition="103" endLine="269" endPosition="11" conceptFqName="jetbrains.mps.baseLanguage.structure.ExpressionStatement" />
    <nodeInfo nodeId="2742566862758577842" fileName="ModelLinkMap.java" startLine="289" startPosition="5" endLine="294" endPosition="7" conceptFqName="jetbrains.mps.baseLanguage.structure.ExpressionStatement" />
    <nodeInfo nodeId="2742566862758581677" fileName="ModelLinkMap.java" startLine="303" startPosition="5" endLine="308" endPosition="7" conceptFqName="jetbrains.mps.baseLanguage.structure.ExpressionStatement" />
    <nodeInfo nodeId="2742566862758581586" fileName="ModelLinkMap.java" startLine="316" startPosition="5" endLine="321" endPosition="7" conceptFqName="jetbrains.mps.baseLanguage.structure.ExpressionStatement" />
    <nodeInfo nodeId="6383770312891638935" fileName="ModelLinkMap.java" startLine="325" startPosition="130" endLine="330" endPosition="24" conceptFqName="jetbrains.mps.baseLanguage.structure.LocalVariableDeclarationStatement" />
    <nodeInfo nodeId="2742566862758589337" fileName="ModelLinkMap.java" startLine="88" startPosition="24" endLine="94" endPosition="7" conceptFqName="jetbrains.mps.baseLanguage.structure.ExpressionStatement" />
    <nodeInfo nodeId="2742566862758589393" fileName="ModelLinkMap.java" startLine="95" startPosition="88" endLine="101" endPosition="0" conceptFqName="jetbrains.mps.baseLanguage.structure.InstanceMethodDeclaration" propertyString="invoke#(Ljetbrains/mps/smodel/SNode;)V" />
    <nodeInfo nodeId="2742566862758589653" fileName="ModelLinkMap.java" startLine="146" startPosition="24" endLine="152" endPosition="7" conceptFqName="jetbrains.mps.baseLanguage.structure.ExpressionStatement" />
    <nodeInfo nodeId="5252604008186657635" fileName="ModelLinkMap.java" startLine="183" startPosition="22" endLine="189" endPosition="5" conceptFqName="jetbrains.mps.baseLanguage.structure.ForeachStatement" />
    <nodeInfo nodeId="6383770312891636762" fileName="ModelLinkMap.java" startLine="220" startPosition="107" endLine="226" endPosition="0" conceptFqName="jetbrains.mps.baseLanguage.structure.InstanceMethodDeclaration" propertyString="visit#(Ljetbrains/mps/smodel/SNode;)V" />
    <nodeInfo nodeId="2742566862758589381" fileName="ModelLinkMap.java" startLine="94" startPosition="7" endLine="101" endPosition="7" conceptFqName="jetbrains.mps.baseLanguage.structure.ExpressionStatement" />
    <nodeInfo nodeId="6383770312891636756" fileName="ModelLinkMap.java" startLine="219" startPosition="19" endLine="226" endPosition="11" conceptFqName="jetbrains.mps.baseLanguage.structure.ExpressionStatement" />
    <nodeInfo nodeId="980809437931347362" fileName="ModelLinkMap.java" startLine="242" startPosition="7" endLine="249" endPosition="7" conceptFqName="jetbrains.mps.baseLanguage.structure.ForeachStatement" />
    <nodeInfo nodeId="980809437931347426" fileName="ModelLinkMap.java" startLine="249" startPosition="7" endLine="256" endPosition="7" conceptFqName="jetbrains.mps.baseLanguage.structure.ForeachStatement" />
    <nodeInfo nodeId="980809437931347462" fileName="ModelLinkMap.java" startLine="256" startPosition="7" endLine="263" endPosition="7" conceptFqName="jetbrains.mps.baseLanguage.structure.ForeachStatement" />
    <nodeInfo nodeId="980809437931347499" fileName="ModelLinkMap.java" startLine="263" startPosition="7" endLine="270" endPosition="7" conceptFqName="jetbrains.mps.baseLanguage.structure.ForeachStatement" />
    <nodeInfo nodeId="4525791269560364836" fileName="ModelLinkMap.java" startLine="336" startPosition="0" endLine="343" endPosition="0" conceptFqName="jetbrains.mps.baseLanguage.structure.StaticMethodDeclaration" propertyString="ptr#(Ljetbrains/mps/smodel/SNode;)Ljetbrains/mps/smodel/SNodePointer;" />
    <nodeInfo nodeId="4525791269560364533" fileName="ModelLinkMap.java" startLine="50" startPosition="7" endLine="58" endPosition="7" conceptFqName="jetbrains.mps.baseLanguage.structure.ForeachStatement" />
    <nodeInfo nodeId="2742566862758589704" fileName="ModelLinkMap.java" startLine="153" startPosition="94" endLine="161" endPosition="0" conceptFqName="jetbrains.mps.baseLanguage.structure.InstanceMethodDeclaration" propertyString="invoke#(Ljetbrains/mps/util/Pair;)V" />
    <nodeInfo nodeId="6383770312891636637" fileName="ModelLinkMap.java" startLine="206" startPosition="93" endLine="214" endPosition="7" conceptFqName="jetbrains.mps.baseLanguage.structure.IfStatement" />
    <nodeInfo nodeId="2742566862758589694" fileName="ModelLinkMap.java" startLine="152" startPosition="7" endLine="161" endPosition="7" conceptFqName="jetbrains.mps.baseLanguage.structure.ExpressionStatement" />
    <nodeInfo nodeId="6383770312891638758" fileName="ModelLinkMap.java" startLine="196" startPosition="60" endLine="205" endPosition="5" conceptFqName="jetbrains.mps.baseLanguage.structure.IfStatement" />
    <nodeInfo nodeId="6383770312891636627" fileName="ModelLinkMap.java" startLine="205" startPosition="5" endLine="215" endPosition="5" conceptFqName="jetbrains.mps.baseLanguage.structure.ForeachStatement" />
    <nodeInfo nodeId="6383770312891636744" fileName="ModelLinkMap.java" startLine="217" startPosition="95" endLine="227" endPosition="7" conceptFqName="jetbrains.mps.baseLanguage.structure.IfStatement" />
    <nodeInfo nodeId="2742566862758577721" fileName="ModelLinkMap.java" startLine="273" startPosition="0" endLine="284" endPosition="0" conceptFqName="jetbrains.mps.baseLanguage.structure.StaticMethodDeclaration" propertyString="addValue#(Ljava/util/Map;nullnull)V" />
    <nodeInfo nodeId="6383770312891636726" fileName="ModelLinkMap.java" startLine="216" startPosition="57" endLine="228" endPosition="5" conceptFqName="jetbrains.mps.baseLanguage.structure.ForeachStatement" />
    <nodeInfo nodeId="6383770312891638917" fileName="ModelLinkMap.java" startLine="324" startPosition="0" endLine="336" endPosition="0" conceptFqName="jetbrains.mps.baseLanguage.structure.StaticMethodDeclaration" propertyString="updatePtrMap#(Ljava/util/Map;Ljetbrains/mps/smodel/SModelReference;Ljetbrains/mps/smodel/SModelReference;)V" />
    <nodeInfo nodeId="2742566862758581621" fileName="ModelLinkMap.java" startLine="298" startPosition="0" endLine="311" endPosition="0" conceptFqName="jetbrains.mps.baseLanguage.structure.StaticMethodDeclaration" propertyString="delete#(Ljava/util/Map;Ljetbrains/mps/smodel/SNodePointer;Ljetbrains/mps/baseLanguage/closures/runtime/_FunctionTypes/_void_P1_E0;)Z" />
    <nodeInfo nodeId="2742566862758577888" fileName="ModelLinkMap.java" startLine="311" startPosition="0" endLine="324" endPosition="0" conceptFqName="jetbrains.mps.baseLanguage.structure.StaticMethodDeclaration" propertyString="setProp#(Ljava/util/Map;Ljetbrains/mps/smodel/SNodePointer;Ljetbrains/mps/baseLanguage/closures/runtime/_FunctionTypes/_void_P1_E0;)Z" />
    <nodeInfo nodeId="2742566862758577706" fileName="ModelLinkMap.java" startLine="284" startPosition="0" endLine="298" endPosition="0" conceptFqName="jetbrains.mps.baseLanguage.structure.StaticMethodDeclaration" propertyString="move#(Ljava/util/Map;Ljetbrains/mps/smodel/SNodePointer;Ljetbrains/mps/smodel/SNodePointer;Ljetbrains/mps/baseLanguage/closures/runtime/_FunctionTypes/_void_P1_E0;)Z" />
    <nodeInfo nodeId="4525791269560364570" fileName="ModelLinkMap.java" startLine="44" startPosition="47" endLine="59" endPosition="5" conceptFqName="jetbrains.mps.baseLanguage.structure.ForeachStatement" />
    <nodeInfo nodeId="2742566862758589551" fileName="ModelLinkMap.java" startLine="164" startPosition="0" endLine="180" endPosition="0" conceptFqName="jetbrains.mps.baseLanguage.structure.InstanceMethodDeclaration" propertyString="setRole#(Ljetbrains/mps/smodel/SNodePointer;Ljava/lang/String;)Z" />
    <nodeInfo nodeId="4525791269560333031" fileName="ModelLinkMap.java" startLine="42" startPosition="0" endLine="62" endPosition="0" conceptFqName="jetbrains.mps.baseLanguage.structure.InstanceMethodDeclaration" propertyString="build#()Ljetbrains/mps/refactoring/ModelLinkMap;" />
    <nodeInfo nodeId="2742566862758589541" fileName="ModelLinkMap.java" startLine="144" startPosition="0" endLine="164" endPosition="0" conceptFqName="jetbrains.mps.baseLanguage.structure.InstanceMethodDeclaration" propertyString="setName#(Ljetbrains/mps/smodel/SNodePointer;Ljava/lang/String;)Z" />
    <nodeInfo nodeId="2742566862758589486" fileName="ModelLinkMap.java" startLine="119" startPosition="0" endLine="144" endPosition="0" conceptFqName="jetbrains.mps.baseLanguage.structure.InstanceMethodDeclaration" propertyString="deleteNode#(Ljetbrains/mps/smodel/SNodePointer;)Z" />
    <nodeInfo nodeId="2742566862758589313" fileName="ModelLinkMap.java" startLine="86" startPosition="0" endLine="119" endPosition="0" conceptFqName="jetbrains.mps.baseLanguage.structure.InstanceMethodDeclaration" propertyString="moveNode#(Ljetbrains/mps/smodel/SNodePointer;Ljetbrains/mps/smodel/SNodePointer;)Z" />
    <nodeInfo nodeId="980809437931330625" fileName="ModelLinkMap.java" startLine="238" startPosition="38" endLine="271" endPosition="5" conceptFqName="jetbrains.mps.baseLanguage.structure.IfStatement" />
    <nodeInfo nodeId="980809437931330620" fileName="ModelLinkMap.java" startLine="237" startPosition="0" endLine="273" endPosition="0" conceptFqName="jetbrains.mps.baseLanguage.structure.InstanceMethodDeclaration" propertyString="fillRoleIdsComponent#()V" />
    <nodeInfo nodeId="4136069314959834636" fileName="ModelLinkMap.java" startLine="180" startPosition="0" endLine="237" endPosition="0" conceptFqName="jetbrains.mps.baseLanguage.structure.InstanceMethodDeclaration" propertyString="updateModelReference#(Ljetbrains/mps/smodel/SModelReference;Ljetbrains/mps/smodel/SModelReference;)Z" />
    <scopeInfo nodeId="5817662974489429914" fileName="ModelLinkMap.java" startLine="39" startPosition="37" endLine="40" endPosition="20" />
    <scopeInfo nodeId="4525791269560356935" fileName="ModelLinkMap.java" startLine="48" startPosition="72" endLine="49" endPosition="76" />
    <scopeInfo nodeId="4525791269560364712" fileName="ModelLinkMap.java" startLine="53" startPosition="58" endLine="54" endPosition="105" />
    <scopeInfo nodeId="4525791269560364795" fileName="ModelLinkMap.java" startLine="55" startPosition="16" endLine="56" endPosition="99" />
    <scopeInfo nodeId="5817662974489429603" fileName="ModelLinkMap.java" startLine="63" startPosition="72" endLine="64" endPosition="36" />
    <scopeInfo nodeId="5817662974489429589" fileName="ModelLinkMap.java" startLine="67" startPosition="61" endLine="68" endPosition="39" />
    <scopeInfo nodeId="5817662974489429631" fileName="ModelLinkMap.java" startLine="71" startPosition="61" endLine="72" endPosition="39" />
    <scopeInfo nodeId="5817662974489429617" fileName="ModelLinkMap.java" startLine="75" startPosition="65" endLine="76" endPosition="37" />
    <scopeInfo nodeId="5817662974489429645" fileName="ModelLinkMap.java" startLine="79" startPosition="74" endLine="80" endPosition="70" />
    <scopeInfo nodeId="5817662974489429662" fileName="ModelLinkMap.java" startLine="83" startPosition="80" endLine="84" endPosition="38" />
    <scopeInfo nodeId="2742566862758589449" fileName="ModelLinkMap.java" startLine="103" startPosition="35" endLine="104" endPosition="22" />
    <scopeInfo nodeId="2742566862758589461" fileName="ModelLinkMap.java" startLine="108" startPosition="40" endLine="109" endPosition="22" />
    <scopeInfo nodeId="2742566862758589472" fileName="ModelLinkMap.java" startLine="113" startPosition="49" endLine="114" endPosition="22" />
    <scopeInfo nodeId="2742566862758589514" fileName="ModelLinkMap.java" startLine="123" startPosition="38" endLine="124" endPosition="41" />
    <scopeInfo nodeId="2742566862758589532" fileName="ModelLinkMap.java" startLine="128" startPosition="38" endLine="129" endPosition="41" />
    <scopeInfo nodeId="2742566862758589567" fileName="ModelLinkMap.java" startLine="133" startPosition="42" endLine="134" endPosition="49" />
    <scopeInfo nodeId="2742566862758589600" fileName="ModelLinkMap.java" startLine="138" startPosition="52" endLine="139" endPosition="50" />
    <scopeInfo nodeId="2742566862758589815" fileName="ModelLinkMap.java" startLine="169" startPosition="38" endLine="170" endPosition="35" />
    <scopeInfo nodeId="2742566862758589841" fileName="ModelLinkMap.java" startLine="174" startPosition="42" endLine="175" endPosition="26" />
    <scopeInfo nodeId="1233603318757025269" fileName="ModelLinkMap.java" startLine="191" startPosition="54" endLine="192" endPosition="44" />
    <scopeInfo nodeId="6383770312891638788" fileName="ModelLinkMap.java" startLine="200" startPosition="48" endLine="201" endPosition="48" />
    <scopeInfo nodeId="6383770312891636714" fileName="ModelLinkMap.java" startLine="210" startPosition="49" endLine="211" endPosition="50" />
    <scopeInfo nodeId="5911625124420811150" fileName="ModelLinkMap.java" startLine="240" startPosition="98" endLine="241" endPosition="45" />
    <scopeInfo nodeId="980809437931347417" fileName="ModelLinkMap.java" startLine="245" startPosition="38" endLine="246" endPosition="50" />
    <scopeInfo nodeId="980809437931347445" fileName="ModelLinkMap.java" startLine="252" startPosition="38" endLine="253" endPosition="49" />
    <scopeInfo nodeId="980809437931347481" fileName="ModelLinkMap.java" startLine="259" startPosition="43" endLine="260" endPosition="55" />
    <scopeInfo nodeId="980809437931347518" fileName="ModelLinkMap.java" startLine="266" startPosition="53" endLine="267" endPosition="65" />
    <scopeInfo nodeId="2742566862758577742" fileName="ModelLinkMap.java" startLine="275" startPosition="24" endLine="276" endPosition="13" />
    <scopeInfo nodeId="2742566862758577770" fileName="ModelLinkMap.java" startLine="279" startPosition="23" endLine="280" endPosition="90" />
    <scopeInfo nodeId="2742566862758577830" fileName="ModelLinkMap.java" startLine="287" startPosition="23" endLine="288" endPosition="19" />
    <scopeInfo nodeId="2742566862758577850" fileName="ModelLinkMap.java" startLine="291" startPosition="31" endLine="292" endPosition="21" />
    <scopeInfo nodeId="2742566862758581665" fileName="ModelLinkMap.java" startLine="301" startPosition="23" endLine="302" endPosition="19" />
    <scopeInfo nodeId="2742566862758581685" fileName="ModelLinkMap.java" startLine="305" startPosition="31" endLine="306" endPosition="21" />
    <scopeInfo nodeId="2742566862758581565" fileName="ModelLinkMap.java" startLine="314" startPosition="23" endLine="315" endPosition="19" />
    <scopeInfo nodeId="2742566862758581594" fileName="ModelLinkMap.java" startLine="318" startPosition="31" endLine="319" endPosition="21" />
    <scopeInfo nodeId="6383770312891638946" fileName="ModelLinkMap.java" startLine="327" startPosition="46" endLine="328" endPosition="55" />
    <scopeInfo nodeId="2742566862758589350" fileName="ModelLinkMap.java" startLine="90" startPosition="47" endLine="92" endPosition="48" />
    <scopeInfo nodeId="2742566862758589664" fileName="ModelLinkMap.java" startLine="148" startPosition="38" endLine="150" endPosition="111">
      <varInfo nodeId="2742566862758589669" varName="modelName" />
    </scopeInfo>
    <scopeInfo nodeId="6383770312891620459" fileName="ModelLinkMap.java" startLine="185" startPosition="54" endLine="187" endPosition="44" />
    <scopeInfo nodeId="6383770312891638960" fileName="ModelLinkMap.java" startLine="331" startPosition="61" endLine="333" endPosition="86">
      <varInfo nodeId="6383770312891638962" varName="list" />
    </scopeInfo>
    <scopeInfo nodeId="5817662974489429911" fileName="ModelLinkMap.java" startLine="38" startPosition="0" endLine="41" endPosition="3">
      <varInfo nodeId="3729328437991306867" varName="model" />
    </scopeInfo>
    <scopeInfo nodeId="4525791269560356932" fileName="ModelLinkMap.java" startLine="47" startPosition="78" endLine="50" endPosition="7">
      <varInfo nodeId="4525791269560356932" varName="prop" />
    </scopeInfo>
    <scopeInfo nodeId="2742566862758589394" fileName="ModelLinkMap.java" startLine="96" startPosition="38" endLine="99" endPosition="106">
      <varInfo nodeId="2742566862758589399" varName="modelName" />
      <varInfo nodeId="2742566862758589415" varName="name" />
    </scopeInfo>
    <scopeInfo nodeId="6383770312891639025" fileName="ModelLinkMap.java" startLine="190" startPosition="102" endLine="193" endPosition="7" />
    <scopeInfo nodeId="6383770312891636763" fileName="ModelLinkMap.java" startLine="221" startPosition="41" endLine="224" endPosition="0">
      <varInfo nodeId="6383770312891636799" varName="name" />
    </scopeInfo>
    <scopeInfo nodeId="5911625124420811147" fileName="ModelLinkMap.java" startLine="239" startPosition="39" endLine="242" endPosition="7">
      <varInfo nodeId="5911625124420811147" varName="i" />
    </scopeInfo>
    <scopeInfo nodeId="5817662974489429600" fileName="ModelLinkMap.java" startLine="62" startPosition="0" endLine="66" endPosition="0">
      <varInfo nodeId="5817662974489429610" varName="ptr" />
      <varInfo nodeId="5817662974489429612" varName="ref" />
    </scopeInfo>
    <scopeInfo nodeId="5817662974489429586" fileName="ModelLinkMap.java" startLine="66" startPosition="0" endLine="70" endPosition="0">
      <varInfo nodeId="5817662974489429598" varName="node" />
      <varInfo nodeId="5817662974489429596" varName="ptr" />
    </scopeInfo>
    <scopeInfo nodeId="5817662974489429628" fileName="ModelLinkMap.java" startLine="70" startPosition="0" endLine="74" endPosition="0">
      <varInfo nodeId="5817662974489429640" varName="node" />
      <varInfo nodeId="5817662974489429638" varName="ptr" />
    </scopeInfo>
    <scopeInfo nodeId="5817662974489429614" fileName="ModelLinkMap.java" startLine="74" startPosition="0" endLine="78" endPosition="0">
      <varInfo nodeId="5817662974489429624" varName="ptr" />
      <varInfo nodeId="5817662974489429626" varName="ref" />
    </scopeInfo>
    <scopeInfo nodeId="5817662974489429642" fileName="ModelLinkMap.java" startLine="78" startPosition="0" endLine="82" endPosition="0">
      <varInfo nodeId="5817662974489429657" varName="name" />
      <varInfo nodeId="5817662974489429655" varName="node" />
      <varInfo nodeId="5817662974489429653" varName="ptr" />
    </scopeInfo>
    <scopeInfo nodeId="5817662974489429659" fileName="ModelLinkMap.java" startLine="82" startPosition="0" endLine="86" endPosition="0">
      <varInfo nodeId="5817662974489429690" varName="model" />
      <varInfo nodeId="5817662974489429692" varName="ref" />
    </scopeInfo>
    <scopeInfo nodeId="2742566862758589448" fileName="ModelLinkMap.java" startLine="102" startPosition="81" endLine="106" endPosition="0">
      <varInfo nodeId="2742566862758589448" varName="n" />
    </scopeInfo>
    <scopeInfo nodeId="2742566862758589460" fileName="ModelLinkMap.java" startLine="107" startPosition="85" endLine="111" endPosition="0">
      <varInfo nodeId="2742566862758589460" varName="r" />
    </scopeInfo>
    <scopeInfo nodeId="2742566862758589471" fileName="ModelLinkMap.java" startLine="112" startPosition="95" endLine="116" endPosition="0">
      <varInfo nodeId="2742566862758589471" varName="p" />
    </scopeInfo>
    <scopeInfo nodeId="2742566862758589513" fileName="ModelLinkMap.java" startLine="122" startPosition="79" endLine="126" endPosition="0">
      <varInfo nodeId="2742566862758589513" varName="node" />
    </scopeInfo>
    <scopeInfo nodeId="2742566862758589531" fileName="ModelLinkMap.java" startLine="127" startPosition="79" endLine="131" endPosition="0">
      <varInfo nodeId="2742566862758589531" varName="node" />
    </scopeInfo>
    <scopeInfo nodeId="2742566862758589566" fileName="ModelLinkMap.java" startLine="132" startPosition="83" endLine="136" endPosition="0">
      <varInfo nodeId="2742566862758589566" varName="ref" />
    </scopeInfo>
    <scopeInfo nodeId="2742566862758589599" fileName="ModelLinkMap.java" startLine="137" startPosition="93" endLine="141" endPosition="0">
      <varInfo nodeId="2742566862758589599" varName="prop" />
    </scopeInfo>
    <scopeInfo nodeId="2742566862758589814" fileName="ModelLinkMap.java" startLine="168" startPosition="80" endLine="172" endPosition="0">
      <varInfo nodeId="2742566862758589814" varName="node" />
    </scopeInfo>
    <scopeInfo nodeId="2742566862758589840" fileName="ModelLinkMap.java" startLine="173" startPosition="84" endLine="177" endPosition="0">
      <varInfo nodeId="2742566862758589840" varName="ref" />
    </scopeInfo>
    <scopeInfo nodeId="5252604008186657638" fileName="ModelLinkMap.java" startLine="184" startPosition="90" endLine="188" endPosition="7" />
    <scopeInfo nodeId="6383770312891638787" fileName="ModelLinkMap.java" startLine="199" startPosition="77" endLine="203" endPosition="0">
      <varInfo nodeId="6383770312891638787" varName="it" />
    </scopeInfo>
    <scopeInfo nodeId="6383770312891636713" fileName="ModelLinkMap.java" startLine="209" startPosition="115" endLine="213" endPosition="0">
      <varInfo nodeId="6383770312891636713" varName="it" />
    </scopeInfo>
    <scopeInfo nodeId="980809437931347416" fileName="ModelLinkMap.java" startLine="244" startPosition="107" endLine="248" endPosition="0">
      <varInfo nodeId="980809437931347416" varName="n" />
    </scopeInfo>
    <scopeInfo nodeId="980809437931347444" fileName="ModelLinkMap.java" startLine="251" startPosition="107" endLine="255" endPosition="0">
      <varInfo nodeId="980809437931347444" varName="n" />
    </scopeInfo>
    <scopeInfo nodeId="980809437931347480" fileName="ModelLinkMap.java" startLine="258" startPosition="111" endLine="262" endPosition="0">
      <varInfo nodeId="980809437931347480" varName="r" />
    </scopeInfo>
    <scopeInfo nodeId="980809437931347517" fileName="ModelLinkMap.java" startLine="265" startPosition="121" endLine="269" endPosition="0">
      <varInfo nodeId="980809437931347517" varName="nP" />
    </scopeInfo>
    <scopeInfo nodeId="2742566862758577849" fileName="ModelLinkMap.java" startLine="290" startPosition="60" endLine="294" endPosition="0">
      <varInfo nodeId="2742566862758577849" varName="it" />
    </scopeInfo>
    <scopeInfo nodeId="2742566862758581684" fileName="ModelLinkMap.java" startLine="304" startPosition="60" endLine="308" endPosition="0">
      <varInfo nodeId="2742566862758581684" varName="it" />
    </scopeInfo>
    <scopeInfo nodeId="2742566862758581593" fileName="ModelLinkMap.java" startLine="317" startPosition="60" endLine="321" endPosition="0">
      <varInfo nodeId="2742566862758581593" varName="it" />
    </scopeInfo>
    <scopeInfo nodeId="6383770312891638945" fileName="ModelLinkMap.java" startLine="326" startPosition="128" endLine="330" endPosition="0">
      <varInfo nodeId="6383770312891638945" varName="it" />
    </scopeInfo>
    <scopeInfo nodeId="6383770312891638957" fileName="ModelLinkMap.java" startLine="330" startPosition="24" endLine="334" endPosition="5">
      <varInfo nodeId="6383770312891638957" varName="ptr" />
    </scopeInfo>
    <scopeInfo nodeId="4525791269560364839" fileName="ModelLinkMap.java" startLine="337" startPosition="47" endLine="341" endPosition="6" />
    <scopeInfo nodeId="2742566862758589349" fileName="ModelLinkMap.java" startLine="89" startPosition="96" endLine="94" endPosition="0">
      <varInfo nodeId="2742566862758589349" varName="ref" />
    </scopeInfo>
    <scopeInfo nodeId="2742566862758589663" fileName="ModelLinkMap.java" startLine="147" startPosition="80" endLine="152" endPosition="0">
      <varInfo nodeId="2742566862758589663" varName="node" />
    </scopeInfo>
    <scopeInfo nodeId="2742566862758589705" fileName="ModelLinkMap.java" startLine="154" startPosition="52" endLine="159" endPosition="48">
      <varInfo nodeId="2742566862758589714" varName="value" />
    </scopeInfo>
    <scopeInfo nodeId="6383770312891639023" fileName="ModelLinkMap.java" startLine="189" startPosition="5" endLine="194" endPosition="5">
      <varInfo nodeId="6383770312891639023" varName="element" />
    </scopeInfo>
    <scopeInfo nodeId="980809437931347365" fileName="ModelLinkMap.java" startLine="243" startPosition="103" endLine="248" endPosition="11" />
    <scopeInfo nodeId="980809437931347431" fileName="ModelLinkMap.java" startLine="250" startPosition="103" endLine="255" endPosition="11" />
    <scopeInfo nodeId="980809437931347467" fileName="ModelLinkMap.java" startLine="257" startPosition="102" endLine="262" endPosition="11" />
    <scopeInfo nodeId="980809437931347504" fileName="ModelLinkMap.java" startLine="264" startPosition="103" endLine="269" endPosition="11" />
    <scopeInfo nodeId="4525791269560364536" fileName="ModelLinkMap.java" startLine="51" startPosition="89" endLine="57" endPosition="9" />
    <scopeInfo nodeId="2742566862758589393" fileName="ModelLinkMap.java" startLine="95" startPosition="88" endLine="101" endPosition="0">
      <varInfo nodeId="2742566862758589393" varName="node" />
    </scopeInfo>
    <scopeInfo nodeId="5252604008186657635" fileName="ModelLinkMap.java" startLine="183" startPosition="22" endLine="189" endPosition="5">
      <varInfo nodeId="5252604008186657635" varName="element" />
    </scopeInfo>
    <scopeInfo nodeId="6383770312891636639" fileName="ModelLinkMap.java" startLine="207" startPosition="50" endLine="213" endPosition="11" />
    <scopeInfo nodeId="6383770312891636762" fileName="ModelLinkMap.java" startLine="220" startPosition="107" endLine="226" endPosition="0">
      <varInfo nodeId="6383770312891636762" varName="node" />
    </scopeInfo>
    <scopeInfo nodeId="6383770312891638759" fileName="ModelLinkMap.java" startLine="197" startPosition="23" endLine="204" endPosition="59" />
    <scopeInfo nodeId="980809437931347362" fileName="ModelLinkMap.java" startLine="242" startPosition="7" endLine="249" endPosition="7">
      <varInfo nodeId="980809437931347362" varName="ptr" />
    </scopeInfo>
    <scopeInfo nodeId="980809437931347426" fileName="ModelLinkMap.java" startLine="249" startPosition="7" endLine="256" endPosition="7">
      <varInfo nodeId="980809437931347426" varName="ptr" />
    </scopeInfo>
    <scopeInfo nodeId="980809437931347462" fileName="ModelLinkMap.java" startLine="256" startPosition="7" endLine="263" endPosition="7">
      <varInfo nodeId="980809437931347462" varName="ptr" />
    </scopeInfo>
    <scopeInfo nodeId="980809437931347499" fileName="ModelLinkMap.java" startLine="263" startPosition="7" endLine="270" endPosition="7">
      <varInfo nodeId="980809437931347499" varName="ptr" />
    </scopeInfo>
    <scopeInfo nodeId="4525791269560364836" fileName="ModelLinkMap.java" startLine="336" startPosition="0" endLine="343" endPosition="0">
      <varInfo nodeId="4525791269560364844" varName="node" />
    </scopeInfo>
    <scopeInfo nodeId="4525791269560364533" fileName="ModelLinkMap.java" startLine="50" startPosition="7" endLine="58" endPosition="7">
      <varInfo nodeId="4525791269560364533" varName="ref" />
    </scopeInfo>
    <scopeInfo nodeId="2742566862758589704" fileName="ModelLinkMap.java" startLine="153" startPosition="94" endLine="161" endPosition="0">
      <varInfo nodeId="2742566862758589704" varName="prop" />
    </scopeInfo>
    <scopeInfo nodeId="6383770312891636630" fileName="ModelLinkMap.java" startLine="206" startPosition="93" endLine="214" endPosition="7" />
    <scopeInfo nodeId="6383770312891636751" fileName="ModelLinkMap.java" startLine="218" startPosition="50" endLine="226" endPosition="11" />
    <scopeInfo nodeId="2742566862758577724" fileName="ModelLinkMap.java" startLine="274" startPosition="76" endLine="282" endPosition="50">
      <varInfo nodeId="2742566862758577755" varName="list" />
    </scopeInfo>
    <scopeInfo nodeId="6383770312891638920" fileName="ModelLinkMap.java" startLine="325" startPosition="130" endLine="334" endPosition="5">
      <varInfo nodeId="6383770312891638936" varName="ptrList" />
    </scopeInfo>
    <scopeInfo nodeId="6383770312891636627" fileName="ModelLinkMap.java" startLine="205" startPosition="5" endLine="215" endPosition="5">
      <varInfo nodeId="6383770312891636627" varName="ptr" />
    </scopeInfo>
    <scopeInfo nodeId="6383770312891636729" fileName="ModelLinkMap.java" startLine="217" startPosition="95" endLine="227" endPosition="7" />
    <scopeInfo nodeId="2742566862758581624" fileName="ModelLinkMap.java" startLine="299" startPosition="134" endLine="309" endPosition="16">
      <varInfo nodeId="2742566862758581649" varName="list" />
    </scopeInfo>
    <scopeInfo nodeId="2742566862758577891" fileName="ModelLinkMap.java" startLine="312" startPosition="135" endLine="322" endPosition="16">
      <varInfo nodeId="2742566862758581553" varName="list" />
    </scopeInfo>
    <scopeInfo nodeId="2742566862758577721" fileName="ModelLinkMap.java" startLine="273" startPosition="0" endLine="284" endPosition="0">
      <varInfo nodeId="2742566862758577764" varName="key" />
      <varInfo nodeId="2742566862758577726" varName="map" />
      <varInfo nodeId="2742566862758577736" varName="value" />
    </scopeInfo>
    <scopeInfo nodeId="2742566862758577709" fileName="ModelLinkMap.java" startLine="285" startPosition="153" endLine="296" endPosition="16">
      <varInfo nodeId="2742566862758577818" varName="list" />
    </scopeInfo>
    <scopeInfo nodeId="6383770312891636726" fileName="ModelLinkMap.java" startLine="216" startPosition="57" endLine="228" endPosition="5">
      <varInfo nodeId="6383770312891636726" varName="ptr" />
    </scopeInfo>
    <scopeInfo nodeId="6383770312891638917" fileName="ModelLinkMap.java" startLine="324" startPosition="0" endLine="336" endPosition="0">
      <varInfo nodeId="6383770312891638924" varName="map" />
      <varInfo nodeId="6383770312891639091" varName="newModel" />
      <varInfo nodeId="6383770312891638932" varName="oldModel" />
    </scopeInfo>
    <scopeInfo nodeId="4525791269560335717" fileName="ModelLinkMap.java" startLine="45" startPosition="40" endLine="58" endPosition="7" />
    <scopeInfo nodeId="2742566862758589554" fileName="ModelLinkMap.java" startLine="165" startPosition="63" endLine="178" endPosition="15">
      <varInfo nodeId="2742566862758589647" varName="res" />
    </scopeInfo>
    <scopeInfo nodeId="2742566862758581621" fileName="ModelLinkMap.java" startLine="298" startPosition="0" endLine="311" endPosition="0">
      <varInfo nodeId="2742566862758581638" varName="f" />
      <varInfo nodeId="2742566862758581627" varName="map" />
      <varInfo nodeId="2742566862758581635" varName="ptr" />
    </scopeInfo>
    <scopeInfo nodeId="2742566862758577888" fileName="ModelLinkMap.java" startLine="311" startPosition="0" endLine="324" endPosition="0">
      <varInfo nodeId="2742566862758577905" varName="f" />
      <varInfo nodeId="2742566862758577893" varName="map" />
      <varInfo nodeId="2742566862758577902" varName="ptr" />
    </scopeInfo>
    <scopeInfo nodeId="2742566862758577706" fileName="ModelLinkMap.java" startLine="284" startPosition="0" endLine="298" endPosition="0">
      <varInfo nodeId="2742566862758577810" varName="f" />
      <varInfo nodeId="2742566862758577713" varName="map" />
      <varInfo nodeId="2742566862758577807" varName="newPtr" />
      <varInfo nodeId="2742566862758577804" varName="ptr" />
    </scopeInfo>
    <scopeInfo nodeId="4525791269560364570" fileName="ModelLinkMap.java" startLine="44" startPosition="47" endLine="59" endPosition="5">
      <varInfo nodeId="4525791269560364620" varName="node" />
    </scopeInfo>
    <scopeInfo nodeId="2742566862758589551" fileName="ModelLinkMap.java" startLine="164" startPosition="0" endLine="180" endPosition="0">
      <varInfo nodeId="2742566862758589556" varName="ptr" />
      <varInfo nodeId="2742566862758589558" varName="role" />
    </scopeInfo>
    <scopeInfo nodeId="4525791269560333034" fileName="ModelLinkMap.java" startLine="43" startPosition="31" endLine="60" endPosition="16" />
    <scopeInfo nodeId="2742566862758589544" fileName="ModelLinkMap.java" startLine="145" startPosition="63" endLine="162" endPosition="15">
      <varInfo nodeId="2742566862758589637" varName="res" />
    </scopeInfo>
    <scopeInfo nodeId="4525791269560333031" fileName="ModelLinkMap.java" startLine="42" startPosition="0" endLine="62" endPosition="0" />
    <scopeInfo nodeId="2742566862758589541" fileName="ModelLinkMap.java" startLine="144" startPosition="0" endLine="164" endPosition="0">
      <varInfo nodeId="2742566862758589548" varName="name" />
      <varInfo nodeId="2742566862758589546" varName="ptr" />
    </scopeInfo>
    <scopeInfo nodeId="2742566862758589489" fileName="ModelLinkMap.java" startLine="120" startPosition="47" endLine="142" endPosition="15">
      <varInfo nodeId="2742566862758589494" varName="res" />
    </scopeInfo>
    <scopeInfo nodeId="2742566862758589486" fileName="ModelLinkMap.java" startLine="119" startPosition="0" endLine="144" endPosition="0">
      <varInfo nodeId="2742566862758589491" varName="ptr" />
    </scopeInfo>
    <scopeInfo nodeId="2742566862758589316" fileName="ModelLinkMap.java" startLine="87" startPosition="75" endLine="117" endPosition="15">
      <varInfo nodeId="2742566862758589328" varName="res" />
    </scopeInfo>
    <scopeInfo nodeId="980809437931330627" fileName="ModelLinkMap.java" startLine="239" startPosition="39" endLine="270" endPosition="7" />
    <scopeInfo nodeId="2742566862758589313" fileName="ModelLinkMap.java" startLine="86" startPosition="0" endLine="119" endPosition="0">
      <varInfo nodeId="2742566862758589322" varName="newPtr" />
      <varInfo nodeId="2742566862758589318" varName="oldPtr" />
    </scopeInfo>
    <scopeInfo nodeId="980809437931330623" fileName="ModelLinkMap.java" startLine="238" startPosition="38" endLine="271" endPosition="5" />
    <scopeInfo nodeId="980809437931330620" fileName="ModelLinkMap.java" startLine="237" startPosition="0" endLine="273" endPosition="0" />
    <scopeInfo nodeId="4136069314959834639" fileName="ModelLinkMap.java" startLine="181" startPosition="94" endLine="235" endPosition="15">
      <varInfo nodeId="6383770312891638743" varName="list" />
      <varInfo nodeId="6383770312891620464" varName="res" />
    </scopeInfo>
    <scopeInfo nodeId="4136069314959834636" fileName="ModelLinkMap.java" startLine="180" startPosition="0" endLine="237" endPosition="0">
      <varInfo nodeId="4136069314959834641" varName="model" />
      <varInfo nodeId="4136069314959834643" varName="newModel" />
    </scopeInfo>
    <unitInfo nodeId="5817662974489429544" fileName="ModelLinkMap.java" startLine="30" startPosition="0" endLine="344" endPosition="0" unitName="jetbrains.mps.refactoring.ModelLinkMap" />
    <unitInfo nodeId="2742566862758577849" fileName="ModelLinkMap.java" startLine="290" startPosition="45" endLine="294" endPosition="5" unitName="jetbrains.mps.refactoring.ModelLinkMap$1" />
    <unitInfo nodeId="2742566862758589513" fileName="ModelLinkMap.java" startLine="122" startPosition="42" endLine="126" endPosition="5" unitName="jetbrains.mps.refactoring.ModelLinkMap$10" />
    <unitInfo nodeId="2742566862758589531" fileName="ModelLinkMap.java" startLine="127" startPosition="42" endLine="131" endPosition="5" unitName="jetbrains.mps.refactoring.ModelLinkMap$11" />
    <unitInfo nodeId="2742566862758589566" fileName="ModelLinkMap.java" startLine="132" startPosition="41" endLine="136" endPosition="5" unitName="jetbrains.mps.refactoring.ModelLinkMap$12" />
    <unitInfo nodeId="2742566862758589599" fileName="ModelLinkMap.java" startLine="137" startPosition="42" endLine="141" endPosition="5" unitName="jetbrains.mps.refactoring.ModelLinkMap$13" />
    <unitInfo nodeId="2742566862758589663" fileName="ModelLinkMap.java" startLine="147" startPosition="43" endLine="152" endPosition="5" unitName="jetbrains.mps.refactoring.ModelLinkMap$14" />
    <unitInfo nodeId="2742566862758589704" fileName="ModelLinkMap.java" startLine="153" startPosition="43" endLine="161" endPosition="5" unitName="jetbrains.mps.refactoring.ModelLinkMap$15" />
    <unitInfo nodeId="2742566862758589814" fileName="ModelLinkMap.java" startLine="168" startPosition="43" endLine="172" endPosition="5" unitName="jetbrains.mps.refactoring.ModelLinkMap$16" />
    <unitInfo nodeId="2742566862758589840" fileName="ModelLinkMap.java" startLine="173" startPosition="42" endLine="177" endPosition="5" unitName="jetbrains.mps.refactoring.ModelLinkMap$17" />
    <unitInfo nodeId="6383770312891638787" fileName="ModelLinkMap.java" startLine="199" startPosition="47" endLine="203" endPosition="7" unitName="jetbrains.mps.refactoring.ModelLinkMap$18" />
    <unitInfo nodeId="6383770312891636713" fileName="ModelLinkMap.java" startLine="209" startPosition="86" endLine="213" endPosition="9" unitName="jetbrains.mps.refactoring.ModelLinkMap$19" />
    <unitInfo nodeId="2742566862758581684" fileName="ModelLinkMap.java" startLine="304" startPosition="45" endLine="308" endPosition="5" unitName="jetbrains.mps.refactoring.ModelLinkMap$2" />
    <unitInfo nodeId="6383770312891636762" fileName="ModelLinkMap.java" startLine="220" startPosition="88" endLine="226" endPosition="9" unitName="jetbrains.mps.refactoring.ModelLinkMap$20" />
    <unitInfo nodeId="980809437931347416" fileName="ModelLinkMap.java" startLine="244" startPosition="88" endLine="248" endPosition="9" unitName="jetbrains.mps.refactoring.ModelLinkMap$21" />
    <unitInfo nodeId="980809437931347444" fileName="ModelLinkMap.java" startLine="251" startPosition="88" endLine="255" endPosition="9" unitName="jetbrains.mps.refactoring.ModelLinkMap$22" />
    <unitInfo nodeId="980809437931347480" fileName="ModelLinkMap.java" startLine="258" startPosition="87" endLine="262" endPosition="9" unitName="jetbrains.mps.refactoring.ModelLinkMap$23" />
    <unitInfo nodeId="980809437931347517" fileName="ModelLinkMap.java" startLine="265" startPosition="88" endLine="269" endPosition="9" unitName="jetbrains.mps.refactoring.ModelLinkMap$24" />
    <unitInfo nodeId="2742566862758581593" fileName="ModelLinkMap.java" startLine="317" startPosition="45" endLine="321" endPosition="5" unitName="jetbrains.mps.refactoring.ModelLinkMap$3" />
    <unitInfo nodeId="6383770312891638945" fileName="ModelLinkMap.java" startLine="326" startPosition="98" endLine="330" endPosition="5" unitName="jetbrains.mps.refactoring.ModelLinkMap$4" />
    <unitInfo nodeId="2742566862758589349" fileName="ModelLinkMap.java" startLine="89" startPosition="49" endLine="94" endPosition="5" unitName="jetbrains.mps.refactoring.ModelLinkMap$5" />
    <unitInfo nodeId="2742566862758589393" fileName="ModelLinkMap.java" startLine="95" startPosition="51" endLine="101" endPosition="5" unitName="jetbrains.mps.refactoring.ModelLinkMap$6" />
    <unitInfo nodeId="2742566862758589448" fileName="ModelLinkMap.java" startLine="102" startPosition="44" endLine="106" endPosition="5" unitName="jetbrains.mps.refactoring.ModelLinkMap$7" />
    <unitInfo nodeId="2742566862758589460" fileName="ModelLinkMap.java" startLine="107" startPosition="43" endLine="111" endPosition="5" unitName="jetbrains.mps.refactoring.ModelLinkMap$8" />
    <unitInfo nodeId="2742566862758589471" fileName="ModelLinkMap.java" startLine="112" startPosition="44" endLine="116" endPosition="5" unitName="jetbrains.mps.refactoring.ModelLinkMap$9" />
  </root>
  <root nodeId="9051163691968345406">
    <nodeInfo nodeId="9051163691968345412" fileName="StructureModificationLog.java" startLine="12" startPosition="39" endLine="13" endPosition="113" conceptFqName="jetbrains.mps.baseLanguage.structure.FieldDeclaration" propertyString="myDataList" />
    <nodeInfo nodeId="9051163691968350258" fileName="StructureModificationLog.java" startLine="18" startPosition="51" endLine="19" endPosition="22" conceptFqName="jetbrains.mps.baseLanguage.structure.ReturnStatement" />
    <nodeInfo nodeId="3294668569473090973" fileName="StructureModificationLog.java" startLine="22" startPosition="68" endLine="23" endPosition="55" conceptFqName="jetbrains.mps.baseLanguage.structure.ExpressionStatement" />
    <nodeInfo nodeId="3898791162642398728" fileName="StructureModificationLog.java" startLine="27" startPosition="63" endLine="28" endPosition="16" conceptFqName="jetbrains.mps.baseLanguage.structure.ReturnStatement" />
    <nodeInfo nodeId="2886716453666008198" fileName="StructureModificationLog.java" startLine="29" startPosition="5" endLine="30" endPosition="100" conceptFqName="jetbrains.mps.baseLanguage.structure.LocalVariableDeclarationStatement" />
    <nodeInfo nodeId="9051163691968345408" fileName="StructureModificationLog.java" startLine="14" startPosition="0" endLine="16" endPosition="3" conceptFqName="jetbrains.mps.baseLanguage.structure.ConstructorDeclaration" propertyString="StructureModificationLog#()V" />
    <nodeInfo nodeId="3898791162642398714" fileName="StructureModificationLog.java" startLine="26" startPosition="57" endLine="29" endPosition="5" conceptFqName="jetbrains.mps.baseLanguage.structure.IfStatement" />
    <nodeInfo nodeId="9051163691968350251" fileName="StructureModificationLog.java" startLine="17" startPosition="0" endLine="21" endPosition="0" conceptFqName="jetbrains.mps.baseLanguage.structure.InstanceMethodDeclaration" propertyString="getHistory#()Ljava/util/List;" />
    <nodeInfo nodeId="3294668569473090967" fileName="StructureModificationLog.java" startLine="21" startPosition="0" endLine="25" endPosition="0" conceptFqName="jetbrains.mps.baseLanguage.structure.InstanceMethodDeclaration" propertyString="addStructureModification#(Ljetbrains/mps/refactoring/StructureModification;)V" />
    <nodeInfo nodeId="2886716453666008264" fileName="StructureModificationLog.java" startLine="30" startPosition="100" endLine="34" endPosition="6" conceptFqName="jetbrains.mps.baseLanguage.structure.ReturnStatement" />
    <nodeInfo nodeId="3898791162642398649" fileName="StructureModificationLog.java" startLine="25" startPosition="0" endLine="36" endPosition="0" conceptFqName="jetbrains.mps.baseLanguage.structure.InstanceMethodDeclaration" propertyString="getLatestVersion#(Ljetbrains/mps/smodel/SModelReference;)I" />
    <scopeInfo nodeId="9051163691968345411" fileName="StructureModificationLog.java" startLine="15" startPosition="37" endLine="15" endPosition="37" />
    <scopeInfo nodeId="9051163691968350254" fileName="StructureModificationLog.java" startLine="18" startPosition="51" endLine="19" endPosition="22" />
    <scopeInfo nodeId="3294668569473090970" fileName="StructureModificationLog.java" startLine="22" startPosition="68" endLine="23" endPosition="55" />
    <scopeInfo nodeId="3898791162642398715" fileName="StructureModificationLog.java" startLine="27" startPosition="63" endLine="28" endPosition="16" />
    <scopeInfo nodeId="9051163691968345408" fileName="StructureModificationLog.java" startLine="14" startPosition="0" endLine="16" endPosition="3" />
    <scopeInfo nodeId="9051163691968350251" fileName="StructureModificationLog.java" startLine="17" startPosition="0" endLine="21" endPosition="0" />
    <scopeInfo nodeId="3294668569473090967" fileName="StructureModificationLog.java" startLine="21" startPosition="0" endLine="25" endPosition="0">
      <varInfo nodeId="3294668569473090971" varName="data" />
    </scopeInfo>
    <scopeInfo nodeId="3898791162642398652" fileName="StructureModificationLog.java" startLine="26" startPosition="57" endLine="34" endPosition="6">
      <varInfo nodeId="2886716453666008199" varName="deps" />
    </scopeInfo>
    <scopeInfo nodeId="3898791162642398649" fileName="StructureModificationLog.java" startLine="25" startPosition="0" endLine="36" endPosition="0">
      <varInfo nodeId="3898791162642398654" varName="modelRef" />
    </scopeInfo>
    <unitInfo nodeId="9051163691968345406" fileName="StructureModificationLog.java" startLine="12" startPosition="0" endLine="37" endPosition="0" unitName="jetbrains.mps.refactoring.StructureModificationLog" />
  </root>
  <root nodeId="9051163691968353666">
    <nodeInfo nodeId="9051163691968353666" fileName="StructureModificationProcessor.java" startLine="20" startPosition="45" endLine="21" endPosition="85" conceptFqName="jetbrains.mps.baseLanguage.structure.StaticFieldDeclaration" propertyString="log" />
    <nodeInfo nodeId="9051163691968378153" fileName="StructureModificationProcessor.java" startLine="22" startPosition="0" endLine="23" endPosition="34" conceptFqName="jetbrains.mps.baseLanguage.structure.FieldDeclaration" propertyString="myModelMap" />
    <nodeInfo nodeId="9051163691968378188" fileName="StructureModificationProcessor.java" startLine="23" startPosition="34" endLine="24" endPosition="25" conceptFqName="jetbrains.mps.baseLanguage.structure.FieldDeclaration" propertyString="myModel" />
    <nodeInfo nodeId="9051163691968378159" fileName="StructureModificationProcessor.java" startLine="26" startPosition="78" endLine="27" endPosition="26" conceptFqName="jetbrains.mps.baseLanguage.structure.ExpressionStatement" />
    <nodeInfo nodeId="8035425343761251239" fileName="StructureModificationProcessor.java" startLine="27" startPosition="26" endLine="28" endPosition="20" conceptFqName="jetbrains.mps.baseLanguage.structure.ExpressionStatement" />
    <nodeInfo nodeId="1233603318756976720" fileName="StructureModificationProcessor.java" startLine="31" startPosition="72" endLine="32" endPosition="44" conceptFqName="jetbrains.mps.baseLanguage.structure.LocalVariableDeclarationStatement" />
    <nodeInfo nodeId="9051163691968380113" fileName="StructureModificationProcessor.java" startLine="33" startPosition="98" endLine="34" endPosition="48" conceptFqName="jetbrains.mps.baseLanguage.structure.SingleLineComment" />
    <nodeInfo nodeId="9051163691968378222" fileName="StructureModificationProcessor.java" startLine="34" startPosition="48" endLine="35" endPosition="77" conceptFqName="jetbrains.mps.baseLanguage.structure.ExpressionStatement" />
    <nodeInfo nodeId="9051163691968360353" fileName="StructureModificationProcessor.java" startLine="36" startPosition="5" endLine="37" endPosition="18" conceptFqName="jetbrains.mps.baseLanguage.structure.ReturnStatement" />
    <nodeInfo nodeId="9051163691968353914" fileName="StructureModificationProcessor.java" startLine="40" startPosition="89" endLine="41" endPosition="42" conceptFqName="jetbrains.mps.baseLanguage.structure.LocalVariableDeclarationStatement" />
    <nodeInfo nodeId="9051163691968353933" fileName="StructureModificationProcessor.java" startLine="42" startPosition="37" endLine="43" endPosition="29" conceptFqName="jetbrains.mps.baseLanguage.structure.LocalVariableDeclarationStatement" />
    <nodeInfo nodeId="9051163691968353957" fileName="StructureModificationProcessor.java" startLine="45" startPosition="104" endLine="46" endPosition="19" conceptFqName="jetbrains.mps.baseLanguage.structure.ContinueStatement" />
    <nodeInfo nodeId="9051163691968378181" fileName="StructureModificationProcessor.java" startLine="47" startPosition="9" endLine="48" endPosition="40" conceptFqName="jetbrains.mps.baseLanguage.structure.ExpressionStatement" />
    <nodeInfo nodeId="9051163691968353975" fileName="StructureModificationProcessor.java" startLine="49" startPosition="7" endLine="50" endPosition="20" conceptFqName="jetbrains.mps.baseLanguage.structure.ReturnStatement" />
    <nodeInfo nodeId="3898791162642413640" fileName="StructureModificationProcessor.java" startLine="54" startPosition="37" endLine="55" endPosition="150" conceptFqName="jetbrains.mps.baseLanguage.structure.ExpressionStatement" />
    <nodeInfo nodeId="3898791162642413656" fileName="StructureModificationProcessor.java" startLine="59" startPosition="37" endLine="60" endPosition="95" conceptFqName="jetbrains.mps.baseLanguage.structure.ExpressionStatement" />
    <nodeInfo nodeId="3585302731854929634" fileName="StructureModificationProcessor.java" startLine="62" startPosition="9" endLine="63" endPosition="18" conceptFqName="jetbrains.mps.baseLanguage.structure.SingleLineComment" />
    <nodeInfo nodeId="3898791162642413671" fileName="StructureModificationProcessor.java" startLine="63" startPosition="18" endLine="64" endPosition="18" conceptFqName="jetbrains.mps.baseLanguage.structure.SingleLineComment" />
    <nodeInfo nodeId="9051163691968354023" fileName="StructureModificationProcessor.java" startLine="65" startPosition="8" endLine="66" endPosition="19" conceptFqName="jetbrains.mps.baseLanguage.structure.ReturnStatement" />
    <nodeInfo nodeId="9051163691968354025" fileName="StructureModificationProcessor.java" startLine="67" startPosition="12" endLine="68" endPosition="19" conceptFqName="jetbrains.mps.baseLanguage.structure.ReturnStatement" />
    <nodeInfo nodeId="9051163691968380102" fileName="StructureModificationProcessor.java" startLine="72" startPosition="38" endLine="73" endPosition="41" conceptFqName="jetbrains.mps.baseLanguage.structure.SingleLineComment" />
    <nodeInfo nodeId="9051163691968353751" fileName="StructureModificationProcessor.java" startLine="74" startPosition="84" endLine="75" endPosition="19" conceptFqName="jetbrains.mps.baseLanguage.structure.ReturnStatement" />
    <nodeInfo nodeId="9051163691968353767" fileName="StructureModificationProcessor.java" startLine="76" startPosition="5" endLine="77" endPosition="27" conceptFqName="jetbrains.mps.baseLanguage.structure.LocalVariableDeclarationStatement" />
    <nodeInfo nodeId="9051163691968380177" fileName="StructureModificationProcessor.java" startLine="77" startPosition="27" endLine="78" endPosition="68" conceptFqName="jetbrains.mps.baseLanguage.structure.SingleLineComment" />
    <nodeInfo nodeId="9051163691968353779" fileName="StructureModificationProcessor.java" startLine="78" startPosition="68" endLine="79" endPosition="19" conceptFqName="jetbrains.mps.baseLanguage.structure.LocalVariableDeclarationStatement" />
    <nodeInfo nodeId="9051163691968353785" fileName="StructureModificationProcessor.java" startLine="80" startPosition="8" endLine="81" endPosition="21" conceptFqName="jetbrains.mps.baseLanguage.structure.ExpressionStatement" />
    <nodeInfo nodeId="9051163691968353795" fileName="StructureModificationProcessor.java" startLine="82" startPosition="120" endLine="83" endPosition="182" conceptFqName="jetbrains.mps.baseLanguage.structure.LocalVariableDeclarationStatement" />
    <nodeInfo nodeId="3898791162642413871" fileName="StructureModificationProcessor.java" startLine="84" startPosition="100" endLine="85" endPosition="33" conceptFqName="jetbrains.mps.baseLanguage.structure.ExpressionStatement" />
    <nodeInfo nodeId="9051163691968353845" fileName="StructureModificationProcessor.java" startLine="88" startPosition="21" endLine="89" endPosition="18" conceptFqName="jetbrains.mps.baseLanguage.structure.ReturnStatement" />
    <nodeInfo nodeId="9051163691968356964" fileName="StructureModificationProcessor.java" startLine="92" startPosition="74" endLine="93" endPosition="56" conceptFqName="jetbrains.mps.baseLanguage.structure.SingleLineComment" />
    <nodeInfo nodeId="1190334391238664538" fileName="StructureModificationProcessor.java" startLine="96" startPosition="47" endLine="97" endPosition="38" conceptFqName="jetbrains.mps.baseLanguage.structure.ExpressionStatement" />
    <nodeInfo nodeId="9051163691968356967" fileName="StructureModificationProcessor.java" startLine="100" startPosition="5" endLine="101" endPosition="48" conceptFqName="jetbrains.mps.baseLanguage.structure.SingleLineComment" />
    <nodeInfo nodeId="9051163691968353691" fileName="StructureModificationProcessor.java" startLine="102" startPosition="103" endLine="103" endPosition="132" conceptFqName="jetbrains.mps.baseLanguage.structure.LocalVariableDeclarationStatement" />
    <nodeInfo nodeId="9051163691968353702" fileName="StructureModificationProcessor.java" startLine="103" startPosition="132" endLine="104" endPosition="85" conceptFqName="jetbrains.mps.baseLanguage.structure.LocalVariableDeclarationStatement" />
    <nodeInfo nodeId="9051163691968353708" fileName="StructureModificationProcessor.java" startLine="104" startPosition="85" endLine="105" endPosition="53" conceptFqName="jetbrains.mps.baseLanguage.structure.ExpressionStatement" />
    <nodeInfo nodeId="9051163691968353713" fileName="StructureModificationProcessor.java" startLine="105" startPosition="53" endLine="106" endPosition="47" conceptFqName="jetbrains.mps.baseLanguage.structure.ExpressionStatement" />
    <nodeInfo nodeId="9051163691968353729" fileName="StructureModificationProcessor.java" startLine="106" startPosition="47" endLine="107" endPosition="58" conceptFqName="jetbrains.mps.baseLanguage.structure.ExpressionStatement" />
    <nodeInfo nodeId="7639195687902177465" fileName="StructureModificationProcessor.java" startLine="107" startPosition="58" endLine="108" endPosition="29" conceptFqName="jetbrains.mps.baseLanguage.structure.ExpressionStatement" />
    <nodeInfo nodeId="9051163691968353873" fileName="StructureModificationProcessor.java" startLine="114" startPosition="118" endLine="115" endPosition="182" conceptFqName="jetbrains.mps.baseLanguage.structure.LocalVariableDeclarationStatement" />
    <nodeInfo nodeId="9051163691968353902" fileName="StructureModificationProcessor.java" startLine="116" startPosition="91" endLine="117" endPosition="22" conceptFqName="jetbrains.mps.baseLanguage.structure.ReturnStatement" />
    <nodeInfo nodeId="9051163691968353904" fileName="StructureModificationProcessor.java" startLine="120" startPosition="5" endLine="121" endPosition="17" conceptFqName="jetbrains.mps.baseLanguage.structure.ReturnStatement" />
    <nodeInfo nodeId="489412339685420549" fileName="StructureModificationProcessor.java" startLine="124" startPosition="55" endLine="125" endPosition="73" conceptFqName="jetbrains.mps.baseLanguage.structure.ReturnStatement" />
    <nodeInfo nodeId="9051163691968380086" fileName="StructureModificationProcessor.java" startLine="67" startPosition="10" endLine="69" endPosition="5" conceptFqName="jetbrains.mps.baseLanguage.structure.BlockStatement" />
    <nodeInfo nodeId="9051163691968353950" fileName="StructureModificationProcessor.java" startLine="44" startPosition="114" endLine="47" endPosition="9" conceptFqName="jetbrains.mps.baseLanguage.structure.IfStatement" />
    <nodeInfo nodeId="3898791162642413640" fileName="StructureModificationProcessor.java" startLine="53" startPosition="9" endLine="56" endPosition="11" conceptFqName="jetbrains.mps.baseLanguage.structure.IfStatement" />
    <nodeInfo nodeId="3898791162642413656" fileName="StructureModificationProcessor.java" startLine="58" startPosition="9" endLine="61" endPosition="11" conceptFqName="jetbrains.mps.baseLanguage.structure.IfStatement" />
    <nodeInfo nodeId="9051163691968353747" fileName="StructureModificationProcessor.java" startLine="73" startPosition="41" endLine="76" endPosition="5" conceptFqName="jetbrains.mps.baseLanguage.structure.IfStatement" />
    <nodeInfo nodeId="3898791162642413854" fileName="StructureModificationProcessor.java" startLine="83" startPosition="182" endLine="86" endPosition="9" conceptFqName="jetbrains.mps.baseLanguage.structure.IfStatement" />
    <nodeInfo nodeId="9051163691968353890" fileName="StructureModificationProcessor.java" startLine="115" startPosition="182" endLine="118" endPosition="9" conceptFqName="jetbrains.mps.baseLanguage.structure.IfStatement" />
    <nodeInfo nodeId="9051163691968353673" fileName="StructureModificationProcessor.java" startLine="25" startPosition="0" endLine="29" endPosition="3" conceptFqName="jetbrains.mps.baseLanguage.structure.ConstructorDeclaration" propertyString="StructureModificationProcessor#(Ljetbrains/mps/refactoring/ModelLinkMap;Ljetbrains/mps/smodel/SModel;)V" />
    <nodeInfo nodeId="9051163691968378212" fileName="StructureModificationProcessor.java" startLine="32" startPosition="44" endLine="36" endPosition="5" conceptFqName="jetbrains.mps.baseLanguage.structure.ForeachStatement" />
    <nodeInfo nodeId="1190334391238664534" fileName="StructureModificationProcessor.java" startLine="95" startPosition="98" endLine="99" endPosition="0" conceptFqName="jetbrains.mps.baseLanguage.structure.InstanceMethodDeclaration" propertyString="visit#(Ljetbrains/mps/smodel/SModelReference;)V" />
    <nodeInfo nodeId="489412339685420544" fileName="StructureModificationProcessor.java" startLine="123" startPosition="0" endLine="127" endPosition="0" conceptFqName="jetbrains.mps.baseLanguage.structure.StaticMethodDeclaration" propertyString="refactoringsPlaybackEnabled#()Z" />
    <nodeInfo nodeId="3898791162642413937" fileName="StructureModificationProcessor.java" startLine="128" startPosition="70" endLine="132" endPosition="6" conceptFqName="jetbrains.mps.baseLanguage.structure.ReturnStatement" />
    <nodeInfo nodeId="9051163691968380118" fileName="StructureModificationProcessor.java" startLine="135" startPosition="70" endLine="139" endPosition="6" conceptFqName="jetbrains.mps.baseLanguage.structure.ReturnStatement" />
    <nodeInfo nodeId="3898791162642413640" fileName="StructureModificationProcessor.java" startLine="52" startPosition="8" endLine="57" endPosition="9" conceptFqName="jetbrains.mps.baseLanguage.structure.BlockStatement" />
    <nodeInfo nodeId="3898791162642413656" fileName="StructureModificationProcessor.java" startLine="57" startPosition="9" endLine="62" endPosition="9" conceptFqName="jetbrains.mps.baseLanguage.structure.BlockStatement" />
    <nodeInfo nodeId="1190334391238664522" fileName="StructureModificationProcessor.java" startLine="94" startPosition="85" endLine="99" endPosition="9" conceptFqName="jetbrains.mps.baseLanguage.structure.ExpressionStatement" />
    <nodeInfo nodeId="489412339685421505" fileName="StructureModificationProcessor.java" startLine="43" startPosition="29" endLine="49" endPosition="7" conceptFqName="jetbrains.mps.baseLanguage.structure.ForeachStatement" />
    <nodeInfo nodeId="489412339685421496" fileName="StructureModificationProcessor.java" startLine="81" startPosition="21" endLine="87" endPosition="7" conceptFqName="jetbrains.mps.baseLanguage.structure.ForeachStatement" />
    <nodeInfo nodeId="489412339685421479" fileName="StructureModificationProcessor.java" startLine="113" startPosition="79" endLine="119" endPosition="7" conceptFqName="jetbrains.mps.baseLanguage.structure.ForeachStatement" />
    <nodeInfo nodeId="1190334391238652051" fileName="StructureModificationProcessor.java" startLine="93" startPosition="56" endLine="100" endPosition="5" conceptFqName="jetbrains.mps.baseLanguage.structure.ForeachStatement" />
    <nodeInfo nodeId="3898791162642413937" fileName="StructureModificationProcessor.java" startLine="127" startPosition="0" endLine="134" endPosition="0" conceptFqName="jetbrains.mps.baseLanguage.structure.StaticMethodDeclaration" propertyString="as_etzqsh_a0a0a0a0a1#(Ljava/lang/Object;Ljava/lang/Class;)null" />
    <nodeInfo nodeId="9051163691968380118" fileName="StructureModificationProcessor.java" startLine="134" startPosition="0" endLine="141" endPosition="0" conceptFqName="jetbrains.mps.baseLanguage.structure.StaticMethodDeclaration" propertyString="as_etzqsh_a0a0a1a5a2#(Ljava/lang/Object;Ljava/lang/Class;)null" />
    <nodeInfo nodeId="3294668569473094846" fileName="StructureModificationProcessor.java" startLine="101" startPosition="48" endLine="109" endPosition="5" conceptFqName="jetbrains.mps.baseLanguage.structure.ForeachStatement" />
    <nodeInfo nodeId="489412339685402746" fileName="StructureModificationProcessor.java" startLine="112" startPosition="70" endLine="120" endPosition="5" conceptFqName="jetbrains.mps.baseLanguage.structure.IfStatement" />
    <nodeInfo nodeId="9051163691968378166" fileName="StructureModificationProcessor.java" startLine="30" startPosition="0" endLine="39" endPosition="0" conceptFqName="jetbrains.mps.baseLanguage.structure.InstanceMethodDeclaration" propertyString="playRefactoring#(Ljetbrains/mps/refactoring/StructureModification;)Z" />
    <nodeInfo nodeId="9051163691968353782" fileName="StructureModificationProcessor.java" startLine="79" startPosition="19" endLine="88" endPosition="21" conceptFqName="jetbrains.mps.baseLanguage.structure.DoWhileStatement" />
    <nodeInfo nodeId="9051163691968353847" fileName="StructureModificationProcessor.java" startLine="111" startPosition="0" endLine="123" endPosition="0" conceptFqName="jetbrains.mps.baseLanguage.structure.StaticMethodDeclaration" propertyString="hasRefactoringsToPlay#(Ljetbrains/mps/smodel/SModel;)Z" />
    <nodeInfo nodeId="489412339685421535" fileName="StructureModificationProcessor.java" startLine="51" startPosition="44" endLine="65" endPosition="8" conceptFqName="jetbrains.mps.baseLanguage.structure.CommentedStatementsBlock" />
    <nodeInfo nodeId="9051163691968380095" fileName="StructureModificationProcessor.java" startLine="71" startPosition="0" endLine="91" endPosition="0" conceptFqName="jetbrains.mps.baseLanguage.structure.InstanceMethodDeclaration" propertyString="updateModelOnLoad#()Z" />
    <nodeInfo nodeId="9051163691968353677" fileName="StructureModificationProcessor.java" startLine="91" startPosition="0" endLine="111" endPosition="0" conceptFqName="jetbrains.mps.baseLanguage.structure.StaticMethodDeclaration" propertyString="addToLog#(Ljetbrains/mps/refactoring/StructureModification;)V" />
    <nodeInfo nodeId="9051163691968353928" fileName="StructureModificationProcessor.java" startLine="41" startPosition="42" endLine="69" endPosition="5" conceptFqName="jetbrains.mps.baseLanguage.structure.IfStatement" />
    <nodeInfo nodeId="9051163691968378171" fileName="StructureModificationProcessor.java" startLine="39" startPosition="0" endLine="71" endPosition="0" conceptFqName="jetbrains.mps.baseLanguage.structure.InstanceMethodDeclaration" propertyString="playModelRefactorings#(Ljetbrains/mps/smodel/DefaultSModelDescriptor;I)Z" />
    <scopeInfo nodeId="9051163691968353956" fileName="StructureModificationProcessor.java" startLine="45" startPosition="104" endLine="46" endPosition="19" />
    <scopeInfo nodeId="3898791162642413640" fileName="StructureModificationProcessor.java" startLine="54" startPosition="37" endLine="55" endPosition="150" />
    <scopeInfo nodeId="3898791162642413656" fileName="StructureModificationProcessor.java" startLine="59" startPosition="37" endLine="60" endPosition="95" />
    <scopeInfo nodeId="9051163691968380087" fileName="StructureModificationProcessor.java" startLine="67" startPosition="12" endLine="68" endPosition="19" />
    <scopeInfo nodeId="9051163691968353750" fileName="StructureModificationProcessor.java" startLine="74" startPosition="84" endLine="75" endPosition="19" />
    <scopeInfo nodeId="3898791162642413855" fileName="StructureModificationProcessor.java" startLine="84" startPosition="100" endLine="85" endPosition="33" />
    <scopeInfo nodeId="1190334391238664535" fileName="StructureModificationProcessor.java" startLine="96" startPosition="47" endLine="97" endPosition="38" />
    <scopeInfo nodeId="9051163691968353901" fileName="StructureModificationProcessor.java" startLine="116" startPosition="91" endLine="117" endPosition="22" />
    <scopeInfo nodeId="489412339685420547" fileName="StructureModificationProcessor.java" startLine="124" startPosition="55" endLine="125" endPosition="73" />
    <scopeInfo nodeId="9051163691968353676" fileName="StructureModificationProcessor.java" startLine="26" startPosition="78" endLine="28" endPosition="20" />
    <scopeInfo nodeId="9051163691968378215" fileName="StructureModificationProcessor.java" startLine="33" startPosition="98" endLine="35" endPosition="77" />
    <scopeInfo nodeId="3898791162642413640" fileName="StructureModificationProcessor.java" startLine="53" startPosition="9" endLine="56" endPosition="11" />
    <scopeInfo nodeId="3898791162642413656" fileName="StructureModificationProcessor.java" startLine="58" startPosition="9" endLine="61" endPosition="11" />
    <scopeInfo nodeId="9051163691968353673" fileName="StructureModificationProcessor.java" startLine="25" startPosition="0" endLine="29" endPosition="3">
      <varInfo nodeId="8035425343761251235" varName="model" />
      <varInfo nodeId="9051163691968378157" varName="modelMap" />
    </scopeInfo>
    <scopeInfo nodeId="9051163691968378212" fileName="StructureModificationProcessor.java" startLine="32" startPosition="44" endLine="36" endPosition="5">
      <varInfo nodeId="9051163691968378212" varName="entry" />
    </scopeInfo>
    <scopeInfo nodeId="489412339685421508" fileName="StructureModificationProcessor.java" startLine="44" startPosition="114" endLine="48" endPosition="40" />
    <scopeInfo nodeId="489412339685421499" fileName="StructureModificationProcessor.java" startLine="82" startPosition="120" endLine="86" endPosition="9">
      <varInfo nodeId="9051163691968353796" varName="usedModel" />
    </scopeInfo>
    <scopeInfo nodeId="1190334391238664534" fileName="StructureModificationProcessor.java" startLine="95" startPosition="98" endLine="99" endPosition="0">
      <varInfo nodeId="1190334391238664534" varName="it" />
    </scopeInfo>
    <scopeInfo nodeId="489412339685421482" fileName="StructureModificationProcessor.java" startLine="114" startPosition="118" endLine="118" endPosition="9">
      <varInfo nodeId="9051163691968353874" varName="usedModel" />
    </scopeInfo>
    <scopeInfo nodeId="489412339685420544" fileName="StructureModificationProcessor.java" startLine="123" startPosition="0" endLine="127" endPosition="0" />
    <scopeInfo nodeId="3898791162642413937" fileName="StructureModificationProcessor.java" startLine="128" startPosition="70" endLine="132" endPosition="6" />
    <scopeInfo nodeId="9051163691968380118" fileName="StructureModificationProcessor.java" startLine="135" startPosition="70" endLine="139" endPosition="6" />
    <scopeInfo nodeId="1190334391238652054" fileName="StructureModificationProcessor.java" startLine="94" startPosition="85" endLine="99" endPosition="9" />
    <scopeInfo nodeId="9051163691968354036" fileName="StructureModificationProcessor.java" startLine="31" startPosition="72" endLine="37" endPosition="18">
      <varInfo nodeId="1233603318756976721" varName="result" />
    </scopeInfo>
    <scopeInfo nodeId="489412339685421505" fileName="StructureModificationProcessor.java" startLine="43" startPosition="29" endLine="49" endPosition="7">
      <varInfo nodeId="489412339685421505" varName="data" />
    </scopeInfo>
    <scopeInfo nodeId="489412339685421496" fileName="StructureModificationProcessor.java" startLine="81" startPosition="21" endLine="87" endPosition="7">
      <varInfo nodeId="489412339685421496" varName="importElement" />
    </scopeInfo>
    <scopeInfo nodeId="3294668569473094849" fileName="StructureModificationProcessor.java" startLine="102" startPosition="103" endLine="108" endPosition="29">
      <varInfo nodeId="9051163691968353692" varName="model" />
      <varInfo nodeId="9051163691968353703" varName="modificationLog" />
    </scopeInfo>
    <scopeInfo nodeId="489412339685402747" fileName="StructureModificationProcessor.java" startLine="113" startPosition="79" endLine="119" endPosition="7" />
    <scopeInfo nodeId="489412339685421479" fileName="StructureModificationProcessor.java" startLine="113" startPosition="79" endLine="119" endPosition="7">
      <varInfo nodeId="489412339685421479" varName="importElement" />
    </scopeInfo>
    <scopeInfo nodeId="9051163691968353784" fileName="StructureModificationProcessor.java" startLine="80" startPosition="8" endLine="87" endPosition="7" />
<<<<<<< HEAD
    <scopeInfo nodeId="1190334391238652051" fileName="StructureModificationProcessor.java" startLine="93" startPosition="56" endLine="100" endPosition="5">
      <varInfo nodeId="1190334391238652051" varName="entry" />
    </scopeInfo>
    <scopeInfo nodeId="3898791162642413937" fileName="StructureModificationProcessor.java" startLine="127" startPosition="0" endLine="134" endPosition="0">
      <varInfo nodeId="3898791162642413937" varName="o" />
      <varInfo nodeId="3898791162642413937" varName="type" />
    </scopeInfo>
    <scopeInfo nodeId="9051163691968380118" fileName="StructureModificationProcessor.java" startLine="134" startPosition="0" endLine="141" endPosition="0">
      <varInfo nodeId="9051163691968380118" varName="o" />
      <varInfo nodeId="9051163691968380118" varName="type" />
    </scopeInfo>
=======
    <scopeInfo nodeId="1190334391238652051" fileName="StructureModificationProcessor.java" startLine="93" startPosition="56" endLine="100" endPosition="5" />
    <scopeInfo nodeId="3898791162642413937" fileName="StructureModificationProcessor.java" startLine="127" startPosition="0" endLine="134" endPosition="0" />
    <scopeInfo nodeId="9051163691968380118" fileName="StructureModificationProcessor.java" startLine="134" startPosition="0" endLine="141" endPosition="0" />
>>>>>>> ad6821c3
    <scopeInfo nodeId="9051163691968353932" fileName="StructureModificationProcessor.java" startLine="42" startPosition="37" endLine="50" endPosition="20">
      <varInfo nodeId="9051163691968353934" varName="played" />
    </scopeInfo>
    <scopeInfo nodeId="3294668569473094846" fileName="StructureModificationProcessor.java" startLine="101" startPosition="48" endLine="109" endPosition="5">
      <varInfo nodeId="3294668569473094846" varName="dependency" />
    </scopeInfo>
    <scopeInfo nodeId="9051163691968378166" fileName="StructureModificationProcessor.java" startLine="30" startPosition="0" endLine="39" endPosition="0">
      <varInfo nodeId="9051163691968354033" varName="data" />
    </scopeInfo>
    <scopeInfo nodeId="9051163691968353853" fileName="StructureModificationProcessor.java" startLine="112" startPosition="70" endLine="121" endPosition="17" />
    <scopeInfo nodeId="9051163691968353847" fileName="StructureModificationProcessor.java" startLine="111" startPosition="0" endLine="123" endPosition="0">
      <varInfo nodeId="9051163691968353850" varName="model" />
    </scopeInfo>
    <scopeInfo nodeId="9051163691968380082" fileName="StructureModificationProcessor.java" startLine="51" startPosition="44" endLine="66" endPosition="19" />
    <scopeInfo nodeId="9051163691968353746" fileName="StructureModificationProcessor.java" startLine="72" startPosition="38" endLine="89" endPosition="18">
      <varInfo nodeId="9051163691968353780" varName="played" />
      <varInfo nodeId="9051163691968353768" varName="result" />
    </scopeInfo>
    <scopeInfo nodeId="9051163691968353683" fileName="StructureModificationProcessor.java" startLine="92" startPosition="74" endLine="109" endPosition="5" />
    <scopeInfo nodeId="9051163691968380095" fileName="StructureModificationProcessor.java" startLine="71" startPosition="0" endLine="91" endPosition="0" />
    <scopeInfo nodeId="9051163691968353677" fileName="StructureModificationProcessor.java" startLine="91" startPosition="0" endLine="111" endPosition="0">
      <varInfo nodeId="9051163691968353680" varName="data" />
    </scopeInfo>
    <scopeInfo nodeId="9051163691968353913" fileName="StructureModificationProcessor.java" startLine="40" startPosition="89" endLine="69" endPosition="5">
      <varInfo nodeId="9051163691968353915" varName="modelVersion" />
    </scopeInfo>
    <scopeInfo nodeId="9051163691968378171" fileName="StructureModificationProcessor.java" startLine="39" startPosition="0" endLine="71" endPosition="0">
      <varInfo nodeId="9051163691968353911" varName="model" />
      <varInfo nodeId="3898791162642413839" varName="usedVersion" />
    </scopeInfo>
    <unitInfo nodeId="9051163691968353666" fileName="StructureModificationProcessor.java" startLine="20" startPosition="0" endLine="142" endPosition="0" unitName="jetbrains.mps.refactoring.StructureModificationProcessor" />
    <unitInfo nodeId="1190334391238664534" fileName="StructureModificationProcessor.java" startLine="95" startPosition="69" endLine="99" endPosition="7" unitName="jetbrains.mps.refactoring.StructureModificationProcessor$1" />
  </root>
</debugInfo>
<|MERGE_RESOLUTION|>--- conflicted
+++ resolved
@@ -680,13 +680,9 @@
     </scopeInfo>
     <scopeInfo nodeId="2742566862758590052" fileName="StructureModification.java" startLine="43" startPosition="0" endLine="47" endPosition="0" />
     <scopeInfo nodeId="2742566862758590064" fileName="StructureModification.java" startLine="47" startPosition="0" endLine="51" endPosition="0" />
-<<<<<<< HEAD
     <scopeInfo nodeId="7323995121011047840" fileName="StructureModification.java" startLine="54" startPosition="100" endLine="58" endPosition="0">
       <varInfo nodeId="7323995121011047840" varName="it" />
     </scopeInfo>
-=======
-    <scopeInfo nodeId="7323995121011047840" fileName="StructureModification.java" startLine="54" startPosition="100" endLine="58" endPosition="0" />
->>>>>>> ad6821c3
     <scopeInfo nodeId="1190334391238664640" fileName="StructureModification.java" startLine="62" startPosition="68" endLine="66" endPosition="6" />
     <scopeInfo nodeId="5817662974489416588" fileName="StructureModification.java" startLine="78" startPosition="0" endLine="82" endPosition="5">
       <varInfo nodeId="2742566862758589866" varName="id" />
@@ -719,14 +715,10 @@
     <scopeInfo nodeId="7323995121011047823" fileName="StructureModification.java" startLine="52" startPosition="52" endLine="59" endPosition="25">
       <varInfo nodeId="7323995121011047828" varName="updated" />
     </scopeInfo>
-<<<<<<< HEAD
     <scopeInfo nodeId="1190334391238664640" fileName="StructureModification.java" startLine="61" startPosition="0" endLine="68" endPosition="0">
       <varInfo nodeId="1190334391238664640" varName="o" />
       <varInfo nodeId="1190334391238664640" varName="type" />
     </scopeInfo>
-=======
-    <scopeInfo nodeId="1190334391238664640" fileName="StructureModification.java" startLine="61" startPosition="0" endLine="68" endPosition="0" />
->>>>>>> ad6821c3
     <scopeInfo nodeId="1190334391238664552" fileName="StructureModification.java" startLine="29" startPosition="0" endLine="39" endPosition="0">
       <varInfo nodeId="1190334391238664556" varName="modelRef" />
     </scopeInfo>
@@ -1415,7 +1407,6 @@
       <varInfo nodeId="489412339685421479" varName="importElement" />
     </scopeInfo>
     <scopeInfo nodeId="9051163691968353784" fileName="StructureModificationProcessor.java" startLine="80" startPosition="8" endLine="87" endPosition="7" />
-<<<<<<< HEAD
     <scopeInfo nodeId="1190334391238652051" fileName="StructureModificationProcessor.java" startLine="93" startPosition="56" endLine="100" endPosition="5">
       <varInfo nodeId="1190334391238652051" varName="entry" />
     </scopeInfo>
@@ -1427,11 +1418,6 @@
       <varInfo nodeId="9051163691968380118" varName="o" />
       <varInfo nodeId="9051163691968380118" varName="type" />
     </scopeInfo>
-=======
-    <scopeInfo nodeId="1190334391238652051" fileName="StructureModificationProcessor.java" startLine="93" startPosition="56" endLine="100" endPosition="5" />
-    <scopeInfo nodeId="3898791162642413937" fileName="StructureModificationProcessor.java" startLine="127" startPosition="0" endLine="134" endPosition="0" />
-    <scopeInfo nodeId="9051163691968380118" fileName="StructureModificationProcessor.java" startLine="134" startPosition="0" endLine="141" endPosition="0" />
->>>>>>> ad6821c3
     <scopeInfo nodeId="9051163691968353932" fileName="StructureModificationProcessor.java" startLine="42" startPosition="37" endLine="50" endPosition="20">
       <varInfo nodeId="9051163691968353934" varName="played" />
     </scopeInfo>
