<?xml version="1.0" encoding="UTF-8"?>
<debug-info>
  <concept fqn="jetbrains.mps.baseLanguage.structure.AssertStatement" />
  <concept fqn="jetbrains.mps.baseLanguage.structure.BlockStatement" />
  <concept fqn="jetbrains.mps.baseLanguage.structure.BreakStatement" />
  <concept fqn="jetbrains.mps.baseLanguage.structure.ConstructorDeclaration" />
  <concept fqn="jetbrains.mps.baseLanguage.structure.DoWhileStatement" />
  <concept fqn="jetbrains.mps.baseLanguage.structure.ExpressionStatement" />
  <concept fqn="jetbrains.mps.baseLanguage.structure.FieldDeclaration" />
  <concept fqn="jetbrains.mps.baseLanguage.structure.ForStatement" />
  <concept fqn="jetbrains.mps.baseLanguage.structure.ForeachStatement" />
  <concept fqn="jetbrains.mps.baseLanguage.structure.IfStatement" />
  <concept fqn="jetbrains.mps.baseLanguage.structure.InstanceMethodDeclaration" />
  <concept fqn="jetbrains.mps.baseLanguage.structure.LocalVariableDeclarationStatement" />
  <concept fqn="jetbrains.mps.baseLanguage.structure.ReturnStatement" />
  <concept fqn="jetbrains.mps.baseLanguage.structure.SingleLineComment" />
  <concept fqn="jetbrains.mps.baseLanguage.structure.Statement" />
  <concept fqn="jetbrains.mps.baseLanguage.structure.StaticMethodDeclaration" />
  <concept fqn="jetbrains.mps.baseLanguage.structure.SwitchStatement" />
  <concept fqn="jetbrains.mps.baseLanguage.structure.TryCatchStatement" />
  <concept fqn="jetbrains.mps.baseLanguage.structure.TryStatement" />
  <concept fqn="jetbrains.mps.baseLanguage.structure.WhileStatement" />
  <root nodeRef="r:61e3d524-8c49-4491-b5e3-f6d6e9364527(jetbrains.mps.util)/2089287822043606602">
    <file name="SNodeOperations.java">
<<<<<<< HEAD
      <node id="6997053637257522989" at="50,47,51,96" concept="11" />
      <node id="6997053637257523833" at="51,96,52,22" concept="12" />
      <node id="4951414497584670777" at="55,27,56,18" concept="12" />
      <node id="4951414497584670785" at="57,5,58,43" concept="11" />
      <node id="4951414497584670796" at="59,32,60,19" concept="12" />
      <node id="4951414497584670798" at="61,5,62,47" concept="12" />
      <node id="2137520868335978052" at="64,80,65,45" concept="11" />
      <node id="2137520868335978247" at="67,94,68,33" concept="5" />
      <node id="2137520868335978277" at="70,5,71,15" concept="12" />
      <node id="4818324694851390638" at="74,105,75,97" concept="13" />
      <node id="4818324694851399763" at="75,97,76,62" concept="12" />
      <node id="4951414497584670894" at="78,74,79,46" concept="11" />
      <node id="4951414497584670909" at="81,34,82,32" concept="12" />
      <node id="4951414497584670911" at="83,7,84,44" concept="5" />
      <node id="4951414497584670917" at="85,5,86,16" concept="12" />
      <node id="8237392235999086874" at="88,63,89,69" concept="11" />
      <node id="7036185364863702400" at="90,69,91,51" concept="5" />
      <node id="8237392235999086968" at="92,5,93,18" concept="12" />
      <node id="6884940444633013942" at="96,84,97,72" concept="13" />
      <node id="6884940444633007804" at="97,72,98,81" concept="12" />
      <node id="2089287822043606744" at="103,58,104,69" concept="12" />
      <node id="1958256073812991547" at="109,52,110,65" concept="11" />
      <node id="7036185364855564182" at="111,64,112,67" concept="5" />
      <node id="1958256073812969566" at="113,5,114,15" concept="12" />
      <node id="1958256073812999122" at="119,57,120,56" concept="11" />
      <node id="1958256073812999135" at="121,69,122,19" concept="5" />
      <node id="1958256073812999146" at="123,5,124,15" concept="12" />
      <node id="5267619756757751925" at="129,50,130,48" concept="12" />
      <node id="1958256073813316686" at="135,56,136,65" concept="11" />
      <node id="7036185364862533469" at="137,69,138,57" concept="5" />
      <node id="1958256073813316710" at="139,5,140,15" concept="12" />
      <node id="2668733596672433075" at="145,41,146,57" concept="12" />
      <node id="559469824002200297" at="152,17,153,52" concept="5" />
      <node id="1453734572029157143" at="154,12,155,47" concept="5" />
      <node id="3068277858974655793" at="164,25,165,94" concept="5" />
      <node id="3068277858974655804" at="165,94,166,13" concept="12" />
      <node id="8422935554374936846" at="167,5,168,67" concept="11" />
      <node id="3068277858974655813" at="168,67,169,77" concept="5" />
      <node id="4585658144690235792" at="175,25,176,94" concept="5" />
      <node id="4585658144690235804" at="176,94,177,13" concept="12" />
      <node id="4585658144690235805" at="178,5,179,67" concept="11" />
      <node id="4585658144690235815" at="179,67,180,77" concept="5" />
      <node id="2089287822043606781" at="187,48,188,78" concept="12" />
      <node id="5267619756757953714" at="193,49,194,25" concept="11" />
      <node id="5267619756757953724" at="195,34,196,38" concept="11" />
      <node id="5267619756757953727" at="196,38,197,99" concept="5" />
      <node id="5267619756757953741" at="198,5,199,27" concept="11" />
      <node id="5267619756757953744" at="199,27,200,21" concept="11" />
      <node id="5267619756758156902" at="202,101,203,122" concept="11" />
      <node id="5267619756758168028" at="204,50,205,40" concept="5" />
      <node id="5267619756757953770" at="206,16,207,32" concept="5" />
      <node id="3912018899959033062" at="209,106,210,120" concept="11" />
      <node id="3912018899959033070" at="211,50,212,40" concept="5" />
      <node id="3912018899959033083" at="213,16,214,33" concept="5" />
      <node id="5267619756757953774" at="216,7,217,57" concept="5" />
      <node id="5267619756757953785" at="217,57,218,37" concept="11" />
      <node id="5267619756757953788" at="218,37,219,72" concept="5" />
      <node id="5267619756757953802" at="220,27,221,30" concept="5" />
      <node id="5267619756757953806" at="221,30,222,32" concept="5" />
      <node id="5267619756757953812" at="223,5,224,94" concept="12" />
      <node id="2718315470531188884" at="226,83,227,53" concept="11" />
      <node id="2718315470531188902" at="229,81,230,44" concept="5" />
      <node id="2718315470531188912" at="232,5,233,18" concept="12" />
      <node id="1612392507789844238" at="235,67,236,64" concept="11" />
      <node id="1612392507789844255" at="237,43,238,18" concept="12" />
      <node id="1612392507789844257" at="239,5,240,38" concept="12" />
      <node id="2718315470531188924" at="242,57,243,64" concept="11" />
      <node id="2718315470531188939" at="244,43,245,18" concept="12" />
      <node id="2718315470531188942" at="246,5,247,38" concept="12" />
      <node id="2718315470531181956" at="252,48,253,306" concept="11" />
      <node id="2718315470531181970" at="254,30,255,25" concept="12" />
      <node id="2718315470531181972" at="256,5,257,405" concept="12" />
      <node id="8410922863731703522" at="260,69,261,45" concept="5" />
      <node id="5803883399637467057" at="264,50,265,63" concept="11" />
      <node id="5803883399637778152" at="266,27,267,18" concept="12" />
      <node id="3702719675910238107" at="268,5,269,103" concept="12" />
      <node id="8441062577042956734" at="272,49,273,53" concept="5" />
      <node id="4910195192867549596" at="276,70,277,49" concept="11" />
      <node id="4910195192867553385" at="278,21,279,18" concept="12" />
      <node id="4910195192867553669" at="280,5,281,65" concept="12" />
      <node id="9196220778517154465" at="284,9,285,55" concept="5" />
      <node id="9196220778517154662" at="285,55,286,33" concept="12" />
      <node id="9196220778517154509" at="287,15,288,54" concept="5" />
      <node id="5693910824433379590" at="291,57,292,49" concept="12" />
      <node id="8715657717143725833" at="294,55,295,44" concept="12" />
      <node id="4302290624633049537" at="297,71,298,88" concept="11" />
      <node id="4302290624633061563" at="298,88,299,61" concept="12" />
      <node id="6786644491744422013" at="301,55,302,68" concept="12" />
      <node id="8650600364352893185" at="304,46,305,77" concept="12" />
      <node id="4970955388185535349" at="307,52,308,41" concept="12" />
      <node id="5576086663038365020" at="310,53,311,67" concept="13" />
      <node id="5848582975470011241" at="311,67,312,93" concept="12" />
      <node id="2089287822043606816" at="45,0,47,0" concept="3" trace="SNodeOperations#()V" />
      <node id="559469824002200180" at="154,10,156,5" concept="1" />
      <node id="5267619756758225543" at="206,14,208,9" concept="1" />
      <node id="3912018899959033081" at="213,14,215,9" concept="1" />
      <node id="4951414497584670748" at="54,64,57,5" concept="9" />
      <node id="4951414497584670791" at="58,43,61,5" concept="9" />
      <node id="1831640603945403874" at="66,44,69,7" concept="9" />
      <node id="4951414497584670903" at="80,28,83,7" concept="9" />
      <node id="7036185364863700613" at="89,69,92,5" concept="8" />
      <node id="7036185364855562280" at="110,65,113,5" concept="8" />
      <node id="7036185364862526450" at="120,56,123,5" concept="8" />
      <node id="7036185364862533463" at="136,65,139,5" concept="8" />
      <node id="2718315470531188892" at="228,41,231,7" concept="9" />
      <node id="1612392507789844247" at="236,64,239,5" concept="9" />
      <node id="2718315470531188935" at="243,64,246,5" concept="9" />
      <node id="2718315470531181964" at="253,306,256,5" concept="9" />
      <node id="8410922863731336857" at="259,65,262,5" concept="8" />
      <node id="5803883399637626921" at="265,63,268,5" concept="9" />
      <node id="1233806025863265290" at="271,66,274,5" concept="8" />
      <node id="4910195192867552997" at="277,49,280,5" concept="9" />
      <node id="9160302885342289749" at="291,0,294,0" concept="15" trace="getModelStereotype#(Lorg/jetbrains/mps/openapi/model/SModel;)Ljava/lang/String;" />
      <node id="9160302885342508446" at="294,0,297,0" concept="15" trace="getModelLongName#(Lorg/jetbrains/mps/openapi/model/SModel;)Ljava/lang/String;" />
      <node id="6786644491744392496" at="301,0,304,0" concept="15" trace="isModelDisposed#(Lorg/jetbrains/mps/openapi/model/SModel;)Z" />
      <node id="8650600364352893169" at="304,0,307,0" concept="15" trace="nodesCount#(Lorg/jetbrains/mps/openapi/model/SModel;)I" />
      <node id="4970955388185535346" at="307,0,310,0" concept="15" trace="isRegistered#(Lorg/jetbrains/mps/openapi/model/SModel;)Z" />
      <node id="3068277858974655787" at="163,88,167,5" concept="9" />
      <node id="4585658144690235787" at="174,98,178,5" concept="9" />
      <node id="5267619756757953717" at="194,25,198,5" concept="9" />
      <node id="4302290624632864373" at="297,0,301,0" concept="15" trace="getUsedLanguages#(Lorg/jetbrains/mps/openapi/model/SModel;)Ljava/util/List;" />
      <node id="5848582975470005274" at="310,0,314,0" concept="15" trace="isGeneratable#(Lorg/jetbrains/mps/openapi/model/SModel;)Z" />
      <node id="1831640603945403866" at="65,45,70,5" concept="8" />
      <node id="2089287822043606648" at="73,0,78,0" concept="15" trace="getDescendants#(Lorg/jetbrains/mps/openapi/model/SNode;Lorg/jetbrains/mps/util/Condition;Z)Ljava/lang/Iterable;" />
      <node id="2089287822043606718" at="95,0,100,0" concept="15" trace="getDescendants#(Lorg/jetbrains/mps/openapi/model/SNode;Lorg/jetbrains/mps/util/Condition;)Ljava/util/List;" />
      <node id="559469824002200129" at="151,104,156,5" concept="9" />
      <node id="5267619756758162845" at="203,122,208,9" concept="9" />
      <node id="3912018899959033068" at="210,120,215,9" concept="9" />
      <node id="2718315470531188889" at="227,53,232,5" concept="8" />
      <node id="8441062577042923658" at="259,0,264,0" concept="15" trace="copyProperties#(Lorg/jetbrains/mps/openapi/model/SNode;Lorg/jetbrains/mps/openapi/model/SNode;)V" />
      <node id="8441062577042956614" at="271,0,276,0" concept="15" trace="copyUserObjects#(Lorg/jetbrains/mps/openapi/model/SNode;Lorg/jetbrains/mps/openapi/model/SNode;)V" />
      <node id="4951414497584670898" at="79,46,85,5" concept="19" />
      <node id="2089287822043606740" at="100,0,106,0" concept="15" trace="getConcept#(Ljava/lang/String;)Lorg/jetbrains/mps/openapi/language/SAbstractConcept;" />
      <node id="1958256073813024441" at="126,0,132,0" concept="15" trace="getChildren#(Lorg/jetbrains/mps/openapi/model/SNode;)Ljava/util/List;" />
      <node id="2668733596672433050" at="142,0,148,0" concept="15" trace="isRoot#(Lorg/jetbrains/mps/openapi/model/SNode;)Z" />
      <node id="9196220778517154441" at="283,61,289,5" concept="18" />
      <node id="6343732591046430446" at="47,0,54,0" concept="15" trace="isUnknown#(Lorg/jetbrains/mps/openapi/model/SNode;)Z" />
      <node id="2089287822043606700" at="88,0,95,0" concept="15" trace="getProperties#(Lorg/jetbrains/mps/openapi/model/SNode;)Ljava/util/Map;" />
      <node id="1612392507789844232" at="235,0,242,0" concept="15" trace="getChild#(Lorg/jetbrains/mps/openapi/model/SNode;Lorg/jetbrains/mps/openapi/language/SContainmentLink;)Lorg/jetbrains/mps/openapi/model/SNode;" />
      <node id="2718315470531188917" at="242,0,249,0" concept="15" trace="getChild#(Lorg/jetbrains/mps/openapi/model/SNode;Ljava/lang/String;)Lorg/jetbrains/mps/openapi/model/SNode;" />
      <node id="3702719675910208408" at="264,0,271,0" concept="15" trace="getLanguage#(Lorg/jetbrains/mps/openapi/model/SNode;)Ljetbrains/mps/smodel/Language;" />
      <node id="4910195192867523186" at="276,0,283,0" concept="15" trace="getModelFromNodeReference#(Lorg/jetbrains/mps/openapi/model/SNodeReference;)Lorg/jetbrains/mps/openapi/model/SModel;" />
      <node id="2089287822043606777" at="182,0,190,0" concept="15" trace="isDisposed#(Lorg/jetbrains/mps/openapi/model/SNode;)Z" />
      <node id="9196220778517123067" at="283,0,291,0" concept="15" trace="getTargetNodeSilently#(Lorg/jetbrains/mps/openapi/model/SReference;)Lorg/jetbrains/mps/openapi/model/SNode;" />
      <node id="2089287822043606625" at="64,0,73,0" concept="15" trace="getChildren#(Lorg/jetbrains/mps/openapi/model/SNode;Z)Ljava/util/List;" />
      <node id="2718315470531188877" at="226,0,235,0" concept="15" trace="getChildRoles#(Lorg/jetbrains/mps/openapi/model/SNode;Z)Ljava/util/Set;" />
      <node id="2089287822043606603" at="54,0,64,0" concept="15" trace="isAncestor#(Lorg/jetbrains/mps/openapi/model/SNode;Lorg/jetbrains/mps/openapi/model/SNode;)Z" />
      <node id="2089287822043606678" at="78,0,88,0" concept="15" trace="findParent#(Lorg/jetbrains/mps/openapi/model/SNode;Lorg/jetbrains/mps/util/Condition;)Lorg/jetbrains/mps/openapi/model/SNode;" />
      <node id="1958256073812969427" at="106,0,116,0" concept="15" trace="getChildRoles#(Lorg/jetbrains/mps/openapi/model/SNode;)Ljava/util/Set;" />
      <node id="1958256073812999117" at="116,0,126,0" concept="15" trace="getReferences#(Lorg/jetbrains/mps/openapi/model/SNode;)Ljava/util/List;" />
      <node id="1958256073813316681" at="132,0,142,0" concept="15" trace="getReferenceRoles#(Lorg/jetbrains/mps/openapi/model/SNode;)Ljava/util/Set;" />
      <node id="3395068133255551311" at="148,0,158,0" concept="15" trace="insertChild#(Lorg/jetbrains/mps/openapi/model/SNode;Ljava/lang/String;Lorg/jetbrains/mps/openapi/model/SNode;Lorg/jetbrains/mps/openapi/model/SNode;Z)V" />
      <node id="6792623998776975955" at="249,0,259,0" concept="15" trace="getResolveInfo#(Lorg/jetbrains/mps/openapi/model/SNode;)Ljava/lang/String;" />
      <node id="4585658144690235783" at="171,0,182,0" concept="15" trace="insertChild#(Lorg/jetbrains/mps/openapi/model/SNode;Lorg/jetbrains/mps/openapi/language/SContainmentLink;Lorg/jetbrains/mps/openapi/model/SNode;Lorg/jetbrains/mps/openapi/model/SNode;)V" />
      <node id="1453734572028966245" at="158,0,171,0" concept="15" trace="insertChild#(Lorg/jetbrains/mps/openapi/model/SNode;Ljava/lang/String;Lorg/jetbrains/mps/openapi/model/SNode;Lorg/jetbrains/mps/openapi/model/SNode;)V" />
      <node id="5267619756758206565" at="201,9,216,7" concept="9" />
      <node id="5267619756757953810" at="200,21,223,5" concept="17" />
      <node id="9117569544655367277" at="190,0,226,0" concept="15" trace="getDebugText#(Lorg/jetbrains/mps/openapi/model/SNode;)Ljava/lang/String;" />
      <scope id="2089287822043606819" at="45,28,45,28" />
      <scope id="4951414497584670749" at="55,27,56,18" />
      <scope id="4951414497584670795" at="59,32,60,19" />
      <scope id="1831640603945403875" at="67,94,68,33" />
      <scope id="4951414497584670908" at="81,34,82,32" />
      <scope id="7036185364863700619" at="90,69,91,51" />
      <scope id="2089287822043606743" at="103,58,104,69" />
      <scope id="7036185364855562295" at="111,64,112,67" />
      <scope id="7036185364862526456" at="121,69,122,19" />
      <scope id="1958256073813024445" at="129,50,130,48" />
      <scope id="7036185364862533468" at="137,69,138,57" />
      <scope id="2668733596672433054" at="145,41,146,57" />
      <scope id="559469824002200131" at="152,17,153,52" />
      <scope id="559469824002200181" at="154,12,155,47" />
      <scope id="2089287822043606780" at="187,48,188,78" />
      <scope id="5267619756758162848" at="204,50,205,40" />
      <scope id="5267619756758225544" at="206,16,207,32" />
      <scope id="3912018899959033069" at="211,50,212,40" />
      <scope id="3912018899959033082" at="213,16,214,33" />
      <scope id="2718315470531188901" at="229,81,230,44" />
      <scope id="1612392507789844254" at="237,43,238,18" />
      <scope id="2718315470531188941" at="244,43,245,18" />
      <scope id="2718315470531181969" at="254,30,255,25" />
      <scope id="8410922863731336863" at="260,69,261,45" />
      <scope id="5803883399637626924" at="266,27,267,18" />
      <scope id="1233806025863265296" at="272,49,273,53" />
      <scope id="4910195192867552999" at="278,21,279,18" />
      <scope id="9196220778517154444" at="287,15,288,54" />
      <scope id="9160302885342288828" at="291,57,292,49" />
      <scope id="9160302885342508448" at="294,55,295,44" />
      <scope id="6786644491744422014" at="301,55,302,68" />
      <scope id="8650600364352893171" at="304,46,305,77" />
      <scope id="4970955388185535348" at="307,52,308,41" />
      <scope id="2089287822043606816" at="45,0,47,0" />
      <scope id="6343732591046430449" at="50,47,52,22">
        <var name="cd" id="6997053637257522990" />
      </scope>
      <scope id="2089287822043606652" at="74,105,76,62" />
      <scope id="2089287822043606721" at="96,84,98,81" />
      <scope id="3068277858974655792" at="164,25,166,13" />
      <scope id="4585658144690235791" at="175,25,177,13" />
      <scope id="5267619756757953722" at="195,34,197,99">
        <var name="parent" id="5267619756757953723" />
      </scope>
      <scope id="5267619756757953811" at="220,0,222,32">
        <var name="e" id="5267619756757953797" />
      </scope>
      <scope id="5267619756757953801" at="220,27,222,32" />
      <scope id="9196220778517154443" at="284,9,286,33" />
      <scope id="4302290624632864375" at="297,71,299,61">
        <var name="languages" id="4302290624633049538" />
      </scope>
      <scope id="5848582975470005277" at="310,53,312,93" />
      <scope id="1831640603945403867" at="66,44,69,7" />
      <scope id="7036185364863700613" at="89,69,92,5">
        <var name="p" id="7036185364863700615" />
      </scope>
      <scope id="7036185364855562280" at="110,65,113,5">
        <var name="child" id="7036185364855562285" />
      </scope>
      <scope id="7036185364862526450" at="120,56,123,5">
        <var name="ref" id="7036185364862526452" />
      </scope>
      <scope id="7036185364862533463" at="136,65,139,5">
        <var name="ref" id="7036185364862533467" />
      </scope>
      <scope id="2718315470531188891" at="228,41,231,7" />
      <scope id="8410922863731336857" at="259,65,262,5">
        <var name="p" id="8410922863731336859" />
      </scope>
      <scope id="8441062577042923661" at="259,65,262,5" />
      <scope id="1233806025863265290" at="271,66,274,5">
        <var name="key" id="1233806025863265292" />
      </scope>
      <scope id="8441062577042956621" at="271,66,274,5" />
      <scope id="9160302885342289749" at="291,0,294,0">
        <var name="model" id="9160302885342295078" />
      </scope>
      <scope id="9160302885342508446" at="294,0,297,0">
        <var name="model" id="9160302885342508466" />
      </scope>
      <scope id="6786644491744392496" at="301,0,304,0">
        <var name="model" id="6786644491744416076" />
      </scope>
      <scope id="8650600364352893169" at="304,0,307,0">
        <var name="model" id="8650600364352893197" />
      </scope>
      <scope id="4970955388185535346" at="307,0,310,0">
        <var name="model" id="4970955388185535357" />
      </scope>
      <scope id="4951414497584670902" at="80,28,84,44" />
      <scope id="4302290624632864373" at="297,0,301,0">
        <var name="model" id="4302290624632864401" />
      </scope>
      <scope id="5848582975470005274" at="310,0,314,0">
        <var name="model" id="5848582975470010567" />
      </scope>
      <scope id="1831640603945403866" at="65,45,70,5">
        <var name="child" id="1831640603945403869" />
      </scope>
      <scope id="2089287822043606648" at="73,0,78,0">
=======
      <node id="6997053637257522989" at="48,47,49,96" concept="11" />
      <node id="6997053637257523833" at="49,96,50,22" concept="12" />
      <node id="4951414497584670777" at="53,27,54,18" concept="12" />
      <node id="4951414497584670785" at="55,5,56,43" concept="11" />
      <node id="4951414497584670796" at="57,32,58,19" concept="12" />
      <node id="4951414497584670798" at="59,5,60,47" concept="12" />
      <node id="2137520868335978052" at="62,80,63,45" concept="11" />
      <node id="2137520868335978247" at="65,94,66,33" concept="5" />
      <node id="2137520868335978277" at="68,5,69,15" concept="12" />
      <node id="4818324694851390638" at="72,105,73,97" concept="13" />
      <node id="4818324694851399763" at="73,97,74,62" concept="12" />
      <node id="4951414497584670894" at="76,74,77,46" concept="11" />
      <node id="4951414497584670909" at="79,34,80,32" concept="12" />
      <node id="4951414497584670911" at="81,7,82,44" concept="5" />
      <node id="4951414497584670917" at="83,5,84,16" concept="12" />
      <node id="8237392235999086874" at="86,63,87,69" concept="11" />
      <node id="7036185364863702400" at="88,49,89,47" concept="5" />
      <node id="8237392235999086968" at="90,5,91,18" concept="12" />
      <node id="6884940444633013942" at="94,84,95,72" concept="13" />
      <node id="6884940444633007804" at="95,72,96,81" concept="12" />
      <node id="2089287822043606744" at="101,58,102,69" concept="12" />
      <node id="1958256073812991547" at="107,52,108,65" concept="11" />
      <node id="7036185364855564182" at="109,64,110,67" concept="5" />
      <node id="1958256073812969566" at="111,5,112,15" concept="12" />
      <node id="1958256073812999122" at="117,57,118,56" concept="11" />
      <node id="1958256073812999135" at="119,69,120,19" concept="5" />
      <node id="1958256073812999146" at="121,5,122,15" concept="12" />
      <node id="5267619756757751925" at="127,50,128,48" concept="12" />
      <node id="1958256073813316686" at="133,56,134,65" concept="11" />
      <node id="7036185364862533469" at="135,69,136,57" concept="5" />
      <node id="1958256073813316710" at="137,5,138,15" concept="12" />
      <node id="2668733596672433075" at="143,41,144,57" concept="12" />
      <node id="559469824002200297" at="150,17,151,52" concept="5" />
      <node id="1453734572029157143" at="152,12,153,47" concept="5" />
      <node id="3068277858974655793" at="162,25,163,94" concept="5" />
      <node id="3068277858974655804" at="163,94,164,13" concept="12" />
      <node id="8422935554374936846" at="165,5,166,67" concept="11" />
      <node id="3068277858974655813" at="166,67,167,77" concept="5" />
      <node id="4585658144690235792" at="173,25,174,94" concept="5" />
      <node id="4585658144690235804" at="174,94,175,13" concept="12" />
      <node id="4585658144690235805" at="176,5,177,67" concept="11" />
      <node id="4585658144690235815" at="177,67,178,77" concept="5" />
      <node id="2089287822043606781" at="185,48,186,78" concept="12" />
      <node id="5267619756757953714" at="191,49,192,25" concept="11" />
      <node id="5267619756757953724" at="193,34,194,38" concept="11" />
      <node id="5267619756757953727" at="194,38,195,99" concept="5" />
      <node id="5267619756757953741" at="196,5,197,27" concept="11" />
      <node id="5267619756757953744" at="197,27,198,21" concept="11" />
      <node id="5267619756758156902" at="200,101,201,122" concept="11" />
      <node id="5267619756758168028" at="202,50,203,40" concept="5" />
      <node id="5267619756757953770" at="204,16,205,32" concept="5" />
      <node id="3912018899959033062" at="207,106,208,120" concept="11" />
      <node id="3912018899959033070" at="209,50,210,40" concept="5" />
      <node id="3912018899959033083" at="211,16,212,33" concept="5" />
      <node id="5267619756757953774" at="214,7,215,57" concept="5" />
      <node id="5267619756757953785" at="215,57,216,37" concept="11" />
      <node id="5267619756757953788" at="216,37,217,72" concept="5" />
      <node id="5267619756757953802" at="218,27,219,30" concept="5" />
      <node id="5267619756757953806" at="219,30,220,32" concept="5" />
      <node id="5267619756757953812" at="221,5,222,94" concept="12" />
      <node id="2718315470531188884" at="224,83,225,53" concept="11" />
      <node id="2718315470531188902" at="227,81,228,44" concept="5" />
      <node id="2718315470531188912" at="230,5,231,18" concept="12" />
      <node id="1612392507789844238" at="233,67,234,64" concept="11" />
      <node id="1612392507789844255" at="235,43,236,18" concept="12" />
      <node id="1612392507789844257" at="237,5,238,38" concept="12" />
      <node id="2718315470531188924" at="240,57,241,64" concept="11" />
      <node id="2718315470531188939" at="242,43,243,18" concept="12" />
      <node id="2718315470531188942" at="244,5,245,38" concept="12" />
      <node id="2718315470531181956" at="250,48,251,292" concept="11" />
      <node id="2718315470531181970" at="252,30,253,25" concept="12" />
      <node id="2718315470531181972" at="254,5,255,377" concept="12" />
      <node id="8410922863731703522" at="258,49,259,51" concept="5" />
      <node id="5803883399637467057" at="262,50,263,63" concept="11" />
      <node id="5803883399637778152" at="264,27,265,18" concept="12" />
      <node id="3702719675910238107" at="266,5,267,103" concept="12" />
      <node id="8441062577042956734" at="270,49,271,53" concept="5" />
      <node id="4910195192867549596" at="274,70,275,49" concept="11" />
      <node id="4910195192867553385" at="276,21,277,18" concept="12" />
      <node id="4910195192867553669" at="278,5,279,65" concept="12" />
      <node id="9196220778517154465" at="282,9,283,55" concept="5" />
      <node id="9196220778517154662" at="283,55,284,33" concept="12" />
      <node id="9196220778517154509" at="285,15,286,54" concept="5" />
      <node id="5693910824433379590" at="289,57,290,49" concept="12" />
      <node id="8715657717143725833" at="292,55,293,44" concept="12" />
      <node id="4302290624633049537" at="295,71,296,88" concept="11" />
      <node id="4302290624633061563" at="296,88,297,61" concept="12" />
      <node id="6786644491744422013" at="299,55,300,68" concept="12" />
      <node id="8650600364352893185" at="302,46,303,77" concept="12" />
      <node id="4970955388185535349" at="305,52,306,41" concept="12" />
      <node id="5576086663038365020" at="308,53,309,67" concept="13" />
      <node id="5848582975470011241" at="309,67,310,93" concept="12" />
      <node id="2089287822043606816" at="43,0,45,0" concept="3" trace="SNodeOperations#()V" />
      <node id="559469824002200180" at="152,10,154,5" concept="1" />
      <node id="5267619756758225543" at="204,14,206,9" concept="1" />
      <node id="3912018899959033081" at="211,14,213,9" concept="1" />
      <node id="4951414497584670748" at="52,64,55,5" concept="9" />
      <node id="4951414497584670791" at="56,43,59,5" concept="9" />
      <node id="1831640603945403874" at="64,44,67,7" concept="9" />
      <node id="4951414497584670903" at="78,28,81,7" concept="9" />
      <node id="7036185364863700613" at="87,69,90,5" concept="8" />
      <node id="7036185364855562280" at="108,65,111,5" concept="8" />
      <node id="7036185364862526450" at="118,56,121,5" concept="8" />
      <node id="7036185364862533463" at="134,65,137,5" concept="8" />
      <node id="2718315470531188892" at="226,41,229,7" concept="9" />
      <node id="1612392507789844247" at="234,64,237,5" concept="9" />
      <node id="2718315470531188935" at="241,64,244,5" concept="9" />
      <node id="2718315470531181964" at="251,292,254,5" concept="9" />
      <node id="8410922863731336857" at="257,65,260,5" concept="8" />
      <node id="5803883399637626921" at="263,63,266,5" concept="9" />
      <node id="1233806025863265290" at="269,66,272,5" concept="8" />
      <node id="4910195192867552997" at="275,49,278,5" concept="9" />
      <node id="9160302885342289749" at="289,0,292,0" concept="15" trace="getModelStereotype#(Lorg/jetbrains/mps/openapi/model/SModel;)Ljava/lang/String;" />
      <node id="9160302885342508446" at="292,0,295,0" concept="15" trace="getModelLongName#(Lorg/jetbrains/mps/openapi/model/SModel;)Ljava/lang/String;" />
      <node id="6786644491744392496" at="299,0,302,0" concept="15" trace="isModelDisposed#(Lorg/jetbrains/mps/openapi/model/SModel;)Z" />
      <node id="8650600364352893169" at="302,0,305,0" concept="15" trace="nodesCount#(Lorg/jetbrains/mps/openapi/model/SModel;)I" />
      <node id="4970955388185535346" at="305,0,308,0" concept="15" trace="isRegistered#(Lorg/jetbrains/mps/openapi/model/SModel;)Z" />
      <node id="3068277858974655787" at="161,88,165,5" concept="9" />
      <node id="4585658144690235787" at="172,98,176,5" concept="9" />
      <node id="5267619756757953717" at="192,25,196,5" concept="9" />
      <node id="4302290624632864373" at="295,0,299,0" concept="15" trace="getUsedLanguages#(Lorg/jetbrains/mps/openapi/model/SModel;)Ljava/util/List;" />
      <node id="5848582975470005274" at="308,0,312,0" concept="15" trace="isGeneratable#(Lorg/jetbrains/mps/openapi/model/SModel;)Z" />
      <node id="1831640603945403866" at="63,45,68,5" concept="8" />
      <node id="2089287822043606648" at="71,0,76,0" concept="15" trace="getDescendants#(Lorg/jetbrains/mps/openapi/model/SNode;Lorg/jetbrains/mps/util/Condition;Z)Ljava/lang/Iterable;" />
      <node id="2089287822043606718" at="93,0,98,0" concept="15" trace="getDescendants#(Lorg/jetbrains/mps/openapi/model/SNode;Lorg/jetbrains/mps/util/Condition;)Ljava/util/List;" />
      <node id="559469824002200129" at="149,104,154,5" concept="9" />
      <node id="5267619756758162845" at="201,122,206,9" concept="9" />
      <node id="3912018899959033068" at="208,120,213,9" concept="9" />
      <node id="2718315470531188889" at="225,53,230,5" concept="8" />
      <node id="8441062577042923658" at="257,0,262,0" concept="15" trace="copyProperties#(Lorg/jetbrains/mps/openapi/model/SNode;Lorg/jetbrains/mps/openapi/model/SNode;)V" />
      <node id="8441062577042956614" at="269,0,274,0" concept="15" trace="copyUserObjects#(Lorg/jetbrains/mps/openapi/model/SNode;Lorg/jetbrains/mps/openapi/model/SNode;)V" />
      <node id="4951414497584670898" at="77,46,83,5" concept="19" />
      <node id="2089287822043606740" at="98,0,104,0" concept="15" trace="getConcept#(Ljava/lang/String;)Lorg/jetbrains/mps/openapi/language/SAbstractConcept;" />
      <node id="1958256073813024441" at="124,0,130,0" concept="15" trace="getChildren#(Lorg/jetbrains/mps/openapi/model/SNode;)Ljava/util/List;" />
      <node id="2668733596672433050" at="140,0,146,0" concept="15" trace="isRoot#(Lorg/jetbrains/mps/openapi/model/SNode;)Z" />
      <node id="9196220778517154441" at="281,61,287,5" concept="18" />
      <node id="6343732591046430446" at="45,0,52,0" concept="15" trace="isUnknown#(Lorg/jetbrains/mps/openapi/model/SNode;)Z" />
      <node id="2089287822043606700" at="86,0,93,0" concept="15" trace="getProperties#(Lorg/jetbrains/mps/openapi/model/SNode;)Ljava/util/Map;" />
      <node id="1612392507789844232" at="233,0,240,0" concept="15" trace="getChild#(Lorg/jetbrains/mps/openapi/model/SNode;Lorg/jetbrains/mps/openapi/language/SContainmentLink;)Lorg/jetbrains/mps/openapi/model/SNode;" />
      <node id="2718315470531188917" at="240,0,247,0" concept="15" trace="getChild#(Lorg/jetbrains/mps/openapi/model/SNode;Ljava/lang/String;)Lorg/jetbrains/mps/openapi/model/SNode;" />
      <node id="3702719675910208408" at="262,0,269,0" concept="15" trace="getLanguage#(Lorg/jetbrains/mps/openapi/model/SNode;)Ljetbrains/mps/smodel/Language;" />
      <node id="4910195192867523186" at="274,0,281,0" concept="15" trace="getModelFromNodeReference#(Lorg/jetbrains/mps/openapi/model/SNodeReference;)Lorg/jetbrains/mps/openapi/model/SModel;" />
      <node id="2089287822043606777" at="180,0,188,0" concept="15" trace="isDisposed#(Lorg/jetbrains/mps/openapi/model/SNode;)Z" />
      <node id="9196220778517123067" at="281,0,289,0" concept="15" trace="getTargetNodeSilently#(Lorg/jetbrains/mps/openapi/model/SReference;)Lorg/jetbrains/mps/openapi/model/SNode;" />
      <node id="2089287822043606625" at="62,0,71,0" concept="15" trace="getChildren#(Lorg/jetbrains/mps/openapi/model/SNode;Z)Ljava/util/List;" />
      <node id="2718315470531188877" at="224,0,233,0" concept="15" trace="getChildRoles#(Lorg/jetbrains/mps/openapi/model/SNode;Z)Ljava/util/Set;" />
      <node id="2089287822043606603" at="52,0,62,0" concept="15" trace="isAncestor#(Lorg/jetbrains/mps/openapi/model/SNode;Lorg/jetbrains/mps/openapi/model/SNode;)Z" />
      <node id="2089287822043606678" at="76,0,86,0" concept="15" trace="findParent#(Lorg/jetbrains/mps/openapi/model/SNode;Lorg/jetbrains/mps/util/Condition;)Lorg/jetbrains/mps/openapi/model/SNode;" />
      <node id="1958256073812969427" at="104,0,114,0" concept="15" trace="getChildRoles#(Lorg/jetbrains/mps/openapi/model/SNode;)Ljava/util/Set;" />
      <node id="1958256073812999117" at="114,0,124,0" concept="15" trace="getReferences#(Lorg/jetbrains/mps/openapi/model/SNode;)Ljava/util/List;" />
      <node id="1958256073813316681" at="130,0,140,0" concept="15" trace="getReferenceRoles#(Lorg/jetbrains/mps/openapi/model/SNode;)Ljava/util/Set;" />
      <node id="3395068133255551311" at="146,0,156,0" concept="15" trace="insertChild#(Lorg/jetbrains/mps/openapi/model/SNode;Ljava/lang/String;Lorg/jetbrains/mps/openapi/model/SNode;Lorg/jetbrains/mps/openapi/model/SNode;Z)V" />
      <node id="6792623998776975955" at="247,0,257,0" concept="15" trace="getResolveInfo#(Lorg/jetbrains/mps/openapi/model/SNode;)Ljava/lang/String;" />
      <node id="4585658144690235783" at="169,0,180,0" concept="15" trace="insertChild#(Lorg/jetbrains/mps/openapi/model/SNode;Lorg/jetbrains/mps/openapi/language/SContainmentLink;Lorg/jetbrains/mps/openapi/model/SNode;Lorg/jetbrains/mps/openapi/model/SNode;)V" />
      <node id="1453734572028966245" at="156,0,169,0" concept="15" trace="insertChild#(Lorg/jetbrains/mps/openapi/model/SNode;Ljava/lang/String;Lorg/jetbrains/mps/openapi/model/SNode;Lorg/jetbrains/mps/openapi/model/SNode;)V" />
      <node id="5267619756758206565" at="199,9,214,7" concept="9" />
      <node id="5267619756757953810" at="198,21,221,5" concept="17" />
      <node id="9117569544655367277" at="188,0,224,0" concept="15" trace="getDebugText#(Lorg/jetbrains/mps/openapi/model/SNode;)Ljava/lang/String;" />
      <scope id="2089287822043606819" at="43,28,43,28" />
      <scope id="4951414497584670749" at="53,27,54,18" />
      <scope id="4951414497584670795" at="57,32,58,19" />
      <scope id="1831640603945403875" at="65,94,66,33" />
      <scope id="4951414497584670908" at="79,34,80,32" />
      <scope id="7036185364863700619" at="88,49,89,47" />
      <scope id="2089287822043606743" at="101,58,102,69" />
      <scope id="7036185364855562295" at="109,64,110,67" />
      <scope id="7036185364862526456" at="119,69,120,19" />
      <scope id="1958256073813024445" at="127,50,128,48" />
      <scope id="7036185364862533468" at="135,69,136,57" />
      <scope id="2668733596672433054" at="143,41,144,57" />
      <scope id="559469824002200131" at="150,17,151,52" />
      <scope id="559469824002200181" at="152,12,153,47" />
      <scope id="2089287822043606780" at="185,48,186,78" />
      <scope id="5267619756758162848" at="202,50,203,40" />
      <scope id="5267619756758225544" at="204,16,205,32" />
      <scope id="3912018899959033069" at="209,50,210,40" />
      <scope id="3912018899959033082" at="211,16,212,33" />
      <scope id="2718315470531188901" at="227,81,228,44" />
      <scope id="1612392507789844254" at="235,43,236,18" />
      <scope id="2718315470531188941" at="242,43,243,18" />
      <scope id="2718315470531181969" at="252,30,253,25" />
      <scope id="8410922863731336863" at="258,49,259,51" />
      <scope id="5803883399637626924" at="264,27,265,18" />
      <scope id="1233806025863265296" at="270,49,271,53" />
      <scope id="4910195192867552999" at="276,21,277,18" />
      <scope id="9196220778517154444" at="285,15,286,54" />
      <scope id="9160302885342288828" at="289,57,290,49" />
      <scope id="9160302885342508448" at="292,55,293,44" />
      <scope id="6786644491744422014" at="299,55,300,68" />
      <scope id="8650600364352893171" at="302,46,303,77" />
      <scope id="4970955388185535348" at="305,52,306,41" />
      <scope id="2089287822043606816" at="43,0,45,0" />
      <scope id="6343732591046430449" at="48,47,50,22">
        <var name="cd" id="6997053637257522990" />
      </scope>
      <scope id="2089287822043606652" at="72,105,74,62" />
      <scope id="2089287822043606721" at="94,84,96,81" />
      <scope id="3068277858974655792" at="162,25,164,13" />
      <scope id="4585658144690235791" at="173,25,175,13" />
      <scope id="5267619756757953722" at="193,34,195,99">
        <var name="parent" id="5267619756757953723" />
      </scope>
      <scope id="5267619756757953811" at="218,0,220,32">
        <var name="e" id="5267619756757953797" />
      </scope>
      <scope id="5267619756757953801" at="218,27,220,32" />
      <scope id="9196220778517154443" at="282,9,284,33" />
      <scope id="4302290624632864375" at="295,71,297,61">
        <var name="languages" id="4302290624633049538" />
      </scope>
      <scope id="5848582975470005277" at="308,53,310,93" />
      <scope id="1831640603945403867" at="64,44,67,7" />
      <scope id="7036185364863700613" at="87,69,90,5">
        <var name="name" id="7036185364863700615" />
      </scope>
      <scope id="7036185364855562280" at="108,65,111,5">
        <var name="child" id="7036185364855562285" />
      </scope>
      <scope id="7036185364862526450" at="118,56,121,5">
        <var name="ref" id="7036185364862526452" />
      </scope>
      <scope id="7036185364862533463" at="134,65,137,5">
        <var name="ref" id="7036185364862533467" />
      </scope>
      <scope id="2718315470531188891" at="226,41,229,7" />
      <scope id="8410922863731336857" at="257,65,260,5">
        <var name="name" id="8410922863731336859" />
      </scope>
      <scope id="8441062577042923661" at="257,65,260,5" />
      <scope id="1233806025863265290" at="269,66,272,5">
        <var name="key" id="1233806025863265292" />
      </scope>
      <scope id="8441062577042956621" at="269,66,272,5" />
      <scope id="9160302885342289749" at="289,0,292,0">
        <var name="model" id="9160302885342295078" />
      </scope>
      <scope id="9160302885342508446" at="292,0,295,0">
        <var name="model" id="9160302885342508466" />
      </scope>
      <scope id="6786644491744392496" at="299,0,302,0">
        <var name="model" id="6786644491744416076" />
      </scope>
      <scope id="8650600364352893169" at="302,0,305,0">
        <var name="model" id="8650600364352893197" />
      </scope>
      <scope id="4970955388185535346" at="305,0,308,0">
        <var name="model" id="4970955388185535357" />
      </scope>
      <scope id="4951414497584670902" at="78,28,82,44" />
      <scope id="4302290624632864373" at="295,0,299,0">
        <var name="model" id="4302290624632864401" />
      </scope>
      <scope id="5848582975470005274" at="308,0,312,0">
        <var name="model" id="5848582975470010567" />
      </scope>
      <scope id="1831640603945403866" at="63,45,68,5">
        <var name="child" id="1831640603945403869" />
      </scope>
      <scope id="2089287822043606648" at="71,0,76,0">
>>>>>>> 7d5561a9
        <var name="cond" id="2089287822043606670" />
        <var name="includeFirst" id="2089287822043606673" />
        <var name="node" id="2089287822043606668" />
      </scope>
<<<<<<< HEAD
      <scope id="2089287822043606705" at="88,63,93,18">
        <var name="result" id="8237392235999086875" />
      </scope>
      <scope id="2089287822043606718" at="95,0,100,0">
        <var name="condition" id="2089287822043606732" />
        <var name="node" id="2089287822043606730" />
      </scope>
      <scope id="1958256073812969430" at="109,52,114,15">
        <var name="res" id="1958256073812991548" />
      </scope>
      <scope id="1958256073812999121" at="119,57,124,15">
        <var name="res" id="1958256073812999123" />
      </scope>
      <scope id="1958256073813316685" at="135,56,140,15">
        <var name="res" id="1958256073813316687" />
      </scope>
      <scope id="3395068133255551315" at="151,104,156,5" />
      <scope id="2718315470531188889" at="227,53,232,5">
        <var name="child" id="2718315470531188907" />
      </scope>
      <scope id="1612392507789844237" at="235,67,240,38">
        <var name="children" id="1612392507789844239" />
      </scope>
      <scope id="2718315470531188922" at="242,57,247,38">
        <var name="children" id="2718315470531188923" />
      </scope>
      <scope id="6792623998776975958" at="252,48,257,405">
        <var name="resolveInfo" id="2718315470531181955" />
      </scope>
      <scope id="8441062577042923658" at="259,0,264,0">
        <var name="from" id="8441062577042923662" />
        <var name="to" id="8441062577042923665" />
      </scope>
      <scope id="3702719675910208411" at="264,50,269,103">
        <var name="language" id="5803883399637467058" />
      </scope>
      <scope id="8441062577042956614" at="271,0,276,0">
        <var name="from" id="8441062577042956615" />
        <var name="to" id="8441062577042956617" />
      </scope>
      <scope id="4910195192867522306" at="276,70,281,65">
        <var name="mr" id="4910195192867549597" />
      </scope>
      <scope id="2089287822043606740" at="100,0,106,0">
        <var name="name" id="2089287822043606753" />
      </scope>
      <scope id="1958256073813024441" at="126,0,132,0">
        <var name="n" id="1958256073813024479" />
      </scope>
      <scope id="2668733596672433050" at="142,0,148,0">
        <var name="n" id="2668733596672433081" />
      </scope>
      <scope id="1453734572028966248" at="163,88,169,77">
        <var name="it" id="8422935554374936847" />
      </scope>
      <scope id="4585658144690235786" at="174,98,180,77">
        <var name="it" id="4585658144690235806" />
      </scope>
      <scope id="5267619756758206568" at="202,101,208,9">
        <var name="role" id="5267619756758156905" />
      </scope>
      <scope id="3912018899959033061" at="209,106,215,9">
        <var name="name" id="3912018899959033063" />
      </scope>
      <scope id="9196220778517122163" at="283,61,289,5" />
      <scope id="6343732591046430446" at="47,0,54,0">
        <var name="node" id="6343732591046430447" />
      </scope>
      <scope id="2089287822043606633" at="64,80,71,15">
        <var name="res" id="2137520868335978053" />
      </scope>
      <scope id="2089287822043606700" at="88,0,95,0">
        <var name="node" id="2089287822043606713" />
      </scope>
      <scope id="2718315470531188882" at="226,83,233,18">
        <var name="augend" id="2718315470531188883" />
      </scope>
      <scope id="1612392507789844232" at="235,0,242,0">
        <var name="node" id="1612392507789844233" />
        <var name="role" id="1612392507789844235" />
      </scope>
      <scope id="2718315470531188917" at="242,0,249,0">
        <var name="node" id="2718315470531188918" />
        <var name="role" id="2718315470531188920" />
      </scope>
      <scope id="3702719675910208408" at="264,0,271,0">
        <var name="node" id="3702719675910238105" />
      </scope>
      <scope id="4910195192867523186" at="276,0,283,0">
        <var name="ref" id="4910195192867541322" />
      </scope>
      <scope id="2089287822043606606" at="54,64,62,47">
        <var name="parentOfChild" id="4951414497584670786" />
      </scope>
      <scope id="2089287822043606681" at="78,74,86,16">
        <var name="parent" id="4951414497584670895" />
      </scope>
      <scope id="2089287822043606777" at="182,0,190,0">
        <var name="node" id="2089287822043606788" />
      </scope>
      <scope id="9196220778517123067" at="283,0,291,0">
        <var name="ref" id="9196220778517153466" />
      </scope>
      <scope id="2089287822043606625" at="64,0,73,0">
        <var name="includeAttributes" id="2089287822043606628" />
        <var name="node" id="2089287822043606626" />
      </scope>
      <scope id="2718315470531188877" at="226,0,235,0">
        <var name="includeAttributeRoles" id="2718315470531188880" />
        <var name="n" id="2718315470531188878" />
      </scope>
      <scope id="2089287822043606603" at="54,0,64,0">
        <var name="ancestor" id="2089287822043606618" />
        <var name="node" id="2089287822043606620" />
      </scope>
      <scope id="2089287822043606678" at="78,0,88,0">
        <var name="condition" id="2089287822043606692" />
        <var name="node" id="2089287822043606690" />
      </scope>
      <scope id="1958256073812969427" at="106,0,116,0">
        <var name="n" id="1958256073812969435" />
      </scope>
      <scope id="1958256073812999117" at="116,0,126,0">
        <var name="n" id="1958256073812999152" />
      </scope>
      <scope id="1958256073813316681" at="132,0,142,0">
        <var name="n" id="1958256073813316716" />
      </scope>
      <scope id="3395068133255551311" at="148,0,158,0">
=======
      <scope id="2089287822043606705" at="86,63,91,18">
        <var name="result" id="8237392235999086875" />
      </scope>
      <scope id="2089287822043606718" at="93,0,98,0">
        <var name="condition" id="2089287822043606732" />
        <var name="node" id="2089287822043606730" />
      </scope>
      <scope id="1958256073812969430" at="107,52,112,15">
        <var name="res" id="1958256073812991548" />
      </scope>
      <scope id="1958256073812999121" at="117,57,122,15">
        <var name="res" id="1958256073812999123" />
      </scope>
      <scope id="1958256073813316685" at="133,56,138,15">
        <var name="res" id="1958256073813316687" />
      </scope>
      <scope id="3395068133255551315" at="149,104,154,5" />
      <scope id="2718315470531188889" at="225,53,230,5">
        <var name="child" id="2718315470531188907" />
      </scope>
      <scope id="1612392507789844237" at="233,67,238,38">
        <var name="children" id="1612392507789844239" />
      </scope>
      <scope id="2718315470531188922" at="240,57,245,38">
        <var name="children" id="2718315470531188923" />
      </scope>
      <scope id="6792623998776975958" at="250,48,255,377">
        <var name="resolveInfo" id="2718315470531181955" />
      </scope>
      <scope id="8441062577042923658" at="257,0,262,0">
        <var name="from" id="8441062577042923662" />
        <var name="to" id="8441062577042923665" />
      </scope>
      <scope id="3702719675910208411" at="262,50,267,103">
        <var name="language" id="5803883399637467058" />
      </scope>
      <scope id="8441062577042956614" at="269,0,274,0">
        <var name="from" id="8441062577042956615" />
        <var name="to" id="8441062577042956617" />
      </scope>
      <scope id="4910195192867522306" at="274,70,279,65">
        <var name="mr" id="4910195192867549597" />
      </scope>
      <scope id="2089287822043606740" at="98,0,104,0">
        <var name="name" id="2089287822043606753" />
      </scope>
      <scope id="1958256073813024441" at="124,0,130,0">
        <var name="n" id="1958256073813024479" />
      </scope>
      <scope id="2668733596672433050" at="140,0,146,0">
        <var name="n" id="2668733596672433081" />
      </scope>
      <scope id="1453734572028966248" at="161,88,167,77">
        <var name="it" id="8422935554374936847" />
      </scope>
      <scope id="4585658144690235786" at="172,98,178,77">
        <var name="it" id="4585658144690235806" />
      </scope>
      <scope id="5267619756758206568" at="200,101,206,9">
        <var name="role" id="5267619756758156905" />
      </scope>
      <scope id="3912018899959033061" at="207,106,213,9">
        <var name="name" id="3912018899959033063" />
      </scope>
      <scope id="9196220778517122163" at="281,61,287,5" />
      <scope id="6343732591046430446" at="45,0,52,0">
        <var name="node" id="6343732591046430447" />
      </scope>
      <scope id="2089287822043606633" at="62,80,69,15">
        <var name="res" id="2137520868335978053" />
      </scope>
      <scope id="2089287822043606700" at="86,0,93,0">
        <var name="node" id="2089287822043606713" />
      </scope>
      <scope id="2718315470531188882" at="224,83,231,18">
        <var name="augend" id="2718315470531188883" />
      </scope>
      <scope id="1612392507789844232" at="233,0,240,0">
        <var name="node" id="1612392507789844233" />
        <var name="role" id="1612392507789844235" />
      </scope>
      <scope id="2718315470531188917" at="240,0,247,0">
        <var name="node" id="2718315470531188918" />
        <var name="role" id="2718315470531188920" />
      </scope>
      <scope id="3702719675910208408" at="262,0,269,0">
        <var name="node" id="3702719675910238105" />
      </scope>
      <scope id="4910195192867523186" at="274,0,281,0">
        <var name="ref" id="4910195192867541322" />
      </scope>
      <scope id="2089287822043606606" at="52,64,60,47">
        <var name="parentOfChild" id="4951414497584670786" />
      </scope>
      <scope id="2089287822043606681" at="76,74,84,16">
        <var name="parent" id="4951414497584670895" />
      </scope>
      <scope id="2089287822043606777" at="180,0,188,0">
        <var name="node" id="2089287822043606788" />
      </scope>
      <scope id="9196220778517123067" at="281,0,289,0">
        <var name="ref" id="9196220778517153466" />
      </scope>
      <scope id="2089287822043606625" at="62,0,71,0">
        <var name="includeAttributes" id="2089287822043606628" />
        <var name="node" id="2089287822043606626" />
      </scope>
      <scope id="2718315470531188877" at="224,0,233,0">
        <var name="includeAttributeRoles" id="2718315470531188880" />
        <var name="n" id="2718315470531188878" />
      </scope>
      <scope id="2089287822043606603" at="52,0,62,0">
        <var name="ancestor" id="2089287822043606618" />
        <var name="node" id="2089287822043606620" />
      </scope>
      <scope id="2089287822043606678" at="76,0,86,0">
        <var name="condition" id="2089287822043606692" />
        <var name="node" id="2089287822043606690" />
      </scope>
      <scope id="1958256073812969427" at="104,0,114,0">
        <var name="n" id="1958256073812969435" />
      </scope>
      <scope id="1958256073812999117" at="114,0,124,0">
        <var name="n" id="1958256073812999152" />
      </scope>
      <scope id="1958256073813316681" at="130,0,140,0">
        <var name="n" id="1958256073813316716" />
      </scope>
      <scope id="3395068133255551311" at="146,0,156,0">
>>>>>>> 7d5561a9
        <var name="anchor" id="3395068133255551352" />
        <var name="before" id="3395068133255551355" />
        <var name="child" id="3395068133255551349" />
        <var name="parent" id="3395068133255551359" />
        <var name="role" id="3395068133255551346" />
      </scope>
<<<<<<< HEAD
      <scope id="6792623998776975955" at="249,0,259,0">
        <var name="n" id="6792623998776996049" />
      </scope>
      <scope id="4585658144690235783" at="171,0,182,0">
=======
      <scope id="6792623998776975955" at="247,0,257,0">
        <var name="n" id="6792623998776996049" />
      </scope>
      <scope id="4585658144690235783" at="169,0,180,0">
>>>>>>> 7d5561a9
        <var name="anchor" id="4585658144690235839" />
        <var name="child" id="4585658144690235837" />
        <var name="parent" id="4585658144690235833" />
        <var name="role" id="4585658144690235835" />
      </scope>
<<<<<<< HEAD
      <scope id="1453734572028966245" at="158,0,171,0">
=======
      <scope id="1453734572028966245" at="156,0,169,0">
>>>>>>> 7d5561a9
        <var name="anchor" id="1453734572028966280" />
        <var name="child" id="1453734572028966278" />
        <var name="parent" id="1453734572028966274" />
        <var name="role" id="1453734572028966276" />
      </scope>
<<<<<<< HEAD
      <scope id="5267619756757953747" at="201,9,219,72">
        <var name="model" id="5267619756757953784" />
      </scope>
      <scope id="9117569544655367280" at="193,49,224,94">
=======
      <scope id="5267619756757953747" at="199,9,217,72">
        <var name="model" id="5267619756757953784" />
      </scope>
      <scope id="9117569544655367280" at="191,49,222,94">
>>>>>>> 7d5561a9
        <var name="modelName" id="5267619756757953743" />
        <var name="nameText" id="5267619756757953740" />
        <var name="roleText" id="5267619756757953713" />
      </scope>
<<<<<<< HEAD
      <scope id="9117569544655367277" at="190,0,226,0">
        <var name="node" id="9117569544655367908" />
      </scope>
      <unit id="2089287822043606602" at="44,0,315,0" name="jetbrains.mps.util.SNodeOperations" />
=======
      <scope id="9117569544655367277" at="188,0,224,0">
        <var name="node" id="9117569544655367908" />
      </scope>
      <unit id="2089287822043606602" at="42,0,313,0" name="jetbrains.mps.util.SNodeOperations" />
>>>>>>> 7d5561a9
    </file>
  </root>
  <root nodeRef="r:61e3d524-8c49-4491-b5e3-f6d6e9364527(jetbrains.mps.util)/4972886494893373483">
    <file name="LongestCommonSubsequenceFinder.java">
      <node id="4972886494893402206" at="101,29,101,29" concept="1" />
      <node id="4972886494893401571" at="18,0,19,0" concept="6" trace="myA" />
      <node id="4972886494893401577" at="19,0,20,0" concept="6" trace="myB" />
      <node id="4972886494893401597" at="20,0,21,0" concept="6" trace="myCommonLengths" />
      <node id="4972886494893401888" at="21,0,22,0" concept="6" trace="myCommonIndices" />
      <node id="4972886494893402122" at="22,0,23,0" concept="6" trace="myDifferentIndices" />
      <node id="4972886494893402286" at="23,0,24,0" concept="6" trace="myDifferentSubsequences" />
      <node id="4972886494893401581" at="24,81,25,12" concept="5" />
      <node id="4972886494893401588" at="25,12,26,12" concept="5" />
      <node id="4972886494893401612" at="29,37,30,72" concept="13" />
      <node id="4972886494893401614" at="30,72,31,83" concept="13" />
      <node id="4972886494893401616" at="31,83,32,48" concept="13" />
      <node id="4972886494893401849" at="33,34,34,112" concept="5" />
      <node id="4972886494893401764" at="34,112,35,0" concept="14" />
      <node id="4972886494893401774" at="38,125,39,70" concept="5" />
      <node id="4972886494893401794" at="40,18,41,99" concept="5" />
      <node id="4972886494893401723" at="45,5,46,27" concept="12" />
      <node id="4972886494893401878" at="49,63,50,69" concept="13" />
      <node id="4972886494893401880" at="50,69,51,46" concept="13" />
      <node id="4972886494893401900" at="52,34,53,25" concept="5" />
      <node id="4972886494893401907" at="53,25,54,0" concept="14" />
      <node id="4972886494893402003" at="54,0,55,118" concept="11" />
      <node id="4972886494893402014" at="55,118,56,49" concept="11" />
      <node id="4972886494893402020" at="56,49,57,49" concept="11" />
      <node id="4972886494893402037" at="59,123,60,100" concept="5" />
      <node id="4972886494893402048" at="60,100,61,14" concept="5" />
      <node id="4972886494893402051" at="61,14,62,14" concept="5" />
      <node id="4972886494893402058" at="64,67,65,16" concept="5" />
      <node id="4972886494893402063" at="66,18,67,16" concept="5" />
      <node id="4972886494893402095" at="70,7,71,70" concept="5" />
      <node id="4972886494893401903" at="72,5,73,27" concept="12" />
      <node id="4972886494893402133" at="76,106,77,77" concept="13" />
      <node id="4972886494893402135" at="77,77,78,62" concept="13" />
      <node id="4972886494893402151" at="79,37,80,135" concept="5" />
      <node id="4972886494893402190" at="80,135,81,16" concept="11" />
      <node id="4972886494893402194" at="81,16,82,16" concept="11" />
      <node id="4972886494893402205" at="88,0,89,0" concept="6" trace="__CP__" />
      <node id="4972886494893402205" at="94,30,95,56" concept="0" />
      <node id="4972886494893402205" at="95,56,96,37" concept="12" />
      <node id="4972886494893402207" at="97,29,98,40" concept="5" />
      <node id="4972886494893402207" at="98,40,99,141" concept="5" />
      <node id="4972886494893402207" at="99,141,100,36" concept="12" />
      <node id="4972886494893402206" at="101,29,102,40" concept="5" />
      <node id="4972886494893402206" at="102,40,103,30" concept="2" />
      <node id="4972886494893402205" at="104,30,105,39" concept="2" />
      <node id="4972886494893402205" at="107,33,108,31" concept="12" />
      <node id="4972886494893402231" at="115,58,116,239" concept="5" />
      <node id="4972886494893402246" at="117,9,118,29" concept="5" />
      <node id="4972886494893402254" at="118,29,119,29" concept="5" />
      <node id="4972886494893402148" at="121,5,122,30" concept="12" />
      <node id="4972886494893402297" at="125,79,126,74" concept="13" />
      <node id="4972886494893402299" at="126,74,127,62" concept="13" />
      <node id="4972886494893402354" at="130,133,131,212" concept="12" />
      <node id="4972886494893402312" at="134,5,135,35" concept="12" />
      <node id="4972886494893401792" at="40,16,42,11" concept="1" />
      <node id="4972886494893402061" at="66,16,68,11" concept="1" />
      <node id="4972886494893402217" at="114,21,117,9" concept="9" />
      <node id="4972886494893402352" at="130,0,133,0" concept="10" trace="select#(Ljetbrains/mps/baseLanguage/tuples/runtime/Tuples/_2;)Ljetbrains/mps/baseLanguage/tuples/runtime/Tuples/_2;" />
      <node id="4972886494893373484" at="24,0,28,0" concept="3" trace="LongestCommonSubsequenceFinder#(Ljava/util/List;Ljava/util/List;)V" />
      <node id="4972886494893401772" at="37,74,42,11" concept="9" />
      <node id="4972886494893402056" at="63,16,68,11" concept="9" />
      <node id="4972886494893402341" at="128,42,133,26" concept="5" />
      <node id="4972886494893402054" at="63,14,69,9" concept="1" />
      <node id="4972886494893401767" at="36,72,43,9" concept="7" />
      <node id="4972886494893402302" at="127,62,134,5" concept="9" />
      <node id="4972886494893401765" at="35,0,44,7" concept="7" />
      <node id="4972886494893402035" at="58,30,69,9" concept="9" />
      <node id="4972886494893401726" at="32,48,45,5" concept="9" />
      <node id="4972886494893402026" at="57,49,70,7" concept="19" />
      <node id="4972886494893402275" at="124,0,137,0" concept="10" trace="getDifferentSubsequences#()Ljava/util/List;" />
      <node id="4972886494893402205" at="91,22,106,21" concept="16" />
      <node id="4972886494893402205" at="89,48,107,33" concept="4" />
      <node id="4972886494893401605" at="28,0,48,0" concept="10" trace="getCommonLengths#()[[I" />
      <node id="4972886494893401883" at="51,46,72,5" concept="9" />
      <node id="4972886494893402205" at="89,0,110,0" concept="10" trace="moveToNext#()Z" />
      <node id="4972886494893402205" at="86,69,110,16" concept="12" />
      <node id="4972886494893402205" at="86,0,112,0" concept="10" trace="iterator#()Ljava/util/Iterator;" />
      <node id="4972886494893401870" at="48,0,75,0" concept="10" trace="getCommonIndices#()Ljava/util/List;" />
      <node id="4972886494893402205" at="84,63,112,12" concept="12" />
      <node id="4972886494893402205" at="84,0,114,0" concept="10" trace="invoke#()Ljava/lang/Iterable;" />
      <node id="4972886494893402199" at="82,16,120,7" concept="8" />
      <node id="4972886494893402139" at="78,62,121,5" concept="9" />
      <node id="4972886494893402109" at="75,0,124,0" concept="10" trace="getDifferentIndices#()Ljava/util/List;" />
      <scope id="4972886494893402206" at="101,29,101,29" />
      <scope id="4972886494893401773" at="38,125,39,70" />
      <scope id="4972886494893401793" at="40,18,41,99" />
      <scope id="4972886494893402057" at="64,67,65,16" />
      <scope id="4972886494893402062" at="66,18,67,16" />
      <scope id="4972886494893402205" at="104,30,105,39" />
      <scope id="4972886494893402230" at="115,58,116,239" />
      <scope id="4972886494893402353" at="130,133,131,212" />
      <scope id="4972886494893373487" at="24,81,26,12" />
      <scope id="4972886494893402205" at="94,30,96,37" />
      <scope id="4972886494893402206" at="101,29,103,30" />
      <scope id="4972886494893402036" at="59,123,62,14" />
      <scope id="4972886494893402207" at="97,29,100,36" />
      <scope id="4972886494893402352" at="130,0,133,0">
        <var name="pair" id="4972886494893402352" />
      </scope>
      <scope id="4972886494893373484" at="24,0,28,0">
        <var name="a" id="4972886494893401563" />
        <var name="b" id="4972886494893401567" />
      </scope>
      <scope id="4972886494893401771" at="37,74,42,11" />
      <scope id="4972886494893402055" at="63,16,68,11" />
      <scope id="4972886494893402216" at="114,21,119,29" />
      <scope id="4972886494893402303" at="128,42,133,26" />
      <scope id="4972886494893401766" at="36,72,43,9" />
      <scope id="4972886494893401767" at="36,72,43,9">
        <var name="j" id="4972886494893401768" />
      </scope>
      <scope id="4972886494893401765" at="35,0,44,7">
        <var name="i" id="4972886494893401836" />
      </scope>
      <scope id="4972886494893402278" at="125,79,135,35" />
      <scope id="4972886494893401727" at="33,34,44,7" />
      <scope id="4972886494893402034" at="58,30,69,9" />
      <scope id="4972886494893402275" at="124,0,137,0" />
      <scope id="4972886494893402205" at="91,22,106,21" />
      <scope id="4972886494893401608" at="29,37,46,27" />
      <scope id="4972886494893401884" at="52,34,71,70">
        <var name="i" id="4972886494893402015" />
        <var name="indices" id="4972886494893402004" />
        <var name="j" id="4972886494893402021" />
      </scope>
      <scope id="4972886494893402205" at="89,48,108,31" />
      <scope id="4972886494893401605" at="28,0,48,0" />
      <scope id="4972886494893402205" at="89,0,110,0" />
      <scope id="4972886494893401873" at="49,63,73,27" />
      <scope id="4972886494893402205" at="86,69,110,16" />
      <scope id="4972886494893402205" at="86,0,112,0" />
      <scope id="4972886494893401870" at="48,0,75,0" />
      <scope id="4972886494893402205" at="84,63,112,12" />
      <scope id="4972886494893402205" at="84,0,114,0" />
      <scope id="4972886494893402199" at="82,16,120,7">
        <var name="f" id="4972886494893402200" />
      </scope>
      <scope id="4972886494893402140" at="79,37,120,7">
        <var name="i" id="4972886494893402191" />
        <var name="j" id="4972886494893402195" />
      </scope>
      <scope id="4972886494893402112" at="76,106,122,30" />
      <scope id="4972886494893402109" at="75,0,124,0" />
      <unit id="4972886494893402352" at="129,88,133,7" name="jetbrains.mps.util.LongestCommonSubsequenceFinder$2" />
      <unit id="4972886494893402205" at="87,25,110,15" name="jetbrains.mps.util.LongestCommonSubsequenceFinder$3" />
      <unit id="4972886494893402205" at="85,21,112,11" name="jetbrains.mps.util.LongestCommonSubsequenceFinder$2" />
      <unit id="4972886494893402205" at="83,118,114,7" name="jetbrains.mps.util.LongestCommonSubsequenceFinder$1" />
      <unit id="4972886494893373483" at="17,0,138,0" name="jetbrains.mps.util.LongestCommonSubsequenceFinder" />
    </file>
  </root>
  <root nodeRef="r:61e3d524-8c49-4491-b5e3-f6d6e9364527(jetbrains.mps.util)/5504093910384079631">
    <file name="StringsIO.java">
      <node id="5504093910384079639" at="22,27,23,18" concept="12" />
      <node id="5504093910384079645" at="24,5,25,0" concept="14" />
      <node id="5504093910384079648" at="26,9,27,50" concept="12" />
      <node id="5504093910384079657" at="28,40,29,19" concept="0" />
      <node id="5504093910384079659" at="29,19,30,18" concept="12" />
      <node id="5504093910384079668" at="33,59,34,72" concept="11" />
      <node id="5504093910384079675" at="34,72,35,36" concept="11" />
      <node id="5504093910384079686" at="36,30,37,34" concept="11" />
      <node id="5504093910384079692" at="37,34,38,52" concept="5" />
      <node id="5504093910384079697" at="39,5,40,15" concept="5" />
      <node id="5504093910384079701" at="40,15,41,17" concept="12" />
      <node id="5504093910384079709" at="43,87,44,50" concept="5" />
      <node id="5504093910384079725" at="46,78,47,46" concept="11" />
      <node id="5504093910384079735" at="48,31,49,24" concept="5" />
      <node id="5504093910384079740" at="50,5,51,16" concept="5" />
      <node id="5504093910384079750" at="19,0,21,0" concept="3" trace="StringsIO#()V" />
      <node id="5504093910384079637" at="21,51,24,5" concept="9" />
      <node id="5504093910384079705" at="43,0,46,0" concept="15" trace="writeLines#(Ljava/io/File;Ljava/lang/Iterable;)V" />
      <node id="5504093910384079731" at="47,46,50,5" concept="8" />
      <node id="5504093910384079681" at="35,36,39,5" concept="19" />
      <node id="5504093910384079646" at="25,0,31,5" concept="17" />
      <node id="5504093910384079721" at="46,0,53,0" concept="15" trace="writeLines#(Ljava/io/OutputStream;Ljava/lang/Iterable;)V" />
      <node id="5504093910384079663" at="33,0,43,0" concept="15" trace="readLines#(Ljava/io/InputStream;)Ljava/util/List;" />
      <node id="5504093910384079632" at="21,0,33,0" concept="15" trace="readLines#(Ljava/io/File;)Ljava/util/List;" />
      <scope id="5504093910384079753" at="19,23,19,23" />
      <scope id="5504093910384079638" at="22,27,23,18" />
      <scope id="5504093910384079647" at="26,9,27,50" />
      <scope id="5504093910384079708" at="43,87,44,50" />
      <scope id="5504093910384079734" at="48,31,49,24" />
      <scope id="5504093910384079750" at="19,0,21,0" />
      <scope id="5504093910384079653" at="28,0,30,18">
        <var name="ex" id="5504093910384079654" />
      </scope>
      <scope id="5504093910384079656" at="28,40,30,18" />
      <scope id="5504093910384079685" at="36,30,38,52">
        <var name="line" id="5504093910384079687" />
      </scope>
      <scope id="5504093910384079705" at="43,0,46,0">
        <var name="file" id="5504093910384079715" />
        <var name="lines" id="5504093910384079717" />
      </scope>
      <scope id="5504093910384079731" at="47,46,50,5">
        <var name="line" id="5504093910384079732" />
      </scope>
      <scope id="5504093910384079724" at="46,78,51,16">
        <var name="out" id="5504093910384079726" />
      </scope>
      <scope id="5504093910384079721" at="46,0,53,0">
        <var name="lines" id="5504093910384079746" />
        <var name="output" id="5504093910384079744" />
      </scope>
      <scope id="5504093910384079667" at="33,59,41,17">
        <var name="lines" id="5504093910384079669" />
        <var name="sc" id="5504093910384079676" />
      </scope>
      <scope id="5504093910384079636" at="21,51,31,5" />
      <scope id="5504093910384079663" at="33,0,43,0">
        <var name="input" id="5504093910384079703" />
      </scope>
      <scope id="5504093910384079632" at="21,0,33,0">
        <var name="file" id="5504093910384079661" />
      </scope>
      <unit id="5504093910384079631" at="18,0,54,0" name="jetbrains.mps.util.StringsIO" />
    </file>
  </root>
  <root nodeRef="r:61e3d524-8c49-4491-b5e3-f6d6e9364527(jetbrains.mps.util)/5755638771828906585">
    <file name="ModuleNameUtil.java">
      <node id="5755638771828834267" at="10,59,11,46" concept="11" />
      <node id="5755638771828834273" at="11,46,12,65" concept="11" />
      <node id="5755638771828834278" at="12,65,13,67" concept="11" />
      <node id="5755638771828834283" at="13,67,14,48" concept="12" />
      <node id="5755638771828906587" at="8,0,10,0" concept="3" trace="ModuleNameUtil#()V" />
      <node id="5755638771828834261" at="10,0,16,0" concept="15" trace="getModuleShortName#(Lorg/jetbrains/mps/openapi/module/SModule;)Ljava/lang/String;" />
      <scope id="5755638771828906590" at="8,27,8,27" />
      <scope id="5755638771828906587" at="8,0,10,0" />
      <scope id="5755638771828834266" at="10,59,14,48">
        <var name="moduleUID" id="5755638771828834268" />
        <var name="normalShortName" id="5755638771828834279" />
        <var name="shortName" id="5755638771828834274" />
      </scope>
      <scope id="5755638771828834261" at="10,0,16,0">
        <var name="module" id="5755638771828834262" />
      </scope>
      <unit id="5755638771828906585" at="7,0,17,0" name="jetbrains.mps.util.ModuleNameUtil" />
    </file>
  </root>
  <root nodeRef="r:61e3d524-8c49-4491-b5e3-f6d6e9364527(jetbrains.mps.util)/7295777740694844259">
    <file name="SNodeCompare.java">
      <node id="6442525078792060505" at="22,65,23,86" concept="11" />
      <node id="6442525078792060513" at="23,86,24,86" concept="11" />
      <node id="7295777740694849925" at="26,99,27,21" concept="12" />
      <node id="7295777740694849941" at="29,5,30,16" concept="12" />
      <node id="2732852465125742104" at="32,65,33,96" concept="11" />
      <node id="2732852465125742116" at="33,96,34,96" concept="11" />
      <node id="2732852465125742142" at="36,41,37,73" concept="5" />
      <node id="2732852465125742169" at="41,41,42,73" concept="5" />
      <node id="6442525078792089868" at="44,7,45,0" concept="14" />
      <node id="7295777740694850021" at="46,141,47,42" concept="11" />
      <node id="7295777740694850028" at="47,42,48,42" concept="11" />
      <node id="1144510136184409625" at="49,41,50,31" concept="13" />
      <node id="1144510136184409621" at="50,31,51,21" concept="12" />
      <node id="1144510136184409634" at="52,7,53,0" concept="14" />
      <node id="7295777740694850037" at="54,97,55,21" concept="12" />
      <node id="7295777740694850059" at="57,149,58,21" concept="12" />
      <node id="6442525078792092012" at="61,83,62,30" concept="13" />
      <node id="6442525078792092027" at="63,16,64,32" concept="13" />
      <node id="6442525078792092016" at="64,32,65,23" concept="12" />
      <node id="6442525078792092023" at="67,14,68,23" concept="13" />
      <node id="7295777740694850048" at="69,84,70,23" concept="12" />
      <node id="7295777740694849993" at="73,5,74,16" concept="12" />
      <node id="7295777740694850083" at="76,63,77,117" concept="11" />
      <node id="7295777740694850093" at="77,117,78,104" concept="5" />
      <node id="7295777740694850161" at="79,28,80,78" concept="11" />
      <node id="6766696848732726521" at="80,78,81,78" concept="11" />
      <node id="7295777740694850212" at="82,49,83,21" concept="12" />
      <node id="7295777740694850265" at="86,64,87,23" concept="12" />
      <node id="7295777740694850151" at="90,5,91,16" concept="12" />
      <node id="7295777740694850327" at="93,54,94,244" concept="12" />
      <node id="7295777740694849927" at="96,65,97,51" concept="12" />
      <node id="7295777740694850039" at="99,65,100,51" concept="12" />
      <node id="7295777740694850061" at="102,65,103,51" concept="12" />
      <node id="7295777740694850050" at="105,68,106,51" concept="12" />
      <node id="7295777740694850302" at="108,66,109,46" concept="12" />
      <node id="7295777740694850318" at="111,68,112,46" concept="12" />
      <node id="7295777740694844261" at="20,0,22,0" concept="3" trace="SNodeCompare#()V" />
      <node id="7295777740694849923" at="25,141,28,7" concept="9" />
      <node id="2732852465125742138" at="36,0,39,0" concept="10" trace="visit#(Lorg/jetbrains/mps/openapi/model/SReference;)V" />
      <node id="2732852465125742167" at="41,0,44,0" concept="10" trace="visit#(Lorg/jetbrains/mps/openapi/model/SReference;)V" />
      <node id="7295777740694850035" at="53,0,56,7" concept="9" />
      <node id="7295777740694850057" at="56,7,59,7" concept="9" />
      <node id="6442525078792092014" at="63,14,66,9" concept="1" />
      <node id="7295777740694850046" at="68,23,71,9" concept="9" />
      <node id="7295777740694850179" at="81,78,84,7" concept="9" />
      <node id="7295777740694850243" at="85,50,88,9" concept="9" />
      <node id="7295777740694844266" at="93,0,96,0" concept="15" trace="nodeEquals#(Lorg/jetbrains/mps/openapi/model/SNode;Lorg/jetbrains/mps/openapi/model/SNode;)Z" />
      <node id="7295777740694849927" at="96,0,99,0" concept="15" trace="neq_acety0_a0a0c0b#(Ljava/lang/Object;Ljava/lang/Object;)Z" />
      <node id="7295777740694850039" at="99,0,102,0" concept="15" trace="neq_acety0_a0e0f0c#(Ljava/lang/Object;Ljava/lang/Object;)Z" />
      <node id="7295777740694850061" at="102,0,105,0" concept="15" trace="neq_acety0_a0f0f0c#(Ljava/lang/Object;Ljava/lang/Object;)Z" />
      <node id="7295777740694850050" at="105,0,108,0" concept="15" trace="neq_acety0_a0b0a6a5a2#(Ljava/lang/Object;Ljava/lang/Object;)Z" />
      <node id="7295777740694850302" at="108,0,111,0" concept="15" trace="eq_acety0_a0a0a0a0e#(Ljava/lang/Object;Ljava/lang/Object;)Z" />
      <node id="7295777740694850318" at="111,0,114,0" concept="15" trace="eq_acety0_a0a0a0a0e_0#(Ljava/lang/Object;Ljava/lang/Object;)Z" />
      <node id="1144510136184409519" at="48,42,52,7" concept="9" />
      <node id="7295777740694849919" at="24,86,29,5" concept="8" />
      <node id="2732852465125742126" at="34,96,39,7" concept="5" />
      <node id="2732852465125742161" at="39,7,44,7" concept="5" />
      <node id="6442525078792092019" at="67,12,72,7" concept="1" />
      <node id="7295777740694850216" at="84,7,89,7" concept="7" />
      <node id="6442525078792091994" at="60,81,66,9" concept="9" />
      <node id="7295777740694849894" at="22,0,32,0" concept="15" trace="nodePropertiesEquals#(Lorg/jetbrains/mps/openapi/model/SNode;Lorg/jetbrains/mps/openapi/model/SNode;)Z" />
      <node id="7295777740694850100" at="78,104,90,5" concept="8" />
      <node id="6442525078792089911" at="59,7,72,7" concept="9" />
      <node id="7295777740694850075" at="76,0,93,0" concept="15" trace="nodeChildrenEquals#(Lorg/jetbrains/mps/openapi/model/SNode;Lorg/jetbrains/mps/openapi/model/SNode;)Z" />
      <node id="7295777740694850017" at="45,0,73,5" concept="8" />
      <node id="7295777740694849951" at="32,0,76,0" concept="15" trace="nodeReferencesEquals#(Lorg/jetbrains/mps/openapi/model/SNode;Lorg/jetbrains/mps/openapi/model/SNode;)Z" />
      <scope id="7295777740694844264" at="20,26,20,26" />
      <scope id="7295777740694849924" at="26,99,27,21" />
      <scope id="2732852465125742139" at="36,41,37,73" />
      <scope id="2732852465125742168" at="41,41,42,73" />
      <scope id="7295777740694850036" at="54,97,55,21" />
      <scope id="7295777740694850058" at="57,149,58,21" />
      <scope id="6442525078792091995" at="61,83,62,30" />
      <scope id="7295777740694850047" at="69,84,70,23" />
      <scope id="7295777740694850180" at="82,49,83,21" />
      <scope id="7295777740694850245" at="86,64,87,23" />
      <scope id="7295777740694844269" at="93,54,94,244" />
      <scope id="7295777740694849927" at="96,65,97,51" />
      <scope id="7295777740694850039" at="99,65,100,51" />
      <scope id="7295777740694850061" at="102,65,103,51" />
      <scope id="7295777740694850050" at="105,68,106,51" />
      <scope id="7295777740694850302" at="108,66,109,46" />
      <scope id="7295777740694850318" at="111,68,112,46" />
      <scope id="7295777740694844261" at="20,0,22,0" />
      <scope id="1144510136184409520" at="49,41,51,21" />
      <scope id="6442525078792092015" at="63,16,65,23" />
      <scope id="7295777740694849922" at="25,141,28,7" />
      <scope id="2732852465125742138" at="36,0,39,0">
        <var name="ref" id="2732852465125742138" />
      </scope>
      <scope id="2732852465125742167" at="41,0,44,0">
        <var name="ref" id="2732852465125742167" />
      </scope>
      <scope id="7295777740694850217" at="85,50,88,9" />
      <scope id="7295777740694844266" at="93,0,96,0">
        <var name="a" id="7295777740694844271" />
        <var name="b" id="7295777740694844274" />
      </scope>
      <scope id="7295777740694849927" at="96,0,99,0">
        <var name="a" id="7295777740694849927" />
        <var name="b" id="7295777740694849927" />
      </scope>
      <scope id="7295777740694850039" at="99,0,102,0">
        <var name="a" id="7295777740694850039" />
        <var name="b" id="7295777740694850039" />
      </scope>
      <scope id="7295777740694850061" at="102,0,105,0">
        <var name="a" id="7295777740694850061" />
        <var name="b" id="7295777740694850061" />
      </scope>
      <scope id="7295777740694850050" at="105,0,108,0">
        <var name="a" id="7295777740694850050" />
        <var name="b" id="7295777740694850050" />
      </scope>
      <scope id="7295777740694850302" at="108,0,111,0">
        <var name="a" id="7295777740694850302" />
        <var name="b" id="7295777740694850302" />
      </scope>
      <scope id="7295777740694850318" at="111,0,114,0">
        <var name="a" id="7295777740694850318" />
        <var name="b" id="7295777740694850318" />
      </scope>
      <scope id="6442525078792092020" at="67,14,71,9" />
      <scope id="7295777740694849919" at="24,86,29,5">
        <var name="p" id="7295777740694849920" />
      </scope>
      <scope id="7295777740694850216" at="84,7,89,7">
        <var name="i" id="7295777740694850219" />
      </scope>
      <scope id="6442525078792089912" at="60,81,66,9" />
      <scope id="7295777740694849897" at="22,65,30,16">
        <var name="aMap" id="6442525078792060506" />
        <var name="bMap" id="6442525078792060514" />
      </scope>
      <scope id="7295777740694849894" at="22,0,32,0">
        <var name="a" id="7295777740694849936" />
        <var name="b" id="7295777740694849938" />
      </scope>
      <scope id="7295777740694850103" at="79,28,89,7">
        <var name="aChildren" id="7295777740694850162" />
        <var name="bChildren" id="6766696848732726522" />
      </scope>
      <scope id="7295777740694850100" at="78,104,90,5">
        <var name="r" id="7295777740694850101" />
      </scope>
      <scope id="7295777740694850082" at="76,63,91,16">
        <var name="roles" id="7295777740694850084" />
      </scope>
      <scope id="7295777740694850075" at="76,0,93,0">
        <var name="a" id="7295777740694850076" />
        <var name="b" id="7295777740694850078" />
      </scope>
      <scope id="7295777740694850020" at="46,141,72,7">
        <var name="aRef" id="7295777740694850022" />
        <var name="bRef" id="7295777740694850029" />
      </scope>
      <scope id="7295777740694850017" at="45,0,73,5">
        <var name="r" id="7295777740694850018" />
      </scope>
      <scope id="7295777740694849958" at="32,65,74,16">
        <var name="aMap" id="2732852465125742105" />
        <var name="bMap" id="2732852465125742117" />
      </scope>
      <scope id="7295777740694849951" at="32,0,76,0">
        <var name="a" id="7295777740694849952" />
        <var name="b" id="7295777740694849954" />
      </scope>
      <unit id="2732852465125742138" at="35,131,39,5" name="jetbrains.mps.util.SNodeCompare$1" />
      <unit id="2732852465125742167" at="40,131,44,5" name="jetbrains.mps.util.SNodeCompare$2" />
      <unit id="7295777740694844259" at="19,0,115,0" name="jetbrains.mps.util.SNodeCompare" />
    </file>
  </root>
  <root nodeRef="r:61e3d524-8c49-4491-b5e3-f6d6e9364527(jetbrains.mps.util)/8018595893829093050">
    <file name="DisjointSets.java">
      <node id="8018595893829093195" at="15,0,16,0" concept="6" trace="myParent" />
      <node id="8018595893829093204" at="16,0,17,0" concept="6" trace="myRank" />
      <node id="8018595893829093222" at="18,49,19,46" concept="5" />
      <node id="8018595893829093228" at="19,46,20,44" concept="5" />
      <node id="8018595893829093064" at="24,52,25,90" concept="5" />
      <node id="8018595893829093073" at="26,5,27,48" concept="12" />
      <node id="8018595893829093085" at="29,31,30,19" concept="5" />
      <node id="8018595893829093090" at="30,19,31,19" concept="5" />
      <node id="8018595893829093097" at="32,82,33,46" concept="5" />
      <node id="8018595893829093112" at="34,12,35,46" concept="5" />
      <node id="8018595893829093120" at="36,89,37,83" concept="5" />
      <node id="8018595893829093143" at="41,37,42,83" concept="11" />
      <node id="8018595893829093162" at="44,30,45,25" concept="11" />
      <node id="8018595893829093169" at="46,60,47,87" concept="5" />
      <node id="8018595893829093182" at="48,9,49,81" concept="5" />
      <node id="8018595893829093191" at="51,7,52,51" concept="12" />
      <node id="8018595893829093057" at="23,26,26,5" concept="9" />
      <node id="8018595893829093118" at="35,46,38,7" concept="9" />
      <node id="8018595893829093167" at="45,25,48,9" concept="9" />
      <node id="8018595893829093218" at="17,45,21,5" concept="8" />
      <node id="8018595893829093110" at="34,10,39,5" concept="1" />
      <node id="8018595893829093214" at="17,0,23,0" concept="3" trace="DisjointSets#(Ljava/lang/Iterable;)V" />
      <node id="8018595893829093051" at="23,0,29,0" concept="10" trace="getRoot#(null)null" />
      <node id="8018595893829093160" at="44,0,51,0" concept="10" trace="visit#(null)V" />
      <node id="8018595893829093095" at="31,19,39,5" concept="9" />
      <node id="8018595893829093154" at="42,83,51,7" concept="5" />
      <node id="8018595893829093077" at="29,0,41,0" concept="10" trace="unite#(nullnull)V" />
      <node id="8018595893829093137" at="41,0,54,0" concept="10" trace="getSets#()Ljava/lang/Iterable;" />
      <scope id="8018595893829093063" at="24,52,25,90" />
      <scope id="8018595893829093096" at="32,82,33,46" />
      <scope id="8018595893829093119" at="36,89,37,83" />
      <scope id="8018595893829093168" at="46,60,47,87" />
      <scope id="8018595893829093221" at="18,49,20,44" />
      <scope id="8018595893829093217" at="17,45,21,5" />
      <scope id="8018595893829093218" at="17,45,21,5">
        <var name="e" id="8018595893829093219" />
      </scope>
      <scope id="8018595893829093056" at="23,26,27,48" />
      <scope id="8018595893829093111" at="34,12,38,7" />
      <scope id="8018595893829093161" at="44,30,49,81">
        <var name="r" id="8018595893829093163" />
      </scope>
      <scope id="8018595893829093214" at="17,0,23,0">
        <var name="elements" id="8018595893829093234" />
      </scope>
      <scope id="8018595893829093051" at="23,0,29,0">
        <var name="x" id="8018595893829093052" />
      </scope>
      <scope id="8018595893829093160" at="44,0,51,0">
        <var name="x" id="8018595893829093160" />
      </scope>
      <scope id="8018595893829093084" at="29,31,39,5" />
      <scope id="8018595893829093142" at="41,37,52,51">
        <var name="rootToSet" id="8018595893829093144" />
      </scope>
      <scope id="8018595893829093077" at="29,0,41,0">
        <var name="a" id="8018595893829093078" />
        <var name="b" id="8018595893829093080" />
      </scope>
      <scope id="8018595893829093137" at="41,0,54,0" />
      <unit id="8018595893829093160" at="43,77,51,5" name="jetbrains.mps.util.DisjointSets$1" />
      <unit id="8018595893829093050" at="14,0,55,0" name="jetbrains.mps.util.DisjointSets" />
    </file>
  </root>
</debug-info>
<|MERGE_RESOLUTION|>--- conflicted
+++ resolved
@@ -22,850 +22,431 @@
   <concept fqn="jetbrains.mps.baseLanguage.structure.WhileStatement" />
   <root nodeRef="r:61e3d524-8c49-4491-b5e3-f6d6e9364527(jetbrains.mps.util)/2089287822043606602">
     <file name="SNodeOperations.java">
-<<<<<<< HEAD
-      <node id="6997053637257522989" at="50,47,51,96" concept="11" />
-      <node id="6997053637257523833" at="51,96,52,22" concept="12" />
-      <node id="4951414497584670777" at="55,27,56,18" concept="12" />
-      <node id="4951414497584670785" at="57,5,58,43" concept="11" />
-      <node id="4951414497584670796" at="59,32,60,19" concept="12" />
-      <node id="4951414497584670798" at="61,5,62,47" concept="12" />
-      <node id="2137520868335978052" at="64,80,65,45" concept="11" />
-      <node id="2137520868335978247" at="67,94,68,33" concept="5" />
-      <node id="2137520868335978277" at="70,5,71,15" concept="12" />
-      <node id="4818324694851390638" at="74,105,75,97" concept="13" />
-      <node id="4818324694851399763" at="75,97,76,62" concept="12" />
-      <node id="4951414497584670894" at="78,74,79,46" concept="11" />
-      <node id="4951414497584670909" at="81,34,82,32" concept="12" />
-      <node id="4951414497584670911" at="83,7,84,44" concept="5" />
-      <node id="4951414497584670917" at="85,5,86,16" concept="12" />
-      <node id="8237392235999086874" at="88,63,89,69" concept="11" />
-      <node id="7036185364863702400" at="90,69,91,51" concept="5" />
-      <node id="8237392235999086968" at="92,5,93,18" concept="12" />
-      <node id="6884940444633013942" at="96,84,97,72" concept="13" />
-      <node id="6884940444633007804" at="97,72,98,81" concept="12" />
-      <node id="2089287822043606744" at="103,58,104,69" concept="12" />
-      <node id="1958256073812991547" at="109,52,110,65" concept="11" />
-      <node id="7036185364855564182" at="111,64,112,67" concept="5" />
-      <node id="1958256073812969566" at="113,5,114,15" concept="12" />
-      <node id="1958256073812999122" at="119,57,120,56" concept="11" />
-      <node id="1958256073812999135" at="121,69,122,19" concept="5" />
-      <node id="1958256073812999146" at="123,5,124,15" concept="12" />
-      <node id="5267619756757751925" at="129,50,130,48" concept="12" />
-      <node id="1958256073813316686" at="135,56,136,65" concept="11" />
-      <node id="7036185364862533469" at="137,69,138,57" concept="5" />
-      <node id="1958256073813316710" at="139,5,140,15" concept="12" />
-      <node id="2668733596672433075" at="145,41,146,57" concept="12" />
-      <node id="559469824002200297" at="152,17,153,52" concept="5" />
-      <node id="1453734572029157143" at="154,12,155,47" concept="5" />
-      <node id="3068277858974655793" at="164,25,165,94" concept="5" />
-      <node id="3068277858974655804" at="165,94,166,13" concept="12" />
-      <node id="8422935554374936846" at="167,5,168,67" concept="11" />
-      <node id="3068277858974655813" at="168,67,169,77" concept="5" />
-      <node id="4585658144690235792" at="175,25,176,94" concept="5" />
-      <node id="4585658144690235804" at="176,94,177,13" concept="12" />
-      <node id="4585658144690235805" at="178,5,179,67" concept="11" />
-      <node id="4585658144690235815" at="179,67,180,77" concept="5" />
-      <node id="2089287822043606781" at="187,48,188,78" concept="12" />
-      <node id="5267619756757953714" at="193,49,194,25" concept="11" />
-      <node id="5267619756757953724" at="195,34,196,38" concept="11" />
-      <node id="5267619756757953727" at="196,38,197,99" concept="5" />
-      <node id="5267619756757953741" at="198,5,199,27" concept="11" />
-      <node id="5267619756757953744" at="199,27,200,21" concept="11" />
-      <node id="5267619756758156902" at="202,101,203,122" concept="11" />
-      <node id="5267619756758168028" at="204,50,205,40" concept="5" />
-      <node id="5267619756757953770" at="206,16,207,32" concept="5" />
-      <node id="3912018899959033062" at="209,106,210,120" concept="11" />
-      <node id="3912018899959033070" at="211,50,212,40" concept="5" />
-      <node id="3912018899959033083" at="213,16,214,33" concept="5" />
-      <node id="5267619756757953774" at="216,7,217,57" concept="5" />
-      <node id="5267619756757953785" at="217,57,218,37" concept="11" />
-      <node id="5267619756757953788" at="218,37,219,72" concept="5" />
-      <node id="5267619756757953802" at="220,27,221,30" concept="5" />
-      <node id="5267619756757953806" at="221,30,222,32" concept="5" />
-      <node id="5267619756757953812" at="223,5,224,94" concept="12" />
-      <node id="2718315470531188884" at="226,83,227,53" concept="11" />
-      <node id="2718315470531188902" at="229,81,230,44" concept="5" />
-      <node id="2718315470531188912" at="232,5,233,18" concept="12" />
-      <node id="1612392507789844238" at="235,67,236,64" concept="11" />
-      <node id="1612392507789844255" at="237,43,238,18" concept="12" />
-      <node id="1612392507789844257" at="239,5,240,38" concept="12" />
-      <node id="2718315470531188924" at="242,57,243,64" concept="11" />
-      <node id="2718315470531188939" at="244,43,245,18" concept="12" />
-      <node id="2718315470531188942" at="246,5,247,38" concept="12" />
-      <node id="2718315470531181956" at="252,48,253,306" concept="11" />
-      <node id="2718315470531181970" at="254,30,255,25" concept="12" />
-      <node id="2718315470531181972" at="256,5,257,405" concept="12" />
-      <node id="8410922863731703522" at="260,69,261,45" concept="5" />
-      <node id="5803883399637467057" at="264,50,265,63" concept="11" />
-      <node id="5803883399637778152" at="266,27,267,18" concept="12" />
-      <node id="3702719675910238107" at="268,5,269,103" concept="12" />
-      <node id="8441062577042956734" at="272,49,273,53" concept="5" />
-      <node id="4910195192867549596" at="276,70,277,49" concept="11" />
-      <node id="4910195192867553385" at="278,21,279,18" concept="12" />
-      <node id="4910195192867553669" at="280,5,281,65" concept="12" />
-      <node id="9196220778517154465" at="284,9,285,55" concept="5" />
-      <node id="9196220778517154662" at="285,55,286,33" concept="12" />
-      <node id="9196220778517154509" at="287,15,288,54" concept="5" />
-      <node id="5693910824433379590" at="291,57,292,49" concept="12" />
-      <node id="8715657717143725833" at="294,55,295,44" concept="12" />
-      <node id="4302290624633049537" at="297,71,298,88" concept="11" />
-      <node id="4302290624633061563" at="298,88,299,61" concept="12" />
-      <node id="6786644491744422013" at="301,55,302,68" concept="12" />
-      <node id="8650600364352893185" at="304,46,305,77" concept="12" />
-      <node id="4970955388185535349" at="307,52,308,41" concept="12" />
-      <node id="5576086663038365020" at="310,53,311,67" concept="13" />
-      <node id="5848582975470011241" at="311,67,312,93" concept="12" />
-      <node id="2089287822043606816" at="45,0,47,0" concept="3" trace="SNodeOperations#()V" />
-      <node id="559469824002200180" at="154,10,156,5" concept="1" />
-      <node id="5267619756758225543" at="206,14,208,9" concept="1" />
-      <node id="3912018899959033081" at="213,14,215,9" concept="1" />
-      <node id="4951414497584670748" at="54,64,57,5" concept="9" />
-      <node id="4951414497584670791" at="58,43,61,5" concept="9" />
-      <node id="1831640603945403874" at="66,44,69,7" concept="9" />
-      <node id="4951414497584670903" at="80,28,83,7" concept="9" />
-      <node id="7036185364863700613" at="89,69,92,5" concept="8" />
-      <node id="7036185364855562280" at="110,65,113,5" concept="8" />
-      <node id="7036185364862526450" at="120,56,123,5" concept="8" />
-      <node id="7036185364862533463" at="136,65,139,5" concept="8" />
-      <node id="2718315470531188892" at="228,41,231,7" concept="9" />
-      <node id="1612392507789844247" at="236,64,239,5" concept="9" />
-      <node id="2718315470531188935" at="243,64,246,5" concept="9" />
-      <node id="2718315470531181964" at="253,306,256,5" concept="9" />
-      <node id="8410922863731336857" at="259,65,262,5" concept="8" />
-      <node id="5803883399637626921" at="265,63,268,5" concept="9" />
-      <node id="1233806025863265290" at="271,66,274,5" concept="8" />
-      <node id="4910195192867552997" at="277,49,280,5" concept="9" />
-      <node id="9160302885342289749" at="291,0,294,0" concept="15" trace="getModelStereotype#(Lorg/jetbrains/mps/openapi/model/SModel;)Ljava/lang/String;" />
-      <node id="9160302885342508446" at="294,0,297,0" concept="15" trace="getModelLongName#(Lorg/jetbrains/mps/openapi/model/SModel;)Ljava/lang/String;" />
-      <node id="6786644491744392496" at="301,0,304,0" concept="15" trace="isModelDisposed#(Lorg/jetbrains/mps/openapi/model/SModel;)Z" />
-      <node id="8650600364352893169" at="304,0,307,0" concept="15" trace="nodesCount#(Lorg/jetbrains/mps/openapi/model/SModel;)I" />
-      <node id="4970955388185535346" at="307,0,310,0" concept="15" trace="isRegistered#(Lorg/jetbrains/mps/openapi/model/SModel;)Z" />
-      <node id="3068277858974655787" at="163,88,167,5" concept="9" />
-      <node id="4585658144690235787" at="174,98,178,5" concept="9" />
-      <node id="5267619756757953717" at="194,25,198,5" concept="9" />
-      <node id="4302290624632864373" at="297,0,301,0" concept="15" trace="getUsedLanguages#(Lorg/jetbrains/mps/openapi/model/SModel;)Ljava/util/List;" />
-      <node id="5848582975470005274" at="310,0,314,0" concept="15" trace="isGeneratable#(Lorg/jetbrains/mps/openapi/model/SModel;)Z" />
-      <node id="1831640603945403866" at="65,45,70,5" concept="8" />
-      <node id="2089287822043606648" at="73,0,78,0" concept="15" trace="getDescendants#(Lorg/jetbrains/mps/openapi/model/SNode;Lorg/jetbrains/mps/util/Condition;Z)Ljava/lang/Iterable;" />
-      <node id="2089287822043606718" at="95,0,100,0" concept="15" trace="getDescendants#(Lorg/jetbrains/mps/openapi/model/SNode;Lorg/jetbrains/mps/util/Condition;)Ljava/util/List;" />
-      <node id="559469824002200129" at="151,104,156,5" concept="9" />
-      <node id="5267619756758162845" at="203,122,208,9" concept="9" />
-      <node id="3912018899959033068" at="210,120,215,9" concept="9" />
-      <node id="2718315470531188889" at="227,53,232,5" concept="8" />
-      <node id="8441062577042923658" at="259,0,264,0" concept="15" trace="copyProperties#(Lorg/jetbrains/mps/openapi/model/SNode;Lorg/jetbrains/mps/openapi/model/SNode;)V" />
-      <node id="8441062577042956614" at="271,0,276,0" concept="15" trace="copyUserObjects#(Lorg/jetbrains/mps/openapi/model/SNode;Lorg/jetbrains/mps/openapi/model/SNode;)V" />
-      <node id="4951414497584670898" at="79,46,85,5" concept="19" />
-      <node id="2089287822043606740" at="100,0,106,0" concept="15" trace="getConcept#(Ljava/lang/String;)Lorg/jetbrains/mps/openapi/language/SAbstractConcept;" />
-      <node id="1958256073813024441" at="126,0,132,0" concept="15" trace="getChildren#(Lorg/jetbrains/mps/openapi/model/SNode;)Ljava/util/List;" />
-      <node id="2668733596672433050" at="142,0,148,0" concept="15" trace="isRoot#(Lorg/jetbrains/mps/openapi/model/SNode;)Z" />
-      <node id="9196220778517154441" at="283,61,289,5" concept="18" />
-      <node id="6343732591046430446" at="47,0,54,0" concept="15" trace="isUnknown#(Lorg/jetbrains/mps/openapi/model/SNode;)Z" />
-      <node id="2089287822043606700" at="88,0,95,0" concept="15" trace="getProperties#(Lorg/jetbrains/mps/openapi/model/SNode;)Ljava/util/Map;" />
-      <node id="1612392507789844232" at="235,0,242,0" concept="15" trace="getChild#(Lorg/jetbrains/mps/openapi/model/SNode;Lorg/jetbrains/mps/openapi/language/SContainmentLink;)Lorg/jetbrains/mps/openapi/model/SNode;" />
-      <node id="2718315470531188917" at="242,0,249,0" concept="15" trace="getChild#(Lorg/jetbrains/mps/openapi/model/SNode;Ljava/lang/String;)Lorg/jetbrains/mps/openapi/model/SNode;" />
-      <node id="3702719675910208408" at="264,0,271,0" concept="15" trace="getLanguage#(Lorg/jetbrains/mps/openapi/model/SNode;)Ljetbrains/mps/smodel/Language;" />
-      <node id="4910195192867523186" at="276,0,283,0" concept="15" trace="getModelFromNodeReference#(Lorg/jetbrains/mps/openapi/model/SNodeReference;)Lorg/jetbrains/mps/openapi/model/SModel;" />
-      <node id="2089287822043606777" at="182,0,190,0" concept="15" trace="isDisposed#(Lorg/jetbrains/mps/openapi/model/SNode;)Z" />
-      <node id="9196220778517123067" at="283,0,291,0" concept="15" trace="getTargetNodeSilently#(Lorg/jetbrains/mps/openapi/model/SReference;)Lorg/jetbrains/mps/openapi/model/SNode;" />
-      <node id="2089287822043606625" at="64,0,73,0" concept="15" trace="getChildren#(Lorg/jetbrains/mps/openapi/model/SNode;Z)Ljava/util/List;" />
-      <node id="2718315470531188877" at="226,0,235,0" concept="15" trace="getChildRoles#(Lorg/jetbrains/mps/openapi/model/SNode;Z)Ljava/util/Set;" />
-      <node id="2089287822043606603" at="54,0,64,0" concept="15" trace="isAncestor#(Lorg/jetbrains/mps/openapi/model/SNode;Lorg/jetbrains/mps/openapi/model/SNode;)Z" />
-      <node id="2089287822043606678" at="78,0,88,0" concept="15" trace="findParent#(Lorg/jetbrains/mps/openapi/model/SNode;Lorg/jetbrains/mps/util/Condition;)Lorg/jetbrains/mps/openapi/model/SNode;" />
-      <node id="1958256073812969427" at="106,0,116,0" concept="15" trace="getChildRoles#(Lorg/jetbrains/mps/openapi/model/SNode;)Ljava/util/Set;" />
-      <node id="1958256073812999117" at="116,0,126,0" concept="15" trace="getReferences#(Lorg/jetbrains/mps/openapi/model/SNode;)Ljava/util/List;" />
-      <node id="1958256073813316681" at="132,0,142,0" concept="15" trace="getReferenceRoles#(Lorg/jetbrains/mps/openapi/model/SNode;)Ljava/util/Set;" />
-      <node id="3395068133255551311" at="148,0,158,0" concept="15" trace="insertChild#(Lorg/jetbrains/mps/openapi/model/SNode;Ljava/lang/String;Lorg/jetbrains/mps/openapi/model/SNode;Lorg/jetbrains/mps/openapi/model/SNode;Z)V" />
-      <node id="6792623998776975955" at="249,0,259,0" concept="15" trace="getResolveInfo#(Lorg/jetbrains/mps/openapi/model/SNode;)Ljava/lang/String;" />
-      <node id="4585658144690235783" at="171,0,182,0" concept="15" trace="insertChild#(Lorg/jetbrains/mps/openapi/model/SNode;Lorg/jetbrains/mps/openapi/language/SContainmentLink;Lorg/jetbrains/mps/openapi/model/SNode;Lorg/jetbrains/mps/openapi/model/SNode;)V" />
-      <node id="1453734572028966245" at="158,0,171,0" concept="15" trace="insertChild#(Lorg/jetbrains/mps/openapi/model/SNode;Ljava/lang/String;Lorg/jetbrains/mps/openapi/model/SNode;Lorg/jetbrains/mps/openapi/model/SNode;)V" />
-      <node id="5267619756758206565" at="201,9,216,7" concept="9" />
-      <node id="5267619756757953810" at="200,21,223,5" concept="17" />
-      <node id="9117569544655367277" at="190,0,226,0" concept="15" trace="getDebugText#(Lorg/jetbrains/mps/openapi/model/SNode;)Ljava/lang/String;" />
-      <scope id="2089287822043606819" at="45,28,45,28" />
-      <scope id="4951414497584670749" at="55,27,56,18" />
-      <scope id="4951414497584670795" at="59,32,60,19" />
-      <scope id="1831640603945403875" at="67,94,68,33" />
-      <scope id="4951414497584670908" at="81,34,82,32" />
-      <scope id="7036185364863700619" at="90,69,91,51" />
-      <scope id="2089287822043606743" at="103,58,104,69" />
-      <scope id="7036185364855562295" at="111,64,112,67" />
-      <scope id="7036185364862526456" at="121,69,122,19" />
-      <scope id="1958256073813024445" at="129,50,130,48" />
-      <scope id="7036185364862533468" at="137,69,138,57" />
-      <scope id="2668733596672433054" at="145,41,146,57" />
-      <scope id="559469824002200131" at="152,17,153,52" />
-      <scope id="559469824002200181" at="154,12,155,47" />
-      <scope id="2089287822043606780" at="187,48,188,78" />
-      <scope id="5267619756758162848" at="204,50,205,40" />
-      <scope id="5267619756758225544" at="206,16,207,32" />
-      <scope id="3912018899959033069" at="211,50,212,40" />
-      <scope id="3912018899959033082" at="213,16,214,33" />
-      <scope id="2718315470531188901" at="229,81,230,44" />
-      <scope id="1612392507789844254" at="237,43,238,18" />
-      <scope id="2718315470531188941" at="244,43,245,18" />
-      <scope id="2718315470531181969" at="254,30,255,25" />
-      <scope id="8410922863731336863" at="260,69,261,45" />
-      <scope id="5803883399637626924" at="266,27,267,18" />
-      <scope id="1233806025863265296" at="272,49,273,53" />
-      <scope id="4910195192867552999" at="278,21,279,18" />
-      <scope id="9196220778517154444" at="287,15,288,54" />
-      <scope id="9160302885342288828" at="291,57,292,49" />
-      <scope id="9160302885342508448" at="294,55,295,44" />
-      <scope id="6786644491744422014" at="301,55,302,68" />
-      <scope id="8650600364352893171" at="304,46,305,77" />
-      <scope id="4970955388185535348" at="307,52,308,41" />
-      <scope id="2089287822043606816" at="45,0,47,0" />
-      <scope id="6343732591046430449" at="50,47,52,22">
+      <node id="6997053637257522989" at="49,47,50,96" concept="11" />
+      <node id="6997053637257523833" at="50,96,51,22" concept="12" />
+      <node id="4951414497584670777" at="54,27,55,18" concept="12" />
+      <node id="4951414497584670785" at="56,5,57,43" concept="11" />
+      <node id="4951414497584670796" at="58,32,59,19" concept="12" />
+      <node id="4951414497584670798" at="60,5,61,47" concept="12" />
+      <node id="2137520868335978052" at="63,80,64,45" concept="11" />
+      <node id="2137520868335978247" at="66,94,67,33" concept="5" />
+      <node id="2137520868335978277" at="69,5,70,15" concept="12" />
+      <node id="4818324694851390638" at="73,105,74,97" concept="13" />
+      <node id="4818324694851399763" at="74,97,75,62" concept="12" />
+      <node id="4951414497584670894" at="77,74,78,46" concept="11" />
+      <node id="4951414497584670909" at="80,34,81,32" concept="12" />
+      <node id="4951414497584670911" at="82,7,83,44" concept="5" />
+      <node id="4951414497584670917" at="84,5,85,16" concept="12" />
+      <node id="8237392235999086874" at="87,63,88,69" concept="11" />
+      <node id="7036185364863702400" at="89,69,90,51" concept="5" />
+      <node id="8237392235999086968" at="91,5,92,18" concept="12" />
+      <node id="6884940444633013942" at="95,84,96,72" concept="13" />
+      <node id="6884940444633007804" at="96,72,97,81" concept="12" />
+      <node id="2089287822043606744" at="102,58,103,69" concept="12" />
+      <node id="1958256073812991547" at="108,52,109,65" concept="11" />
+      <node id="7036185364855564182" at="110,64,111,67" concept="5" />
+      <node id="1958256073812969566" at="112,5,113,15" concept="12" />
+      <node id="1958256073812999122" at="118,57,119,56" concept="11" />
+      <node id="1958256073812999135" at="120,69,121,19" concept="5" />
+      <node id="1958256073812999146" at="122,5,123,15" concept="12" />
+      <node id="5267619756757751925" at="128,50,129,48" concept="12" />
+      <node id="1958256073813316686" at="134,56,135,65" concept="11" />
+      <node id="7036185364862533469" at="136,69,137,57" concept="5" />
+      <node id="1958256073813316710" at="138,5,139,15" concept="12" />
+      <node id="2668733596672433075" at="144,41,145,57" concept="12" />
+      <node id="559469824002200297" at="151,17,152,52" concept="5" />
+      <node id="1453734572029157143" at="153,12,154,47" concept="5" />
+      <node id="3068277858974655793" at="163,25,164,94" concept="5" />
+      <node id="3068277858974655804" at="164,94,165,13" concept="12" />
+      <node id="8422935554374936846" at="166,5,167,67" concept="11" />
+      <node id="3068277858974655813" at="167,67,168,77" concept="5" />
+      <node id="4585658144690235792" at="174,25,175,94" concept="5" />
+      <node id="4585658144690235804" at="175,94,176,13" concept="12" />
+      <node id="4585658144690235805" at="177,5,178,67" concept="11" />
+      <node id="4585658144690235815" at="178,67,179,77" concept="5" />
+      <node id="2089287822043606781" at="186,48,187,78" concept="12" />
+      <node id="5267619756757953714" at="192,49,193,25" concept="11" />
+      <node id="5267619756757953724" at="194,34,195,38" concept="11" />
+      <node id="5267619756757953727" at="195,38,196,99" concept="5" />
+      <node id="5267619756757953741" at="197,5,198,27" concept="11" />
+      <node id="5267619756757953744" at="198,27,199,21" concept="11" />
+      <node id="5267619756758156902" at="201,101,202,122" concept="11" />
+      <node id="5267619756758168028" at="203,50,204,40" concept="5" />
+      <node id="5267619756757953770" at="205,16,206,32" concept="5" />
+      <node id="3912018899959033062" at="208,106,209,120" concept="11" />
+      <node id="3912018899959033070" at="210,50,211,40" concept="5" />
+      <node id="3912018899959033083" at="212,16,213,33" concept="5" />
+      <node id="5267619756757953774" at="215,7,216,57" concept="5" />
+      <node id="5267619756757953785" at="216,57,217,37" concept="11" />
+      <node id="5267619756757953788" at="217,37,218,72" concept="5" />
+      <node id="5267619756757953802" at="219,27,220,30" concept="5" />
+      <node id="5267619756757953806" at="220,30,221,32" concept="5" />
+      <node id="5267619756757953812" at="222,5,223,94" concept="12" />
+      <node id="2718315470531188884" at="225,83,226,53" concept="11" />
+      <node id="2718315470531188902" at="228,81,229,44" concept="5" />
+      <node id="2718315470531188912" at="231,5,232,18" concept="12" />
+      <node id="1612392507789844238" at="234,67,235,64" concept="11" />
+      <node id="1612392507789844255" at="236,43,237,18" concept="12" />
+      <node id="1612392507789844257" at="238,5,239,38" concept="12" />
+      <node id="2718315470531188924" at="241,57,242,64" concept="11" />
+      <node id="2718315470531188939" at="243,43,244,18" concept="12" />
+      <node id="2718315470531188942" at="245,5,246,38" concept="12" />
+      <node id="2718315470531181956" at="251,48,252,292" concept="11" />
+      <node id="2718315470531181970" at="253,30,254,25" concept="12" />
+      <node id="2718315470531181972" at="255,5,256,377" concept="12" />
+      <node id="8410922863731703522" at="259,69,260,45" concept="5" />
+      <node id="5803883399637467057" at="263,50,264,63" concept="11" />
+      <node id="5803883399637778152" at="265,27,266,18" concept="12" />
+      <node id="3702719675910238107" at="267,5,268,103" concept="12" />
+      <node id="8441062577042956734" at="271,49,272,53" concept="5" />
+      <node id="4910195192867549596" at="275,70,276,49" concept="11" />
+      <node id="4910195192867553385" at="277,21,278,18" concept="12" />
+      <node id="4910195192867553669" at="279,5,280,65" concept="12" />
+      <node id="9196220778517154465" at="283,9,284,55" concept="5" />
+      <node id="9196220778517154662" at="284,55,285,33" concept="12" />
+      <node id="9196220778517154509" at="286,15,287,54" concept="5" />
+      <node id="5693910824433379590" at="290,57,291,49" concept="12" />
+      <node id="8715657717143725833" at="293,55,294,44" concept="12" />
+      <node id="4302290624633049537" at="296,71,297,88" concept="11" />
+      <node id="4302290624633061563" at="297,88,298,61" concept="12" />
+      <node id="6786644491744422013" at="300,55,301,68" concept="12" />
+      <node id="8650600364352893185" at="303,46,304,77" concept="12" />
+      <node id="4970955388185535349" at="306,52,307,41" concept="12" />
+      <node id="5576086663038365020" at="309,53,310,67" concept="13" />
+      <node id="5848582975470011241" at="310,67,311,93" concept="12" />
+      <node id="2089287822043606816" at="44,0,46,0" concept="3" trace="SNodeOperations#()V" />
+      <node id="559469824002200180" at="153,10,155,5" concept="1" />
+      <node id="5267619756758225543" at="205,14,207,9" concept="1" />
+      <node id="3912018899959033081" at="212,14,214,9" concept="1" />
+      <node id="4951414497584670748" at="53,64,56,5" concept="9" />
+      <node id="4951414497584670791" at="57,43,60,5" concept="9" />
+      <node id="1831640603945403874" at="65,44,68,7" concept="9" />
+      <node id="4951414497584670903" at="79,28,82,7" concept="9" />
+      <node id="7036185364863700613" at="88,69,91,5" concept="8" />
+      <node id="7036185364855562280" at="109,65,112,5" concept="8" />
+      <node id="7036185364862526450" at="119,56,122,5" concept="8" />
+      <node id="7036185364862533463" at="135,65,138,5" concept="8" />
+      <node id="2718315470531188892" at="227,41,230,7" concept="9" />
+      <node id="1612392507789844247" at="235,64,238,5" concept="9" />
+      <node id="2718315470531188935" at="242,64,245,5" concept="9" />
+      <node id="2718315470531181964" at="252,292,255,5" concept="9" />
+      <node id="8410922863731336857" at="258,65,261,5" concept="8" />
+      <node id="5803883399637626921" at="264,63,267,5" concept="9" />
+      <node id="1233806025863265290" at="270,66,273,5" concept="8" />
+      <node id="4910195192867552997" at="276,49,279,5" concept="9" />
+      <node id="9160302885342289749" at="290,0,293,0" concept="15" trace="getModelStereotype#(Lorg/jetbrains/mps/openapi/model/SModel;)Ljava/lang/String;" />
+      <node id="9160302885342508446" at="293,0,296,0" concept="15" trace="getModelLongName#(Lorg/jetbrains/mps/openapi/model/SModel;)Ljava/lang/String;" />
+      <node id="6786644491744392496" at="300,0,303,0" concept="15" trace="isModelDisposed#(Lorg/jetbrains/mps/openapi/model/SModel;)Z" />
+      <node id="8650600364352893169" at="303,0,306,0" concept="15" trace="nodesCount#(Lorg/jetbrains/mps/openapi/model/SModel;)I" />
+      <node id="4970955388185535346" at="306,0,309,0" concept="15" trace="isRegistered#(Lorg/jetbrains/mps/openapi/model/SModel;)Z" />
+      <node id="3068277858974655787" at="162,88,166,5" concept="9" />
+      <node id="4585658144690235787" at="173,98,177,5" concept="9" />
+      <node id="5267619756757953717" at="193,25,197,5" concept="9" />
+      <node id="4302290624632864373" at="296,0,300,0" concept="15" trace="getUsedLanguages#(Lorg/jetbrains/mps/openapi/model/SModel;)Ljava/util/List;" />
+      <node id="5848582975470005274" at="309,0,313,0" concept="15" trace="isGeneratable#(Lorg/jetbrains/mps/openapi/model/SModel;)Z" />
+      <node id="1831640603945403866" at="64,45,69,5" concept="8" />
+      <node id="2089287822043606648" at="72,0,77,0" concept="15" trace="getDescendants#(Lorg/jetbrains/mps/openapi/model/SNode;Lorg/jetbrains/mps/util/Condition;Z)Ljava/lang/Iterable;" />
+      <node id="2089287822043606718" at="94,0,99,0" concept="15" trace="getDescendants#(Lorg/jetbrains/mps/openapi/model/SNode;Lorg/jetbrains/mps/util/Condition;)Ljava/util/List;" />
+      <node id="559469824002200129" at="150,104,155,5" concept="9" />
+      <node id="5267619756758162845" at="202,122,207,9" concept="9" />
+      <node id="3912018899959033068" at="209,120,214,9" concept="9" />
+      <node id="2718315470531188889" at="226,53,231,5" concept="8" />
+      <node id="8441062577042923658" at="258,0,263,0" concept="15" trace="copyProperties#(Lorg/jetbrains/mps/openapi/model/SNode;Lorg/jetbrains/mps/openapi/model/SNode;)V" />
+      <node id="8441062577042956614" at="270,0,275,0" concept="15" trace="copyUserObjects#(Lorg/jetbrains/mps/openapi/model/SNode;Lorg/jetbrains/mps/openapi/model/SNode;)V" />
+      <node id="4951414497584670898" at="78,46,84,5" concept="19" />
+      <node id="2089287822043606740" at="99,0,105,0" concept="15" trace="getConcept#(Ljava/lang/String;)Lorg/jetbrains/mps/openapi/language/SAbstractConcept;" />
+      <node id="1958256073813024441" at="125,0,131,0" concept="15" trace="getChildren#(Lorg/jetbrains/mps/openapi/model/SNode;)Ljava/util/List;" />
+      <node id="2668733596672433050" at="141,0,147,0" concept="15" trace="isRoot#(Lorg/jetbrains/mps/openapi/model/SNode;)Z" />
+      <node id="9196220778517154441" at="282,61,288,5" concept="18" />
+      <node id="6343732591046430446" at="46,0,53,0" concept="15" trace="isUnknown#(Lorg/jetbrains/mps/openapi/model/SNode;)Z" />
+      <node id="2089287822043606700" at="87,0,94,0" concept="15" trace="getProperties#(Lorg/jetbrains/mps/openapi/model/SNode;)Ljava/util/Map;" />
+      <node id="1612392507789844232" at="234,0,241,0" concept="15" trace="getChild#(Lorg/jetbrains/mps/openapi/model/SNode;Lorg/jetbrains/mps/openapi/language/SContainmentLink;)Lorg/jetbrains/mps/openapi/model/SNode;" />
+      <node id="2718315470531188917" at="241,0,248,0" concept="15" trace="getChild#(Lorg/jetbrains/mps/openapi/model/SNode;Ljava/lang/String;)Lorg/jetbrains/mps/openapi/model/SNode;" />
+      <node id="3702719675910208408" at="263,0,270,0" concept="15" trace="getLanguage#(Lorg/jetbrains/mps/openapi/model/SNode;)Ljetbrains/mps/smodel/Language;" />
+      <node id="4910195192867523186" at="275,0,282,0" concept="15" trace="getModelFromNodeReference#(Lorg/jetbrains/mps/openapi/model/SNodeReference;)Lorg/jetbrains/mps/openapi/model/SModel;" />
+      <node id="2089287822043606777" at="181,0,189,0" concept="15" trace="isDisposed#(Lorg/jetbrains/mps/openapi/model/SNode;)Z" />
+      <node id="9196220778517123067" at="282,0,290,0" concept="15" trace="getTargetNodeSilently#(Lorg/jetbrains/mps/openapi/model/SReference;)Lorg/jetbrains/mps/openapi/model/SNode;" />
+      <node id="2089287822043606625" at="63,0,72,0" concept="15" trace="getChildren#(Lorg/jetbrains/mps/openapi/model/SNode;Z)Ljava/util/List;" />
+      <node id="2718315470531188877" at="225,0,234,0" concept="15" trace="getChildRoles#(Lorg/jetbrains/mps/openapi/model/SNode;Z)Ljava/util/Set;" />
+      <node id="2089287822043606603" at="53,0,63,0" concept="15" trace="isAncestor#(Lorg/jetbrains/mps/openapi/model/SNode;Lorg/jetbrains/mps/openapi/model/SNode;)Z" />
+      <node id="2089287822043606678" at="77,0,87,0" concept="15" trace="findParent#(Lorg/jetbrains/mps/openapi/model/SNode;Lorg/jetbrains/mps/util/Condition;)Lorg/jetbrains/mps/openapi/model/SNode;" />
+      <node id="1958256073812969427" at="105,0,115,0" concept="15" trace="getChildRoles#(Lorg/jetbrains/mps/openapi/model/SNode;)Ljava/util/Set;" />
+      <node id="1958256073812999117" at="115,0,125,0" concept="15" trace="getReferences#(Lorg/jetbrains/mps/openapi/model/SNode;)Ljava/util/List;" />
+      <node id="1958256073813316681" at="131,0,141,0" concept="15" trace="getReferenceRoles#(Lorg/jetbrains/mps/openapi/model/SNode;)Ljava/util/Set;" />
+      <node id="3395068133255551311" at="147,0,157,0" concept="15" trace="insertChild#(Lorg/jetbrains/mps/openapi/model/SNode;Ljava/lang/String;Lorg/jetbrains/mps/openapi/model/SNode;Lorg/jetbrains/mps/openapi/model/SNode;Z)V" />
+      <node id="6792623998776975955" at="248,0,258,0" concept="15" trace="getResolveInfo#(Lorg/jetbrains/mps/openapi/model/SNode;)Ljava/lang/String;" />
+      <node id="4585658144690235783" at="170,0,181,0" concept="15" trace="insertChild#(Lorg/jetbrains/mps/openapi/model/SNode;Lorg/jetbrains/mps/openapi/language/SContainmentLink;Lorg/jetbrains/mps/openapi/model/SNode;Lorg/jetbrains/mps/openapi/model/SNode;)V" />
+      <node id="1453734572028966245" at="157,0,170,0" concept="15" trace="insertChild#(Lorg/jetbrains/mps/openapi/model/SNode;Ljava/lang/String;Lorg/jetbrains/mps/openapi/model/SNode;Lorg/jetbrains/mps/openapi/model/SNode;)V" />
+      <node id="5267619756758206565" at="200,9,215,7" concept="9" />
+      <node id="5267619756757953810" at="199,21,222,5" concept="17" />
+      <node id="9117569544655367277" at="189,0,225,0" concept="15" trace="getDebugText#(Lorg/jetbrains/mps/openapi/model/SNode;)Ljava/lang/String;" />
+      <scope id="2089287822043606819" at="44,28,44,28" />
+      <scope id="4951414497584670749" at="54,27,55,18" />
+      <scope id="4951414497584670795" at="58,32,59,19" />
+      <scope id="1831640603945403875" at="66,94,67,33" />
+      <scope id="4951414497584670908" at="80,34,81,32" />
+      <scope id="7036185364863700619" at="89,69,90,51" />
+      <scope id="2089287822043606743" at="102,58,103,69" />
+      <scope id="7036185364855562295" at="110,64,111,67" />
+      <scope id="7036185364862526456" at="120,69,121,19" />
+      <scope id="1958256073813024445" at="128,50,129,48" />
+      <scope id="7036185364862533468" at="136,69,137,57" />
+      <scope id="2668733596672433054" at="144,41,145,57" />
+      <scope id="559469824002200131" at="151,17,152,52" />
+      <scope id="559469824002200181" at="153,12,154,47" />
+      <scope id="2089287822043606780" at="186,48,187,78" />
+      <scope id="5267619756758162848" at="203,50,204,40" />
+      <scope id="5267619756758225544" at="205,16,206,32" />
+      <scope id="3912018899959033069" at="210,50,211,40" />
+      <scope id="3912018899959033082" at="212,16,213,33" />
+      <scope id="2718315470531188901" at="228,81,229,44" />
+      <scope id="1612392507789844254" at="236,43,237,18" />
+      <scope id="2718315470531188941" at="243,43,244,18" />
+      <scope id="2718315470531181969" at="253,30,254,25" />
+      <scope id="8410922863731336863" at="259,69,260,45" />
+      <scope id="5803883399637626924" at="265,27,266,18" />
+      <scope id="1233806025863265296" at="271,49,272,53" />
+      <scope id="4910195192867552999" at="277,21,278,18" />
+      <scope id="9196220778517154444" at="286,15,287,54" />
+      <scope id="9160302885342288828" at="290,57,291,49" />
+      <scope id="9160302885342508448" at="293,55,294,44" />
+      <scope id="6786644491744422014" at="300,55,301,68" />
+      <scope id="8650600364352893171" at="303,46,304,77" />
+      <scope id="4970955388185535348" at="306,52,307,41" />
+      <scope id="2089287822043606816" at="44,0,46,0" />
+      <scope id="6343732591046430449" at="49,47,51,22">
         <var name="cd" id="6997053637257522990" />
       </scope>
-      <scope id="2089287822043606652" at="74,105,76,62" />
-      <scope id="2089287822043606721" at="96,84,98,81" />
-      <scope id="3068277858974655792" at="164,25,166,13" />
-      <scope id="4585658144690235791" at="175,25,177,13" />
-      <scope id="5267619756757953722" at="195,34,197,99">
+      <scope id="2089287822043606652" at="73,105,75,62" />
+      <scope id="2089287822043606721" at="95,84,97,81" />
+      <scope id="3068277858974655792" at="163,25,165,13" />
+      <scope id="4585658144690235791" at="174,25,176,13" />
+      <scope id="5267619756757953722" at="194,34,196,99">
         <var name="parent" id="5267619756757953723" />
       </scope>
-      <scope id="5267619756757953811" at="220,0,222,32">
+      <scope id="5267619756757953811" at="219,0,221,32">
         <var name="e" id="5267619756757953797" />
       </scope>
-      <scope id="5267619756757953801" at="220,27,222,32" />
-      <scope id="9196220778517154443" at="284,9,286,33" />
-      <scope id="4302290624632864375" at="297,71,299,61">
+      <scope id="5267619756757953801" at="219,27,221,32" />
+      <scope id="9196220778517154443" at="283,9,285,33" />
+      <scope id="4302290624632864375" at="296,71,298,61">
         <var name="languages" id="4302290624633049538" />
       </scope>
-      <scope id="5848582975470005277" at="310,53,312,93" />
-      <scope id="1831640603945403867" at="66,44,69,7" />
-      <scope id="7036185364863700613" at="89,69,92,5">
+      <scope id="5848582975470005277" at="309,53,311,93" />
+      <scope id="1831640603945403867" at="65,44,68,7" />
+      <scope id="7036185364863700613" at="88,69,91,5">
         <var name="p" id="7036185364863700615" />
       </scope>
-      <scope id="7036185364855562280" at="110,65,113,5">
+      <scope id="7036185364855562280" at="109,65,112,5">
         <var name="child" id="7036185364855562285" />
       </scope>
-      <scope id="7036185364862526450" at="120,56,123,5">
+      <scope id="7036185364862526450" at="119,56,122,5">
         <var name="ref" id="7036185364862526452" />
       </scope>
-      <scope id="7036185364862533463" at="136,65,139,5">
+      <scope id="7036185364862533463" at="135,65,138,5">
         <var name="ref" id="7036185364862533467" />
       </scope>
-      <scope id="2718315470531188891" at="228,41,231,7" />
-      <scope id="8410922863731336857" at="259,65,262,5">
+      <scope id="2718315470531188891" at="227,41,230,7" />
+      <scope id="8410922863731336857" at="258,65,261,5">
         <var name="p" id="8410922863731336859" />
       </scope>
-      <scope id="8441062577042923661" at="259,65,262,5" />
-      <scope id="1233806025863265290" at="271,66,274,5">
+      <scope id="8441062577042923661" at="258,65,261,5" />
+      <scope id="1233806025863265290" at="270,66,273,5">
         <var name="key" id="1233806025863265292" />
       </scope>
-      <scope id="8441062577042956621" at="271,66,274,5" />
-      <scope id="9160302885342289749" at="291,0,294,0">
+      <scope id="8441062577042956621" at="270,66,273,5" />
+      <scope id="9160302885342289749" at="290,0,293,0">
         <var name="model" id="9160302885342295078" />
       </scope>
-      <scope id="9160302885342508446" at="294,0,297,0">
+      <scope id="9160302885342508446" at="293,0,296,0">
         <var name="model" id="9160302885342508466" />
       </scope>
-      <scope id="6786644491744392496" at="301,0,304,0">
+      <scope id="6786644491744392496" at="300,0,303,0">
         <var name="model" id="6786644491744416076" />
       </scope>
-      <scope id="8650600364352893169" at="304,0,307,0">
+      <scope id="8650600364352893169" at="303,0,306,0">
         <var name="model" id="8650600364352893197" />
       </scope>
-      <scope id="4970955388185535346" at="307,0,310,0">
+      <scope id="4970955388185535346" at="306,0,309,0">
         <var name="model" id="4970955388185535357" />
       </scope>
-      <scope id="4951414497584670902" at="80,28,84,44" />
-      <scope id="4302290624632864373" at="297,0,301,0">
+      <scope id="4951414497584670902" at="79,28,83,44" />
+      <scope id="4302290624632864373" at="296,0,300,0">
         <var name="model" id="4302290624632864401" />
       </scope>
-      <scope id="5848582975470005274" at="310,0,314,0">
+      <scope id="5848582975470005274" at="309,0,313,0">
         <var name="model" id="5848582975470010567" />
       </scope>
-      <scope id="1831640603945403866" at="65,45,70,5">
+      <scope id="1831640603945403866" at="64,45,69,5">
         <var name="child" id="1831640603945403869" />
       </scope>
-      <scope id="2089287822043606648" at="73,0,78,0">
-=======
-      <node id="6997053637257522989" at="48,47,49,96" concept="11" />
-      <node id="6997053637257523833" at="49,96,50,22" concept="12" />
-      <node id="4951414497584670777" at="53,27,54,18" concept="12" />
-      <node id="4951414497584670785" at="55,5,56,43" concept="11" />
-      <node id="4951414497584670796" at="57,32,58,19" concept="12" />
-      <node id="4951414497584670798" at="59,5,60,47" concept="12" />
-      <node id="2137520868335978052" at="62,80,63,45" concept="11" />
-      <node id="2137520868335978247" at="65,94,66,33" concept="5" />
-      <node id="2137520868335978277" at="68,5,69,15" concept="12" />
-      <node id="4818324694851390638" at="72,105,73,97" concept="13" />
-      <node id="4818324694851399763" at="73,97,74,62" concept="12" />
-      <node id="4951414497584670894" at="76,74,77,46" concept="11" />
-      <node id="4951414497584670909" at="79,34,80,32" concept="12" />
-      <node id="4951414497584670911" at="81,7,82,44" concept="5" />
-      <node id="4951414497584670917" at="83,5,84,16" concept="12" />
-      <node id="8237392235999086874" at="86,63,87,69" concept="11" />
-      <node id="7036185364863702400" at="88,49,89,47" concept="5" />
-      <node id="8237392235999086968" at="90,5,91,18" concept="12" />
-      <node id="6884940444633013942" at="94,84,95,72" concept="13" />
-      <node id="6884940444633007804" at="95,72,96,81" concept="12" />
-      <node id="2089287822043606744" at="101,58,102,69" concept="12" />
-      <node id="1958256073812991547" at="107,52,108,65" concept="11" />
-      <node id="7036185364855564182" at="109,64,110,67" concept="5" />
-      <node id="1958256073812969566" at="111,5,112,15" concept="12" />
-      <node id="1958256073812999122" at="117,57,118,56" concept="11" />
-      <node id="1958256073812999135" at="119,69,120,19" concept="5" />
-      <node id="1958256073812999146" at="121,5,122,15" concept="12" />
-      <node id="5267619756757751925" at="127,50,128,48" concept="12" />
-      <node id="1958256073813316686" at="133,56,134,65" concept="11" />
-      <node id="7036185364862533469" at="135,69,136,57" concept="5" />
-      <node id="1958256073813316710" at="137,5,138,15" concept="12" />
-      <node id="2668733596672433075" at="143,41,144,57" concept="12" />
-      <node id="559469824002200297" at="150,17,151,52" concept="5" />
-      <node id="1453734572029157143" at="152,12,153,47" concept="5" />
-      <node id="3068277858974655793" at="162,25,163,94" concept="5" />
-      <node id="3068277858974655804" at="163,94,164,13" concept="12" />
-      <node id="8422935554374936846" at="165,5,166,67" concept="11" />
-      <node id="3068277858974655813" at="166,67,167,77" concept="5" />
-      <node id="4585658144690235792" at="173,25,174,94" concept="5" />
-      <node id="4585658144690235804" at="174,94,175,13" concept="12" />
-      <node id="4585658144690235805" at="176,5,177,67" concept="11" />
-      <node id="4585658144690235815" at="177,67,178,77" concept="5" />
-      <node id="2089287822043606781" at="185,48,186,78" concept="12" />
-      <node id="5267619756757953714" at="191,49,192,25" concept="11" />
-      <node id="5267619756757953724" at="193,34,194,38" concept="11" />
-      <node id="5267619756757953727" at="194,38,195,99" concept="5" />
-      <node id="5267619756757953741" at="196,5,197,27" concept="11" />
-      <node id="5267619756757953744" at="197,27,198,21" concept="11" />
-      <node id="5267619756758156902" at="200,101,201,122" concept="11" />
-      <node id="5267619756758168028" at="202,50,203,40" concept="5" />
-      <node id="5267619756757953770" at="204,16,205,32" concept="5" />
-      <node id="3912018899959033062" at="207,106,208,120" concept="11" />
-      <node id="3912018899959033070" at="209,50,210,40" concept="5" />
-      <node id="3912018899959033083" at="211,16,212,33" concept="5" />
-      <node id="5267619756757953774" at="214,7,215,57" concept="5" />
-      <node id="5267619756757953785" at="215,57,216,37" concept="11" />
-      <node id="5267619756757953788" at="216,37,217,72" concept="5" />
-      <node id="5267619756757953802" at="218,27,219,30" concept="5" />
-      <node id="5267619756757953806" at="219,30,220,32" concept="5" />
-      <node id="5267619756757953812" at="221,5,222,94" concept="12" />
-      <node id="2718315470531188884" at="224,83,225,53" concept="11" />
-      <node id="2718315470531188902" at="227,81,228,44" concept="5" />
-      <node id="2718315470531188912" at="230,5,231,18" concept="12" />
-      <node id="1612392507789844238" at="233,67,234,64" concept="11" />
-      <node id="1612392507789844255" at="235,43,236,18" concept="12" />
-      <node id="1612392507789844257" at="237,5,238,38" concept="12" />
-      <node id="2718315470531188924" at="240,57,241,64" concept="11" />
-      <node id="2718315470531188939" at="242,43,243,18" concept="12" />
-      <node id="2718315470531188942" at="244,5,245,38" concept="12" />
-      <node id="2718315470531181956" at="250,48,251,292" concept="11" />
-      <node id="2718315470531181970" at="252,30,253,25" concept="12" />
-      <node id="2718315470531181972" at="254,5,255,377" concept="12" />
-      <node id="8410922863731703522" at="258,49,259,51" concept="5" />
-      <node id="5803883399637467057" at="262,50,263,63" concept="11" />
-      <node id="5803883399637778152" at="264,27,265,18" concept="12" />
-      <node id="3702719675910238107" at="266,5,267,103" concept="12" />
-      <node id="8441062577042956734" at="270,49,271,53" concept="5" />
-      <node id="4910195192867549596" at="274,70,275,49" concept="11" />
-      <node id="4910195192867553385" at="276,21,277,18" concept="12" />
-      <node id="4910195192867553669" at="278,5,279,65" concept="12" />
-      <node id="9196220778517154465" at="282,9,283,55" concept="5" />
-      <node id="9196220778517154662" at="283,55,284,33" concept="12" />
-      <node id="9196220778517154509" at="285,15,286,54" concept="5" />
-      <node id="5693910824433379590" at="289,57,290,49" concept="12" />
-      <node id="8715657717143725833" at="292,55,293,44" concept="12" />
-      <node id="4302290624633049537" at="295,71,296,88" concept="11" />
-      <node id="4302290624633061563" at="296,88,297,61" concept="12" />
-      <node id="6786644491744422013" at="299,55,300,68" concept="12" />
-      <node id="8650600364352893185" at="302,46,303,77" concept="12" />
-      <node id="4970955388185535349" at="305,52,306,41" concept="12" />
-      <node id="5576086663038365020" at="308,53,309,67" concept="13" />
-      <node id="5848582975470011241" at="309,67,310,93" concept="12" />
-      <node id="2089287822043606816" at="43,0,45,0" concept="3" trace="SNodeOperations#()V" />
-      <node id="559469824002200180" at="152,10,154,5" concept="1" />
-      <node id="5267619756758225543" at="204,14,206,9" concept="1" />
-      <node id="3912018899959033081" at="211,14,213,9" concept="1" />
-      <node id="4951414497584670748" at="52,64,55,5" concept="9" />
-      <node id="4951414497584670791" at="56,43,59,5" concept="9" />
-      <node id="1831640603945403874" at="64,44,67,7" concept="9" />
-      <node id="4951414497584670903" at="78,28,81,7" concept="9" />
-      <node id="7036185364863700613" at="87,69,90,5" concept="8" />
-      <node id="7036185364855562280" at="108,65,111,5" concept="8" />
-      <node id="7036185364862526450" at="118,56,121,5" concept="8" />
-      <node id="7036185364862533463" at="134,65,137,5" concept="8" />
-      <node id="2718315470531188892" at="226,41,229,7" concept="9" />
-      <node id="1612392507789844247" at="234,64,237,5" concept="9" />
-      <node id="2718315470531188935" at="241,64,244,5" concept="9" />
-      <node id="2718315470531181964" at="251,292,254,5" concept="9" />
-      <node id="8410922863731336857" at="257,65,260,5" concept="8" />
-      <node id="5803883399637626921" at="263,63,266,5" concept="9" />
-      <node id="1233806025863265290" at="269,66,272,5" concept="8" />
-      <node id="4910195192867552997" at="275,49,278,5" concept="9" />
-      <node id="9160302885342289749" at="289,0,292,0" concept="15" trace="getModelStereotype#(Lorg/jetbrains/mps/openapi/model/SModel;)Ljava/lang/String;" />
-      <node id="9160302885342508446" at="292,0,295,0" concept="15" trace="getModelLongName#(Lorg/jetbrains/mps/openapi/model/SModel;)Ljava/lang/String;" />
-      <node id="6786644491744392496" at="299,0,302,0" concept="15" trace="isModelDisposed#(Lorg/jetbrains/mps/openapi/model/SModel;)Z" />
-      <node id="8650600364352893169" at="302,0,305,0" concept="15" trace="nodesCount#(Lorg/jetbrains/mps/openapi/model/SModel;)I" />
-      <node id="4970955388185535346" at="305,0,308,0" concept="15" trace="isRegistered#(Lorg/jetbrains/mps/openapi/model/SModel;)Z" />
-      <node id="3068277858974655787" at="161,88,165,5" concept="9" />
-      <node id="4585658144690235787" at="172,98,176,5" concept="9" />
-      <node id="5267619756757953717" at="192,25,196,5" concept="9" />
-      <node id="4302290624632864373" at="295,0,299,0" concept="15" trace="getUsedLanguages#(Lorg/jetbrains/mps/openapi/model/SModel;)Ljava/util/List;" />
-      <node id="5848582975470005274" at="308,0,312,0" concept="15" trace="isGeneratable#(Lorg/jetbrains/mps/openapi/model/SModel;)Z" />
-      <node id="1831640603945403866" at="63,45,68,5" concept="8" />
-      <node id="2089287822043606648" at="71,0,76,0" concept="15" trace="getDescendants#(Lorg/jetbrains/mps/openapi/model/SNode;Lorg/jetbrains/mps/util/Condition;Z)Ljava/lang/Iterable;" />
-      <node id="2089287822043606718" at="93,0,98,0" concept="15" trace="getDescendants#(Lorg/jetbrains/mps/openapi/model/SNode;Lorg/jetbrains/mps/util/Condition;)Ljava/util/List;" />
-      <node id="559469824002200129" at="149,104,154,5" concept="9" />
-      <node id="5267619756758162845" at="201,122,206,9" concept="9" />
-      <node id="3912018899959033068" at="208,120,213,9" concept="9" />
-      <node id="2718315470531188889" at="225,53,230,5" concept="8" />
-      <node id="8441062577042923658" at="257,0,262,0" concept="15" trace="copyProperties#(Lorg/jetbrains/mps/openapi/model/SNode;Lorg/jetbrains/mps/openapi/model/SNode;)V" />
-      <node id="8441062577042956614" at="269,0,274,0" concept="15" trace="copyUserObjects#(Lorg/jetbrains/mps/openapi/model/SNode;Lorg/jetbrains/mps/openapi/model/SNode;)V" />
-      <node id="4951414497584670898" at="77,46,83,5" concept="19" />
-      <node id="2089287822043606740" at="98,0,104,0" concept="15" trace="getConcept#(Ljava/lang/String;)Lorg/jetbrains/mps/openapi/language/SAbstractConcept;" />
-      <node id="1958256073813024441" at="124,0,130,0" concept="15" trace="getChildren#(Lorg/jetbrains/mps/openapi/model/SNode;)Ljava/util/List;" />
-      <node id="2668733596672433050" at="140,0,146,0" concept="15" trace="isRoot#(Lorg/jetbrains/mps/openapi/model/SNode;)Z" />
-      <node id="9196220778517154441" at="281,61,287,5" concept="18" />
-      <node id="6343732591046430446" at="45,0,52,0" concept="15" trace="isUnknown#(Lorg/jetbrains/mps/openapi/model/SNode;)Z" />
-      <node id="2089287822043606700" at="86,0,93,0" concept="15" trace="getProperties#(Lorg/jetbrains/mps/openapi/model/SNode;)Ljava/util/Map;" />
-      <node id="1612392507789844232" at="233,0,240,0" concept="15" trace="getChild#(Lorg/jetbrains/mps/openapi/model/SNode;Lorg/jetbrains/mps/openapi/language/SContainmentLink;)Lorg/jetbrains/mps/openapi/model/SNode;" />
-      <node id="2718315470531188917" at="240,0,247,0" concept="15" trace="getChild#(Lorg/jetbrains/mps/openapi/model/SNode;Ljava/lang/String;)Lorg/jetbrains/mps/openapi/model/SNode;" />
-      <node id="3702719675910208408" at="262,0,269,0" concept="15" trace="getLanguage#(Lorg/jetbrains/mps/openapi/model/SNode;)Ljetbrains/mps/smodel/Language;" />
-      <node id="4910195192867523186" at="274,0,281,0" concept="15" trace="getModelFromNodeReference#(Lorg/jetbrains/mps/openapi/model/SNodeReference;)Lorg/jetbrains/mps/openapi/model/SModel;" />
-      <node id="2089287822043606777" at="180,0,188,0" concept="15" trace="isDisposed#(Lorg/jetbrains/mps/openapi/model/SNode;)Z" />
-      <node id="9196220778517123067" at="281,0,289,0" concept="15" trace="getTargetNodeSilently#(Lorg/jetbrains/mps/openapi/model/SReference;)Lorg/jetbrains/mps/openapi/model/SNode;" />
-      <node id="2089287822043606625" at="62,0,71,0" concept="15" trace="getChildren#(Lorg/jetbrains/mps/openapi/model/SNode;Z)Ljava/util/List;" />
-      <node id="2718315470531188877" at="224,0,233,0" concept="15" trace="getChildRoles#(Lorg/jetbrains/mps/openapi/model/SNode;Z)Ljava/util/Set;" />
-      <node id="2089287822043606603" at="52,0,62,0" concept="15" trace="isAncestor#(Lorg/jetbrains/mps/openapi/model/SNode;Lorg/jetbrains/mps/openapi/model/SNode;)Z" />
-      <node id="2089287822043606678" at="76,0,86,0" concept="15" trace="findParent#(Lorg/jetbrains/mps/openapi/model/SNode;Lorg/jetbrains/mps/util/Condition;)Lorg/jetbrains/mps/openapi/model/SNode;" />
-      <node id="1958256073812969427" at="104,0,114,0" concept="15" trace="getChildRoles#(Lorg/jetbrains/mps/openapi/model/SNode;)Ljava/util/Set;" />
-      <node id="1958256073812999117" at="114,0,124,0" concept="15" trace="getReferences#(Lorg/jetbrains/mps/openapi/model/SNode;)Ljava/util/List;" />
-      <node id="1958256073813316681" at="130,0,140,0" concept="15" trace="getReferenceRoles#(Lorg/jetbrains/mps/openapi/model/SNode;)Ljava/util/Set;" />
-      <node id="3395068133255551311" at="146,0,156,0" concept="15" trace="insertChild#(Lorg/jetbrains/mps/openapi/model/SNode;Ljava/lang/String;Lorg/jetbrains/mps/openapi/model/SNode;Lorg/jetbrains/mps/openapi/model/SNode;Z)V" />
-      <node id="6792623998776975955" at="247,0,257,0" concept="15" trace="getResolveInfo#(Lorg/jetbrains/mps/openapi/model/SNode;)Ljava/lang/String;" />
-      <node id="4585658144690235783" at="169,0,180,0" concept="15" trace="insertChild#(Lorg/jetbrains/mps/openapi/model/SNode;Lorg/jetbrains/mps/openapi/language/SContainmentLink;Lorg/jetbrains/mps/openapi/model/SNode;Lorg/jetbrains/mps/openapi/model/SNode;)V" />
-      <node id="1453734572028966245" at="156,0,169,0" concept="15" trace="insertChild#(Lorg/jetbrains/mps/openapi/model/SNode;Ljava/lang/String;Lorg/jetbrains/mps/openapi/model/SNode;Lorg/jetbrains/mps/openapi/model/SNode;)V" />
-      <node id="5267619756758206565" at="199,9,214,7" concept="9" />
-      <node id="5267619756757953810" at="198,21,221,5" concept="17" />
-      <node id="9117569544655367277" at="188,0,224,0" concept="15" trace="getDebugText#(Lorg/jetbrains/mps/openapi/model/SNode;)Ljava/lang/String;" />
-      <scope id="2089287822043606819" at="43,28,43,28" />
-      <scope id="4951414497584670749" at="53,27,54,18" />
-      <scope id="4951414497584670795" at="57,32,58,19" />
-      <scope id="1831640603945403875" at="65,94,66,33" />
-      <scope id="4951414497584670908" at="79,34,80,32" />
-      <scope id="7036185364863700619" at="88,49,89,47" />
-      <scope id="2089287822043606743" at="101,58,102,69" />
-      <scope id="7036185364855562295" at="109,64,110,67" />
-      <scope id="7036185364862526456" at="119,69,120,19" />
-      <scope id="1958256073813024445" at="127,50,128,48" />
-      <scope id="7036185364862533468" at="135,69,136,57" />
-      <scope id="2668733596672433054" at="143,41,144,57" />
-      <scope id="559469824002200131" at="150,17,151,52" />
-      <scope id="559469824002200181" at="152,12,153,47" />
-      <scope id="2089287822043606780" at="185,48,186,78" />
-      <scope id="5267619756758162848" at="202,50,203,40" />
-      <scope id="5267619756758225544" at="204,16,205,32" />
-      <scope id="3912018899959033069" at="209,50,210,40" />
-      <scope id="3912018899959033082" at="211,16,212,33" />
-      <scope id="2718315470531188901" at="227,81,228,44" />
-      <scope id="1612392507789844254" at="235,43,236,18" />
-      <scope id="2718315470531188941" at="242,43,243,18" />
-      <scope id="2718315470531181969" at="252,30,253,25" />
-      <scope id="8410922863731336863" at="258,49,259,51" />
-      <scope id="5803883399637626924" at="264,27,265,18" />
-      <scope id="1233806025863265296" at="270,49,271,53" />
-      <scope id="4910195192867552999" at="276,21,277,18" />
-      <scope id="9196220778517154444" at="285,15,286,54" />
-      <scope id="9160302885342288828" at="289,57,290,49" />
-      <scope id="9160302885342508448" at="292,55,293,44" />
-      <scope id="6786644491744422014" at="299,55,300,68" />
-      <scope id="8650600364352893171" at="302,46,303,77" />
-      <scope id="4970955388185535348" at="305,52,306,41" />
-      <scope id="2089287822043606816" at="43,0,45,0" />
-      <scope id="6343732591046430449" at="48,47,50,22">
-        <var name="cd" id="6997053637257522990" />
-      </scope>
-      <scope id="2089287822043606652" at="72,105,74,62" />
-      <scope id="2089287822043606721" at="94,84,96,81" />
-      <scope id="3068277858974655792" at="162,25,164,13" />
-      <scope id="4585658144690235791" at="173,25,175,13" />
-      <scope id="5267619756757953722" at="193,34,195,99">
-        <var name="parent" id="5267619756757953723" />
-      </scope>
-      <scope id="5267619756757953811" at="218,0,220,32">
-        <var name="e" id="5267619756757953797" />
-      </scope>
-      <scope id="5267619756757953801" at="218,27,220,32" />
-      <scope id="9196220778517154443" at="282,9,284,33" />
-      <scope id="4302290624632864375" at="295,71,297,61">
-        <var name="languages" id="4302290624633049538" />
-      </scope>
-      <scope id="5848582975470005277" at="308,53,310,93" />
-      <scope id="1831640603945403867" at="64,44,67,7" />
-      <scope id="7036185364863700613" at="87,69,90,5">
-        <var name="name" id="7036185364863700615" />
-      </scope>
-      <scope id="7036185364855562280" at="108,65,111,5">
-        <var name="child" id="7036185364855562285" />
-      </scope>
-      <scope id="7036185364862526450" at="118,56,121,5">
-        <var name="ref" id="7036185364862526452" />
-      </scope>
-      <scope id="7036185364862533463" at="134,65,137,5">
-        <var name="ref" id="7036185364862533467" />
-      </scope>
-      <scope id="2718315470531188891" at="226,41,229,7" />
-      <scope id="8410922863731336857" at="257,65,260,5">
-        <var name="name" id="8410922863731336859" />
-      </scope>
-      <scope id="8441062577042923661" at="257,65,260,5" />
-      <scope id="1233806025863265290" at="269,66,272,5">
-        <var name="key" id="1233806025863265292" />
-      </scope>
-      <scope id="8441062577042956621" at="269,66,272,5" />
-      <scope id="9160302885342289749" at="289,0,292,0">
-        <var name="model" id="9160302885342295078" />
-      </scope>
-      <scope id="9160302885342508446" at="292,0,295,0">
-        <var name="model" id="9160302885342508466" />
-      </scope>
-      <scope id="6786644491744392496" at="299,0,302,0">
-        <var name="model" id="6786644491744416076" />
-      </scope>
-      <scope id="8650600364352893169" at="302,0,305,0">
-        <var name="model" id="8650600364352893197" />
-      </scope>
-      <scope id="4970955388185535346" at="305,0,308,0">
-        <var name="model" id="4970955388185535357" />
-      </scope>
-      <scope id="4951414497584670902" at="78,28,82,44" />
-      <scope id="4302290624632864373" at="295,0,299,0">
-        <var name="model" id="4302290624632864401" />
-      </scope>
-      <scope id="5848582975470005274" at="308,0,312,0">
-        <var name="model" id="5848582975470010567" />
-      </scope>
-      <scope id="1831640603945403866" at="63,45,68,5">
-        <var name="child" id="1831640603945403869" />
-      </scope>
-      <scope id="2089287822043606648" at="71,0,76,0">
->>>>>>> 7d5561a9
+      <scope id="2089287822043606648" at="72,0,77,0">
         <var name="cond" id="2089287822043606670" />
         <var name="includeFirst" id="2089287822043606673" />
         <var name="node" id="2089287822043606668" />
       </scope>
-<<<<<<< HEAD
-      <scope id="2089287822043606705" at="88,63,93,18">
+      <scope id="2089287822043606705" at="87,63,92,18">
         <var name="result" id="8237392235999086875" />
       </scope>
-      <scope id="2089287822043606718" at="95,0,100,0">
+      <scope id="2089287822043606718" at="94,0,99,0">
         <var name="condition" id="2089287822043606732" />
         <var name="node" id="2089287822043606730" />
       </scope>
-      <scope id="1958256073812969430" at="109,52,114,15">
+      <scope id="1958256073812969430" at="108,52,113,15">
         <var name="res" id="1958256073812991548" />
       </scope>
-      <scope id="1958256073812999121" at="119,57,124,15">
+      <scope id="1958256073812999121" at="118,57,123,15">
         <var name="res" id="1958256073812999123" />
       </scope>
-      <scope id="1958256073813316685" at="135,56,140,15">
+      <scope id="1958256073813316685" at="134,56,139,15">
         <var name="res" id="1958256073813316687" />
       </scope>
-      <scope id="3395068133255551315" at="151,104,156,5" />
-      <scope id="2718315470531188889" at="227,53,232,5">
+      <scope id="3395068133255551315" at="150,104,155,5" />
+      <scope id="2718315470531188889" at="226,53,231,5">
         <var name="child" id="2718315470531188907" />
       </scope>
-      <scope id="1612392507789844237" at="235,67,240,38">
+      <scope id="1612392507789844237" at="234,67,239,38">
         <var name="children" id="1612392507789844239" />
       </scope>
-      <scope id="2718315470531188922" at="242,57,247,38">
+      <scope id="2718315470531188922" at="241,57,246,38">
         <var name="children" id="2718315470531188923" />
       </scope>
-      <scope id="6792623998776975958" at="252,48,257,405">
+      <scope id="6792623998776975958" at="251,48,256,377">
         <var name="resolveInfo" id="2718315470531181955" />
       </scope>
-      <scope id="8441062577042923658" at="259,0,264,0">
+      <scope id="8441062577042923658" at="258,0,263,0">
         <var name="from" id="8441062577042923662" />
         <var name="to" id="8441062577042923665" />
       </scope>
-      <scope id="3702719675910208411" at="264,50,269,103">
+      <scope id="3702719675910208411" at="263,50,268,103">
         <var name="language" id="5803883399637467058" />
       </scope>
-      <scope id="8441062577042956614" at="271,0,276,0">
+      <scope id="8441062577042956614" at="270,0,275,0">
         <var name="from" id="8441062577042956615" />
         <var name="to" id="8441062577042956617" />
       </scope>
-      <scope id="4910195192867522306" at="276,70,281,65">
+      <scope id="4910195192867522306" at="275,70,280,65">
         <var name="mr" id="4910195192867549597" />
       </scope>
-      <scope id="2089287822043606740" at="100,0,106,0">
+      <scope id="2089287822043606740" at="99,0,105,0">
         <var name="name" id="2089287822043606753" />
       </scope>
-      <scope id="1958256073813024441" at="126,0,132,0">
+      <scope id="1958256073813024441" at="125,0,131,0">
         <var name="n" id="1958256073813024479" />
       </scope>
-      <scope id="2668733596672433050" at="142,0,148,0">
+      <scope id="2668733596672433050" at="141,0,147,0">
         <var name="n" id="2668733596672433081" />
       </scope>
-      <scope id="1453734572028966248" at="163,88,169,77">
+      <scope id="1453734572028966248" at="162,88,168,77">
         <var name="it" id="8422935554374936847" />
       </scope>
-      <scope id="4585658144690235786" at="174,98,180,77">
+      <scope id="4585658144690235786" at="173,98,179,77">
         <var name="it" id="4585658144690235806" />
       </scope>
-      <scope id="5267619756758206568" at="202,101,208,9">
+      <scope id="5267619756758206568" at="201,101,207,9">
         <var name="role" id="5267619756758156905" />
       </scope>
-      <scope id="3912018899959033061" at="209,106,215,9">
+      <scope id="3912018899959033061" at="208,106,214,9">
         <var name="name" id="3912018899959033063" />
       </scope>
-      <scope id="9196220778517122163" at="283,61,289,5" />
-      <scope id="6343732591046430446" at="47,0,54,0">
+      <scope id="9196220778517122163" at="282,61,288,5" />
+      <scope id="6343732591046430446" at="46,0,53,0">
         <var name="node" id="6343732591046430447" />
       </scope>
-      <scope id="2089287822043606633" at="64,80,71,15">
+      <scope id="2089287822043606633" at="63,80,70,15">
         <var name="res" id="2137520868335978053" />
       </scope>
-      <scope id="2089287822043606700" at="88,0,95,0">
+      <scope id="2089287822043606700" at="87,0,94,0">
         <var name="node" id="2089287822043606713" />
       </scope>
-      <scope id="2718315470531188882" at="226,83,233,18">
+      <scope id="2718315470531188882" at="225,83,232,18">
         <var name="augend" id="2718315470531188883" />
       </scope>
-      <scope id="1612392507789844232" at="235,0,242,0">
+      <scope id="1612392507789844232" at="234,0,241,0">
         <var name="node" id="1612392507789844233" />
         <var name="role" id="1612392507789844235" />
       </scope>
-      <scope id="2718315470531188917" at="242,0,249,0">
+      <scope id="2718315470531188917" at="241,0,248,0">
         <var name="node" id="2718315470531188918" />
         <var name="role" id="2718315470531188920" />
       </scope>
-      <scope id="3702719675910208408" at="264,0,271,0">
+      <scope id="3702719675910208408" at="263,0,270,0">
         <var name="node" id="3702719675910238105" />
       </scope>
-      <scope id="4910195192867523186" at="276,0,283,0">
+      <scope id="4910195192867523186" at="275,0,282,0">
         <var name="ref" id="4910195192867541322" />
       </scope>
-      <scope id="2089287822043606606" at="54,64,62,47">
+      <scope id="2089287822043606606" at="53,64,61,47">
         <var name="parentOfChild" id="4951414497584670786" />
       </scope>
-      <scope id="2089287822043606681" at="78,74,86,16">
+      <scope id="2089287822043606681" at="77,74,85,16">
         <var name="parent" id="4951414497584670895" />
       </scope>
-      <scope id="2089287822043606777" at="182,0,190,0">
+      <scope id="2089287822043606777" at="181,0,189,0">
         <var name="node" id="2089287822043606788" />
       </scope>
-      <scope id="9196220778517123067" at="283,0,291,0">
+      <scope id="9196220778517123067" at="282,0,290,0">
         <var name="ref" id="9196220778517153466" />
       </scope>
-      <scope id="2089287822043606625" at="64,0,73,0">
+      <scope id="2089287822043606625" at="63,0,72,0">
         <var name="includeAttributes" id="2089287822043606628" />
         <var name="node" id="2089287822043606626" />
       </scope>
-      <scope id="2718315470531188877" at="226,0,235,0">
+      <scope id="2718315470531188877" at="225,0,234,0">
         <var name="includeAttributeRoles" id="2718315470531188880" />
         <var name="n" id="2718315470531188878" />
       </scope>
-      <scope id="2089287822043606603" at="54,0,64,0">
+      <scope id="2089287822043606603" at="53,0,63,0">
         <var name="ancestor" id="2089287822043606618" />
         <var name="node" id="2089287822043606620" />
       </scope>
-      <scope id="2089287822043606678" at="78,0,88,0">
+      <scope id="2089287822043606678" at="77,0,87,0">
         <var name="condition" id="2089287822043606692" />
         <var name="node" id="2089287822043606690" />
       </scope>
-      <scope id="1958256073812969427" at="106,0,116,0">
+      <scope id="1958256073812969427" at="105,0,115,0">
         <var name="n" id="1958256073812969435" />
       </scope>
-      <scope id="1958256073812999117" at="116,0,126,0">
+      <scope id="1958256073812999117" at="115,0,125,0">
         <var name="n" id="1958256073812999152" />
       </scope>
-      <scope id="1958256073813316681" at="132,0,142,0">
+      <scope id="1958256073813316681" at="131,0,141,0">
         <var name="n" id="1958256073813316716" />
       </scope>
-      <scope id="3395068133255551311" at="148,0,158,0">
-=======
-      <scope id="2089287822043606705" at="86,63,91,18">
-        <var name="result" id="8237392235999086875" />
-      </scope>
-      <scope id="2089287822043606718" at="93,0,98,0">
-        <var name="condition" id="2089287822043606732" />
-        <var name="node" id="2089287822043606730" />
-      </scope>
-      <scope id="1958256073812969430" at="107,52,112,15">
-        <var name="res" id="1958256073812991548" />
-      </scope>
-      <scope id="1958256073812999121" at="117,57,122,15">
-        <var name="res" id="1958256073812999123" />
-      </scope>
-      <scope id="1958256073813316685" at="133,56,138,15">
-        <var name="res" id="1958256073813316687" />
-      </scope>
-      <scope id="3395068133255551315" at="149,104,154,5" />
-      <scope id="2718315470531188889" at="225,53,230,5">
-        <var name="child" id="2718315470531188907" />
-      </scope>
-      <scope id="1612392507789844237" at="233,67,238,38">
-        <var name="children" id="1612392507789844239" />
-      </scope>
-      <scope id="2718315470531188922" at="240,57,245,38">
-        <var name="children" id="2718315470531188923" />
-      </scope>
-      <scope id="6792623998776975958" at="250,48,255,377">
-        <var name="resolveInfo" id="2718315470531181955" />
-      </scope>
-      <scope id="8441062577042923658" at="257,0,262,0">
-        <var name="from" id="8441062577042923662" />
-        <var name="to" id="8441062577042923665" />
-      </scope>
-      <scope id="3702719675910208411" at="262,50,267,103">
-        <var name="language" id="5803883399637467058" />
-      </scope>
-      <scope id="8441062577042956614" at="269,0,274,0">
-        <var name="from" id="8441062577042956615" />
-        <var name="to" id="8441062577042956617" />
-      </scope>
-      <scope id="4910195192867522306" at="274,70,279,65">
-        <var name="mr" id="4910195192867549597" />
-      </scope>
-      <scope id="2089287822043606740" at="98,0,104,0">
-        <var name="name" id="2089287822043606753" />
-      </scope>
-      <scope id="1958256073813024441" at="124,0,130,0">
-        <var name="n" id="1958256073813024479" />
-      </scope>
-      <scope id="2668733596672433050" at="140,0,146,0">
-        <var name="n" id="2668733596672433081" />
-      </scope>
-      <scope id="1453734572028966248" at="161,88,167,77">
-        <var name="it" id="8422935554374936847" />
-      </scope>
-      <scope id="4585658144690235786" at="172,98,178,77">
-        <var name="it" id="4585658144690235806" />
-      </scope>
-      <scope id="5267619756758206568" at="200,101,206,9">
-        <var name="role" id="5267619756758156905" />
-      </scope>
-      <scope id="3912018899959033061" at="207,106,213,9">
-        <var name="name" id="3912018899959033063" />
-      </scope>
-      <scope id="9196220778517122163" at="281,61,287,5" />
-      <scope id="6343732591046430446" at="45,0,52,0">
-        <var name="node" id="6343732591046430447" />
-      </scope>
-      <scope id="2089287822043606633" at="62,80,69,15">
-        <var name="res" id="2137520868335978053" />
-      </scope>
-      <scope id="2089287822043606700" at="86,0,93,0">
-        <var name="node" id="2089287822043606713" />
-      </scope>
-      <scope id="2718315470531188882" at="224,83,231,18">
-        <var name="augend" id="2718315470531188883" />
-      </scope>
-      <scope id="1612392507789844232" at="233,0,240,0">
-        <var name="node" id="1612392507789844233" />
-        <var name="role" id="1612392507789844235" />
-      </scope>
-      <scope id="2718315470531188917" at="240,0,247,0">
-        <var name="node" id="2718315470531188918" />
-        <var name="role" id="2718315470531188920" />
-      </scope>
-      <scope id="3702719675910208408" at="262,0,269,0">
-        <var name="node" id="3702719675910238105" />
-      </scope>
-      <scope id="4910195192867523186" at="274,0,281,0">
-        <var name="ref" id="4910195192867541322" />
-      </scope>
-      <scope id="2089287822043606606" at="52,64,60,47">
-        <var name="parentOfChild" id="4951414497584670786" />
-      </scope>
-      <scope id="2089287822043606681" at="76,74,84,16">
-        <var name="parent" id="4951414497584670895" />
-      </scope>
-      <scope id="2089287822043606777" at="180,0,188,0">
-        <var name="node" id="2089287822043606788" />
-      </scope>
-      <scope id="9196220778517123067" at="281,0,289,0">
-        <var name="ref" id="9196220778517153466" />
-      </scope>
-      <scope id="2089287822043606625" at="62,0,71,0">
-        <var name="includeAttributes" id="2089287822043606628" />
-        <var name="node" id="2089287822043606626" />
-      </scope>
-      <scope id="2718315470531188877" at="224,0,233,0">
-        <var name="includeAttributeRoles" id="2718315470531188880" />
-        <var name="n" id="2718315470531188878" />
-      </scope>
-      <scope id="2089287822043606603" at="52,0,62,0">
-        <var name="ancestor" id="2089287822043606618" />
-        <var name="node" id="2089287822043606620" />
-      </scope>
-      <scope id="2089287822043606678" at="76,0,86,0">
-        <var name="condition" id="2089287822043606692" />
-        <var name="node" id="2089287822043606690" />
-      </scope>
-      <scope id="1958256073812969427" at="104,0,114,0">
-        <var name="n" id="1958256073812969435" />
-      </scope>
-      <scope id="1958256073812999117" at="114,0,124,0">
-        <var name="n" id="1958256073812999152" />
-      </scope>
-      <scope id="1958256073813316681" at="130,0,140,0">
-        <var name="n" id="1958256073813316716" />
-      </scope>
-      <scope id="3395068133255551311" at="146,0,156,0">
->>>>>>> 7d5561a9
+      <scope id="3395068133255551311" at="147,0,157,0">
         <var name="anchor" id="3395068133255551352" />
         <var name="before" id="3395068133255551355" />
         <var name="child" id="3395068133255551349" />
         <var name="parent" id="3395068133255551359" />
         <var name="role" id="3395068133255551346" />
       </scope>
-<<<<<<< HEAD
-      <scope id="6792623998776975955" at="249,0,259,0">
+      <scope id="6792623998776975955" at="248,0,258,0">
         <var name="n" id="6792623998776996049" />
       </scope>
-      <scope id="4585658144690235783" at="171,0,182,0">
-=======
-      <scope id="6792623998776975955" at="247,0,257,0">
-        <var name="n" id="6792623998776996049" />
-      </scope>
-      <scope id="4585658144690235783" at="169,0,180,0">
->>>>>>> 7d5561a9
+      <scope id="4585658144690235783" at="170,0,181,0">
         <var name="anchor" id="4585658144690235839" />
         <var name="child" id="4585658144690235837" />
         <var name="parent" id="4585658144690235833" />
         <var name="role" id="4585658144690235835" />
       </scope>
-<<<<<<< HEAD
-      <scope id="1453734572028966245" at="158,0,171,0">
-=======
-      <scope id="1453734572028966245" at="156,0,169,0">
->>>>>>> 7d5561a9
+      <scope id="1453734572028966245" at="157,0,170,0">
         <var name="anchor" id="1453734572028966280" />
         <var name="child" id="1453734572028966278" />
         <var name="parent" id="1453734572028966274" />
         <var name="role" id="1453734572028966276" />
       </scope>
-<<<<<<< HEAD
-      <scope id="5267619756757953747" at="201,9,219,72">
+      <scope id="5267619756757953747" at="200,9,218,72">
         <var name="model" id="5267619756757953784" />
       </scope>
-      <scope id="9117569544655367280" at="193,49,224,94">
-=======
-      <scope id="5267619756757953747" at="199,9,217,72">
-        <var name="model" id="5267619756757953784" />
-      </scope>
-      <scope id="9117569544655367280" at="191,49,222,94">
->>>>>>> 7d5561a9
+      <scope id="9117569544655367280" at="192,49,223,94">
         <var name="modelName" id="5267619756757953743" />
         <var name="nameText" id="5267619756757953740" />
         <var name="roleText" id="5267619756757953713" />
       </scope>
-<<<<<<< HEAD
-      <scope id="9117569544655367277" at="190,0,226,0">
+      <scope id="9117569544655367277" at="189,0,225,0">
         <var name="node" id="9117569544655367908" />
       </scope>
-      <unit id="2089287822043606602" at="44,0,315,0" name="jetbrains.mps.util.SNodeOperations" />
-=======
-      <scope id="9117569544655367277" at="188,0,224,0">
-        <var name="node" id="9117569544655367908" />
-      </scope>
-      <unit id="2089287822043606602" at="42,0,313,0" name="jetbrains.mps.util.SNodeOperations" />
->>>>>>> 7d5561a9
+      <unit id="2089287822043606602" at="43,0,314,0" name="jetbrains.mps.util.SNodeOperations" />
     </file>
   </root>
   <root nodeRef="r:61e3d524-8c49-4491-b5e3-f6d6e9364527(jetbrains.mps.util)/4972886494893373483">
