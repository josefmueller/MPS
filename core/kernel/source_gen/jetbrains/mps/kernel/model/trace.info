<?xml version="1.0" encoding="UTF-8"?>
<debug-info>
  <concept fqn="jetbrains.mps.baseLanguage.structure.AssertStatement" />
  <concept fqn="jetbrains.mps.baseLanguage.structure.BlockStatement" />
  <concept fqn="jetbrains.mps.baseLanguage.structure.ConstructorDeclaration" />
  <concept fqn="jetbrains.mps.baseLanguage.structure.ContinueStatement" />
  <concept fqn="jetbrains.mps.baseLanguage.structure.ExpressionStatement" />
  <concept fqn="jetbrains.mps.baseLanguage.structure.FieldDeclaration" />
  <concept fqn="jetbrains.mps.baseLanguage.structure.ForeachStatement" />
  <concept fqn="jetbrains.mps.baseLanguage.structure.IfStatement" />
  <concept fqn="jetbrains.mps.baseLanguage.structure.InstanceMethodDeclaration" />
  <concept fqn="jetbrains.mps.baseLanguage.structure.LocalVariableDeclarationStatement" />
  <concept fqn="jetbrains.mps.baseLanguage.structure.ReturnStatement" />
  <concept fqn="jetbrains.mps.baseLanguage.structure.Statement" />
  <concept fqn="jetbrains.mps.baseLanguage.structure.StaticFieldDeclaration" />
  <concept fqn="jetbrains.mps.baseLanguage.structure.StaticMethodDeclaration" />
  <concept fqn="jetbrains.mps.baseLanguage.structure.WhileStatement" />
  <root nodeRef="r:2c4d9270-b6d6-44af-aecd-e01a223680db(jetbrains.mps.kernel.model)/1237995590703">
    <file name="SModelUtil.java">
      <node id="1237995590978" at="39,0,40,0" concept="12" trace="myFQNameToConcepDecl" />
      <node id="1237995590987" at="40,0,41,0" concept="12" trace="myConceptToLanguage" />
      <node id="6580059167812420605" at="43,36,44,33" concept="4" />
      <node id="6580059167812420610" at="44,33,45,32" concept="4" />
      <node id="1111873650137252977" at="47,69,48,57" concept="9" />
      <node id="1111873650137284582" at="49,28,50,68" concept="4" />
      <node id="1238267575188" at="54,74,55,66" concept="9" />
      <node id="1238267599634" at="55,66,56,61" concept="9" />
      <node id="1238267664950" at="58,78,59,17" concept="3" />
      <node id="1238267671233" at="60,7,61,32" concept="9" />
      <node id="1238267829823" at="63,160,64,22" concept="10" />
      <node id="1238267943026" at="68,39,69,62" concept="4" />
      <node id="1238267990784" at="70,5,71,16" concept="10" />
      <node id="1237995590719" at="73,83,74,76" concept="9" />
      <node id="1237995590728" at="75,21,76,16" concept="10" />
      <node id="1237995590735" at="78,95,79,18" concept="10" />
      <node id="2116786884968876804" at="83,30,84,83" concept="9" />
      <node id="2116786884968876809" at="84,83,85,107" concept="9" />
      <node id="2116786884968876818" at="86,31,87,22" concept="10" />
      <node id="2116786884968876823" at="88,9,89,75" concept="9" />
      <node id="2116786884968876828" at="89,75,90,106" concept="9" />
      <node id="2116786884968876839" at="91,29,92,96" concept="4" />
      <node id="2116786884968876849" at="93,9,94,22" concept="10" />
      <node id="1237995590833" at="99,40,100,102" concept="10" />
      <node id="9052580757326179844" at="103,26,104,18" concept="10" />
      <node id="1237995590839" at="105,5,106,71" concept="9" />
      <node id="1237995590848" at="107,20,108,15" concept="10" />
      <node id="1237995590853" at="112,33,113,98" concept="9" />
      <node id="1237995590860" at="114,37,115,22" concept="10" />
      <node id="2536625761249141340" at="116,9,117,100" concept="9" />
      <node id="6880155865614052408" at="118,24,119,54" concept="4" />
      <node id="1237995590883" at="120,9,121,17" concept="10" />
      <node id="1237995590905" at="126,117,127,93" concept="4" />
      <node id="1237995590911" at="128,5,129,27" concept="10" />
      <node id="1238250484091" at="131,59,132,60" concept="9" />
      <node id="1238250495528" at="133,30,134,18" concept="10" />
      <node id="1238250506095" at="135,5,136,62" concept="10" />
      <node id="1238254781299" at="138,83,139,72" concept="9" />
      <node id="1238254781324" at="142,112,143,63" concept="4" />
      <node id="1238254781340" at="146,5,147,75" concept="10" />
      <node id="1237996276626" at="149,67,150,71" concept="9" />
      <node id="1237996518962" at="151,159,152,42" concept="9" />
      <node id="1237996347417" at="152,42,153,80" concept="9" />
      <node id="1237996440162" at="154,29,155,59" concept="4" />
      <node id="1237996653877" at="158,69,159,99" concept="4" />
      <node id="1237996694663" at="162,12,163,45" concept="9" />
      <node id="1237996755684" at="165,69,166,99" concept="4" />
      <node id="1237996768565" at="169,5,170,18" concept="10" />
      <node id="3340103645312711739" at="172,67,173,164" concept="0" />
      <node id="3340103645312807561" at="173,164,174,160" concept="0" />
      <node id="1238251343055" at="175,21,176,18" concept="10" />
      <node id="1238251366623" at="178,37,179,19" concept="10" />
      <node id="1238251395465" at="181,107,182,18" concept="10" />
      <node id="5505393381623285259" at="183,5,184,83" concept="10" />
      <node id="4788436444168067084" at="187,23,188,19" concept="10" />
      <node id="4788436444168067099" at="189,5,190,50" concept="9" />
      <node id="4788436444168067104" at="190,50,191,53" concept="10" />
      <node id="7651139485607046830" at="194,48,195,18" concept="10" />
      <node id="7651139485607046857" at="197,49,198,19" concept="10" />
      <node id="7651139485607196289" at="200,75,201,18" concept="10" />
      <node id="285777846657250059" at="202,5,203,0" concept="11" />
      <node id="285777846657239451" at="203,0,204,99" concept="10" />
      <node id="1240932501532" at="206,71,207,269" concept="10" />
      <node id="7651139485607045947" at="209,87,210,90" concept="9" />
      <node id="7651139485607046784" at="210,90,211,117" concept="10" />
      <node id="1733398552130436942" at="213,83,214,180" concept="10" />
      <node id="1482016848005535670" at="216,71,217,98" concept="10" />
      <node id="1733398552130470068" at="219,71,220,71" concept="10" />
      <node id="5178936997682710810" at="222,69,223,69" concept="10" />
      <node id="7388979241613383643" at="225,59,226,55" concept="10" />
      <node id="1237995590703" at="228,0,229,0" concept="12" trace="LOG" />
      <node id="7651139485607046835" at="229,62,230,46" concept="10" />
      <node id="6270036985820077449" at="41,0,43,0" concept="2" trace="SModelUtil#()V" />
      <node id="1111873650137252149" at="48,57,51,5" concept="7" />
      <node id="1238267641602" at="57,92,60,7" concept="7" />
      <node id="1238267713264" at="62,88,65,9" concept="7" />
      <node id="1238267943026" at="67,5,70,5" concept="1" />
      <node id="1238267943026" at="67,5,70,5" concept="7" />
      <node id="1237995590726" at="74,76,77,5" concept="7" />
      <node id="1237995590733" at="77,5,80,5" concept="7" />
      <node id="2116786884968876816" at="85,107,88,9" concept="7" />
      <node id="2116786884968876837" at="90,106,93,9" concept="7" />
      <node id="9052580757326179835" at="102,68,105,5" concept="7" />
      <node id="1237995590846" at="106,71,109,5" concept="7" />
      <node id="1237995590858" at="113,98,116,9" concept="7" />
      <node id="1237995590872" at="117,100,120,9" concept="7" />
      <node id="1237995590894" at="125,72,128,5" concept="14" />
      <node id="1238250489785" at="132,60,135,5" concept="7" />
      <node id="1238254781321" at="141,232,144,9" concept="6" />
      <node id="1237996433637" at="153,80,156,7" concept="7" />
      <node id="1237996607632" at="157,108,160,9" concept="7" />
      <node id="1237996744252" at="164,108,167,9" concept="7" />
      <node id="1238251332672" at="174,160,177,5" concept="7" />
      <node id="1238251353700" at="177,5,180,5" concept="7" />
      <node id="1238251381643" at="180,5,183,5" concept="7" />
      <node id="4788436444168067064" at="186,74,189,5" concept="7" />
      <node id="7651139485607046806" at="193,81,196,5" concept="7" />
      <node id="7651139485607046840" at="196,5,199,5" concept="7" />
      <node id="7651139485607046861" at="199,5,202,5" concept="7" />
      <node id="1238252473172" at="206,0,209,0" concept="13" trace="getGenuineLinkSourceCardinality#(Lorg/jetbrains/mps/openapi/model/SNode;)Lorg/jetbrains/mps/openapi/model/SNode;" />
      <node id="1733398552130426570" at="213,0,216,0" concept="13" trace="isMultipleLinkDeclaration#(Lorg/jetbrains/mps/openapi/model/SNode;)Z" />
      <node id="1482016848005527349" at="216,0,219,0" concept="13" trace="isAggregation#(Lorg/jetbrains/mps/openapi/model/SNode;)Z" />
      <node id="1733398552130470052" at="219,0,222,0" concept="13" trace="getLinkDeclarationTarget#(Lorg/jetbrains/mps/openapi/model/SNode;)Lorg/jetbrains/mps/openapi/model/SNode;" />
      <node id="5178936997682710806" at="222,0,225,0" concept="13" trace="getLinkDeclarationSpecializedLink#(Lorg/jetbrains/mps/openapi/model/SNode;)Lorg/jetbrains/mps/openapi/model/SNode;" />
      <node id="7388979241613373172" at="225,0,228,0" concept="13" trace="getLinkDeclarationRole#(Lorg/jetbrains/mps/openapi/model/SNode;)Ljava/lang/String;" />
      <node id="7651139485607046835" at="229,0,232,0" concept="13" trace="eq_74see4_a0a0p#(Ljava/lang/Object;Ljava/lang/Object;)Z" />
      <node id="6580059167812420601" at="43,0,47,0" concept="13" trace="clearCaches#()V" />
      <node id="1237995590829" at="98,0,102,0" concept="13" trace="getBaseConcept#()Lorg/jetbrains/mps/openapi/model/SNode;" />
      <node id="7651139485606995009" at="209,0,213,0" concept="13" trace="isAcceptableTarget#(Lorg/jetbrains/mps/openapi/model/SNode;Lorg/jetbrains/mps/openapi/model/SNode;)Z" />
      <node id="1238267693640" at="61,32,66,7" concept="6" />
      <node id="1238254781309" at="140,87,145,7" concept="7" />
      <node id="1237996560821" at="156,7,161,7" concept="6" />
      <node id="1237996726519" at="163,45,168,7" concept="6" />
      <node id="4958544726713908231" at="47,0,53,0" concept="13" trace="conceptRenamed#(Ljava/lang/String;Ljava/lang/String;)V" />
      <node id="1237995590890" at="125,0,131,0" concept="13" trace="getGenuineLinkDeclaration#(Lorg/jetbrains/mps/openapi/model/SNode;)Lorg/jetbrains/mps/openapi/model/SNode;" />
      <node id="1238250357846" at="131,0,138,0" concept="13" trace="getGenuineLinkRole#(Lorg/jetbrains/mps/openapi/model/SNode;)Ljava/lang/String;" />
      <node id="1238254781306" at="139,72,146,5" concept="6" />
      <node id="1237996670344" at="162,10,169,5" concept="1" />
      <node id="4788436444168067054" at="186,0,193,0" concept="13" trace="isAssignableConcept#(Lorg/jetbrains/mps/openapi/model/SNode;Ljava/lang/String;)Z" />
      <node id="1238267621439" at="56,61,67,5" concept="6" />
      <node id="1238254781295" at="138,0,149,0" concept="13" trace="getDirectSuperInterfacesAndTheirSupers#(Lorg/jetbrains/mps/openapi/model/SNode;)Ljava/util/List;" />
      <node id="2536625761249141309" at="111,0,123,0" concept="8" trace="compute#()Ljetbrains/mps/smodel/Language;" />
      <node id="7651139485607046792" at="193,0,206,0" concept="13" trace="isAssignableConcept#(Ljava/lang/String;Ljava/lang/String;)Z" />
      <node id="2116786884968876800" at="82,0,96,0" concept="8" trace="compute#()Lorg/jetbrains/mps/openapi/model/SNode;" />
      <node id="2536625761249141110" at="109,5,123,7" concept="10" />
      <node id="1238251253599" at="172,0,186,0" concept="13" trace="isAssignableConcept#(Lorg/jetbrains/mps/openapi/model/SNode;Lorg/jetbrains/mps/openapi/model/SNode;)Z" />
      <node id="4134216190196960703" at="80,5,96,7" concept="10" />
      <node id="1237996328353" at="150,71,169,5" concept="7" />
      <node id="1238267513315" at="53,0,73,0" concept="13" trace="findNodeByFQName#(Ljava/lang/String;Lorg/jetbrains/mps/openapi/model/SNode;)Lorg/jetbrains/mps/openapi/model/SNode;" />
      <node id="1237995590835" at="102,0,125,0" concept="13" trace="getDeclaringLanguage#(Lorg/jetbrains/mps/openapi/model/SNode;)Ljetbrains/mps/smodel/Language;" />
      <node id="1237995590966" at="149,0,172,0" concept="13" trace="getDirectSuperConcepts#(Lorg/jetbrains/mps/openapi/model/SNode;)Ljava/util/List;" />
      <node id="1237995590716" at="73,0,98,0" concept="13" trace="findConceptDeclaration#(Ljava/lang/String;)Lorg/jetbrains/mps/openapi/model/SNode;" />
      <scope id="6270036985820077452" at="41,23,41,23" />
      <scope id="1111873650137252150" at="49,28,50,68" />
      <scope id="1238267641604" at="58,78,59,17" />
      <scope id="1238267713266" at="63,160,64,22" />
      <scope id="1238267943026" at="68,39,69,62" />
      <scope id="1237995590727" at="75,21,76,16" />
      <scope id="1237995590734" at="78,95,79,18" />
      <scope id="2116786884968876817" at="86,31,87,22" />
      <scope id="2116786884968876838" at="91,29,92,96" />
      <scope id="1237995590832" at="99,40,100,102" />
      <scope id="9052580757326179836" at="103,26,104,18" />
      <scope id="1237995590847" at="107,20,108,15" />
      <scope id="1237995590859" at="114,37,115,22" />
      <scope id="1237995590873" at="118,24,119,54" />
      <scope id="1237995590904" at="126,117,127,93" />
      <scope id="1238250489786" at="133,30,134,18" />
      <scope id="1238254781323" at="142,112,143,63" />
      <scope id="1237996433638" at="154,29,155,59" />
      <scope id="1237996607634" at="158,69,159,99" />
      <scope id="1237996744254" at="165,69,166,99" />
      <scope id="1238251332674" at="175,21,176,18" />
      <scope id="1238251353701" at="178,37,179,19" />
      <scope id="1238251381644" at="181,107,182,18" />
      <scope id="4788436444168067066" at="187,23,188,19" />
      <scope id="7651139485607046808" at="194,48,195,18" />
      <scope id="7651139485607046841" at="197,49,198,19" />
      <scope id="7651139485607046862" at="200,75,201,18" />
      <scope id="1238252473175" at="206,71,207,269" />
      <scope id="1733398552130426573" at="213,83,214,180" />
      <scope id="1482016848005527352" at="216,71,217,98" />
      <scope id="1733398552130470055" at="219,71,220,71" />
      <scope id="5178936997682710809" at="222,69,223,69" />
      <scope id="7388979241613373175" at="225,59,226,55" />
      <scope id="7651139485607046835" at="229,62,230,46" />
      <scope id="6270036985820077449" at="41,0,43,0" />
      <scope id="6580059167812420604" at="43,36,45,32" />
      <scope id="7651139485606995012" at="209,87,211,117">
        <var name="linkTargetConcept" id="7651139485607045948" />
      </scope>
      <scope id="1238267693643" at="62,88,65,9" />
      <scope id="1238267943026" at="67,5,70,5" />
      <scope id="1238254781320" at="141,232,144,9" />
      <scope id="1238254781321" at="141,232,144,9">
        <var name="node" id="1238254781322" />
      </scope>
      <scope id="1237996560824" at="157,108,160,9" />
      <scope id="1237996726522" at="164,108,167,9" />
      <scope id="1238252473172" at="206,0,209,0">
        <var name="linkDecl" id="1238252717257" />
      </scope>
      <scope id="1733398552130426570" at="213,0,216,0">
        <var name="linkDeclaration" id="1733398552130436940" />
      </scope>
      <scope id="1482016848005527349" at="216,0,219,0">
        <var name="linkDeclaration" id="1482016848005535668" />
      </scope>
      <scope id="1733398552130470052" at="219,0,222,0">
        <var name="linkDeclaration" id="1733398552130470057" />
      </scope>
      <scope id="5178936997682710806" at="222,0,225,0">
        <var name="link" id="5178936997682710814" />
      </scope>
      <scope id="7388979241613373172" at="225,0,228,0">
        <var name="link" id="7388979241613373176" />
      </scope>
      <scope id="7651139485607046835" at="229,0,232,0">
        <var name="a" id="7651139485607046835" />
        <var name="b" id="7651139485607046835" />
      </scope>
      <scope id="6580059167812420601" at="43,0,47,0" />
      <scope id="4958544726713908234" at="47,69,51,5">
        <var name="concept" id="1111873650137252978" />
      </scope>
      <scope id="1237995590829" at="98,0,102,0" />
      <scope id="1237995590893" at="125,72,129,27" />
      <scope id="7651139485606995009" at="209,0,213,0">
        <var name="linkDeclaration" id="7651139485607045942" />
        <var name="referentNode" id="7651139485607045944" />
      </scope>
      <scope id="1238267693640" at="61,32,66,7">
        <var name="root" id="1238267693641" />
      </scope>
      <scope id="1238250357849" at="131,59,136,62">
        <var name="genLinkDecl" id="1238250484092" />
      </scope>
      <scope id="1238254781308" at="140,87,145,7" />
      <scope id="1237996560821" at="156,7,161,7">
        <var name="ref" id="1237996560822" />
      </scope>
      <scope id="1237996726519" at="163,45,168,7">
        <var name="ref" id="1237996726520" />
      </scope>
      <scope id="4788436444168067057" at="186,74,191,53">
        <var name="fromFqName" id="4788436444168067100" />
      </scope>
      <scope id="4958544726713908231" at="47,0,53,0">
        <var name="newName" id="4958544726713908237" />
        <var name="oldName" id="4958544726713908235" />
      </scope>
      <scope id="1237995590890" at="125,0,131,0">
        <var name="linkDeclaration" id="1237995590913" />
      </scope>
      <scope id="1237996670345" at="162,12,168,7">
        <var name="intConceptDecl" id="1237996694664" />
      </scope>
      <scope id="1238250357846" at="131,0,138,0">
        <var name="linkDecl" id="1238250437351" />
      </scope>
      <scope id="1238254781306" at="139,72,146,5">
        <var name="superConcept" id="1238254781307" />
      </scope>
      <scope id="4788436444168067054" at="186,0,193,0">
        <var name="from" id="4788436444168067059" />
        <var name="toFqName" id="4788436444168067061" />
      </scope>
      <scope id="1238267621442" at="57,92,66,7">
        <var name="model" id="1238267671234" />
      </scope>
      <scope id="2536625761249141312" at="112,33,121,17">
        <var name="l" id="2536625761249141341" />
        <var name="languageFqName" id="1237995590854" />
      </scope>
      <scope id="1238254781298" at="138,83,147,75">
        <var name="result" id="1238254781300" />
      </scope>
      <scope id="1237996328354" at="151,159,161,7">
        <var name="conceptDecl" id="1237996518963" />
        <var name="extended" id="1237996347418" />
      </scope>
      <scope id="1238267621439" at="56,61,67,5">
        <var name="descriptor" id="1238267621440" />
      </scope>
      <scope id="2116786884968876803" at="83,30,94,22">
        <var name="conceptName" id="2116786884968876824" />
        <var name="language" id="2116786884968876810" />
        <var name="languageFqName" id="2116786884968876805" />
        <var name="result" id="2116786884968876829" />
      </scope>
      <scope id="1238254781295" at="138,0,149,0">
        <var name="concept" id="1238254781344" />
      </scope>
      <scope id="7651139485607046795" at="193,81,204,99" />
      <scope id="2536625761249141309" at="111,0,123,0" />
      <scope id="1238251253602" at="172,67,184,83" />
      <scope id="7651139485607046792" at="193,0,206,0">
        <var name="fromFqName" id="7651139485607046797" />
        <var name="toFqName" id="7651139485607046799" />
      </scope>
      <scope id="2116786884968876800" at="82,0,96,0" />
      <scope id="1238251253599" at="172,0,186,0">
        <var name="from" id="1238251299214" />
        <var name="to" id="1238251304684" />
      </scope>
      <scope id="1238267513318" at="54,74,71,16">
        <var name="modelName" id="1238267575189" />
        <var name="name" id="1238267599635" />
      </scope>
      <scope id="1238267513315" at="53,0,73,0">
        <var name="concept" id="1238267551979" />
        <var name="nodeFQName" id="1238267545899" />
      </scope>
      <scope id="1237995590838" at="102,68,123,7">
        <var name="l" id="1237995590840" />
      </scope>
      <scope id="1237995590970" at="149,67,170,18">
        <var name="result" id="1237996276627" />
      </scope>
      <scope id="1237995590718" at="73,83,96,7">
        <var name="cd" id="1237995590720" />
      </scope>
      <scope id="1237995590835" at="102,0,125,0">
        <var name="concept" id="1237995590885" />
      </scope>
      <scope id="1237995590966" at="149,0,172,0">
        <var name="concept" id="1237995590971" />
      </scope>
      <scope id="1237995590716" at="73,0,98,0">
        <var name="conceptFQName" id="1237995590798" />
      </scope>
      <unit id="2536625761249141307" at="110,69,123,5" name="jetbrains.mps.kernel.model.SModelUtil$2" />
      <unit id="2116786884968876798" at="81,69,96,5" name="jetbrains.mps.kernel.model.SModelUtil$1" />
      <unit id="1237995590703" at="38,0,233,0" name="jetbrains.mps.kernel.model.SModelUtil" />
    </file>
  </root>
  <root nodeRef="r:2c4d9270-b6d6-44af-aecd-e01a223680db(jetbrains.mps.kernel.model)/4193578441192064991">
    <file name="MissingDependenciesFixer.java">
<<<<<<< HEAD
      <node id="7512946059813365946" at="33,0,34,0" concept="13" trace="LOG" />
      <node id="4193578441192064993" at="35,0,36,0" concept="5" trace="myModel" />
      <node id="4193578441192065002" at="37,59,38,30" concept="4" />
      <node id="3006632501002910567" at="44,21,45,29" concept="4" />
      <node id="3006632501001793761" at="51,41,52,29" concept="4" />
      <node id="7461441435129612927" at="57,85,58,61" concept="11" />
      <node id="7461441435129612934" at="60,25,61,67" concept="9" />
      <node id="7461441435129612947" at="62,29,63,74" concept="4" />
      <node id="7461441435129612957" at="63,74,64,17" concept="10" />
      <node id="7461441435129612958" at="65,9,66,56" concept="9" />
      <node id="7461441435129612969" at="67,33,68,78" concept="4" />
      <node id="7461441435129612979" at="68,78,69,17" concept="10" />
      <node id="7461441435129612980" at="70,9,71,0" concept="12" />
      <node id="7461441435129612993" at="71,0,72,52" concept="9" />
      <node id="7461441435129679402" at="72,52,73,95" concept="9" />
      <node id="7461441435130116009" at="76,143,77,84" concept="4" />
      <node id="7461441435130009929" at="80,16,81,121" concept="4" />
      <node id="7461441435129613005" at="84,57,85,21" concept="3" />
      <node id="7461441435129613012" at="86,11,87,54" concept="9" />
      <node id="7461441435129613021" at="88,27,89,141" concept="4" />
      <node id="7461441435129613042" at="90,29,91,23" concept="3" />
      <node id="7461441435129613046" at="93,11,94,49" concept="9" />
      <node id="7461441435129613054" at="95,65,96,21" concept="3" />
      <node id="7461441435129613062" at="97,11,98,74" concept="4" />
      <node id="7461441435129613097" at="101,67,102,21" concept="3" />
      <node id="7461441435129613098" at="103,11,104,110" concept="9" />
      <node id="7461441435129613107" at="105,29,106,21" concept="3" />
      <node id="7461441435129613111" at="107,11,108,109" concept="9" />
      <node id="7461441435129613120" at="108,109,109,38" concept="4" />
      <node id="7461441435129613135" at="112,71,113,21" concept="3" />
      <node id="7461441435129613142" at="114,11,115,114" concept="9" />
      <node id="7461441435129613151" at="116,31,117,21" concept="3" />
      <node id="7461441435129613155" at="118,11,119,115" concept="9" />
      <node id="7461441435129613164" at="119,115,120,36" concept="4" />
      <node id="7461441435129613171" at="121,9,122,0" concept="12" />
      <node id="7461441435129613172" at="122,0,123,106" concept="4" />
      <node id="7461441435130304123" at="128,52,129,34" concept="4" />
      <node id="7461441435130000028" at="80,14,82,9" concept="1" />
      <node id="4193578441192064996" at="37,0,40,0" concept="2" trace="MissingDependenciesFixer#(Lorg/jetbrains/mps/openapi/model/SModel;)V" />
      <node id="7461441435129816917" at="75,44,78,13" concept="6" />
      <node id="7461441435129613003" at="83,52,86,11" concept="7" />
      <node id="7461441435129613037" at="89,141,92,13" concept="7" />
      <node id="7461441435129613052" at="94,49,97,11" concept="7" />
      <node id="7461441435129613089" at="100,168,103,11" concept="7" />
      <node id="7461441435129613105" at="104,110,107,11" concept="7" />
      <node id="7461441435129613133" at="111,93,114,11" concept="7" />
      <node id="7461441435129613149" at="115,114,118,11" concept="7" />
      <node id="3006632501001502774" at="128,0,131,0" concept="14" trace="fixDependencies#(Lorg/jetbrains/mps/openapi/model/SModel;)V" />
      <node id="4193578441192065006" at="43,0,47,0" concept="8" trace="fix#()V" />
      <node id="4193578441192065014" at="50,0,54,0" concept="8" trace="fix#(Z)V" />
      <node id="7461441435129612942" at="61,67,65,9" concept="7" />
      <node id="7461441435129612964" at="66,56,70,9" concept="7" />
      <node id="9206956693867404136" at="74,26,79,11" concept="7" />
      <node id="7461441435129613019" at="87,54,93,11" concept="7" />
      <node id="7461441435129980493" at="73,95,82,9" concept="7" />
      <node id="7461441435129613072" at="99,9,110,9" concept="6" />
      <node id="7461441435129613125" at="110,9,121,9" concept="6" />
      <node id="7461441435129612999" at="82,9,99,9" concept="6" />
      <node id="7461441435129612932" at="60,0,125,0" concept="8" trace="run#()V" />
      <node id="7461441435129612929" at="58,61,125,7" concept="4" />
      <node id="7461441435129612925" at="57,0,127,0" concept="14" trace="fixDependencies#(Lorg/jetbrains/mps/openapi/model/SModel;Z)V" />
      <scope id="4193578441192065001" at="37,59,38,30" />
      <scope id="4193578441192065009" at="44,21,45,29" />
      <scope id="4193578441192065019" at="51,41,52,29" />
      <scope id="7461441435129816920" at="76,143,77,84" />
      <scope id="7461441435130000029" at="80,16,81,121" />
      <scope id="7461441435129613004" at="84,57,85,21" />
      <scope id="7461441435129613041" at="90,29,91,23" />
      <scope id="7461441435129613053" at="95,65,96,21" />
      <scope id="7461441435129613096" at="101,67,102,21" />
      <scope id="7461441435129613106" at="105,29,106,21" />
      <scope id="7461441435129613134" at="112,71,113,21" />
      <scope id="7461441435129613150" at="116,31,117,21" />
      <scope id="3006632501001502777" at="128,52,129,34" />
      <scope id="7461441435129612946" at="62,29,64,17" />
      <scope id="7461441435129612968" at="67,33,69,17" />
      <scope id="4193578441192064996" at="37,0,40,0">
        <var name="modelDescriptor" id="4193578441192064999" />
      </scope>
      <scope id="7461441435129816917" at="75,44,78,13">
        <var name="impElem" id="7461441435129816923" />
      </scope>
      <scope id="9206956693867404139" at="75,44,78,13" />
      <scope id="3006632501001502774" at="128,0,131,0">
        <var name="model" id="3006632501001513965" />
      </scope>
      <scope id="4193578441192065006" at="43,0,47,0" />
      <scope id="4193578441192065014" at="50,0,54,0">
        <var name="reload" id="4193578441192065017" />
      </scope>
      <scope id="7461441435129613020" at="88,27,92,13" />
      <scope id="7461441435129980496" at="74,26,79,11" />
      <scope id="7461441435129613088" at="100,168,109,38">
        <var name="lang" id="7461441435129613099" />
        <var name="ref" id="7461441435129613112" />
      </scope>
      <scope id="7461441435129613132" at="111,93,120,36">
        <var name="devKit" id="7461441435129613143" />
        <var name="ref" id="7461441435129613156" />
      </scope>
      <scope id="7461441435129613072" at="99,9,110,9">
        <var name="namespace" id="7461441435129613073" />
      </scope>
      <scope id="7461441435129613125" at="110,9,121,9">
        <var name="devKitNamespace" id="7461441435129613169" />
      </scope>
      <scope id="7461441435129613002" at="83,52,98,74">
        <var name="anotherModule" id="7461441435129613047" />
        <var name="sm" id="7461441435129613013" />
      </scope>
      <scope id="7461441435129612999" at="82,9,99,9">
        <var name="modelImport" id="7461441435129613070" />
      </scope>
      <scope id="7461441435129612933" at="60,25,123,106">
        <var name="models" id="7461441435129679405" />
        <var name="module" id="7461441435129612935" />
        <var name="moduleScope" id="7461441435129612994" />
        <var name="repository" id="7461441435129612959" />
      </scope>
      <scope id="7461441435129612932" at="60,0,125,0" />
      <scope id="7461441435129612926" at="57,85,125,7" />
      <scope id="7461441435129612925" at="57,0,127,0">
        <var name="fixImplicit" id="7461441435129646300" />
        <var name="model" id="7461441435129613182" />
      </scope>
      <unit id="7461441435129612932" at="59,55,125,5" name="jetbrains.mps.kernel.model.MissingDependenciesFixer$1" />
      <unit id="4193578441192064991" at="32,0,132,0" name="jetbrains.mps.kernel.model.MissingDependenciesFixer" />
=======
      <node id="7512946059813365946" at="35,0,36,0" concept="12" trace="LOG" />
      <node id="4193578441192064993" at="37,0,38,0" concept="5" trace="myModel" />
      <node id="4193578441192065002" at="39,59,40,30" concept="4" />
      <node id="7461441435130304123" at="43,39,44,27" concept="4" />
      <node id="9095983673871476181" at="47,36,48,26" concept="4" />
      <node id="9095983673871476120" at="53,25,54,69" concept="9" />
      <node id="9095983673871476128" at="54,69,55,30" concept="0" />
      <node id="9095983673871476132" at="55,30,56,56" concept="9" />
      <node id="9095983673871476138" at="56,56,57,34" concept="0" />
      <node id="9095983673871476142" at="57,34,58,0" concept="11" />
      <node id="9095983673871476143" at="58,0,59,71" concept="9" />
      <node id="9095983673871476149" at="59,71,60,0" concept="11" />
      <node id="9095983673871476150" at="60,0,61,80" concept="9" />
      <node id="9095983673871476156" at="61,80,62,44" concept="4" />
      <node id="9095983673871476160" at="62,44,63,25" concept="4" />
      <node id="9095983673871476163" at="63,25,64,27" concept="4" />
      <node id="9095983673871476166" at="64,27,65,0" concept="11" />
      <node id="9095983673871476167" at="65,0,66,47" concept="4" />
      <node id="1653674023125951720" at="71,60,72,86" concept="4" />
      <node id="1653674023125927984" at="75,80,76,117" concept="10" />
      <node id="1653674023125863209" at="79,95,80,52" concept="9" />
      <node id="1653674023125863113" at="80,52,81,48" concept="9" />
      <node id="1653674023125863124" at="83,53,84,17" concept="3" />
      <node id="1653674023125863131" at="85,7,86,50" concept="9" />
      <node id="1653674023125863140" at="87,23,88,137" concept="4" />
      <node id="1653674023125863161" at="89,25,90,19" concept="3" />
      <node id="1653674023125863165" at="92,7,93,45" concept="9" />
      <node id="1653674023125863173" at="94,61,95,17" concept="3" />
      <node id="1653674023125863181" at="96,7,97,70" concept="4" />
      <node id="1653674023125828205" at="101,57,102,48" concept="9" />
      <node id="1653674023125828170" at="104,63,105,17" concept="3" />
      <node id="1653674023125828171" at="106,7,107,106" concept="9" />
      <node id="1653674023125828180" at="108,25,109,17" concept="3" />
      <node id="1653674023125828184" at="110,7,111,105" concept="9" />
      <node id="1653674023125828193" at="111,105,112,34" concept="4" />
      <node id="1653674023125756457" at="116,59,117,48" concept="9" />
      <node id="1653674023125756414" at="119,67,120,17" concept="3" />
      <node id="1653674023125756421" at="121,7,122,110" concept="9" />
      <node id="1653674023125756430" at="123,27,124,17" concept="3" />
      <node id="1653674023125756434" at="125,7,126,111" concept="9" />
      <node id="1653674023125756443" at="126,111,127,32" concept="4" />
      <node id="1653674023125594808" at="131,70,132,91" concept="9" />
      <node id="1653674023125604604" at="132,91,133,0" concept="11" />
      <node id="7461441435130116009" at="136,141,137,80" concept="4" />
      <node id="7461441435130009929" at="140,12,141,119" concept="4" />
      <node id="1653674023125612956" at="142,5,143,18" concept="10" />
      <node id="7461441435130000028" at="140,10,142,5" concept="1" />
      <node id="4193578441192064996" at="39,0,42,0" concept="2" trace="MissingDependenciesFixer#(Lorg/jetbrains/mps/openapi/model/SModel;)V" />
      <node id="1653674023125463980" at="43,0,46,0" concept="8" trace="fixModuleDependencies#()V" />
      <node id="1653674023125455664" at="47,0,50,0" concept="8" trace="fixAllDependencies#()V" />
      <node id="1653674023125951729" at="71,0,74,0" concept="8" trace="loadModuleClassLoader#(Ljava/util/Set;)V" />
      <node id="1653674023125928234" at="75,0,78,0" concept="8" trace="unloadModuleClassLoader#(Ljetbrains/mps/project/AbstractModule;)Ljava/util/Set;" />
      <node id="1653674023125863122" at="82,54,85,7" concept="7" />
      <node id="1653674023125863156" at="88,137,91,9" concept="7" />
      <node id="1653674023125863171" at="93,45,96,7" concept="7" />
      <node id="1653674023125828162" at="103,168,106,7" concept="7" />
      <node id="1653674023125828178" at="107,106,110,7" concept="7" />
      <node id="1653674023125756412" at="118,91,121,7" concept="7" />
      <node id="1653674023125756428" at="122,110,125,7" concept="7" />
      <node id="7461441435129816917" at="135,42,138,9" concept="6" />
      <node id="9206956693867404136" at="134,19,139,7" concept="7" />
      <node id="1653674023125863138" at="86,50,92,7" concept="7" />
      <node id="7461441435129980493" at="133,0,142,5" concept="7" />
      <node id="1653674023125828145" at="102,48,113,5" concept="6" />
      <node id="1653674023125756404" at="117,48,128,5" concept="6" />
      <node id="1653674023125828200" at="101,0,115,0" concept="8" trace="fixLangs#(Ljetbrains/mps/project/AbstractModule;)V" />
      <node id="1653674023125756452" at="116,0,130,0" concept="8" trace="fixDevKits#(Ljetbrains/mps/project/AbstractModule;)V" />
      <node id="1653674023125575109" at="131,0,145,0" concept="8" trace="getExistingImports#(Z)Ljava/util/List;" />
      <node id="9095983673871476118" at="53,0,68,0" concept="8" trace="run#()V" />
      <node id="9095983673871476115" at="51,59,68,7" concept="4" />
      <node id="1653674023125863119" at="81,48,98,5" concept="6" />
      <node id="9095983673871476176" at="51,0,70,0" concept="8" trace="fixDependencies#(Z)V" />
      <node id="1653674023125863193" at="79,0,100,0" concept="8" trace="fixImports#(Ljetbrains/mps/project/AbstractModule;Ljava/util/List;)V" />
      <scope id="4193578441192065001" at="39,59,40,30" />
      <scope id="3006632501001502777" at="43,39,44,27" />
      <scope id="7461441435129612926" at="47,36,48,26" />
      <scope id="1653674023125951719" at="71,60,72,86" />
      <scope id="1653674023125927743" at="75,80,76,117" />
      <scope id="1653674023125863123" at="83,53,84,17" />
      <scope id="1653674023125863160" at="89,25,90,19" />
      <scope id="1653674023125863172" at="94,61,95,17" />
      <scope id="1653674023125828169" at="104,63,105,17" />
      <scope id="1653674023125828179" at="108,25,109,17" />
      <scope id="1653674023125756413" at="119,67,120,17" />
      <scope id="1653674023125756429" at="123,27,124,17" />
      <scope id="7461441435129816920" at="136,141,137,80" />
      <scope id="7461441435130000029" at="140,12,141,119" />
      <scope id="4193578441192064996" at="39,0,42,0">
        <var name="modelDescriptor" id="4193578441192064999" />
      </scope>
      <scope id="1653674023125463980" at="43,0,46,0" />
      <scope id="1653674023125455664" at="47,0,50,0" />
      <scope id="1653674023125951729" at="71,0,74,0">
        <var name="modules" id="1653674023125971195" />
      </scope>
      <scope id="1653674023125928234" at="75,0,78,0">
        <var name="module" id="1653674023125934163" />
      </scope>
      <scope id="7461441435129816917" at="135,42,138,9">
        <var name="impElem" id="7461441435129816923" />
      </scope>
      <scope id="9206956693867404139" at="135,42,138,9" />
      <scope id="1653674023125863139" at="87,23,91,9" />
      <scope id="7461441435129980496" at="134,19,139,7" />
      <scope id="1653674023125828161" at="103,168,112,34">
        <var name="lang" id="1653674023125828172" />
        <var name="ref" id="1653674023125828185" />
      </scope>
      <scope id="1653674023125756411" at="118,91,127,32">
        <var name="devKit" id="1653674023125756422" />
        <var name="ref" id="1653674023125756435" />
      </scope>
      <scope id="1653674023125828145" at="102,48,113,5">
        <var name="namespace" id="1653674023125828146" />
      </scope>
      <scope id="1653674023125756404" at="117,48,128,5">
        <var name="devKitNamespace" id="1653674023125756448" />
      </scope>
      <scope id="1653674023125828144" at="101,57,113,5">
        <var name="moduleScope" id="1653674023125828204" />
      </scope>
      <scope id="1653674023125756403" at="116,59,128,5">
        <var name="moduleScope" id="1653674023125756456" />
      </scope>
      <scope id="1653674023125575112" at="131,70,143,18">
        <var name="models" id="1653674023125594809" />
      </scope>
      <scope id="9095983673871476119" at="53,25,66,47">
        <var name="existingImports" id="9095983673871476151" />
        <var name="module" id="9095983673871476121" />
        <var name="repository" id="9095983673871476133" />
        <var name="unloadedModules" id="9095983673871476144" />
      </scope>
      <scope id="1653674023125828200" at="101,0,115,0">
        <var name="module" id="1653674023125842670" />
      </scope>
      <scope id="1653674023125756452" at="116,0,130,0">
        <var name="module" id="1653674023125794647" />
      </scope>
      <scope id="1653674023125575109" at="131,0,145,0">
        <var name="implicit" id="1653674023125581523" />
      </scope>
      <scope id="9095983673871476118" at="53,0,68,0" />
      <scope id="1653674023125863121" at="82,54,97,70">
        <var name="anotherModule" id="1653674023125863166" />
        <var name="sm" id="1653674023125863132" />
      </scope>
      <scope id="9095983673871476114" at="51,59,68,7" />
      <scope id="1653674023125863119" at="81,48,98,5">
        <var name="modelImport" id="1653674023125863189" />
      </scope>
      <scope id="9095983673871476176" at="51,0,70,0">
        <var name="fixImplicit" id="9095983673871476171" />
      </scope>
      <scope id="1653674023125863112" at="79,95,98,5">
        <var name="moduleScope" id="1653674023125863114" />
        <var name="repository" id="1653674023125863208" />
      </scope>
      <scope id="1653674023125863193" at="79,0,100,0">
        <var name="importsToAdd" id="1653674023125892622" />
        <var name="module" id="1653674023125875869" />
      </scope>
      <unit id="9095983673871476118" at="52,55,68,5" name="jetbrains.mps.kernel.model.MissingDependenciesFixer$1" />
      <unit id="4193578441192064991" at="34,0,147,0" name="jetbrains.mps.kernel.model.MissingDependenciesFixer" />
>>>>>>> 75b4975e
    </file>
  </root>
</debug-info>
<|MERGE_RESOLUTION|>--- conflicted
+++ resolved
@@ -335,300 +335,154 @@
   </root>
   <root nodeRef="r:2c4d9270-b6d6-44af-aecd-e01a223680db(jetbrains.mps.kernel.model)/4193578441192064991">
     <file name="MissingDependenciesFixer.java">
-<<<<<<< HEAD
-      <node id="7512946059813365946" at="33,0,34,0" concept="13" trace="LOG" />
-      <node id="4193578441192064993" at="35,0,36,0" concept="5" trace="myModel" />
-      <node id="4193578441192065002" at="37,59,38,30" concept="4" />
-      <node id="3006632501002910567" at="44,21,45,29" concept="4" />
-      <node id="3006632501001793761" at="51,41,52,29" concept="4" />
-      <node id="7461441435129612927" at="57,85,58,61" concept="11" />
-      <node id="7461441435129612934" at="60,25,61,67" concept="9" />
-      <node id="7461441435129612947" at="62,29,63,74" concept="4" />
-      <node id="7461441435129612957" at="63,74,64,17" concept="10" />
-      <node id="7461441435129612958" at="65,9,66,56" concept="9" />
-      <node id="7461441435129612969" at="67,33,68,78" concept="4" />
-      <node id="7461441435129612979" at="68,78,69,17" concept="10" />
-      <node id="7461441435129612980" at="70,9,71,0" concept="12" />
-      <node id="7461441435129612993" at="71,0,72,52" concept="9" />
-      <node id="7461441435129679402" at="72,52,73,95" concept="9" />
-      <node id="7461441435130116009" at="76,143,77,84" concept="4" />
-      <node id="7461441435130009929" at="80,16,81,121" concept="4" />
-      <node id="7461441435129613005" at="84,57,85,21" concept="3" />
-      <node id="7461441435129613012" at="86,11,87,54" concept="9" />
-      <node id="7461441435129613021" at="88,27,89,141" concept="4" />
-      <node id="7461441435129613042" at="90,29,91,23" concept="3" />
-      <node id="7461441435129613046" at="93,11,94,49" concept="9" />
-      <node id="7461441435129613054" at="95,65,96,21" concept="3" />
-      <node id="7461441435129613062" at="97,11,98,74" concept="4" />
-      <node id="7461441435129613097" at="101,67,102,21" concept="3" />
-      <node id="7461441435129613098" at="103,11,104,110" concept="9" />
-      <node id="7461441435129613107" at="105,29,106,21" concept="3" />
-      <node id="7461441435129613111" at="107,11,108,109" concept="9" />
-      <node id="7461441435129613120" at="108,109,109,38" concept="4" />
-      <node id="7461441435129613135" at="112,71,113,21" concept="3" />
-      <node id="7461441435129613142" at="114,11,115,114" concept="9" />
-      <node id="7461441435129613151" at="116,31,117,21" concept="3" />
-      <node id="7461441435129613155" at="118,11,119,115" concept="9" />
-      <node id="7461441435129613164" at="119,115,120,36" concept="4" />
-      <node id="7461441435129613171" at="121,9,122,0" concept="12" />
-      <node id="7461441435129613172" at="122,0,123,106" concept="4" />
-      <node id="7461441435130304123" at="128,52,129,34" concept="4" />
-      <node id="7461441435130000028" at="80,14,82,9" concept="1" />
-      <node id="4193578441192064996" at="37,0,40,0" concept="2" trace="MissingDependenciesFixer#(Lorg/jetbrains/mps/openapi/model/SModel;)V" />
-      <node id="7461441435129816917" at="75,44,78,13" concept="6" />
-      <node id="7461441435129613003" at="83,52,86,11" concept="7" />
-      <node id="7461441435129613037" at="89,141,92,13" concept="7" />
-      <node id="7461441435129613052" at="94,49,97,11" concept="7" />
-      <node id="7461441435129613089" at="100,168,103,11" concept="7" />
-      <node id="7461441435129613105" at="104,110,107,11" concept="7" />
-      <node id="7461441435129613133" at="111,93,114,11" concept="7" />
-      <node id="7461441435129613149" at="115,114,118,11" concept="7" />
-      <node id="3006632501001502774" at="128,0,131,0" concept="14" trace="fixDependencies#(Lorg/jetbrains/mps/openapi/model/SModel;)V" />
-      <node id="4193578441192065006" at="43,0,47,0" concept="8" trace="fix#()V" />
-      <node id="4193578441192065014" at="50,0,54,0" concept="8" trace="fix#(Z)V" />
-      <node id="7461441435129612942" at="61,67,65,9" concept="7" />
-      <node id="7461441435129612964" at="66,56,70,9" concept="7" />
-      <node id="9206956693867404136" at="74,26,79,11" concept="7" />
-      <node id="7461441435129613019" at="87,54,93,11" concept="7" />
-      <node id="7461441435129980493" at="73,95,82,9" concept="7" />
-      <node id="7461441435129613072" at="99,9,110,9" concept="6" />
-      <node id="7461441435129613125" at="110,9,121,9" concept="6" />
-      <node id="7461441435129612999" at="82,9,99,9" concept="6" />
-      <node id="7461441435129612932" at="60,0,125,0" concept="8" trace="run#()V" />
-      <node id="7461441435129612929" at="58,61,125,7" concept="4" />
-      <node id="7461441435129612925" at="57,0,127,0" concept="14" trace="fixDependencies#(Lorg/jetbrains/mps/openapi/model/SModel;Z)V" />
-      <scope id="4193578441192065001" at="37,59,38,30" />
-      <scope id="4193578441192065009" at="44,21,45,29" />
-      <scope id="4193578441192065019" at="51,41,52,29" />
-      <scope id="7461441435129816920" at="76,143,77,84" />
-      <scope id="7461441435130000029" at="80,16,81,121" />
-      <scope id="7461441435129613004" at="84,57,85,21" />
-      <scope id="7461441435129613041" at="90,29,91,23" />
-      <scope id="7461441435129613053" at="95,65,96,21" />
-      <scope id="7461441435129613096" at="101,67,102,21" />
-      <scope id="7461441435129613106" at="105,29,106,21" />
-      <scope id="7461441435129613134" at="112,71,113,21" />
-      <scope id="7461441435129613150" at="116,31,117,21" />
-      <scope id="3006632501001502777" at="128,52,129,34" />
-      <scope id="7461441435129612946" at="62,29,64,17" />
-      <scope id="7461441435129612968" at="67,33,69,17" />
-      <scope id="4193578441192064996" at="37,0,40,0">
+      <node id="4193578441192064993" at="31,0,32,0" concept="5" trace="myModel" />
+      <node id="4193578441192065002" at="33,59,34,30" concept="4" />
+      <node id="7461441435130304123" at="37,39,38,27" concept="4" />
+      <node id="9095983673871476181" at="41,36,42,26" concept="4" />
+      <node id="9095983673871476120" at="47,25,48,69" concept="9" />
+      <node id="9095983673871476128" at="48,69,49,30" concept="0" />
+      <node id="9095983673871476132" at="49,30,50,56" concept="9" />
+      <node id="9095983673871476138" at="50,56,51,34" concept="0" />
+      <node id="9095983673871476142" at="51,34,52,0" concept="11" />
+      <node id="9095983673871476149" at="52,0,53,0" concept="11" />
+      <node id="9095983673871476150" at="53,0,54,80" concept="9" />
+      <node id="9095983673871476156" at="54,80,55,44" concept="4" />
+      <node id="9095983673871476160" at="55,44,56,25" concept="4" />
+      <node id="9095983673871476163" at="56,25,57,27" concept="4" />
+      <node id="144261017692453058" at="57,27,58,86" concept="4" />
+      <node id="1653674023125863209" at="63,95,64,52" concept="9" />
+      <node id="1653674023125863113" at="64,52,65,48" concept="9" />
+      <node id="1653674023125863124" at="67,53,68,17" concept="3" />
+      <node id="1653674023125863131" at="69,7,70,50" concept="9" />
+      <node id="1653674023125863140" at="71,23,72,137" concept="4" />
+      <node id="1653674023125863161" at="73,25,74,19" concept="3" />
+      <node id="1653674023125863165" at="76,7,77,45" concept="9" />
+      <node id="1653674023125863173" at="78,61,79,17" concept="3" />
+      <node id="1653674023125863181" at="80,7,81,70" concept="4" />
+      <node id="1653674023125828205" at="85,57,86,48" concept="9" />
+      <node id="1653674023125828170" at="88,63,89,17" concept="3" />
+      <node id="1653674023125828171" at="90,7,91,106" concept="9" />
+      <node id="1653674023125828180" at="92,25,93,17" concept="3" />
+      <node id="1653674023125828184" at="94,7,95,105" concept="9" />
+      <node id="1653674023125828193" at="95,105,96,34" concept="4" />
+      <node id="1653674023125756457" at="100,59,101,48" concept="9" />
+      <node id="1653674023125756414" at="103,67,104,17" concept="3" />
+      <node id="1653674023125756421" at="105,7,106,110" concept="9" />
+      <node id="1653674023125756430" at="107,27,108,17" concept="3" />
+      <node id="1653674023125756434" at="109,7,110,111" concept="9" />
+      <node id="1653674023125756443" at="110,111,111,32" concept="4" />
+      <node id="1653674023125594808" at="115,70,116,91" concept="9" />
+      <node id="1653674023125604604" at="116,91,117,0" concept="11" />
+      <node id="7461441435130116009" at="120,141,121,80" concept="4" />
+      <node id="7461441435130009929" at="124,12,125,119" concept="4" />
+      <node id="1653674023125612956" at="126,5,127,18" concept="10" />
+      <node id="7461441435130000028" at="124,10,126,5" concept="1" />
+      <node id="4193578441192064996" at="33,0,36,0" concept="2" trace="MissingDependenciesFixer#(Lorg/jetbrains/mps/openapi/model/SModel;)V" />
+      <node id="1653674023125463980" at="37,0,40,0" concept="8" trace="fixModuleDependencies#()V" />
+      <node id="1653674023125455664" at="41,0,44,0" concept="8" trace="fixAllDependencies#()V" />
+      <node id="1653674023125863122" at="66,54,69,7" concept="7" />
+      <node id="1653674023125863156" at="72,137,75,9" concept="7" />
+      <node id="1653674023125863171" at="77,45,80,7" concept="7" />
+      <node id="1653674023125828162" at="87,168,90,7" concept="7" />
+      <node id="1653674023125828178" at="91,106,94,7" concept="7" />
+      <node id="1653674023125756412" at="102,91,105,7" concept="7" />
+      <node id="1653674023125756428" at="106,110,109,7" concept="7" />
+      <node id="7461441435129816917" at="119,42,122,9" concept="6" />
+      <node id="9206956693867404136" at="118,19,123,7" concept="7" />
+      <node id="1653674023125863138" at="70,50,76,7" concept="7" />
+      <node id="7461441435129980493" at="117,0,126,5" concept="7" />
+      <node id="1653674023125828145" at="86,48,97,5" concept="6" />
+      <node id="1653674023125756404" at="101,48,112,5" concept="6" />
+      <node id="9095983673871476118" at="47,0,60,0" concept="8" trace="run#()V" />
+      <node id="1653674023125828200" at="85,0,99,0" concept="8" trace="fixLangs#(Ljetbrains/mps/project/AbstractModule;)V" />
+      <node id="1653674023125756452" at="100,0,114,0" concept="8" trace="fixDevKits#(Ljetbrains/mps/project/AbstractModule;)V" />
+      <node id="1653674023125575109" at="115,0,129,0" concept="8" trace="getExistingImports#(Z)Ljava/util/List;" />
+      <node id="9095983673871476115" at="45,59,60,7" concept="4" />
+      <node id="9095983673871476176" at="45,0,62,0" concept="8" trace="fixDependencies#(Z)V" />
+      <node id="1653674023125863119" at="65,48,82,5" concept="6" />
+      <node id="1653674023125863193" at="63,0,84,0" concept="8" trace="fixImports#(Ljetbrains/mps/project/AbstractModule;Ljava/util/List;)V" />
+      <scope id="4193578441192065001" at="33,59,34,30" />
+      <scope id="3006632501001502777" at="37,39,38,27" />
+      <scope id="7461441435129612926" at="41,36,42,26" />
+      <scope id="1653674023125863123" at="67,53,68,17" />
+      <scope id="1653674023125863160" at="73,25,74,19" />
+      <scope id="1653674023125863172" at="78,61,79,17" />
+      <scope id="1653674023125828169" at="88,63,89,17" />
+      <scope id="1653674023125828179" at="92,25,93,17" />
+      <scope id="1653674023125756413" at="103,67,104,17" />
+      <scope id="1653674023125756429" at="107,27,108,17" />
+      <scope id="7461441435129816920" at="120,141,121,80" />
+      <scope id="7461441435130000029" at="124,12,125,119" />
+      <scope id="4193578441192064996" at="33,0,36,0">
         <var name="modelDescriptor" id="4193578441192064999" />
       </scope>
-      <scope id="7461441435129816917" at="75,44,78,13">
+      <scope id="1653674023125463980" at="37,0,40,0" />
+      <scope id="1653674023125455664" at="41,0,44,0" />
+      <scope id="7461441435129816917" at="119,42,122,9">
         <var name="impElem" id="7461441435129816923" />
       </scope>
-      <scope id="9206956693867404139" at="75,44,78,13" />
-      <scope id="3006632501001502774" at="128,0,131,0">
-        <var name="model" id="3006632501001513965" />
-      </scope>
-      <scope id="4193578441192065006" at="43,0,47,0" />
-      <scope id="4193578441192065014" at="50,0,54,0">
-        <var name="reload" id="4193578441192065017" />
-      </scope>
-      <scope id="7461441435129613020" at="88,27,92,13" />
-      <scope id="7461441435129980496" at="74,26,79,11" />
-      <scope id="7461441435129613088" at="100,168,109,38">
-        <var name="lang" id="7461441435129613099" />
-        <var name="ref" id="7461441435129613112" />
-      </scope>
-      <scope id="7461441435129613132" at="111,93,120,36">
-        <var name="devKit" id="7461441435129613143" />
-        <var name="ref" id="7461441435129613156" />
-      </scope>
-      <scope id="7461441435129613072" at="99,9,110,9">
-        <var name="namespace" id="7461441435129613073" />
-      </scope>
-      <scope id="7461441435129613125" at="110,9,121,9">
-        <var name="devKitNamespace" id="7461441435129613169" />
-      </scope>
-      <scope id="7461441435129613002" at="83,52,98,74">
-        <var name="anotherModule" id="7461441435129613047" />
-        <var name="sm" id="7461441435129613013" />
-      </scope>
-      <scope id="7461441435129612999" at="82,9,99,9">
-        <var name="modelImport" id="7461441435129613070" />
-      </scope>
-      <scope id="7461441435129612933" at="60,25,123,106">
-        <var name="models" id="7461441435129679405" />
-        <var name="module" id="7461441435129612935" />
-        <var name="moduleScope" id="7461441435129612994" />
-        <var name="repository" id="7461441435129612959" />
-      </scope>
-      <scope id="7461441435129612932" at="60,0,125,0" />
-      <scope id="7461441435129612926" at="57,85,125,7" />
-      <scope id="7461441435129612925" at="57,0,127,0">
-        <var name="fixImplicit" id="7461441435129646300" />
-        <var name="model" id="7461441435129613182" />
-      </scope>
-      <unit id="7461441435129612932" at="59,55,125,5" name="jetbrains.mps.kernel.model.MissingDependenciesFixer$1" />
-      <unit id="4193578441192064991" at="32,0,132,0" name="jetbrains.mps.kernel.model.MissingDependenciesFixer" />
-=======
-      <node id="7512946059813365946" at="35,0,36,0" concept="12" trace="LOG" />
-      <node id="4193578441192064993" at="37,0,38,0" concept="5" trace="myModel" />
-      <node id="4193578441192065002" at="39,59,40,30" concept="4" />
-      <node id="7461441435130304123" at="43,39,44,27" concept="4" />
-      <node id="9095983673871476181" at="47,36,48,26" concept="4" />
-      <node id="9095983673871476120" at="53,25,54,69" concept="9" />
-      <node id="9095983673871476128" at="54,69,55,30" concept="0" />
-      <node id="9095983673871476132" at="55,30,56,56" concept="9" />
-      <node id="9095983673871476138" at="56,56,57,34" concept="0" />
-      <node id="9095983673871476142" at="57,34,58,0" concept="11" />
-      <node id="9095983673871476143" at="58,0,59,71" concept="9" />
-      <node id="9095983673871476149" at="59,71,60,0" concept="11" />
-      <node id="9095983673871476150" at="60,0,61,80" concept="9" />
-      <node id="9095983673871476156" at="61,80,62,44" concept="4" />
-      <node id="9095983673871476160" at="62,44,63,25" concept="4" />
-      <node id="9095983673871476163" at="63,25,64,27" concept="4" />
-      <node id="9095983673871476166" at="64,27,65,0" concept="11" />
-      <node id="9095983673871476167" at="65,0,66,47" concept="4" />
-      <node id="1653674023125951720" at="71,60,72,86" concept="4" />
-      <node id="1653674023125927984" at="75,80,76,117" concept="10" />
-      <node id="1653674023125863209" at="79,95,80,52" concept="9" />
-      <node id="1653674023125863113" at="80,52,81,48" concept="9" />
-      <node id="1653674023125863124" at="83,53,84,17" concept="3" />
-      <node id="1653674023125863131" at="85,7,86,50" concept="9" />
-      <node id="1653674023125863140" at="87,23,88,137" concept="4" />
-      <node id="1653674023125863161" at="89,25,90,19" concept="3" />
-      <node id="1653674023125863165" at="92,7,93,45" concept="9" />
-      <node id="1653674023125863173" at="94,61,95,17" concept="3" />
-      <node id="1653674023125863181" at="96,7,97,70" concept="4" />
-      <node id="1653674023125828205" at="101,57,102,48" concept="9" />
-      <node id="1653674023125828170" at="104,63,105,17" concept="3" />
-      <node id="1653674023125828171" at="106,7,107,106" concept="9" />
-      <node id="1653674023125828180" at="108,25,109,17" concept="3" />
-      <node id="1653674023125828184" at="110,7,111,105" concept="9" />
-      <node id="1653674023125828193" at="111,105,112,34" concept="4" />
-      <node id="1653674023125756457" at="116,59,117,48" concept="9" />
-      <node id="1653674023125756414" at="119,67,120,17" concept="3" />
-      <node id="1653674023125756421" at="121,7,122,110" concept="9" />
-      <node id="1653674023125756430" at="123,27,124,17" concept="3" />
-      <node id="1653674023125756434" at="125,7,126,111" concept="9" />
-      <node id="1653674023125756443" at="126,111,127,32" concept="4" />
-      <node id="1653674023125594808" at="131,70,132,91" concept="9" />
-      <node id="1653674023125604604" at="132,91,133,0" concept="11" />
-      <node id="7461441435130116009" at="136,141,137,80" concept="4" />
-      <node id="7461441435130009929" at="140,12,141,119" concept="4" />
-      <node id="1653674023125612956" at="142,5,143,18" concept="10" />
-      <node id="7461441435130000028" at="140,10,142,5" concept="1" />
-      <node id="4193578441192064996" at="39,0,42,0" concept="2" trace="MissingDependenciesFixer#(Lorg/jetbrains/mps/openapi/model/SModel;)V" />
-      <node id="1653674023125463980" at="43,0,46,0" concept="8" trace="fixModuleDependencies#()V" />
-      <node id="1653674023125455664" at="47,0,50,0" concept="8" trace="fixAllDependencies#()V" />
-      <node id="1653674023125951729" at="71,0,74,0" concept="8" trace="loadModuleClassLoader#(Ljava/util/Set;)V" />
-      <node id="1653674023125928234" at="75,0,78,0" concept="8" trace="unloadModuleClassLoader#(Ljetbrains/mps/project/AbstractModule;)Ljava/util/Set;" />
-      <node id="1653674023125863122" at="82,54,85,7" concept="7" />
-      <node id="1653674023125863156" at="88,137,91,9" concept="7" />
-      <node id="1653674023125863171" at="93,45,96,7" concept="7" />
-      <node id="1653674023125828162" at="103,168,106,7" concept="7" />
-      <node id="1653674023125828178" at="107,106,110,7" concept="7" />
-      <node id="1653674023125756412" at="118,91,121,7" concept="7" />
-      <node id="1653674023125756428" at="122,110,125,7" concept="7" />
-      <node id="7461441435129816917" at="135,42,138,9" concept="6" />
-      <node id="9206956693867404136" at="134,19,139,7" concept="7" />
-      <node id="1653674023125863138" at="86,50,92,7" concept="7" />
-      <node id="7461441435129980493" at="133,0,142,5" concept="7" />
-      <node id="1653674023125828145" at="102,48,113,5" concept="6" />
-      <node id="1653674023125756404" at="117,48,128,5" concept="6" />
-      <node id="1653674023125828200" at="101,0,115,0" concept="8" trace="fixLangs#(Ljetbrains/mps/project/AbstractModule;)V" />
-      <node id="1653674023125756452" at="116,0,130,0" concept="8" trace="fixDevKits#(Ljetbrains/mps/project/AbstractModule;)V" />
-      <node id="1653674023125575109" at="131,0,145,0" concept="8" trace="getExistingImports#(Z)Ljava/util/List;" />
-      <node id="9095983673871476118" at="53,0,68,0" concept="8" trace="run#()V" />
-      <node id="9095983673871476115" at="51,59,68,7" concept="4" />
-      <node id="1653674023125863119" at="81,48,98,5" concept="6" />
-      <node id="9095983673871476176" at="51,0,70,0" concept="8" trace="fixDependencies#(Z)V" />
-      <node id="1653674023125863193" at="79,0,100,0" concept="8" trace="fixImports#(Ljetbrains/mps/project/AbstractModule;Ljava/util/List;)V" />
-      <scope id="4193578441192065001" at="39,59,40,30" />
-      <scope id="3006632501001502777" at="43,39,44,27" />
-      <scope id="7461441435129612926" at="47,36,48,26" />
-      <scope id="1653674023125951719" at="71,60,72,86" />
-      <scope id="1653674023125927743" at="75,80,76,117" />
-      <scope id="1653674023125863123" at="83,53,84,17" />
-      <scope id="1653674023125863160" at="89,25,90,19" />
-      <scope id="1653674023125863172" at="94,61,95,17" />
-      <scope id="1653674023125828169" at="104,63,105,17" />
-      <scope id="1653674023125828179" at="108,25,109,17" />
-      <scope id="1653674023125756413" at="119,67,120,17" />
-      <scope id="1653674023125756429" at="123,27,124,17" />
-      <scope id="7461441435129816920" at="136,141,137,80" />
-      <scope id="7461441435130000029" at="140,12,141,119" />
-      <scope id="4193578441192064996" at="39,0,42,0">
-        <var name="modelDescriptor" id="4193578441192064999" />
-      </scope>
-      <scope id="1653674023125463980" at="43,0,46,0" />
-      <scope id="1653674023125455664" at="47,0,50,0" />
-      <scope id="1653674023125951729" at="71,0,74,0">
-        <var name="modules" id="1653674023125971195" />
-      </scope>
-      <scope id="1653674023125928234" at="75,0,78,0">
-        <var name="module" id="1653674023125934163" />
-      </scope>
-      <scope id="7461441435129816917" at="135,42,138,9">
-        <var name="impElem" id="7461441435129816923" />
-      </scope>
-      <scope id="9206956693867404139" at="135,42,138,9" />
-      <scope id="1653674023125863139" at="87,23,91,9" />
-      <scope id="7461441435129980496" at="134,19,139,7" />
-      <scope id="1653674023125828161" at="103,168,112,34">
+      <scope id="9206956693867404139" at="119,42,122,9" />
+      <scope id="1653674023125863139" at="71,23,75,9" />
+      <scope id="7461441435129980496" at="118,19,123,7" />
+      <scope id="1653674023125828161" at="87,168,96,34">
         <var name="lang" id="1653674023125828172" />
         <var name="ref" id="1653674023125828185" />
       </scope>
-      <scope id="1653674023125756411" at="118,91,127,32">
+      <scope id="1653674023125756411" at="102,91,111,32">
         <var name="devKit" id="1653674023125756422" />
         <var name="ref" id="1653674023125756435" />
       </scope>
-      <scope id="1653674023125828145" at="102,48,113,5">
-        <var name="namespace" id="1653674023125828146" />
-      </scope>
-      <scope id="1653674023125756404" at="117,48,128,5">
-        <var name="devKitNamespace" id="1653674023125756448" />
-      </scope>
-      <scope id="1653674023125828144" at="101,57,113,5">
-        <var name="moduleScope" id="1653674023125828204" />
-      </scope>
-      <scope id="1653674023125756403" at="116,59,128,5">
-        <var name="moduleScope" id="1653674023125756456" />
-      </scope>
-      <scope id="1653674023125575112" at="131,70,143,18">
-        <var name="models" id="1653674023125594809" />
-      </scope>
-      <scope id="9095983673871476119" at="53,25,66,47">
+      <scope id="9095983673871476119" at="47,25,58,86">
         <var name="existingImports" id="9095983673871476151" />
         <var name="module" id="9095983673871476121" />
         <var name="repository" id="9095983673871476133" />
-        <var name="unloadedModules" id="9095983673871476144" />
-      </scope>
-      <scope id="1653674023125828200" at="101,0,115,0">
+      </scope>
+      <scope id="1653674023125828145" at="86,48,97,5">
+        <var name="namespace" id="1653674023125828146" />
+      </scope>
+      <scope id="1653674023125756404" at="101,48,112,5">
+        <var name="devKitNamespace" id="1653674023125756448" />
+      </scope>
+      <scope id="1653674023125828144" at="85,57,97,5">
+        <var name="moduleScope" id="1653674023125828204" />
+      </scope>
+      <scope id="1653674023125756403" at="100,59,112,5">
+        <var name="moduleScope" id="1653674023125756456" />
+      </scope>
+      <scope id="1653674023125575112" at="115,70,127,18">
+        <var name="models" id="1653674023125594809" />
+      </scope>
+      <scope id="9095983673871476118" at="47,0,60,0" />
+      <scope id="1653674023125828200" at="85,0,99,0">
         <var name="module" id="1653674023125842670" />
       </scope>
-      <scope id="1653674023125756452" at="116,0,130,0">
+      <scope id="1653674023125756452" at="100,0,114,0">
         <var name="module" id="1653674023125794647" />
       </scope>
-      <scope id="1653674023125575109" at="131,0,145,0">
+      <scope id="1653674023125575109" at="115,0,129,0">
         <var name="implicit" id="1653674023125581523" />
       </scope>
-      <scope id="9095983673871476118" at="53,0,68,0" />
-      <scope id="1653674023125863121" at="82,54,97,70">
+      <scope id="9095983673871476114" at="45,59,60,7" />
+      <scope id="1653674023125863121" at="66,54,81,70">
         <var name="anotherModule" id="1653674023125863166" />
         <var name="sm" id="1653674023125863132" />
       </scope>
-      <scope id="9095983673871476114" at="51,59,68,7" />
-      <scope id="1653674023125863119" at="81,48,98,5">
+      <scope id="9095983673871476176" at="45,0,62,0">
+        <var name="fixImplicit" id="9095983673871476171" />
+      </scope>
+      <scope id="1653674023125863119" at="65,48,82,5">
         <var name="modelImport" id="1653674023125863189" />
       </scope>
-      <scope id="9095983673871476176" at="51,0,70,0">
-        <var name="fixImplicit" id="9095983673871476171" />
-      </scope>
-      <scope id="1653674023125863112" at="79,95,98,5">
+      <scope id="1653674023125863112" at="63,95,82,5">
         <var name="moduleScope" id="1653674023125863114" />
         <var name="repository" id="1653674023125863208" />
       </scope>
-      <scope id="1653674023125863193" at="79,0,100,0">
+      <scope id="1653674023125863193" at="63,0,84,0">
         <var name="importsToAdd" id="1653674023125892622" />
         <var name="module" id="1653674023125875869" />
       </scope>
-      <unit id="9095983673871476118" at="52,55,68,5" name="jetbrains.mps.kernel.model.MissingDependenciesFixer$1" />
-      <unit id="4193578441192064991" at="34,0,147,0" name="jetbrains.mps.kernel.model.MissingDependenciesFixer" />
->>>>>>> 75b4975e
+      <unit id="9095983673871476118" at="46,55,60,5" name="jetbrains.mps.kernel.model.MissingDependenciesFixer$1" />
+      <unit id="4193578441192064991" at="30,0,131,0" name="jetbrains.mps.kernel.model.MissingDependenciesFixer" />
     </file>
   </root>
 </debug-info>
