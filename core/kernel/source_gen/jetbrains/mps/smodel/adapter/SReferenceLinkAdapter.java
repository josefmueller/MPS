package jetbrains.mps.smodel.adapter;

/*Generated by MPS */

import org.jetbrains.mps.openapi.language.SReferenceLink;
import org.jetbrains.mps.openapi.language.SReferenceLinkId;
import org.jetbrains.mps.openapi.language.SAbstractLinkId;
import org.jetbrains.mps.openapi.language.SScope;
import org.jetbrains.mps.openapi.model.SNode;
import jetbrains.mps.scope.Scope;
import org.jetbrains.annotations.Nullable;
import org.jetbrains.mps.openapi.language.SContainmentLink;
import org.jetbrains.mps.openapi.model.SModel;
import jetbrains.mps.smodel.SNodeId;
import jetbrains.mps.kernel.model.SModelUtil;
import org.jetbrains.mps.openapi.language.SConceptId;
import jetbrains.mps.smodel.search.ConceptAndSuperConceptsScope;
import org.jetbrains.annotations.NotNull;

public class SReferenceLinkAdapter extends SAbstractLinkAdapter implements SReferenceLink {
  protected SReferenceLinkId myRoleId;

  public SReferenceLinkAdapter(String conceptName, String role) {
    super(conceptName, role);
  }

<<<<<<< HEAD
=======


  public SReferenceLinkAdapter(SReferenceLinkId roleId) {
    super(null, null);
    myRoleId = roleId;
  }



  @Override
  public SAbstractLinkId getRoleId() {
    fillBothIds();
    return myRoleId;
  }



>>>>>>> a820e882
  @Override
  public boolean isReference() {
    return true;
  }

  @Override
  public boolean isMultiple() {
    return false;
  }

  public SScope getScope(SNode referenceNode) {
    // TODO scope = ModelConstraints.getReferenceDescriptor(conceptName, role).getScope() 
    Scope scope = null;
    if (scope != null) {
      return new SReferenceLinkAdapter.SScopeAdapter(scope, referenceNode);
    }
    return null;
  }
  public SScope getScope(SNode contextNode, @Nullable SContainmentLink link, int index) {
    // TODO scope = ModelConstraints.getReferenceDescriptor(conceptName, role, contextNode, link.role(), index).getScope() 
    Scope scope = null;
    if (scope != null) {
      return new SReferenceLinkAdapter.SScopeAdapter(scope, contextNode);
    }
    return null;
  }

<<<<<<< HEAD
=======


  public SNode getLinkNode() {
    if (!(fillBothIds())) {
      return null;
    }
    SConceptAdapter adapter = new SConceptAdapter(getRoleId().getConceptId());
    SModel model = adapter.getConceptDeclarationNode().getModel();
    return ((SNode) model.getNode(new SNodeId.Regular(myRoleId.getReferenceLinkId())));
  }



  public boolean fillBothIds() {
    if (myRoleId != null && role != null) {
      return true;
    }
    if (myRoleId == null) {
      SNode concept = SModelUtil.findConceptDeclaration(conceptName);
      SConceptId cid = IdHelper.getConceptId((jetbrains.mps.smodel.SNode) concept);
      final ConceptAndSuperConceptsScope scope = new ConceptAndSuperConceptsScope(concept);
      SNode linkNode = scope.getLinkDeclarationByRole(role);
      myRoleId = new SReferenceLinkId(cid, IdHelper.getNodeId((jetbrains.mps.smodel.SNode) linkNode));
    } else {
      SAbstractConceptAdapter adapter = new SAbstractConceptAdapter(myRoleId.getConceptId());
      conceptName = adapter.getQualifiedName();
      SNode node = adapter.getConceptDeclarationNode();
      if (node == null) {
        return false;
      }
      role = node.getModel().getNode(new SNodeId.Regular(myRoleId.getReferenceLinkId())).getProperty("role");
    }
    return true;
  }



  @Override
  public boolean equals(Object o) {
    if (this == o) {
      return true;
    }
    if (o == null || getClass() != o.getClass()) {
      return false;
    }
    SReferenceLinkAdapter that = (SReferenceLinkAdapter) o;
    if (myRoleId != null) {
      return myRoleId.equals(that.myRoleId);
    } else {
      String my = "" + conceptName + "#" + role;
      String theirs = "" + that.conceptName + "#" + that.role;
      return my.equals(theirs);
    }
  }



  @Override
  public int hashCode() {
    if (myRoleId != null) {
      return myRoleId.hashCode();
    } else {
      return ("" + conceptName + "#" + role).hashCode();
    }
  }



>>>>>>> a820e882
  private static class SScopeAdapter implements SScope {
    private final SNode myContextNode;
    private final Scope myScope;

    private SScopeAdapter(@NotNull Scope scope, @NotNull SNode contextNode) {
      myScope = scope;
      myContextNode = contextNode;
    }

    public Iterable<SNode> getAvailableElements(@Nullable String prefix) {
      return myScope.getAvailableElements(prefix);
    }
    public boolean contains(SNode node) {
      return myScope.contains(node);
    }
    @Nullable
    public SNode resolve(@NotNull String string) {
      return myScope.resolve(myContextNode, string);
    }
    @Nullable
    public String getReferenceText(@NotNull SNode node) {
      return myScope.getReferenceText(myContextNode, node);
    }
  }
}<|MERGE_RESOLUTION|>--- conflicted
+++ resolved
@@ -20,12 +20,11 @@
 public class SReferenceLinkAdapter extends SAbstractLinkAdapter implements SReferenceLink {
   protected SReferenceLinkId myRoleId;
 
+
   public SReferenceLinkAdapter(String conceptName, String role) {
     super(conceptName, role);
   }
 
-<<<<<<< HEAD
-=======
 
 
   public SReferenceLinkAdapter(SReferenceLinkId roleId) {
@@ -43,16 +42,19 @@
 
 
 
->>>>>>> a820e882
   @Override
   public boolean isReference() {
     return true;
   }
 
+
+
   @Override
   public boolean isMultiple() {
     return false;
   }
+
+
 
   public SScope getScope(SNode referenceNode) {
     // TODO scope = ModelConstraints.getReferenceDescriptor(conceptName, role).getScope() 
@@ -62,6 +64,7 @@
     }
     return null;
   }
+
   public SScope getScope(SNode contextNode, @Nullable SContainmentLink link, int index) {
     // TODO scope = ModelConstraints.getReferenceDescriptor(conceptName, role, contextNode, link.role(), index).getScope() 
     Scope scope = null;
@@ -71,8 +74,6 @@
     return null;
   }
 
-<<<<<<< HEAD
-=======
 
 
   public SNode getLinkNode() {
@@ -141,26 +142,31 @@
 
 
 
->>>>>>> a820e882
   private static class SScopeAdapter implements SScope {
     private final SNode myContextNode;
     private final Scope myScope;
+
 
     private SScopeAdapter(@NotNull Scope scope, @NotNull SNode contextNode) {
       myScope = scope;
       myContextNode = contextNode;
     }
 
+
+
     public Iterable<SNode> getAvailableElements(@Nullable String prefix) {
       return myScope.getAvailableElements(prefix);
     }
+
     public boolean contains(SNode node) {
       return myScope.contains(node);
     }
+
     @Nullable
     public SNode resolve(@NotNull String string) {
       return myScope.resolve(myContextNode, string);
     }
+
     @Nullable
     public String getReferenceText(@NotNull SNode node) {
       return myScope.getReferenceText(myContextNode, node);
