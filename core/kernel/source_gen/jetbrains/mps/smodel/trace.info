<?xml version="1.0" encoding="UTF-8"?>
<debug-info>
  <concept fqn="jetbrains.mps.baseLanguage.structure.ConstructorDeclaration" />
  <concept fqn="jetbrains.mps.baseLanguage.structure.ExpressionStatement" />
  <concept fqn="jetbrains.mps.baseLanguage.structure.IfStatement" />
  <concept fqn="jetbrains.mps.baseLanguage.structure.InstanceMethodDeclaration" />
  <concept fqn="jetbrains.mps.baseLanguage.structure.LocalVariableDeclarationStatement" />
  <concept fqn="jetbrains.mps.baseLanguage.structure.ReturnStatement" />
  <concept fqn="jetbrains.mps.baseLanguage.structure.SingleLineComment" />
  <concept fqn="jetbrains.mps.baseLanguage.structure.StaticFieldDeclaration" />
  <concept fqn="jetbrains.mps.baseLanguage.structure.StaticMethodDeclaration" />
  <concept fqn="jetbrains.mps.baseLanguage.structure.TryCatchStatement" />
  <root nodeRef="r:5ff047e0-2953-4750-806a-bdc16824aa89(jetbrains.mps.smodel)/1830259054206300940">
    <file name="SConstraintsUtil.java">
      <node id="7381022956662462464" at="16,0,17,0" concept="7" trace="concept_ConceptConstraints" />
      <node id="1830259054206300953" at="20,71,21,178" concept="5" />
      <node id="1830259054206332557" at="23,68,24,170" concept="5" />
      <node id="1830259054206332567" at="26,69,27,171" concept="5" />
      <node id="1830259054206332577" at="29,67,30,169" concept="5" />
      <node id="1830259054206300942" at="17,0,20,0" concept="0" trace="SConstraintsUtil#()V" />
      <node id="1830259054206300946" at="20,0,23,0" concept="8" trace="getConceptConstraints_CanBeAncestor#(Lorg/jetbrains/mps/openapi/model/SNode;)Lorg/jetbrains/mps/openapi/model/SNode;" />
      <node id="1830259054206332553" at="23,0,26,0" concept="8" trace="getConceptConstraints_CanBeChild#(Lorg/jetbrains/mps/openapi/model/SNode;)Lorg/jetbrains/mps/openapi/model/SNode;" />
      <node id="1830259054206332563" at="26,0,29,0" concept="8" trace="getConceptConstraints_CanBeParent#(Lorg/jetbrains/mps/openapi/model/SNode;)Lorg/jetbrains/mps/openapi/model/SNode;" />
      <node id="1830259054206332573" at="29,0,32,0" concept="8" trace="getConceptConstraints_CanBeRoot#(Lorg/jetbrains/mps/openapi/model/SNode;)Lorg/jetbrains/mps/openapi/model/SNode;" />
      <scope id="1830259054206300945" at="18,29,18,29" />
      <scope id="1830259054206300949" at="20,71,21,178" />
      <scope id="1830259054206332556" at="23,68,24,170" />
      <scope id="1830259054206332566" at="26,69,27,171" />
      <scope id="1830259054206332576" at="29,67,30,169" />
      <scope id="1830259054206300942" at="17,0,20,0" />
      <scope id="1830259054206300946" at="20,0,23,0">
        <var name="node" id="1830259054206300951" />
      </scope>
      <scope id="1830259054206332553" at="23,0,26,0">
        <var name="node" id="1830259054206332561" />
      </scope>
      <scope id="1830259054206332563" at="26,0,29,0">
        <var name="node" id="1830259054206332571" />
      </scope>
      <scope id="1830259054206332573" at="29,0,32,0">
        <var name="node" id="1830259054206332581" />
      </scope>
      <unit id="1830259054206300940" at="13,0,33,0" name="jetbrains.mps.smodel.SConstraintsUtil" />
    </file>
  </root>
  <root nodeRef="r:5ff047e0-2953-4750-806a-bdc16824aa89(jetbrains.mps.smodel)/2274990519051114059">
    <file name="SNodeUtil.java">
      <node id="8786100149933147449" at="33,0,34,0" concept="7" trace="conceptId_BaseConcept" />
      <node id="8786100149933161922" at="34,0,35,0" concept="7" trace="conceptId_ConceptDeclaration" />
      <node id="8786100149933168291" at="35,0,36,0" concept="7" trace="conceptId_InterfaceConceptDeclaration" />
      <node id="6569145068313616889" at="36,0,37,0" concept="7" trace="conceptId_RuntimeTypeVariable" />
      <node id="6569145068313596058" at="37,0,38,0" concept="7" trace="propertyId_INamedConcept_name" />
      <node id="5200543944408736408" at="39,0,40,0" concept="7" trace="concept_PropertyAttribute" />
      <node id="5200543944408738094" at="40,0,41,0" concept="7" trace="concept_LinkAttribute" />
      <node id="4102917795241976861" at="46,0,47,0" concept="7" trace="concept_VoidType" />
      <node id="4102917795241979983" at="47,0,48,0" concept="7" trace="concept_SNodeType" />
      <node id="4102917795242161345" at="48,0,49,0" concept="7" trace="concept_RuntimeErrorType" />
      <node id="4102917795242057843" at="49,0,50,0" concept="7" trace="ref_SNodeType_concept" />
      <node id="5200543944408726446" at="51,0,52,0" concept="7" trace="concept_IType" />
      <node id="5123098556656084465" at="57,0,58,0" concept="7" trace="link_ConstructorDeclaration_returnType" />
      <node id="4769340524632244507" at="58,0,59,0" concept="7" trace="concept_Classifier" />
      <node id="2644386474304208462" at="60,0,61,0" concept="7" trace="concept_IResolveInfo" />
      <node id="2644386474304208468" at="61,0,62,0" concept="7" trace="concept_INamedConcept" />
      <node id="2644386474304208474" at="65,0,66,0" concept="7" trace="concept_BaseConcept" />
      <node id="2644386474304208480" at="66,0,67,0" concept="7" trace="concept_AbstractConceptDeclaration" />
      <node id="2644386474304208486" at="70,0,71,0" concept="7" trace="concept_ConceptDeclaration" />
      <node id="2644386474304208492" at="74,0,75,0" concept="7" trace="concept_InterfaceConceptDeclaration" />
      <node id="2644386474304208498" at="75,0,76,0" concept="7" trace="concept_LinkDeclaration" />
      <node id="670386341911946278" at="76,0,77,0" concept="7" trace="concept_PrimitiveDataTypeDeclaration" />
      <node id="2644386474304208504" at="77,0,78,0" concept="7" trace="concept_InterfacePart" />
      <node id="2644386474304208510" at="78,0,79,0" concept="7" trace="concept_ImplementationPart" />
      <node id="2644386474304208516" at="79,0,80,0" concept="7" trace="concept_ImplementationWithStubPart" />
      <node id="1329021415739870301" at="80,0,81,0" concept="7" trace="concept_RuntimeTypeVariable" />
      <node id="2644386474304208522" at="82,0,83,0" concept="7" trace="link_ConceptDeclaration_extends" />
      <node id="2644386474304208528" at="83,0,84,0" concept="7" trace="link_ConceptDeclaration_implements" />
      <node id="3214341154666623737" at="84,0,85,0" concept="7" trace="link_InterfaceConceptDeclaration_extends" />
      <node id="3214341154666692391" at="85,0,86,0" concept="7" trace="property_ConceptDeclaration_staticScope" />
      <node id="2644386474304208534" at="87,0,88,0" concept="7" trace="link_AbstractConceptDeclaration_linkDeclaration" />
      <node id="2644386474304208540" at="88,0,89,0" concept="7" trace="link_AbstractConceptDeclaration_propertyDeclaration" />
      <node id="2644386474304208552" at="89,0,90,0" concept="7" trace="property_AbstractConceptDeclaration_abstract" />
      <node id="3214341154666648466" at="90,0,91,0" concept="7" trace="property_AbstractConceptDeclaration_helpURL" />
      <node id="3214341154666659632" at="91,0,92,0" concept="7" trace="property_AbstractConceptDeclaration_final" />
      <node id="3214341154666668640" at="92,0,93,0" concept="7" trace="property_AbstractConceptDeclaration_conceptAlias" />
      <node id="3214341154666671726" at="93,0,94,0" concept="7" trace="property_AbstractConceptDeclaration_conceptShortDescription" />
      <node id="4307607114582760892" at="95,0,96,0" concept="7" trace="link_InterfaceConceptReference_intfc" />
      <node id="2644386474304208558" at="97,0,98,0" concept="7" trace="property_INamedConcept_name" />
      <node id="2644386474304367401" at="98,0,99,0" concept="7" trace="property_LinkDeclaration_role" />
      <node id="4307607114582885613" at="99,0,100,0" concept="7" trace="property_LinkDeclaration_unordered" />
      <node id="4307607114582902655" at="100,0,101,0" concept="7" trace="property_LinkDeclaration_metaClass" />
      <node id="4307607114582905861" at="101,0,102,0" concept="7" trace="property_LinkDeclaration_sourceCardinality" />
      <node id="4307607114583053333" at="102,0,103,0" concept="7" trace="link_LinkDeclaration_target" />
      <node id="620478944524243514" at="103,0,104,0" concept="7" trace="link_LinkDeclaration_specializedLink" />
      <node id="2644386474304208570" at="104,0,105,0" concept="7" trace="property_IResolveInfo_resolveInfo" />
      <node id="7381022956662554400" at="105,0,106,0" concept="7" trace="propertyName_BaseConcept_virtualPackage" />
      <node id="2644386474304208576" at="106,0,107,0" concept="7" trace="property_BaseConcept_virtualPackage" />
      <node id="2644386474304208582" at="107,0,108,0" concept="7" trace="property_BaseConcept_alias" />
      <node id="2644386474304208588" at="108,0,109,0" concept="7" trace="property_BaseConcept_shortDescription" />
      <node id="2644386474304208546" at="109,0,110,0" concept="7" trace="link_BaseConcept_smodelAttribute" />
      <node id="73043305440809488" at="113,9,114,111" concept="5" />
      <node id="73043305440809494" at="115,27,116,28" concept="5" />
      <node id="2274990519051271960" at="119,60,120,130" concept="5" />
      <node id="5858169027486690357" at="124,60,125,283" concept="5" />
      <node id="8632300239542898600" at="127,74,128,277" concept="5" />
      <node id="8442551749397192149" at="130,46,131,117" concept="5" />
      <node id="4383452389582121194" at="133,77,134,176" concept="5" />
      <node id="3773819293481018374" at="137,23,138,19" concept="5" />
      <node id="5138272413502781217" at="139,5,140,200" concept="5" />
      <node id="3773819293481018387" at="143,23,144,19" concept="5" />
      <node id="5138272413502786860" at="145,5,146,210" concept="5" />
      <node id="3773819293481028276" at="149,23,150,19" concept="5" />
      <node id="5138272413502794186" at="151,5,152,58" concept="4" />
      <node id="8339862546319981419" at="152,58,153,510" concept="5" />
      <node id="2594890229324800860" at="155,73,156,167" concept="5" />
      <node id="2594890229324947576" at="158,68,159,166" concept="5" />
      <node id="2594890229324963786" at="163,37,164,165" concept="5" />
      <node id="5178936997682662844" at="168,95,169,174" concept="5" />
      <node id="5178936997682662867" at="171,76,172,179" concept="5" />
      <node id="5178936997682694475" at="174,80,175,183" concept="5" />
      <node id="5178936997682694553" at="179,37,180,165" concept="5" />
      <node id="5178936997682694567" at="184,101,185,172" concept="5" />
      <node id="780982041803948609" at="187,60,188,173" concept="5" />
      <node id="780982041803940671" at="190,66,191,188" concept="5" />
      <node id="780982041803943080" at="193,55,194,177" concept="5" />
      <node id="780982041803949214" at="196,51,197,168" concept="5" />
      <node id="8642756583112002515" at="200,23,201,19" concept="5" />
      <node id="8642756583112002527" at="202,5,203,197" concept="5" />
      <node id="8642756583112058442" at="206,23,207,19" concept="5" />
      <node id="5138272413502644326" at="208,5,209,201" concept="5" />
      <node id="4116271674853122383" at="211,67,212,164" concept="5" />
      <node id="580435652281537371" at="215,23,216,19" concept="5" />
      <node id="580435652281537383" at="217,5,218,210" concept="5" />
      <node id="580435652281619837" at="221,23,222,19" concept="5" />
      <node id="580435652281619849" at="223,5,224,212" concept="5" />
      <node id="8642756583112011030" at="226,68,227,189" concept="5" />
      <node id="4554834459336322265" at="229,81,230,184" concept="5" />
      <node id="8833246112936954381" at="232,81,233,363" concept="5" />
      <node id="4732522968315615043" at="235,67,236,88" concept="4" />
      <node id="1213877254560" at="236,88,237,399" concept="5" />
      <node id="6583857619485997677" at="239,68,240,251" concept="5" />
      <node id="6076559368803236482" at="242,57,243,199" concept="5" />
      <node id="5138272413502974820" at="245,58,246,58" concept="1" />
      <node id="4307607114583241312" at="246,58,247,65" concept="5" />
      <node id="5138272413502971237" at="249,57,250,58" concept="1" />
      <node id="4307607114583264448" at="250,58,251,65" concept="5" />
      <node id="5138272413502970672" at="253,72,254,76" concept="6" />
      <node id="5138272413502976009" at="254,76,255,136" concept="6" />
      <node id="5138272413502976438" at="255,136,256,69" concept="6" />
      <node id="5138272413502967944" at="256,69,257,56" concept="5" />
      <node id="5138272413503136907" at="259,61,260,98" concept="6" />
      <node id="5138272413503125090" at="260,98,261,62" concept="5" />
      <node id="2274990519051114061" at="110,0,112,0" concept="0" trace="SNodeUtil#()V" />
      <node id="780982041803949200" at="62,0,65,0" concept="7" trace="conceptName_BaseConcept" />
      <node id="6142653329462313948" at="67,0,70,0" concept="7" trace="conceptName_ConceptDeclaration" />
      <node id="8833246112936955283" at="71,0,74,0" concept="7" trace="conceptName_InterfaceConceptDeclaration" />
      <node id="2274990519051271953" at="119,0,122,0" concept="8" trace="getDetailedPresentation#(Lorg/jetbrains/mps/openapi/model/SNode;)Ljava/lang/String;" />
      <node id="8632300239542827454" at="127,0,130,0" concept="8" trace="isDefaultSubstitutable#(Lorg/jetbrains/mps/openapi/language/SAbstractConcept;)Z" />
      <node id="8442551749397191602" at="130,0,133,0" concept="8" trace="getMetaLevel#(Lorg/jetbrains/mps/openapi/model/SNode;)I" />
      <node id="4383452389582120647" at="133,0,136,0" concept="8" trace="getConceptDeclarationAlias#(Lorg/jetbrains/mps/openapi/model/SNode;)Ljava/lang/String;" />
      <node id="3773819293481018365" at="136,68,139,5" concept="2" />
      <node id="3773819293481018378" at="142,77,145,5" concept="2" />
      <node id="3773819293481028267" at="148,76,151,5" concept="2" />
      <node id="2594890229324800853" at="155,0,158,0" concept="8" trace="getConceptDeclaration_IsRootable#(Lorg/jetbrains/mps/openapi/model/SNode;)Z" />
      <node id="2594890229324947030" at="158,0,161,0" concept="8" trace="getConceptDeclaration_Extends#(Lorg/jetbrains/mps/openapi/model/SNode;)Lorg/jetbrains/mps/openapi/model/SNode;" />
      <node id="2594890229324963782" at="163,0,166,0" concept="3" trace="select#(Lorg/jetbrains/mps/openapi/model/SNode;)Lorg/jetbrains/mps/openapi/model/SNode;" />
      <node id="5178936997682662841" at="168,0,171,0" concept="8" trace="getConceptDeclaration_ImplementsReferenceNodes#(Lorg/jetbrains/mps/openapi/model/SNode;)Ljava/lang/Iterable;" />
      <node id="5178936997682662837" at="171,0,174,0" concept="8" trace="getConcept_LinkDeclarations#(Lorg/jetbrains/mps/openapi/model/SNode;)Ljava/lang/Iterable;" />
      <node id="5178936997682694468" at="174,0,177,0" concept="8" trace="getConcept_PropertyDeclarations#(Lorg/jetbrains/mps/openapi/model/SNode;)Ljava/lang/Iterable;" />
      <node id="5178936997682694549" at="179,0,182,0" concept="3" trace="select#(Lorg/jetbrains/mps/openapi/model/SNode;)Lorg/jetbrains/mps/openapi/model/SNode;" />
      <node id="5178936997682694564" at="184,0,187,0" concept="8" trace="getInterfaceConceptDeclaration_ExtendsReferenceNodes#(Lorg/jetbrains/mps/openapi/model/SNode;)Ljava/lang/Iterable;" />
      <node id="780982041803948603" at="187,0,190,0" concept="8" trace="getNodeShortDescription#(Lorg/jetbrains/mps/openapi/model/SNode;)Ljava/lang/String;" />
      <node id="780982041803940665" at="190,0,193,0" concept="8" trace="getConceptShortDescription#(Lorg/jetbrains/mps/openapi/model/SNode;)Ljava/lang/String;" />
      <node id="780982041803943076" at="193,0,196,0" concept="8" trace="getConceptAlias#(Lorg/jetbrains/mps/openapi/model/SNode;)Ljava/lang/String;" />
      <node id="780982041803949207" at="196,0,199,0" concept="8" trace="getResolveInfo#(Lorg/jetbrains/mps/openapi/model/SNode;)Ljava/lang/String;" />
      <node id="8642756583112002513" at="199,65,202,5" concept="2" />
      <node id="8642756583112058440" at="205,69,208,5" concept="2" />
      <node id="4116271674853122377" at="211,0,214,0" concept="8" trace="getPropertyDeclaration_DataType#(Lorg/jetbrains/mps/openapi/model/SNode;)Lorg/jetbrains/mps/openapi/model/SNode;" />
      <node id="580435652281537369" at="214,78,217,5" concept="2" />
      <node id="580435652281619835" at="220,80,223,5" concept="2" />
      <node id="8642756583112011023" at="226,0,229,0" concept="8" trace="getLinkDeclaration_IsReference#(Lorg/jetbrains/mps/openapi/model/SNode;)Z" />
      <node id="4554834459336322258" at="229,0,232,0" concept="8" trace="getLinkDeclaration_IsExactlyOneMultiplicity#(Lorg/jetbrains/mps/openapi/model/SNode;)Z" />
      <node id="8833246112936954375" at="232,0,235,0" concept="8" trace="getLinkDeclaration_IsAtLeastOneMultiplicity#(Lorg/jetbrains/mps/openapi/model/SNode;)Z" />
      <node id="6583857619485997667" at="239,0,242,0" concept="8" trace="hasReferenceMacro#(Lorg/jetbrains/mps/openapi/model/SNode;Ljava/lang/String;)Z" />
      <node id="6076559368803204957" at="242,0,245,0" concept="8" trace="isSideTransformInfo#(Lorg/jetbrains/mps/openapi/model/SNode;)Z" />
      <node id="2773260032861973346" at="235,0,239,0" concept="8" trace="getLinkDeclaration_IsSingular#(Lorg/jetbrains/mps/openapi/model/SNode;)Z" />
      <node id="4307607114583235370" at="245,0,249,0" concept="8" trace="isAtLeastOne#(Ljava/lang/String;)Z" />
      <node id="4307607114583264444" at="249,0,253,0" concept="8" trace="isAtMostOne#(Ljava/lang/String;)Z" />
      <node id="5138272413503120688" at="259,0,263,0" concept="8" trace="isAssociationLink#(Ljava/lang/String;)Z" />
      <node id="73043305440809463" at="112,52,117,5" concept="9" />
      <node id="5858169027486689810" at="122,0,127,0" concept="8" trace="isDefaultSubstitutable#(Lorg/jetbrains/mps/openapi/model/SNode;)Z" />
      <node id="2594890229324963752" at="161,81,166,7" concept="5" />
      <node id="5178936997682694537" at="177,87,182,7" concept="5" />
      <node id="8339862546319979449" at="136,0,142,0" concept="8" trace="isInstanceOfConceptDeclaration#(Lorg/jetbrains/mps/openapi/model/SNode;)Z" />
      <node id="8339862546319981450" at="142,0,148,0" concept="8" trace="isInstanceOfInterfaceConceptDeclaration#(Lorg/jetbrains/mps/openapi/model/SNode;)Z" />
      <node id="8642756583112001967" at="199,0,205,0" concept="8" trace="isInstanceOfLinkDeclaration#(Lorg/jetbrains/mps/openapi/model/SNode;)Z" />
      <node id="8642756583112057892" at="205,0,211,0" concept="8" trace="isInstanceOfPropertyDeclaration#(Lorg/jetbrains/mps/openapi/model/SNode;)Z" />
      <node id="580435652281537362" at="214,0,220,0" concept="8" trace="isInstanceOfPrimitiveDataTypeDeclaration#(Lorg/jetbrains/mps/openapi/model/SNode;)Z" />
      <node id="580435652281619831" at="220,0,226,0" concept="8" trace="isInstanceOfEnumerationDataTypeDeclaration#(Lorg/jetbrains/mps/openapi/model/SNode;)Z" />
      <node id="5138272413502962805" at="253,0,259,0" concept="8" trace="defaultCardinalityIfNotSet#(Ljava/lang/String;)Ljava/lang/String;" />
      <node id="2274990519051152612" at="112,0,119,0" concept="8" trace="getPresentation#(Lorg/jetbrains/mps/openapi/model/SNode;)Ljava/lang/String;" />
      <node id="8339862546319981395" at="148,0,155,0" concept="8" trace="isInstanceOfAbstractConceptDeclaration#(Lorg/jetbrains/mps/openapi/model/SNode;)Z" />
      <node id="2594890229324947585" at="161,0,168,0" concept="8" trace="getConceptDeclaration_Implements#(Lorg/jetbrains/mps/openapi/model/SNode;)Ljava/lang/Iterable;" />
      <node id="5178936997682694533" at="177,0,184,0" concept="8" trace="getInterfaceConceptDeclaration_Extends#(Lorg/jetbrains/mps/openapi/model/SNode;)Ljava/lang/Iterable;" />
      <scope id="2274990519051114064" at="110,23,110,23" />
      <scope id="73043305440809464" at="113,9,114,111" />
      <scope id="73043305440809466" at="115,0,116,28">
        <var name="t" id="73043305440809467" />
      </scope>
      <scope id="73043305440809469" at="115,27,116,28" />
      <scope id="2274990519051271956" at="119,60,120,130" />
      <scope id="5858169027486689813" at="124,60,125,283" />
      <scope id="8632300239542827457" at="127,74,128,277" />
      <scope id="8442551749397191605" at="130,46,131,117" />
      <scope id="4383452389582120650" at="133,77,134,176" />
      <scope id="3773819293481018366" at="137,23,138,19" />
      <scope id="3773819293481018379" at="143,23,144,19" />
      <scope id="3773819293481028268" at="149,23,150,19" />
      <scope id="2594890229324800856" at="155,73,156,167" />
      <scope id="2594890229324947033" at="158,68,159,166" />
      <scope id="2594890229324963783" at="163,37,164,165" />
      <scope id="5178936997682662843" at="168,95,169,174" />
      <scope id="5178936997682662840" at="171,76,172,179" />
      <scope id="5178936997682694474" at="174,80,175,183" />
      <scope id="5178936997682694550" at="179,37,180,165" />
      <scope id="5178936997682694566" at="184,101,185,172" />
      <scope id="780982041803948606" at="187,60,188,173" />
      <scope id="780982041803940668" at="190,66,191,188" />
      <scope id="780982041803943079" at="193,55,194,177" />
      <scope id="780982041803949210" at="196,51,197,168" />
      <scope id="8642756583112002514" at="200,23,201,19" />
      <scope id="8642756583112058441" at="206,23,207,19" />
      <scope id="4116271674853122380" at="211,67,212,164" />
      <scope id="580435652281537370" at="215,23,216,19" />
      <scope id="580435652281619836" at="221,23,222,19" />
      <scope id="8642756583112011026" at="226,68,227,189" />
      <scope id="4554834459336322261" at="229,81,230,184" />
      <scope id="8833246112936954380" at="232,81,233,363" />
      <scope id="6583857619485997670" at="239,68,240,251" />
      <scope id="6076559368803200954" at="242,57,243,199" />
      <scope id="2274990519051114061" at="110,0,112,0" />
      <scope id="2773260032861973349" at="235,67,237,399">
        <var name="genuineLinkDeclaration" id="4732522968315615044" />
      </scope>
      <scope id="4307607114583235374" at="245,58,247,65" />
      <scope id="4307607114583264447" at="249,57,251,65" />
      <scope id="5138272413503120692" at="259,61,261,62" />
      <scope id="2274990519051271953" at="119,0,122,0">
        <var name="node" id="2274990519051271958" />
      </scope>
      <scope id="8632300239542827454" at="127,0,130,0">
        <var name="concept" id="8632300239542827462" />
      </scope>
      <scope id="8442551749397191602" at="130,0,133,0">
        <var name="node" id="8442551749397192147" />
      </scope>
      <scope id="4383452389582120647" at="133,0,136,0">
        <var name="conceptDeclaration" id="4383452389582121192" />
      </scope>
      <scope id="2594890229324800853" at="155,0,158,0">
        <var name="concept" id="2594890229324800857" />
      </scope>
      <scope id="2594890229324947030" at="158,0,161,0">
        <var name="concept" id="2594890229324947574" />
      </scope>
      <scope id="2594890229324963782" at="163,0,166,0">
        <var name="it" id="2594890229324963782" />
      </scope>
      <scope id="5178936997682662841" at="168,0,171,0">
        <var name="concept" id="5178936997682662858" />
      </scope>
      <scope id="5178936997682662837" at="171,0,174,0">
        <var name="concept" id="5178936997682662862" />
      </scope>
      <scope id="5178936997682694468" at="174,0,177,0">
        <var name="concept" id="5178936997682694469" />
      </scope>
      <scope id="5178936997682694549" at="179,0,182,0">
        <var name="it" id="5178936997682694549" />
      </scope>
      <scope id="5178936997682694564" at="184,0,187,0">
        <var name="concept" id="5178936997682694581" />
      </scope>
      <scope id="780982041803948603" at="187,0,190,0">
        <var name="node" id="780982041803948607" />
      </scope>
      <scope id="780982041803940665" at="190,0,193,0">
        <var name="concept" id="780982041803940669" />
      </scope>
      <scope id="780982041803943076" at="193,0,196,0">
        <var name="concept" id="780982041803943084" />
      </scope>
      <scope id="780982041803949207" at="196,0,199,0">
        <var name="node" id="780982041803949212" />
      </scope>
      <scope id="4116271674853122377" at="211,0,214,0">
        <var name="decl" id="4116271674853122381" />
      </scope>
      <scope id="8642756583112011023" at="226,0,229,0">
        <var name="link" id="8642756583112011028" />
      </scope>
      <scope id="4554834459336322258" at="229,0,232,0">
        <var name="link" id="4554834459336322263" />
      </scope>
      <scope id="8833246112936954375" at="232,0,235,0">
        <var name="link" id="8833246112936954376" />
      </scope>
      <scope id="6583857619485997667" at="239,0,242,0">
        <var name="node" id="6583857619485997672" />
        <var name="role" id="6583857619485997674" />
      </scope>
      <scope id="6076559368803204957" at="242,0,245,0">
        <var name="node" id="6076559368803208964" />
      </scope>
      <scope id="8339862546319979452" at="136,68,140,200" />
      <scope id="8339862546319981453" at="142,77,146,210" />
      <scope id="8642756583112001970" at="199,65,203,197" />
      <scope id="8642756583112057895" at="205,69,209,201" />
      <scope id="580435652281537365" at="214,78,218,210" />
      <scope id="580435652281619834" at="220,80,224,212" />
      <scope id="2773260032861973346" at="235,0,239,0">
        <var name="link" id="2773260032861973890" />
      </scope>
      <scope id="4307607114583235370" at="245,0,249,0">
        <var name="cardinality" id="4307607114583238486" />
      </scope>
      <scope id="4307607114583264444" at="249,0,253,0">
        <var name="cardinality" id="4307607114583264458" />
      </scope>
      <scope id="5138272413502962809" at="253,72,257,56" />
      <scope id="5138272413503120688" at="259,0,263,0">
        <var name="metaclass" id="5138272413503124949" />
      </scope>
      <scope id="2274990519051152615" at="112,52,117,5" />
      <scope id="5858169027486689810" at="122,0,127,0">
        <var name="node" id="5858169027486690355" />
      </scope>
      <scope id="8339862546319981398" at="148,76,153,510">
        <var name="c" id="5138272413502794187" />
      </scope>
      <scope id="2594890229324947588" at="161,81,166,7" />
      <scope id="5178936997682694536" at="177,87,182,7" />
      <scope id="8339862546319979449" at="136,0,142,0">
        <var name="node" id="8339862546319979454" />
      </scope>
      <scope id="8339862546319981450" at="142,0,148,0">
        <var name="node" id="8339862546319981455" />
      </scope>
      <scope id="8642756583112001967" at="199,0,205,0">
        <var name="node" id="8642756583112002547" />
      </scope>
      <scope id="8642756583112057892" at="205,0,211,0">
        <var name="node" id="8642756583112058437" />
      </scope>
      <scope id="580435652281537362" at="214,0,220,0">
        <var name="node" id="580435652281537366" />
      </scope>
      <scope id="580435652281619831" at="220,0,226,0">
        <var name="node" id="580435652281619854" />
      </scope>
      <scope id="5138272413502962805" at="253,0,259,0">
        <var name="cardinality" id="5138272413502967691" />
      </scope>
      <scope id="2274990519051152612" at="112,0,119,0">
        <var name="node" id="2274990519051152617" />
      </scope>
      <scope id="8339862546319981395" at="148,0,155,0">
        <var name="node" id="8339862546319981400" />
      </scope>
      <scope id="2594890229324947585" at="161,0,168,0">
        <var name="concept" id="2594890229324947593" />
      </scope>
      <scope id="5178936997682694533" at="177,0,184,0">
        <var name="concept" id="5178936997682694541" />
      </scope>
      <unit id="2594890229324963782" at="162,208,166,5" name="jetbrains.mps.smodel.SNodeUtil$1" />
      <unit id="5178936997682694549" at="178,206,182,5" name="jetbrains.mps.smodel.SNodeUtil$2" />
      <unit id="2274990519051114059" at="31,0,264,0" name="jetbrains.mps.smodel.SNodeUtil" />
    </file>
  </root>
  <root nodeRef="r:5ff047e0-2953-4750-806a-bdc16824aa89(jetbrains.mps.smodel)/5073169472575923460">
    <file name="BootstrapLanguages.java">
      <node id="5073169472575947667" at="16,0,17,0" concept="7" trace="ACTIONS_NAMESPACE" />
      <node id="5073169472575947675" at="17,0,18,0" concept="7" trace="BEHAVIOR_NAMESPACE" />
      <node id="5073169472575947671" at="18,0,19,0" concept="7" trace="CONSTRAINTS_NAMESPACE" />
      <node id="5073169472575947786" at="19,0,20,0" concept="7" trace="CORE_NAMESPACE" />
      <node id="5073169472575947703" at="20,0,21,0" concept="7" trace="DATA_FLOW_NAMESPACE" />
      <node id="1723797813329770291" at="21,0,22,0" concept="7" trace="DESCRIPTOR_NAMESPACE" />
      <node id="5073169472575947663" at="22,0,23,0" concept="7" trace="EDITOR_NAMESPACE" />
      <node id="5073169472575947695" at="23,0,24,0" concept="7" trace="FIND_USAGES_NAMESPACE" />
      <node id="5073169472575947723" at="24,0,25,0" concept="7" trace="PROJECT_NAMESPACE" />
      <node id="5690349195651703029" at="25,0,26,0" concept="7" trace="GENERATOR_NAMESPACE" />
      <node id="6583857619485983103" at="26,0,27,0" concept="7" trace="GENERATOR_CONTEXT_NAMESPACE" />
      <node id="263434549788685398" at="27,0,28,0" concept="7" trace="GENERATOR_PARAMETERS_NAMESPACE" />
      <node id="5073169472575947691" at="28,0,29,0" concept="7" trace="INTENTIONS_NAMESPACE" />
      <node id="5073169472575947699" at="29,0,30,0" concept="7" trace="PLUGIN_NAMESPACE" />
      <node id="8906678446881547312" at="30,0,31,0" concept="7" trace="MAKE_FACET_NAMESPACE" />
      <node id="5073169472575947683" at="31,0,32,0" concept="7" trace="REFACTORING_NAMESPACE" />
      <node id="5073169472575947687" at="32,0,33,0" concept="7" trace="SCRIPT_NAMESPACE" />
      <node id="5073169472575947790" at="33,0,34,0" concept="7" trace="SHARED_CONCEPTS_NAMESPACE" />
      <node id="5073169472575947719" at="34,0,35,0" concept="7" trace="SMODEL_NAMESPACE" />
      <node id="5073169472575947659" at="35,0,36,0" concept="7" trace="STRUCTURE_NAMESPACE" />
      <node id="5512160570053006652" at="36,0,37,0" concept="7" trace="MIGRATION_NAMESPACE" />
      <node id="5073169472575947707" at="37,0,38,0" concept="7" trace="TEST_NAMESPACE" />
      <node id="5073169472575947711" at="38,0,39,0" concept="7" trace="TEXT_GEN_NAMESPACE" />
      <node id="5073169472575947679" at="39,0,40,0" concept="7" trace="TYPESYSTEM_NAMESPACE" />
      <node id="5073169472575947628" at="40,0,41,0" concept="7" trace="BASE_LANGUAGE_NAMESPACE" />
      <node id="5073169472575947640" at="41,0,42,0" concept="7" trace="COLLECTIONS_NAMESPACE" />
      <node id="5073169472575947651" at="42,0,43,0" concept="7" trace="CLOSURES_NAMESPACE" />
      <node id="5073169472575947655" at="43,0,44,0" concept="7" trace="TUPLES_NAMESPACE" />
      <node id="7607819906769898451" at="44,0,45,0" concept="7" trace="UNITTEST_NAMESPACE" />
      <node id="6583857619485986676" at="45,0,46,0" concept="7" trace="DEVKIT_GENERAL_NAMESPACE" />
      <node id="6583857619485986680" at="46,0,47,0" concept="7" trace="DEVKIT_BOOTSTRAP_NAMESPACE" />
      <node id="6583857619485986684" at="47,0,48,0" concept="7" trace="DEVKIT_LANGUAGE_DESIGN_NAMESPACE" />
      <node id="6694894568522585581" at="48,0,49,0" concept="7" trace="JDK_NAMESPACE" />
      <node id="2140928436687214082" at="49,0,50,0" concept="7" trace="concept_baseLanguage_Annotation" />
      <node id="2140928436687214089" at="50,0,51,0" concept="7" trace="concept_baseLanguage_ClassConcept" />
      <node id="2140928436687214093" at="51,0,52,0" concept="7" trace="concept_baseLanguage_EnumClass" />
      <node id="2140928436687214097" at="52,0,53,0" concept="7" trace="concept_baseLanguage_Interface" />
      <node id="4116271674853115988" at="53,0,54,0" concept="7" trace="concept_generator_MappingConfiguration" />
      <node id="4599227844726258628" at="58,41,59,133" concept="5" />
      <node id="5290480597749205745" at="61,46,62,138" concept="5" />
      <node id="5290480597749206637" at="64,47,65,156" concept="5" />
      <node id="5290480597749345296" at="67,53,68,145" concept="5" />
<<<<<<< HEAD
      <node id="6984984611814383199" at="70,55,71,139" concept="5" />
      <node id="6955116391926974405" at="73,41,74,197" concept="5" />
      <node id="6955116391926999211" at="76,43,77,196" concept="5" />
      <node id="6955116391927015033" at="79,48,80,209" concept="5" />
      <node id="6955116391927016428" at="82,46,83,199" concept="5" />
      <node id="6747202917396754705" at="85,53,86,217" concept="5" />
      <node id="6955116391927019081" at="88,56,89,220" concept="5" />
      <node id="6955116391927021236" at="91,41,92,194" concept="5" />
      <node id="6747202917396756208" at="94,40,95,200" concept="5" />
      <node id="4551774558264174891" at="97,58,98,136" concept="5" />
      <node id="4551774558264377026" at="100,55,101,133" concept="5" />
      <node id="4551774558264447372" at="103,52,104,130" concept="5" />
      <node id="4551774558264447442" at="106,57,107,135" concept="5" />
      <node id="4551774558264447495" at="109,54,110,132" concept="5" />
      <node id="4551774558264447552" at="112,55,113,133" concept="5" />
      <node id="4551774558264447643" at="115,59,116,137" concept="5" />
      <node id="4551774558264447700" at="118,56,119,134" concept="5" />
      <node id="4551774558264447757" at="121,58,122,136" concept="5" />
      <node id="4551774558264447810" at="124,52,125,133" concept="5" />
      <node id="4173418906129876142" at="127,59,128,137" concept="5" />
      <node id="4173418906129876415" at="130,54,131,132" concept="5" />
      <node id="4173418906129876694" at="133,58,134,136" concept="5" />
      <node id="4173418906129876979" at="136,58,137,136" concept="5" />
      <node id="4173418906129887660" at="139,54,140,132" concept="5" />
=======
      <node id="6955116391926974405" at="70,41,71,197" concept="5" />
      <node id="6955116391926999211" at="73,43,74,196" concept="5" />
      <node id="6955116391927015033" at="76,48,77,209" concept="5" />
      <node id="6955116391927016428" at="79,46,80,199" concept="5" />
      <node id="6747202917396754705" at="82,53,83,217" concept="5" />
      <node id="6955116391927019081" at="85,56,86,220" concept="5" />
      <node id="6955116391927021236" at="88,41,89,194" concept="5" />
      <node id="6747202917396756208" at="91,40,92,200" concept="5" />
      <node id="4551774558264174891" at="94,58,95,136" concept="5" />
      <node id="4551774558264377026" at="97,55,98,133" concept="5" />
      <node id="4551774558264447372" at="100,52,101,130" concept="5" />
      <node id="4551774558264447442" at="103,57,104,135" concept="5" />
      <node id="4551774558264447495" at="106,54,107,132" concept="5" />
      <node id="4551774558264447552" at="109,55,110,133" concept="5" />
      <node id="4551774558264447643" at="112,59,113,137" concept="5" />
      <node id="4551774558264447700" at="115,56,116,134" concept="5" />
      <node id="4551774558264447757" at="118,58,119,136" concept="5" />
      <node id="4551774558264447810" at="121,52,122,133" concept="5" />
      <node id="4173418906129876142" at="124,59,125,137" concept="5" />
      <node id="4173418906129876415" at="127,54,128,132" concept="5" />
      <node id="4173418906129876694" at="130,58,131,136" concept="5" />
      <node id="4173418906129876979" at="133,58,134,136" concept="5" />
      <node id="4173418906129887660" at="136,54,137,132" concept="5" />
      <node id="8569625917345256972" at="139,54,140,132" concept="5" />
>>>>>>> fe0e9346
      <node id="4173418906129887957" at="142,56,143,134" concept="5" />
      <node id="4173418906129888260" at="145,52,146,130" concept="5" />
      <node id="4173418906129968039" at="148,55,149,133" concept="5" />
      <node id="5512160570053008241" at="151,57,152,135" concept="5" />
      <node id="4173418906129968441" at="154,56,155,142" concept="5" />
      <node id="4551774558264448695" at="157,43,158,110" concept="5" />
      <node id="7223845917415567190" at="160,48,161,116" concept="5" />
      <node id="5073169472575923462" at="55,0,58,0" concept="0" trace="BootstrapLanguages#()V" />
      <node id="4599227844726258198" at="58,0,61,0" concept="8" trace="getLangCore#()Lorg/jetbrains/mps/openapi/language/SLanguage;" />
      <node id="5290480597749205298" at="61,0,64,0" concept="8" trace="getGeneratorLang#()Lorg/jetbrains/mps/openapi/language/SLanguage;" />
      <node id="5290480597749206181" at="64,0,67,0" concept="8" trace="getGenContextLang#()Lorg/jetbrains/mps/openapi/language/SLanguage;" />
      <node id="5290480597749344858" at="67,0,70,0" concept="8" trace="getBaseLangUnitTestLang#()Lorg/jetbrains/mps/openapi/language/SLanguage;" />
<<<<<<< HEAD
      <node id="6984984611814382750" at="70,0,73,0" concept="8" trace="getLanguageDescriptorLang#()Lorg/jetbrains/mps/openapi/language/SLanguage;" />
      <node id="5073169472575923466" at="73,0,76,0" concept="8" trace="baseLanguage#()Ljetbrains/mps/smodel/Language;" />
      <node id="5073169472575923472" at="76,0,79,0" concept="8" trace="smodelLanguage#()Ljetbrains/mps/smodel/Language;" />
      <node id="5073169472575923478" at="79,0,82,0" concept="8" trace="collectionsLanguage#()Ljetbrains/mps/smodel/Language;" />
      <node id="5073169472575923484" at="82,0,85,0" concept="8" trace="generatorLanguage#()Ljetbrains/mps/smodel/Language;" />
      <node id="6747202917396754701" at="85,0,88,0" concept="8" trace="generatorContextLanguage#()Ljetbrains/mps/smodel/Language;" />
      <node id="263434549788685386" at="88,0,91,0" concept="8" trace="generatorParametersLanguage#()Ljetbrains/mps/smodel/Language;" />
      <node id="5375364354070859437" at="91,0,94,0" concept="8" trace="coreLanguage#()Ljetbrains/mps/smodel/Language;" />
      <node id="6747202917396756204" at="94,0,97,0" concept="8" trace="generalDevKit#()Ljetbrains/mps/project/DevKit;" />
      <node id="6747202917395539741" at="97,0,100,0" concept="8" trace="descriptorLanguageRef#()Lorg/jetbrains/mps/openapi/module/SModuleReference;" />
      <node id="6747202917396750967" at="100,0,103,0" concept="8" trace="projectLanguageRef#()Lorg/jetbrains/mps/openapi/module/SModuleReference;" />
      <node id="6747202917396764525" at="103,0,106,0" concept="8" trace="coreLanguageRef#()Lorg/jetbrains/mps/openapi/module/SModuleReference;" />
      <node id="4173418906129874618" at="106,0,109,0" concept="8" trace="structureLanguageRef#()Lorg/jetbrains/mps/openapi/module/SModuleReference;" />
      <node id="4173418906129874865" at="109,0,112,0" concept="8" trace="editorLanguageRef#()Lorg/jetbrains/mps/openapi/module/SModuleReference;" />
      <node id="4173418906129875108" at="112,0,115,0" concept="8" trace="actionsLanguageRef#()Lorg/jetbrains/mps/openapi/module/SModuleReference;" />
      <node id="4173418906129875357" at="115,0,118,0" concept="8" trace="constraintsLanguageRef#()Lorg/jetbrains/mps/openapi/module/SModuleReference;" />
      <node id="4173418906129875612" at="118,0,121,0" concept="8" trace="behaviorLanguageRef#()Lorg/jetbrains/mps/openapi/module/SModuleReference;" />
      <node id="4173418906129875873" at="121,0,124,0" concept="8" trace="typesystemLanguageRef#()Lorg/jetbrains/mps/openapi/module/SModuleReference;" />
      <node id="9198229506099365907" at="124,0,127,0" concept="8" trace="baseLanguageRef#()Lorg/jetbrains/mps/openapi/module/SModuleReference;" />
      <node id="4173418906129876140" at="127,0,130,0" concept="8" trace="refactoringLanguageRef#()Lorg/jetbrains/mps/openapi/module/SModuleReference;" />
      <node id="4173418906129876413" at="130,0,133,0" concept="8" trace="scriptLanguageRef#()Lorg/jetbrains/mps/openapi/module/SModuleReference;" />
      <node id="4173418906129876692" at="133,0,136,0" concept="8" trace="intentionsLanguageRef#()Lorg/jetbrains/mps/openapi/module/SModuleReference;" />
      <node id="4173418906129876977" at="136,0,139,0" concept="8" trace="findUsagesLanguageRef#()Lorg/jetbrains/mps/openapi/module/SModuleReference;" />
      <node id="4173418906129887658" at="139,0,142,0" concept="8" trace="pluginLanguageRef#()Lorg/jetbrains/mps/openapi/module/SModuleReference;" />
=======
      <node id="5073169472575923466" at="70,0,73,0" concept="8" trace="baseLanguage#()Ljetbrains/mps/smodel/Language;" />
      <node id="5073169472575923472" at="73,0,76,0" concept="8" trace="smodelLanguage#()Ljetbrains/mps/smodel/Language;" />
      <node id="5073169472575923478" at="76,0,79,0" concept="8" trace="collectionsLanguage#()Ljetbrains/mps/smodel/Language;" />
      <node id="5073169472575923484" at="79,0,82,0" concept="8" trace="generatorLanguage#()Ljetbrains/mps/smodel/Language;" />
      <node id="6747202917396754701" at="82,0,85,0" concept="8" trace="generatorContextLanguage#()Ljetbrains/mps/smodel/Language;" />
      <node id="263434549788685386" at="85,0,88,0" concept="8" trace="generatorParametersLanguage#()Ljetbrains/mps/smodel/Language;" />
      <node id="5375364354070859437" at="88,0,91,0" concept="8" trace="coreLanguage#()Ljetbrains/mps/smodel/Language;" />
      <node id="6747202917396756204" at="91,0,94,0" concept="8" trace="generalDevKit#()Ljetbrains/mps/project/DevKit;" />
      <node id="6747202917395539741" at="94,0,97,0" concept="8" trace="descriptorLanguageRef#()Lorg/jetbrains/mps/openapi/module/SModuleReference;" />
      <node id="6747202917396750967" at="97,0,100,0" concept="8" trace="projectLanguageRef#()Lorg/jetbrains/mps/openapi/module/SModuleReference;" />
      <node id="6747202917396764525" at="100,0,103,0" concept="8" trace="coreLanguageRef#()Lorg/jetbrains/mps/openapi/module/SModuleReference;" />
      <node id="4173418906129874618" at="103,0,106,0" concept="8" trace="structureLanguageRef#()Lorg/jetbrains/mps/openapi/module/SModuleReference;" />
      <node id="4173418906129874865" at="106,0,109,0" concept="8" trace="editorLanguageRef#()Lorg/jetbrains/mps/openapi/module/SModuleReference;" />
      <node id="4173418906129875108" at="109,0,112,0" concept="8" trace="actionsLanguageRef#()Lorg/jetbrains/mps/openapi/module/SModuleReference;" />
      <node id="4173418906129875357" at="112,0,115,0" concept="8" trace="constraintsLanguageRef#()Lorg/jetbrains/mps/openapi/module/SModuleReference;" />
      <node id="4173418906129875612" at="115,0,118,0" concept="8" trace="behaviorLanguageRef#()Lorg/jetbrains/mps/openapi/module/SModuleReference;" />
      <node id="4173418906129875873" at="118,0,121,0" concept="8" trace="typesystemLanguageRef#()Lorg/jetbrains/mps/openapi/module/SModuleReference;" />
      <node id="9198229506099365907" at="121,0,124,0" concept="8" trace="baseLanguageRef#()Lorg/jetbrains/mps/openapi/module/SModuleReference;" />
      <node id="4173418906129876140" at="124,0,127,0" concept="8" trace="refactoringLanguageRef#()Lorg/jetbrains/mps/openapi/module/SModuleReference;" />
      <node id="4173418906129876413" at="127,0,130,0" concept="8" trace="scriptLanguageRef#()Lorg/jetbrains/mps/openapi/module/SModuleReference;" />
      <node id="4173418906129876692" at="130,0,133,0" concept="8" trace="intentionsLanguageRef#()Lorg/jetbrains/mps/openapi/module/SModuleReference;" />
      <node id="4173418906129876977" at="133,0,136,0" concept="8" trace="findUsagesLanguageRef#()Lorg/jetbrains/mps/openapi/module/SModuleReference;" />
      <node id="4173418906129887658" at="136,0,139,0" concept="8" trace="pluginLanguageRef#()Lorg/jetbrains/mps/openapi/module/SModuleReference;" />
      <node id="8569625917345256970" at="139,0,142,0" concept="8" trace="aspectLanguageRef#()Lorg/jetbrains/mps/openapi/module/SModuleReference;" />
>>>>>>> fe0e9346
      <node id="4173418906129887955" at="142,0,145,0" concept="8" trace="dataFlowLanguageRef#()Lorg/jetbrains/mps/openapi/module/SModuleReference;" />
      <node id="4173418906129888258" at="145,0,148,0" concept="8" trace="testLanguageRef#()Lorg/jetbrains/mps/openapi/module/SModuleReference;" />
      <node id="4173418906129968037" at="148,0,151,0" concept="8" trace="textGenLanguageRef#()Lorg/jetbrains/mps/openapi/module/SModuleReference;" />
      <node id="5512160570053008239" at="151,0,154,0" concept="8" trace="migrationLanguageRef#()Lorg/jetbrains/mps/openapi/module/SModuleReference;" />
      <node id="4173418906129968439" at="154,0,157,0" concept="8" trace="unitTestLanguageRef#()Lorg/jetbrains/mps/openapi/module/SModuleReference;" />
      <node id="9198229506099365564" at="157,0,160,0" concept="8" trace="jdkRef#()Lorg/jetbrains/mps/openapi/module/SModuleReference;" />
      <node id="7223845917415567188" at="160,0,163,0" concept="8" trace="jdkToolsRef#()Lorg/jetbrains/mps/openapi/module/SModuleReference;" />
      <scope id="5073169472575923465" at="56,32,56,32" />
      <scope id="4599227844726258202" at="58,41,59,133" />
      <scope id="5290480597749205302" at="61,46,62,138" />
      <scope id="5290480597749206185" at="64,47,65,156" />
      <scope id="5290480597749344862" at="67,53,68,145" />
<<<<<<< HEAD
      <scope id="6984984611814382754" at="70,55,71,139" />
      <scope id="5073169472575923469" at="73,41,74,197" />
      <scope id="5073169472575923475" at="76,43,77,196" />
      <scope id="5073169472575923481" at="79,48,80,209" />
      <scope id="5073169472575923487" at="82,46,83,199" />
      <scope id="6747202917396754704" at="85,53,86,217" />
      <scope id="263434549788685389" at="88,56,89,220" />
      <scope id="5375364354070859440" at="91,41,92,194" />
      <scope id="6747202917396756207" at="94,40,95,200" />
      <scope id="6747202917395539744" at="97,58,98,136" />
      <scope id="6747202917396750968" at="100,55,101,133" />
      <scope id="6747202917396764526" at="103,52,104,130" />
      <scope id="4173418906129874619" at="106,57,107,135" />
      <scope id="4173418906129874866" at="109,54,110,132" />
      <scope id="4173418906129875109" at="112,55,113,133" />
      <scope id="4173418906129875358" at="115,59,116,137" />
      <scope id="4173418906129875613" at="118,56,119,134" />
      <scope id="4173418906129875874" at="121,58,122,136" />
      <scope id="9198229506099365908" at="124,52,125,133" />
      <scope id="4173418906129876141" at="127,59,128,137" />
      <scope id="4173418906129876414" at="130,54,131,132" />
      <scope id="4173418906129876693" at="133,58,134,136" />
      <scope id="4173418906129876978" at="136,58,137,136" />
      <scope id="4173418906129887659" at="139,54,140,132" />
=======
      <scope id="5073169472575923469" at="70,41,71,197" />
      <scope id="5073169472575923475" at="73,43,74,196" />
      <scope id="5073169472575923481" at="76,48,77,209" />
      <scope id="5073169472575923487" at="79,46,80,199" />
      <scope id="6747202917396754704" at="82,53,83,217" />
      <scope id="263434549788685389" at="85,56,86,220" />
      <scope id="5375364354070859440" at="88,41,89,194" />
      <scope id="6747202917396756207" at="91,40,92,200" />
      <scope id="6747202917395539744" at="94,58,95,136" />
      <scope id="6747202917396750968" at="97,55,98,133" />
      <scope id="6747202917396764526" at="100,52,101,130" />
      <scope id="4173418906129874619" at="103,57,104,135" />
      <scope id="4173418906129874866" at="106,54,107,132" />
      <scope id="4173418906129875109" at="109,55,110,133" />
      <scope id="4173418906129875358" at="112,59,113,137" />
      <scope id="4173418906129875613" at="115,56,116,134" />
      <scope id="4173418906129875874" at="118,58,119,136" />
      <scope id="9198229506099365908" at="121,52,122,133" />
      <scope id="4173418906129876141" at="124,59,125,137" />
      <scope id="4173418906129876414" at="127,54,128,132" />
      <scope id="4173418906129876693" at="130,58,131,136" />
      <scope id="4173418906129876978" at="133,58,134,136" />
      <scope id="4173418906129887659" at="136,54,137,132" />
      <scope id="8569625917345256971" at="139,54,140,132" />
>>>>>>> fe0e9346
      <scope id="4173418906129887956" at="142,56,143,134" />
      <scope id="4173418906129888259" at="145,52,146,130" />
      <scope id="4173418906129968038" at="148,55,149,133" />
      <scope id="5512160570053008240" at="151,57,152,135" />
      <scope id="4173418906129968440" at="154,56,155,142" />
      <scope id="9198229506099365565" at="157,43,158,110" />
      <scope id="7223845917415567189" at="160,48,161,116" />
      <scope id="5073169472575923462" at="55,0,58,0" />
      <scope id="4599227844726258198" at="58,0,61,0" />
      <scope id="5290480597749205298" at="61,0,64,0" />
      <scope id="5290480597749206181" at="64,0,67,0" />
      <scope id="5290480597749344858" at="67,0,70,0" />
<<<<<<< HEAD
      <scope id="6984984611814382750" at="70,0,73,0" />
      <scope id="5073169472575923466" at="73,0,76,0" />
      <scope id="5073169472575923472" at="76,0,79,0" />
      <scope id="5073169472575923478" at="79,0,82,0" />
      <scope id="5073169472575923484" at="82,0,85,0" />
      <scope id="6747202917396754701" at="85,0,88,0" />
      <scope id="263434549788685386" at="88,0,91,0" />
      <scope id="5375364354070859437" at="91,0,94,0" />
      <scope id="6747202917396756204" at="94,0,97,0" />
      <scope id="6747202917395539741" at="97,0,100,0" />
      <scope id="6747202917396750967" at="100,0,103,0" />
      <scope id="6747202917396764525" at="103,0,106,0" />
      <scope id="4173418906129874618" at="106,0,109,0" />
      <scope id="4173418906129874865" at="109,0,112,0" />
      <scope id="4173418906129875108" at="112,0,115,0" />
      <scope id="4173418906129875357" at="115,0,118,0" />
      <scope id="4173418906129875612" at="118,0,121,0" />
      <scope id="4173418906129875873" at="121,0,124,0" />
      <scope id="9198229506099365907" at="124,0,127,0" />
      <scope id="4173418906129876140" at="127,0,130,0" />
      <scope id="4173418906129876413" at="130,0,133,0" />
      <scope id="4173418906129876692" at="133,0,136,0" />
      <scope id="4173418906129876977" at="136,0,139,0" />
      <scope id="4173418906129887658" at="139,0,142,0" />
=======
      <scope id="5073169472575923466" at="70,0,73,0" />
      <scope id="5073169472575923472" at="73,0,76,0" />
      <scope id="5073169472575923478" at="76,0,79,0" />
      <scope id="5073169472575923484" at="79,0,82,0" />
      <scope id="6747202917396754701" at="82,0,85,0" />
      <scope id="263434549788685386" at="85,0,88,0" />
      <scope id="5375364354070859437" at="88,0,91,0" />
      <scope id="6747202917396756204" at="91,0,94,0" />
      <scope id="6747202917395539741" at="94,0,97,0" />
      <scope id="6747202917396750967" at="97,0,100,0" />
      <scope id="6747202917396764525" at="100,0,103,0" />
      <scope id="4173418906129874618" at="103,0,106,0" />
      <scope id="4173418906129874865" at="106,0,109,0" />
      <scope id="4173418906129875108" at="109,0,112,0" />
      <scope id="4173418906129875357" at="112,0,115,0" />
      <scope id="4173418906129875612" at="115,0,118,0" />
      <scope id="4173418906129875873" at="118,0,121,0" />
      <scope id="9198229506099365907" at="121,0,124,0" />
      <scope id="4173418906129876140" at="124,0,127,0" />
      <scope id="4173418906129876413" at="127,0,130,0" />
      <scope id="4173418906129876692" at="130,0,133,0" />
      <scope id="4173418906129876977" at="133,0,136,0" />
      <scope id="4173418906129887658" at="136,0,139,0" />
      <scope id="8569625917345256970" at="139,0,142,0" />
>>>>>>> fe0e9346
      <scope id="4173418906129887955" at="142,0,145,0" />
      <scope id="4173418906129888258" at="145,0,148,0" />
      <scope id="4173418906129968037" at="148,0,151,0" />
      <scope id="5512160570053008239" at="151,0,154,0" />
      <scope id="4173418906129968439" at="154,0,157,0" />
      <scope id="9198229506099365564" at="157,0,160,0" />
      <scope id="7223845917415567188" at="160,0,163,0" />
      <unit id="5073169472575923460" at="13,0,165,0" name="jetbrains.mps.smodel.BootstrapLanguages" />
    </file>
  </root>
</debug-info>
<|MERGE_RESOLUTION|>--- conflicted
+++ resolved
@@ -420,7 +420,6 @@
       <node id="5290480597749205745" at="61,46,62,138" concept="5" />
       <node id="5290480597749206637" at="64,47,65,156" concept="5" />
       <node id="5290480597749345296" at="67,53,68,145" concept="5" />
-<<<<<<< HEAD
       <node id="6984984611814383199" at="70,55,71,139" concept="5" />
       <node id="6955116391926974405" at="73,41,74,197" concept="5" />
       <node id="6955116391926999211" at="76,43,77,196" concept="5" />
@@ -445,45 +444,19 @@
       <node id="4173418906129876694" at="133,58,134,136" concept="5" />
       <node id="4173418906129876979" at="136,58,137,136" concept="5" />
       <node id="4173418906129887660" at="139,54,140,132" concept="5" />
-=======
-      <node id="6955116391926974405" at="70,41,71,197" concept="5" />
-      <node id="6955116391926999211" at="73,43,74,196" concept="5" />
-      <node id="6955116391927015033" at="76,48,77,209" concept="5" />
-      <node id="6955116391927016428" at="79,46,80,199" concept="5" />
-      <node id="6747202917396754705" at="82,53,83,217" concept="5" />
-      <node id="6955116391927019081" at="85,56,86,220" concept="5" />
-      <node id="6955116391927021236" at="88,41,89,194" concept="5" />
-      <node id="6747202917396756208" at="91,40,92,200" concept="5" />
-      <node id="4551774558264174891" at="94,58,95,136" concept="5" />
-      <node id="4551774558264377026" at="97,55,98,133" concept="5" />
-      <node id="4551774558264447372" at="100,52,101,130" concept="5" />
-      <node id="4551774558264447442" at="103,57,104,135" concept="5" />
-      <node id="4551774558264447495" at="106,54,107,132" concept="5" />
-      <node id="4551774558264447552" at="109,55,110,133" concept="5" />
-      <node id="4551774558264447643" at="112,59,113,137" concept="5" />
-      <node id="4551774558264447700" at="115,56,116,134" concept="5" />
-      <node id="4551774558264447757" at="118,58,119,136" concept="5" />
-      <node id="4551774558264447810" at="121,52,122,133" concept="5" />
-      <node id="4173418906129876142" at="124,59,125,137" concept="5" />
-      <node id="4173418906129876415" at="127,54,128,132" concept="5" />
-      <node id="4173418906129876694" at="130,58,131,136" concept="5" />
-      <node id="4173418906129876979" at="133,58,134,136" concept="5" />
-      <node id="4173418906129887660" at="136,54,137,132" concept="5" />
-      <node id="8569625917345256972" at="139,54,140,132" concept="5" />
->>>>>>> fe0e9346
-      <node id="4173418906129887957" at="142,56,143,134" concept="5" />
-      <node id="4173418906129888260" at="145,52,146,130" concept="5" />
-      <node id="4173418906129968039" at="148,55,149,133" concept="5" />
-      <node id="5512160570053008241" at="151,57,152,135" concept="5" />
-      <node id="4173418906129968441" at="154,56,155,142" concept="5" />
-      <node id="4551774558264448695" at="157,43,158,110" concept="5" />
-      <node id="7223845917415567190" at="160,48,161,116" concept="5" />
+      <node id="8569625917345256972" at="142,54,143,132" concept="5" />
+      <node id="4173418906129887957" at="145,56,146,134" concept="5" />
+      <node id="4173418906129888260" at="148,52,149,130" concept="5" />
+      <node id="4173418906129968039" at="151,55,152,133" concept="5" />
+      <node id="5512160570053008241" at="154,57,155,135" concept="5" />
+      <node id="4173418906129968441" at="157,56,158,142" concept="5" />
+      <node id="4551774558264448695" at="160,43,161,110" concept="5" />
+      <node id="7223845917415567190" at="163,48,164,116" concept="5" />
       <node id="5073169472575923462" at="55,0,58,0" concept="0" trace="BootstrapLanguages#()V" />
       <node id="4599227844726258198" at="58,0,61,0" concept="8" trace="getLangCore#()Lorg/jetbrains/mps/openapi/language/SLanguage;" />
       <node id="5290480597749205298" at="61,0,64,0" concept="8" trace="getGeneratorLang#()Lorg/jetbrains/mps/openapi/language/SLanguage;" />
       <node id="5290480597749206181" at="64,0,67,0" concept="8" trace="getGenContextLang#()Lorg/jetbrains/mps/openapi/language/SLanguage;" />
       <node id="5290480597749344858" at="67,0,70,0" concept="8" trace="getBaseLangUnitTestLang#()Lorg/jetbrains/mps/openapi/language/SLanguage;" />
-<<<<<<< HEAD
       <node id="6984984611814382750" at="70,0,73,0" concept="8" trace="getLanguageDescriptorLang#()Lorg/jetbrains/mps/openapi/language/SLanguage;" />
       <node id="5073169472575923466" at="73,0,76,0" concept="8" trace="baseLanguage#()Ljetbrains/mps/smodel/Language;" />
       <node id="5073169472575923472" at="76,0,79,0" concept="8" trace="smodelLanguage#()Ljetbrains/mps/smodel/Language;" />
@@ -508,45 +481,19 @@
       <node id="4173418906129876692" at="133,0,136,0" concept="8" trace="intentionsLanguageRef#()Lorg/jetbrains/mps/openapi/module/SModuleReference;" />
       <node id="4173418906129876977" at="136,0,139,0" concept="8" trace="findUsagesLanguageRef#()Lorg/jetbrains/mps/openapi/module/SModuleReference;" />
       <node id="4173418906129887658" at="139,0,142,0" concept="8" trace="pluginLanguageRef#()Lorg/jetbrains/mps/openapi/module/SModuleReference;" />
-=======
-      <node id="5073169472575923466" at="70,0,73,0" concept="8" trace="baseLanguage#()Ljetbrains/mps/smodel/Language;" />
-      <node id="5073169472575923472" at="73,0,76,0" concept="8" trace="smodelLanguage#()Ljetbrains/mps/smodel/Language;" />
-      <node id="5073169472575923478" at="76,0,79,0" concept="8" trace="collectionsLanguage#()Ljetbrains/mps/smodel/Language;" />
-      <node id="5073169472575923484" at="79,0,82,0" concept="8" trace="generatorLanguage#()Ljetbrains/mps/smodel/Language;" />
-      <node id="6747202917396754701" at="82,0,85,0" concept="8" trace="generatorContextLanguage#()Ljetbrains/mps/smodel/Language;" />
-      <node id="263434549788685386" at="85,0,88,0" concept="8" trace="generatorParametersLanguage#()Ljetbrains/mps/smodel/Language;" />
-      <node id="5375364354070859437" at="88,0,91,0" concept="8" trace="coreLanguage#()Ljetbrains/mps/smodel/Language;" />
-      <node id="6747202917396756204" at="91,0,94,0" concept="8" trace="generalDevKit#()Ljetbrains/mps/project/DevKit;" />
-      <node id="6747202917395539741" at="94,0,97,0" concept="8" trace="descriptorLanguageRef#()Lorg/jetbrains/mps/openapi/module/SModuleReference;" />
-      <node id="6747202917396750967" at="97,0,100,0" concept="8" trace="projectLanguageRef#()Lorg/jetbrains/mps/openapi/module/SModuleReference;" />
-      <node id="6747202917396764525" at="100,0,103,0" concept="8" trace="coreLanguageRef#()Lorg/jetbrains/mps/openapi/module/SModuleReference;" />
-      <node id="4173418906129874618" at="103,0,106,0" concept="8" trace="structureLanguageRef#()Lorg/jetbrains/mps/openapi/module/SModuleReference;" />
-      <node id="4173418906129874865" at="106,0,109,0" concept="8" trace="editorLanguageRef#()Lorg/jetbrains/mps/openapi/module/SModuleReference;" />
-      <node id="4173418906129875108" at="109,0,112,0" concept="8" trace="actionsLanguageRef#()Lorg/jetbrains/mps/openapi/module/SModuleReference;" />
-      <node id="4173418906129875357" at="112,0,115,0" concept="8" trace="constraintsLanguageRef#()Lorg/jetbrains/mps/openapi/module/SModuleReference;" />
-      <node id="4173418906129875612" at="115,0,118,0" concept="8" trace="behaviorLanguageRef#()Lorg/jetbrains/mps/openapi/module/SModuleReference;" />
-      <node id="4173418906129875873" at="118,0,121,0" concept="8" trace="typesystemLanguageRef#()Lorg/jetbrains/mps/openapi/module/SModuleReference;" />
-      <node id="9198229506099365907" at="121,0,124,0" concept="8" trace="baseLanguageRef#()Lorg/jetbrains/mps/openapi/module/SModuleReference;" />
-      <node id="4173418906129876140" at="124,0,127,0" concept="8" trace="refactoringLanguageRef#()Lorg/jetbrains/mps/openapi/module/SModuleReference;" />
-      <node id="4173418906129876413" at="127,0,130,0" concept="8" trace="scriptLanguageRef#()Lorg/jetbrains/mps/openapi/module/SModuleReference;" />
-      <node id="4173418906129876692" at="130,0,133,0" concept="8" trace="intentionsLanguageRef#()Lorg/jetbrains/mps/openapi/module/SModuleReference;" />
-      <node id="4173418906129876977" at="133,0,136,0" concept="8" trace="findUsagesLanguageRef#()Lorg/jetbrains/mps/openapi/module/SModuleReference;" />
-      <node id="4173418906129887658" at="136,0,139,0" concept="8" trace="pluginLanguageRef#()Lorg/jetbrains/mps/openapi/module/SModuleReference;" />
-      <node id="8569625917345256970" at="139,0,142,0" concept="8" trace="aspectLanguageRef#()Lorg/jetbrains/mps/openapi/module/SModuleReference;" />
->>>>>>> fe0e9346
-      <node id="4173418906129887955" at="142,0,145,0" concept="8" trace="dataFlowLanguageRef#()Lorg/jetbrains/mps/openapi/module/SModuleReference;" />
-      <node id="4173418906129888258" at="145,0,148,0" concept="8" trace="testLanguageRef#()Lorg/jetbrains/mps/openapi/module/SModuleReference;" />
-      <node id="4173418906129968037" at="148,0,151,0" concept="8" trace="textGenLanguageRef#()Lorg/jetbrains/mps/openapi/module/SModuleReference;" />
-      <node id="5512160570053008239" at="151,0,154,0" concept="8" trace="migrationLanguageRef#()Lorg/jetbrains/mps/openapi/module/SModuleReference;" />
-      <node id="4173418906129968439" at="154,0,157,0" concept="8" trace="unitTestLanguageRef#()Lorg/jetbrains/mps/openapi/module/SModuleReference;" />
-      <node id="9198229506099365564" at="157,0,160,0" concept="8" trace="jdkRef#()Lorg/jetbrains/mps/openapi/module/SModuleReference;" />
-      <node id="7223845917415567188" at="160,0,163,0" concept="8" trace="jdkToolsRef#()Lorg/jetbrains/mps/openapi/module/SModuleReference;" />
+      <node id="8569625917345256970" at="142,0,145,0" concept="8" trace="aspectLanguageRef#()Lorg/jetbrains/mps/openapi/module/SModuleReference;" />
+      <node id="4173418906129887955" at="145,0,148,0" concept="8" trace="dataFlowLanguageRef#()Lorg/jetbrains/mps/openapi/module/SModuleReference;" />
+      <node id="4173418906129888258" at="148,0,151,0" concept="8" trace="testLanguageRef#()Lorg/jetbrains/mps/openapi/module/SModuleReference;" />
+      <node id="4173418906129968037" at="151,0,154,0" concept="8" trace="textGenLanguageRef#()Lorg/jetbrains/mps/openapi/module/SModuleReference;" />
+      <node id="5512160570053008239" at="154,0,157,0" concept="8" trace="migrationLanguageRef#()Lorg/jetbrains/mps/openapi/module/SModuleReference;" />
+      <node id="4173418906129968439" at="157,0,160,0" concept="8" trace="unitTestLanguageRef#()Lorg/jetbrains/mps/openapi/module/SModuleReference;" />
+      <node id="9198229506099365564" at="160,0,163,0" concept="8" trace="jdkRef#()Lorg/jetbrains/mps/openapi/module/SModuleReference;" />
+      <node id="7223845917415567188" at="163,0,166,0" concept="8" trace="jdkToolsRef#()Lorg/jetbrains/mps/openapi/module/SModuleReference;" />
       <scope id="5073169472575923465" at="56,32,56,32" />
       <scope id="4599227844726258202" at="58,41,59,133" />
       <scope id="5290480597749205302" at="61,46,62,138" />
       <scope id="5290480597749206185" at="64,47,65,156" />
       <scope id="5290480597749344862" at="67,53,68,145" />
-<<<<<<< HEAD
       <scope id="6984984611814382754" at="70,55,71,139" />
       <scope id="5073169472575923469" at="73,41,74,197" />
       <scope id="5073169472575923475" at="76,43,77,196" />
@@ -571,45 +518,19 @@
       <scope id="4173418906129876693" at="133,58,134,136" />
       <scope id="4173418906129876978" at="136,58,137,136" />
       <scope id="4173418906129887659" at="139,54,140,132" />
-=======
-      <scope id="5073169472575923469" at="70,41,71,197" />
-      <scope id="5073169472575923475" at="73,43,74,196" />
-      <scope id="5073169472575923481" at="76,48,77,209" />
-      <scope id="5073169472575923487" at="79,46,80,199" />
-      <scope id="6747202917396754704" at="82,53,83,217" />
-      <scope id="263434549788685389" at="85,56,86,220" />
-      <scope id="5375364354070859440" at="88,41,89,194" />
-      <scope id="6747202917396756207" at="91,40,92,200" />
-      <scope id="6747202917395539744" at="94,58,95,136" />
-      <scope id="6747202917396750968" at="97,55,98,133" />
-      <scope id="6747202917396764526" at="100,52,101,130" />
-      <scope id="4173418906129874619" at="103,57,104,135" />
-      <scope id="4173418906129874866" at="106,54,107,132" />
-      <scope id="4173418906129875109" at="109,55,110,133" />
-      <scope id="4173418906129875358" at="112,59,113,137" />
-      <scope id="4173418906129875613" at="115,56,116,134" />
-      <scope id="4173418906129875874" at="118,58,119,136" />
-      <scope id="9198229506099365908" at="121,52,122,133" />
-      <scope id="4173418906129876141" at="124,59,125,137" />
-      <scope id="4173418906129876414" at="127,54,128,132" />
-      <scope id="4173418906129876693" at="130,58,131,136" />
-      <scope id="4173418906129876978" at="133,58,134,136" />
-      <scope id="4173418906129887659" at="136,54,137,132" />
-      <scope id="8569625917345256971" at="139,54,140,132" />
->>>>>>> fe0e9346
-      <scope id="4173418906129887956" at="142,56,143,134" />
-      <scope id="4173418906129888259" at="145,52,146,130" />
-      <scope id="4173418906129968038" at="148,55,149,133" />
-      <scope id="5512160570053008240" at="151,57,152,135" />
-      <scope id="4173418906129968440" at="154,56,155,142" />
-      <scope id="9198229506099365565" at="157,43,158,110" />
-      <scope id="7223845917415567189" at="160,48,161,116" />
+      <scope id="8569625917345256971" at="142,54,143,132" />
+      <scope id="4173418906129887956" at="145,56,146,134" />
+      <scope id="4173418906129888259" at="148,52,149,130" />
+      <scope id="4173418906129968038" at="151,55,152,133" />
+      <scope id="5512160570053008240" at="154,57,155,135" />
+      <scope id="4173418906129968440" at="157,56,158,142" />
+      <scope id="9198229506099365565" at="160,43,161,110" />
+      <scope id="7223845917415567189" at="163,48,164,116" />
       <scope id="5073169472575923462" at="55,0,58,0" />
       <scope id="4599227844726258198" at="58,0,61,0" />
       <scope id="5290480597749205298" at="61,0,64,0" />
       <scope id="5290480597749206181" at="64,0,67,0" />
       <scope id="5290480597749344858" at="67,0,70,0" />
-<<<<<<< HEAD
       <scope id="6984984611814382750" at="70,0,73,0" />
       <scope id="5073169472575923466" at="73,0,76,0" />
       <scope id="5073169472575923472" at="76,0,79,0" />
@@ -634,40 +555,15 @@
       <scope id="4173418906129876692" at="133,0,136,0" />
       <scope id="4173418906129876977" at="136,0,139,0" />
       <scope id="4173418906129887658" at="139,0,142,0" />
-=======
-      <scope id="5073169472575923466" at="70,0,73,0" />
-      <scope id="5073169472575923472" at="73,0,76,0" />
-      <scope id="5073169472575923478" at="76,0,79,0" />
-      <scope id="5073169472575923484" at="79,0,82,0" />
-      <scope id="6747202917396754701" at="82,0,85,0" />
-      <scope id="263434549788685386" at="85,0,88,0" />
-      <scope id="5375364354070859437" at="88,0,91,0" />
-      <scope id="6747202917396756204" at="91,0,94,0" />
-      <scope id="6747202917395539741" at="94,0,97,0" />
-      <scope id="6747202917396750967" at="97,0,100,0" />
-      <scope id="6747202917396764525" at="100,0,103,0" />
-      <scope id="4173418906129874618" at="103,0,106,0" />
-      <scope id="4173418906129874865" at="106,0,109,0" />
-      <scope id="4173418906129875108" at="109,0,112,0" />
-      <scope id="4173418906129875357" at="112,0,115,0" />
-      <scope id="4173418906129875612" at="115,0,118,0" />
-      <scope id="4173418906129875873" at="118,0,121,0" />
-      <scope id="9198229506099365907" at="121,0,124,0" />
-      <scope id="4173418906129876140" at="124,0,127,0" />
-      <scope id="4173418906129876413" at="127,0,130,0" />
-      <scope id="4173418906129876692" at="130,0,133,0" />
-      <scope id="4173418906129876977" at="133,0,136,0" />
-      <scope id="4173418906129887658" at="136,0,139,0" />
-      <scope id="8569625917345256970" at="139,0,142,0" />
->>>>>>> fe0e9346
-      <scope id="4173418906129887955" at="142,0,145,0" />
-      <scope id="4173418906129888258" at="145,0,148,0" />
-      <scope id="4173418906129968037" at="148,0,151,0" />
-      <scope id="5512160570053008239" at="151,0,154,0" />
-      <scope id="4173418906129968439" at="154,0,157,0" />
-      <scope id="9198229506099365564" at="157,0,160,0" />
-      <scope id="7223845917415567188" at="160,0,163,0" />
-      <unit id="5073169472575923460" at="13,0,165,0" name="jetbrains.mps.smodel.BootstrapLanguages" />
+      <scope id="8569625917345256970" at="142,0,145,0" />
+      <scope id="4173418906129887955" at="145,0,148,0" />
+      <scope id="4173418906129888258" at="148,0,151,0" />
+      <scope id="4173418906129968037" at="151,0,154,0" />
+      <scope id="5512160570053008239" at="154,0,157,0" />
+      <scope id="4173418906129968439" at="157,0,160,0" />
+      <scope id="9198229506099365564" at="160,0,163,0" />
+      <scope id="7223845917415567188" at="163,0,166,0" />
+      <unit id="5073169472575923460" at="13,0,168,0" name="jetbrains.mps.smodel.BootstrapLanguages" />
     </file>
   </root>
 </debug-info>
