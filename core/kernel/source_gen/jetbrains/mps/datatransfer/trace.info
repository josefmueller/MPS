--- conflicted
+++ resolved
@@ -100,155 +100,6 @@
   </root>
   <root nodeRef="r:6bf310d1-d8fa-4af9-9587-692311b8be46(jetbrains.mps.datatransfer)/1622834379618551046">
     <file name="CopyPasteManager.java">
-<<<<<<< HEAD
-      <node id="1622834379618763483" at="28,0,29,0" concept="12" trace="LOG" />
-      <node id="2481791643076228521" at="29,0,30,0" concept="12" trace="INSTANCE" />
-      <node id="1058093769519026572" at="30,0,31,0" concept="5" trace="myPostProcessors" />
-      <node id="5948027493682745517" at="31,0,32,0" concept="5" trace="myPreProcessors" />
-      <node id="5948027493682745607" at="32,0,33,0" concept="5" trace="myLoaded" />
-      <node id="2481791643076228558" at="37,27,38,63" concept="14" />
-      <node id="2481791643076228564" at="39,5,40,0" concept="11" />
-      <node id="2481791643076228567" at="40,0,41,20" concept="4" />
-      <node id="2481791643076228536" at="41,20,42,17" concept="4" />
-      <node id="2481791643076228539" at="45,25,46,20" concept="4" />
-      <node id="2481791643076228542" at="46,20,47,20" concept="4" />
-      <node id="5948027493683574958" at="49,89,50,55" concept="9" />
-      <node id="5948027493683574397" at="50,55,51,97" concept="9" />
-      <node id="5948027493683574408" at="52,53,53,51" concept="4" />
-      <node id="5948027493683574995" at="56,37,57,52" concept="4" />
-      <node id="1617630891477327851" at="62,43,63,101" concept="9" />
-      <node id="1617630891477327876" at="64,32,65,41" concept="4" />
-      <node id="1617630891477329388" at="68,37,69,30" concept="4" />
-      <node id="5948027493683074571" at="74,58,75,11" concept="4" />
-      <node id="5948027493683074576" at="75,11,76,112" concept="9" />
-      <node id="5948027493683074601" at="76,112,77,85" concept="10" />
-      <node id="1058093769519027092" at="79,62,80,11" concept="4" />
-      <node id="1058093769519031754" at="80,11,81,115" concept="9" />
-      <node id="1058093769519031313" at="81,115,82,87" concept="10" />
-      <node id="1058093769519026456" at="85,19,86,13" concept="10" />
-      <node id="1058093769519026370" at="87,5,88,113" concept="4" />
-      <node id="5948027493682745690" at="88,113,89,110" concept="4" />
-      <node id="1058093769519026214" at="90,98,91,75" concept="9" />
-      <node id="2197509460969615726" at="92,43,93,17" concept="3" />
-      <node id="2197509460969624901" at="96,40,97,219" concept="10" />
-      <node id="2197509460969624961" at="101,437,102,558" concept="4" />
-      <node id="2197509460969624995" at="104,439,105,564" concept="4" />
-      <node id="2197509460969624926" at="106,9,107,0" concept="11" />
-      <node id="5948027493682745660" at="109,5,110,20" concept="4" />
-      <node id="1058093769519026639" at="113,29,114,28" concept="4" />
-      <node id="5948027493682745599" at="114,28,115,27" concept="4" />
-      <node id="5948027493682745626" at="115,27,116,21" concept="4" />
-      <node id="1617630891477333003" at="118,48,119,20" concept="10" />
-      <node id="1622834379618551048" at="33,0,35,0" concept="2" trace="CopyPasteManager#(Ljetbrains/mps/classloading/ClassLoaderManager;)V" />
-      <node id="2481791643076228549" at="36,22,39,5" concept="7" />
-      <node id="5948027493683574988" at="56,0,59,0" concept="8" trace="visit#(Lorg/jetbrains/mps/openapi/model/SNode;)V" />
-      <node id="1617630891477329381" at="68,0,71,0" concept="8" trace="visit#(Lorg/jetbrains/mps/openapi/model/SNode;)V" />
-      <node id="1058093769519026445" at="84,23,87,5" concept="7" />
-      <node id="1058093769519026220" at="91,75,94,7" concept="7" />
-      <node id="2197509460969624306" at="96,0,99,0" concept="8" trace="met#(Lorg/jetbrains/mps/openapi/model/SNode;)Z" />
-      <node id="2197509460969624955" at="100,32,103,9" concept="6" />
-      <node id="2197509460969624989" at="103,9,106,9" concept="6" />
-      <node id="1617630891477332988" at="118,0,121,0" concept="13" trace="getInstance#()Ljetbrains/mps/datatransfer/CopyPasteManager;" />
-      <node id="1720905492960354568" at="44,0,49,0" concept="8" trace="dispose#()V" />
-      <node id="5948027493683574976" at="54,12,59,9" concept="4" />
-      <node id="1617630891477327895" at="66,12,71,9" concept="4" />
-      <node id="5948027493683074536" at="74,0,79,0" concept="8" trace="getPreProcessor#(Lorg/jetbrains/mps/openapi/model/SNode;)Ljetbrains/mps/datatransfer/CopyPreProcessor;" />
-      <node id="1058093769519024451" at="79,0,84,0" concept="8" trace="getPostProcessor#(Lorg/jetbrains/mps/openapi/model/SNode;)Ljetbrains/mps/datatransfer/PastePostProcessor;" />
-      <node id="2197509460969615846" at="94,7,99,9" concept="9" />
-      <node id="5948027493683574418" at="54,10,60,5" concept="1" />
-      <node id="5948027493683575022" at="66,10,72,5" concept="1" />
-      <node id="1058093769519024419" at="112,0,118,0" concept="8" trace="clearCaches#()V" />
-      <node id="1720905492960354560" at="35,0,44,0" concept="8" trace="init#()V" />
-      <node id="5948027493683574406" at="51,97,60,5" concept="7" />
-      <node id="1617630891477327866" at="63,101,72,5" concept="7" />
-      <node id="2197509460969624923" at="99,9,108,7" concept="6" />
-      <node id="1622834379618786064" at="62,0,74,0" concept="8" trace="postProcessNode#(Lorg/jetbrains/mps/openapi/model/SNode;)V" />
-      <node id="5948027493683571719" at="49,0,62,0" concept="8" trace="preProcessNode#(Lorg/jetbrains/mps/openapi/model/SNode;Ljava/util/Map;)V" />
-      <node id="1058093769519026207" at="89,110,109,5" concept="6" />
-      <node id="1058093769519024494" at="84,0,112,0" concept="8" trace="load#()V" />
-      <scope id="1622834379618551051" at="33,66,33,66" />
-      <scope id="2481791643076228550" at="37,27,38,63" />
-      <scope id="5948027493683574407" at="52,53,53,51" />
-      <scope id="5948027493683574989" at="56,37,57,52" />
-      <scope id="1617630891477327875" at="64,32,65,41" />
-      <scope id="1617630891477329382" at="68,37,69,30" />
-      <scope id="1058093769519026446" at="85,19,86,13" />
-      <scope id="2197509460969615722" at="92,43,93,17" />
-      <scope id="2197509460969624307" at="96,40,97,219" />
-      <scope id="2197509460969624960" at="101,437,102,558" />
-      <scope id="2197509460969624994" at="104,439,105,564" />
-      <scope id="1617630891477332991" at="118,48,119,20" />
-      <scope id="1622834379618551048" at="33,0,35,0">
-        <var name="classLoaderManager" id="1622834379618764256" />
-      </scope>
-      <scope id="1720905492960354571" at="45,25,47,20" />
-      <scope id="5948027493683574988" at="56,0,59,0">
-        <var name="it" id="5948027493683574988" />
-      </scope>
-      <scope id="1617630891477329381" at="68,0,71,0">
-        <var name="it" id="1617630891477329381" />
-      </scope>
-      <scope id="5948027493683074539" at="74,58,77,85">
-        <var name="descriptor" id="5948027493683074577" />
-      </scope>
-      <scope id="1058093769519024454" at="79,62,82,87">
-        <var name="descriptor" id="1058093769519031755" />
-      </scope>
-      <scope id="2197509460969624306" at="96,0,99,0">
-        <var name="node" id="2197509460969624306" />
-      </scope>
-      <scope id="2197509460969624955" at="100,32,103,9">
-        <var name="preProcessor" id="2197509460969624956" />
-      </scope>
-      <scope id="2197509460969624989" at="103,9,106,9">
-        <var name="postProcessor" id="2197509460969624990" />
-      </scope>
-      <scope id="1058093769519024422" at="113,29,116,21" />
-      <scope id="1617630891477332988" at="118,0,121,0" />
-      <scope id="1720905492960354568" at="44,0,49,0" />
-      <scope id="5948027493683574419" at="54,12,59,9" />
-      <scope id="5948027493683575023" at="66,12,71,9" />
-      <scope id="5948027493683074536" at="74,0,79,0">
-        <var name="concept" id="5948027493683074568" />
-      </scope>
-      <scope id="1058093769519024451" at="79,0,84,0">
-        <var name="concept" id="1058093769519024465" />
-      </scope>
-      <scope id="1720905492960354563" at="36,22,42,17" />
-      <scope id="1058093769519024419" at="112,0,118,0" />
-      <scope id="2197509460969624925" at="100,32,107,0" />
-      <scope id="1720905492960354560" at="35,0,44,0" />
-      <scope id="2197509460969624923" at="99,9,108,7">
-        <var name="root" id="2197509460969624924" />
-      </scope>
-      <scope id="1622834379618786067" at="62,43,72,5">
-        <var name="postProcessor" id="1617630891477327852" />
-      </scope>
-      <scope id="5948027493683571722" at="49,89,60,5">
-        <var name="preProcessor" id="5948027493683574398" />
-        <var name="sourceNode" id="5948027493683574959" />
-      </scope>
-      <scope id="1622834379618786064" at="62,0,74,0">
-        <var name="node" id="1622834379618786074" />
-      </scope>
-      <scope id="5948027493683571719" at="49,0,62,0">
-        <var name="copy" id="5948027493683571741" />
-        <var name="newNodesToSourceNodes" id="5948027493683571804" />
-      </scope>
-      <scope id="1058093769519026213" at="90,98,108,7">
-        <var name="actionsModelDescriptor" id="1058093769519026215" />
-        <var name="roots" id="2197509460969615847" />
-      </scope>
-      <scope id="1058093769519026207" at="89,110,109,5">
-        <var name="language" id="1058093769519026211" />
-      </scope>
-      <scope id="1058093769519024497" at="84,23,110,20" />
-      <scope id="1058093769519024494" at="84,0,112,0" />
-      <unit id="5948027493683574988" at="55,76,59,7" name="jetbrains.mps.datatransfer.CopyPasteManager$1" />
-      <unit id="1617630891477329381" at="67,76,71,7" name="jetbrains.mps.datatransfer.CopyPasteManager$2" />
-      <unit id="2197509460969624306" at="95,104,99,7" name="jetbrains.mps.datatransfer.CopyPasteManager$3" />
-      <unit id="1622834379618551046" at="27,0,122,0" name="jetbrains.mps.datatransfer.CopyPasteManager" />
-=======
       <node id="1622834379618763483" at="26,0,27,0" concept="12" trace="LOG" />
       <node id="2481791643076228521" at="27,0,28,0" concept="12" trace="INSTANCE" />
       <node id="1058093769519026572" at="28,0,29,0" concept="5" trace="myPostProcessors" />
@@ -397,7 +248,6 @@
       <unit id="1617630891477329381" at="70,76,74,7" name="jetbrains.mps.datatransfer.CopyPasteManager$2" />
       <unit id="2197509460969624306" at="101,104,105,7" name="jetbrains.mps.datatransfer.CopyPasteManager$3" />
       <unit id="1622834379618551046" at="25,0,130,0" name="jetbrains.mps.datatransfer.CopyPasteManager" />
->>>>>>> 5c35c59d
     </file>
   </root>
   <root nodeRef="r:6bf310d1-d8fa-4af9-9587-692311b8be46(jetbrains.mps.datatransfer)/5948027493682472176">
