<?xml version="1.0" encoding="UTF-8"?>
<debug-info version="2">
  <concept fqn="c:f3061a53-9226-4cc5-a443-f952ceaf5816/1160998861373:jetbrains.mps.baseLanguage.structure.AssertStatement" />
  <concept fqn="c:f3061a53-9226-4cc5-a443-f952ceaf5816/1082485599095:jetbrains.mps.baseLanguage.structure.BlockStatement" />
  <concept fqn="c:f3061a53-9226-4cc5-a443-f952ceaf5816/1068580123140:jetbrains.mps.baseLanguage.structure.ConstructorDeclaration" />
  <concept fqn="c:f3061a53-9226-4cc5-a443-f952ceaf5816/1082113931046:jetbrains.mps.baseLanguage.structure.ContinueStatement" />
  <concept fqn="c:f3061a53-9226-4cc5-a443-f952ceaf5816/1068580123155:jetbrains.mps.baseLanguage.structure.ExpressionStatement" />
  <concept fqn="c:f3061a53-9226-4cc5-a443-f952ceaf5816/1068390468200:jetbrains.mps.baseLanguage.structure.FieldDeclaration" />
  <concept fqn="c:f3061a53-9226-4cc5-a443-f952ceaf5816/1144231330558:jetbrains.mps.baseLanguage.structure.ForStatement" />
  <concept fqn="c:f3061a53-9226-4cc5-a443-f952ceaf5816/1144226303539:jetbrains.mps.baseLanguage.structure.ForeachStatement" />
  <concept fqn="c:f3061a53-9226-4cc5-a443-f952ceaf5816/1068580123159:jetbrains.mps.baseLanguage.structure.IfStatement" />
  <concept fqn="c:f3061a53-9226-4cc5-a443-f952ceaf5816/1068580123165:jetbrains.mps.baseLanguage.structure.InstanceMethodDeclaration" />
  <concept fqn="c:f3061a53-9226-4cc5-a443-f952ceaf5816/1068581242864:jetbrains.mps.baseLanguage.structure.LocalVariableDeclarationStatement" />
  <concept fqn="c:f3061a53-9226-4cc5-a443-f952ceaf5816/1068581242878:jetbrains.mps.baseLanguage.structure.ReturnStatement" />
  <concept fqn="c:f3061a53-9226-4cc5-a443-f952ceaf5816/6329021646629104954:jetbrains.mps.baseLanguage.structure.SingleLineComment" />
  <concept fqn="c:f3061a53-9226-4cc5-a443-f952ceaf5816/1068580123157:jetbrains.mps.baseLanguage.structure.Statement" />
  <concept fqn="c:f3061a53-9226-4cc5-a443-f952ceaf5816/1081236700938:jetbrains.mps.baseLanguage.structure.StaticMethodDeclaration" />
  <concept fqn="c:f3061a53-9226-4cc5-a443-f952ceaf5816/1153952380246:jetbrains.mps.baseLanguage.structure.TryStatement" />
  <concept fqn="c:f3061a53-9226-4cc5-a443-f952ceaf5816/1076505808687:jetbrains.mps.baseLanguage.structure.WhileStatement" />
  <root nodeRef="r:ba41e9c6-15ca-4a47-95f2-6a81c2318547(jetbrains.mps.checkers)/135987422146913546">
    <file name="INodeChecker.java">
      <node id="135987422146913554" at="11,0,12,0" concept="9" trace="getErrors#(Lorg/jetbrains/mps/openapi/model/SNode;Lorg/jetbrains/mps/openapi/module/SRepository;)Ljava/util/Set;" />
      <scope id="135987422146913554" at="11,0,12,0">
        <var name="node" id="135987422146913558" />
        <var name="repoitory" id="5779969123418040038" />
      </scope>
      <unit id="135987422146913546" at="10,0,13,0" name="jetbrains.mps.checkers.INodeChecker" />
    </file>
  </root>
  <root nodeRef="r:ba41e9c6-15ca-4a47-95f2-6a81c2318547(jetbrains.mps.checkers)/3364928926666856641">
    <file name="LanguageChecker.java">
      <node id="3364928926666856660" at="15,0,16,0" concept="5" trace="myRules" />
      <node id="3364928926666856668" at="16,28,17,70" concept="4" />
      <node id="3364928926666856674" at="17,70,18,67" concept="4" />
      <node id="3364928926666856686" at="18,67,19,72" concept="4" />
      <node id="7390982340086719990" at="22,79,23,110" concept="10" />
      <node id="7390982340086719996" at="23,110,24,75" concept="4" />
      <node id="7390982340086720003" at="24,75,25,61" concept="10" />
      <node id="7390982340086720010" at="25,61,26,30" concept="4" />
      <node id="7390982340086720014" at="26,30,27,18" concept="11" />
      <node id="3364928926666856643" at="16,0,21,0" concept="2" trace="LanguageChecker#()V" />
      <node id="7390982340086719987" at="21,0,29,0" concept="9" trace="getErrors#(Lorg/jetbrains/mps/openapi/model/SNode;Lorg/jetbrains/mps/openapi/module/SRepository;)Ljava/util/Set;" />
      <scope id="3364928926666856646" at="16,28,19,72" />
      <scope id="3364928926666856643" at="16,0,21,0" />
      <scope id="7390982340086719989" at="22,79,27,18">
        <var name="errorsComponent" id="7390982340086719991" />
        <var name="result" id="7390982340086720004" />
      </scope>
      <scope id="7390982340086719987" at="21,0,29,0">
        <var name="repoitory" id="7390982340086720018" />
        <var name="rootNode" id="7390982340086720016" />
      </scope>
      <unit id="3364928926666856641" at="14,0,30,0" name="jetbrains.mps.checkers.LanguageChecker" />
    </file>
  </root>
  <root nodeRef="r:ba41e9c6-15ca-4a47-95f2-6a81c2318547(jetbrains.mps.checkers)/6803901086853929087">
    <file name="ErrorReportUtil.java">
      <node id="414045414354340895" at="21,61,22,35" concept="10" />
      <node id="414045414354373753" at="23,24,24,19" concept="11" />
      <node id="6803901086853929119" at="26,92,27,19" concept="11" />
      <node id="6631111943583857195" at="28,5,29,25" concept="10" />
      <node id="8015517816488552125" at="30,29,31,220" concept="10" />
      <node id="8015517816488631941" at="31,220,32,0" concept="13" />
      <node id="6631111943583880218" at="34,43,35,129" concept="11" />
      <node id="6631111943583880240" at="37,11,38,21" concept="11" />
      <node id="1047408822409602302" at="40,259,41,20" concept="11" />
      <node id="8015517816488632380" at="42,7,43,0" concept="13" />
      <node id="6631111943583857224" at="43,0,44,101" concept="4" />
      <node id="6803901086853929121" at="45,5,46,16" concept="11" />
      <node id="3715262949175645253" at="51,39,52,258" concept="11" />
      <node id="6803901086853929089" at="19,0,21,0" concept="2" trace="ErrorReportUtil#()V" />
      <node id="414045414354372315" at="22,35,25,5" concept="8" />
      <node id="6803901086853929109" at="25,5,28,5" concept="8" />
      <node id="6631111943583880214" at="34,0,37,0" concept="9" trace="accept#(Lorg/jetbrains/mps/openapi/model/SNode;)Z" />
      <node id="1047408822409602300" at="39,7,42,7" concept="8" />
      <node id="3715262949175644948" at="51,0,54,0" concept="9" trace="accept#(Lorg/jetbrains/mps/openapi/model/SNode;)Z" />
      <node id="3715262949175667804" at="49,56,54,7" concept="11" />
      <node id="6631111943583880195" at="32,0,39,7" concept="8" />
      <node id="3715262949175661993" at="49,0,56,0" concept="14" trace="manuallySuppressed#(Lorg/jetbrains/mps/openapi/model/SNode;)Z" />
      <node id="6631111943583857203" at="29,25,45,5" concept="16" />
      <node id="6803901086853929093" at="21,0,48,0" concept="14" trace="shouldReportError#(Lorg/jetbrains/mps/openapi/model/SNode;)Z" />
      <scope id="6803901086853929092" at="19,28,19,28" />
      <scope id="414045414354372318" at="23,24,24,19" />
      <scope id="6803901086853929118" at="26,92,27,19" />
      <scope id="6631111943583880215" at="34,43,35,129" />
      <scope id="6631111943583880196" at="37,11,38,21" />
      <scope id="1047408822409602301" at="40,259,41,20" />
      <scope id="3715262949175644949" at="51,39,52,258" />
      <scope id="6803901086853929089" at="19,0,21,0" />
      <scope id="6631111943583880214" at="34,0,37,0">
        <var name="attr" id="6631111943583880214" />
      </scope>
      <scope id="3715262949175644948" at="51,0,54,0">
        <var name="it" id="3715262949175644948" />
      </scope>
      <scope id="3715262949175661998" at="49,56,54,7" />
      <scope id="3715262949175661993" at="49,0,56,0">
        <var name="node" id="3715262949175661996" />
      </scope>
      <scope id="6631111943583857205" at="30,29,44,101">
        <var name="possibleSuppressors" id="8015517816488552126" />
      </scope>
      <scope id="6803901086853929098" at="21,61,46,16">
        <var name="current" id="6631111943583857196" />
        <var name="model" id="414045414354340896" />
      </scope>
      <scope id="6803901086853929093" at="21,0,48,0">
        <var name="node" id="6803901086853929096" />
      </scope>
      <unit id="6631111943583880214" at="33,294,37,7" name="jetbrains.mps.checkers.ErrorReportUtil$1" />
      <unit id="3715262949175644948" at="50,296,54,5" name="jetbrains.mps.checkers.ErrorReportUtil$2" />
      <unit id="6803901086853929087" at="18,0,57,0" name="jetbrains.mps.checkers.ErrorReportUtil" />
    </file>
  </root>
  <root nodeRef="r:ba41e9c6-15ca-4a47-95f2-6a81c2318547(jetbrains.mps.checkers)/7390982340086718154">
    <file name="TargetConceptChecker.java">
      <node id="7390982340086718180" at="23,39,24,50" concept="11" />
      <node id="7390982340086718188" at="26,9,27,71" concept="10" />
      <node id="7390982340086718206" at="28,208,29,38" concept="4" />
      <node id="7390982340086718213" at="30,307,31,360" concept="4" />
      <node id="7390982340086718236" at="34,5,35,0" concept="13" />
      <node id="7390982340086718243" at="36,93,37,66" concept="10" />
      <node id="5977602449467191844" at="38,209,39,17" concept="3" />
      <node id="7390982340086718261" at="40,7,41,62" concept="10" />
      <node id="5977602449467191885" at="42,27,43,17" concept="3" />
      <node id="7390982340086718267" at="44,7,45,36" concept="4" />
      <node id="7390982340086718274" at="46,306,47,553" concept="4" />
      <node id="7390982340086718156" at="18,0,20,0" concept="2" trace="TargetConceptChecker#()V" />
      <node id="7390982340086718178" at="23,0,26,0" concept="9" trace="accept#(Lorg/jetbrains/mps/openapi/model/SNode;)Z" />
      <node id="7390982340086718211" at="29,38,32,9" concept="8" />
      <node id="5977602449467159420" at="37,66,40,7" concept="8" />
      <node id="5977602449467191852" at="41,62,44,7" concept="8" />
      <node id="7390982340086718272" at="45,36,48,7" concept="8" />
      <node id="7390982340086718194" at="27,71,33,7" concept="8" />
      <node id="7390982340086718171" at="21,96,34,5" concept="7" />
      <node id="7390982340086718237" at="35,0,49,5" concept="7" />
      <node id="7390982340086718161" at="20,0,51,0" concept="9" trace="checkNode#(Lorg/jetbrains/mps/openapi/model/SNode;Ljetbrains/mps/checkers/LanguageErrorsComponent;Lorg/jetbrains/mps/openapi/module/SRepository;)V" />
      <scope id="7390982340086718159" at="18,33,18,33" />
      <scope id="7390982340086718179" at="23,39,24,50" />
      <scope id="7390982340086718212" at="30,307,31,360" />
      <scope id="5977602449467159421" at="38,209,39,17" />
      <scope id="5977602449467191853" at="42,27,43,17" />
      <scope id="7390982340086718273" at="46,306,47,553" />
      <scope id="7390982340086718156" at="18,0,20,0" />
      <scope id="7390982340086718178" at="23,0,26,0">
        <var name="it" id="7390982340086718178" />
      </scope>
      <scope id="7390982340086718205" at="28,208,32,9" />
      <scope id="7390982340086718187" at="26,9,33,7">
        <var name="link" id="7390982340086718189" />
      </scope>
      <scope id="7390982340086718242" at="36,93,48,7">
        <var name="link" id="7390982340086718244" />
        <var name="target" id="7390982340086718262" />
      </scope>
      <scope id="7390982340086718171" at="21,96,34,5">
        <var name="child" id="7390982340086718172" />
      </scope>
      <scope id="7390982340086718237" at="35,0,49,5">
        <var name="reference" id="7390982340086718238" />
      </scope>
      <scope id="7390982340086718170" at="21,96,49,5" />
      <scope id="7390982340086718161" at="20,0,51,0">
        <var name="component" id="7390982340086718166" />
        <var name="node" id="7390982340086718164" />
        <var name="repository" id="3678491607201777519" />
      </scope>
      <unit id="7390982340086718178" at="22,90,26,5" name="jetbrains.mps.checkers.TargetConceptChecker$1" />
      <unit id="7390982340086718154" at="17,0,52,0" name="jetbrains.mps.checkers.TargetConceptChecker" />
    </file>
  </root>
  <root nodeRef="r:ba41e9c6-15ca-4a47-95f2-6a81c2318547(jetbrains.mps.checkers)/7390982340086718297">
    <file name="RefScopeChecker.java">
      <node id="7390982340086718316" at="29,65,30,13" concept="11" />
      <node id="4052289613717548297" at="31,5,32,72" concept="10" />
      <node id="4052289613717548446" at="33,25,34,13" concept="11" />
      <node id="6576736982480148710" at="35,5,36,122" concept="10" />
      <node id="7390982340086718339" at="37,64,38,56" concept="10" />
      <node id="7390982340086718345" at="38,56,39,58" concept="10" />
      <node id="7390982340086718351" at="39,58,40,97" concept="12" />
      <node id="7390982340086718355" at="41,43,42,17" concept="3" />
      <node id="4827984995156525653" at="43,7,44,108" concept="12" />
      <node id="7390982340086718363" at="44,108,45,38" concept="4" />
      <node id="7390982340086718368" at="45,38,46,34" concept="4" />
      <node id="5141531433272380988" at="46,34,47,63" concept="4" />
      <node id="5141531433272380361" at="48,57,49,35" concept="4" />
      <node id="2872552391710590949" at="50,7,51,87" concept="10" />
      <node id="2872552391710597907" at="51,87,52,48" concept="10" />
      <node id="7390982340086718412" at="53,43,54,135" concept="4" />
      <node id="7390982340086718444" at="55,48,56,39" concept="10" />
      <node id="5452980714151365158" at="56,39,57,80" concept="10" />
      <node id="1945570412226687458" at="57,80,58,39" concept="10" />
      <node id="1945570412226687475" at="59,36,60,65" concept="4" />
      <node id="7390982340086718451" at="61,9,62,287" concept="4" />
      <node id="2855655749838462795" at="66,135,67,99" concept="11" />
      <node id="1802459475176587720" at="70,0,71,0" concept="5" trace="myIsError" />
      <node id="1802459475176587808" at="71,0,72,0" concept="5" trace="myReference" />
      <node id="1802459475176587839" at="72,0,73,0" concept="5" trace="myRepository" />
      <node id="6576736982480097023" at="73,0,74,0" concept="5" trace="myExecuteImmediately" />
      <node id="1802459475176587812" at="74,111,75,30" concept="4" />
      <node id="1802459475176587844" at="75,30,76,32" concept="4" />
      <node id="6576736982480207829" at="76,32,77,48" concept="4" />
      <node id="1802459475176587772" at="83,41,84,77" concept="4" />
      <node id="6949254790490523240" at="87,50,88,85" concept="11" />
      <node id="1802459475176587755" at="93,44,94,34" concept="11" />
      <node id="1802459475176587724" at="97,45,98,26" concept="4" />
      <node id="1802459475176587751" at="101,30,102,23" concept="11" />
      <node id="4899682474279701700" at="106,36,107,43" concept="11" />
      <node id="4899682474279701700" at="108,5,109,16" concept="11" />
      <node id="7390982340086718299" at="25,0,27,0" concept="2" trace="RefScopeChecker#()V" />
      <node id="7390982340086718314" at="28,96,31,5" concept="8" />
      <node id="4052289613717548417" at="32,72,35,5" concept="8" />
      <node id="7390982340086718353" at="40,97,43,7" concept="8" />
      <node id="5141531433272380356" at="47,63,50,7" concept="7" />
      <node id="1945570412226687446" at="58,39,61,9" concept="8" />
      <node id="2855655749838441367" at="66,0,69,0" concept="9" trace="createResolveReferenceQuickfix#(Lorg/jetbrains/mps/openapi/model/SReference;Lorg/jetbrains/mps/openapi/module/SRepository;Z)Ljetbrains/mps/errors/QuickFixProvider;" />
      <node id="4899682474279701700" at="105,71,108,5" concept="8" />
      <node id="1802459475176587766" at="82,0,86,0" concept="9" trace="execute#(Lorg/jetbrains/mps/openapi/model/SNode;)V" />
      <node id="6949254790490523232" at="86,0,90,0" concept="9" trace="getDescription#(Lorg/jetbrains/mps/openapi/model/SNode;)Ljava/lang/String;" />
      <node id="1802459475176587702" at="92,0,96,0" concept="9" trace="isExecutedImmediately#()Z" />
      <node id="1802459475176587708" at="96,0,100,0" concept="9" trace="setIsError#(Z)V" />
      <node id="1802459475176587714" at="100,0,104,0" concept="9" trace="isError#()Z" />
      <node id="1802459475176587691" at="74,0,79,0" concept="2" trace="ResolveReferenceQuickFix#(Lorg/jetbrains/mps/openapi/model/SReference;Lorg/jetbrains/mps/openapi/module/SRepository;Z)V" />
      <node id="4899682474279701700" at="105,0,111,0" concept="14" trace="check_bt3k2y_a0b0b#(Lorg/jetbrains/mps/openapi/model/SModel;)Lorg/jetbrains/mps/openapi/module/SModule;" />
      <node id="1802459475176587759" at="80,43,90,8" concept="11" />
      <node id="7390982340086718410" at="52,48,63,7" concept="8" />
      <node id="1802459475176587696" at="79,0,92,0" concept="9" trace="getQuickFix#()Ljetbrains/mps/errors/QuickFix_Runtime;" />
      <node id="7390982340086718335" at="36,122,64,5" concept="7" />
      <node id="7390982340086718304" at="27,0,66,0" concept="9" trace="checkNode#(Lorg/jetbrains/mps/openapi/model/SNode;Ljetbrains/mps/checkers/LanguageErrorsComponent;Lorg/jetbrains/mps/openapi/module/SRepository;)V" />
      <scope id="7390982340086718302" at="25,28,25,28" />
      <scope id="7390982340086718315" at="29,65,30,13" />
      <scope id="4052289613717548418" at="33,25,34,13" />
      <scope id="7390982340086718354" at="41,43,42,17" />
      <scope id="5141531433272380357" at="48,57,49,35" />
      <scope id="7390982340086718411" at="53,43,54,135" />
      <scope id="1945570412226687447" at="59,36,60,65" />
      <scope id="2855655749838441370" at="66,135,67,99" />
      <scope id="1802459475176587771" at="83,41,84,77" />
      <scope id="6949254790490523235" at="87,50,88,85" />
      <scope id="1802459475176587705" at="93,44,94,34" />
      <scope id="1802459475176587713" at="97,45,98,26" />
      <scope id="1802459475176587717" at="101,30,102,23" />
      <scope id="4899682474279701700" at="106,36,107,43" />
      <scope id="7390982340086718299" at="25,0,27,0" />
      <scope id="5141531433272380356" at="47,63,50,7">
        <var name="c" id="5141531433272380359" />
      </scope>
      <scope id="2855655749838441367" at="66,0,69,0">
        <var name="executeImmediately" id="2855655749838469064" />
        <var name="reference" id="2855655749838469060" />
        <var name="repository" id="2855655749838469062" />
      </scope>
      <scope id="1802459475176587694" at="74,111,77,48" />
      <scope id="1802459475176587766" at="82,0,86,0">
        <var name="node" id="1802459475176587769" />
      </scope>
      <scope id="6949254790490523232" at="86,0,90,0">
        <var name="node" id="6949254790490523236" />
      </scope>
      <scope id="1802459475176587702" at="92,0,96,0" />
      <scope id="1802459475176587708" at="96,0,100,0">
        <var name="isError" id="1802459475176587711" />
      </scope>
      <scope id="1802459475176587714" at="100,0,104,0" />
      <scope id="4899682474279701700" at="105,71,109,16" />
      <scope id="1802459475176587691" at="74,0,79,0">
        <var name="executeImmediately" id="6576736982480140992" />
        <var name="reference" id="1802459475176587803" />
        <var name="repository" id="1802459475176587805" />
      </scope>
      <scope id="4899682474279701700" at="105,0,111,0">
        <var name="checkedDotOperand" id="4899682474279701700" />
      </scope>
      <scope id="7390982340086718443" at="55,48,62,287">
        <var name="name" id="7390982340086718445" />
        <var name="ruleNode" id="1945570412226687459" />
        <var name="scopeProvider" id="5452980714151365159" />
      </scope>
      <scope id="1802459475176587699" at="80,43,90,8" />
      <scope id="1802459475176587696" at="79,0,92,0" />
      <scope id="7390982340086718338" at="37,64,63,7">
        <var name="ld" id="7390982340086718346" />
        <var name="refDescriptor" id="2872552391710590950" />
        <var name="refScope" id="2872552391710597908" />
        <var name="target" id="7390982340086718340" />
      </scope>
      <scope id="7390982340086718335" at="36,122,64,5">
        <var name="ref" id="7390982340086718336" />
      </scope>
      <scope id="7390982340086718313" at="28,96,64,5">
        <var name="executeImmediately" id="6576736982480148713" />
        <var name="module" id="4052289613717548298" />
      </scope>
      <scope id="7390982340086718304" at="27,0,66,0">
        <var name="component" id="7390982340086718309" />
        <var name="node" id="7390982340086718307" />
        <var name="repository" id="3678491607201772361" />
      </scope>
      <unit id="1802459475176587764" at="81,17,90,7" name="jetbrains.mps.checkers.RefScopeChecker$ResolveReferenceQuickFix$1" />
      <unit id="1802459475176587689" at="69,0,105,0" name="jetbrains.mps.checkers.RefScopeChecker$ResolveReferenceQuickFix" />
      <unit id="7390982340086718297" at="24,0,112,0" name="jetbrains.mps.checkers.RefScopeChecker" />
    </file>
  </root>
  <root nodeRef="r:ba41e9c6-15ca-4a47-95f2-6a81c2318547(jetbrains.mps.checkers)/7390982340086718486">
    <file name="LanguageErrorsComponent.java">
      <node id="6424963521598656841" at="55,0,56,0" concept="5" trace="myFullCheckIterator" />
      <node id="7390982340086719359" at="57,0,58,0" concept="5" trace="myNodesToErrors" />
      <node id="7390982340086719370" at="58,0,59,0" concept="5" trace="myDependenciesToNodes" />
      <node id="7390982340086719381" at="59,0,60,0" concept="5" trace="myNodesToDependecies" />
      <node id="7390982340086719392" at="60,0,61,0" concept="5" trace="myInvalidNodes" />
      <node id="7390982340086719399" at="61,0,62,0" concept="5" trace="myDependenciesToInvalidate" />
      <node id="7390982340086719406" at="62,0,63,0" concept="5" trace="myChangeListener" />
      <node id="7390982340086719411" at="63,0,64,0" concept="5" trace="myUnloadListener" />
      <node id="7390982340086719416" at="64,0,65,0" concept="5" trace="myListenedModels" />
      <node id="7390982340086719423" at="65,0,66,0" concept="5" trace="myFullCheckCompleted" />
      <node id="7390982340086719427" at="66,0,67,0" concept="5" trace="myCurrentNode" />
      <node id="7425893169997366865" at="67,0,68,0" concept="5" trace="myModel" />
      <node id="7425893170003471813" at="68,0,69,0" concept="5" trace="myUpdateInspector" />
      <node id="4766865704923402327" at="70,86,71,58" concept="10" />
      <node id="4766865704923402336" at="72,29,73,37" concept="4" />
      <node id="4766865704923402343" at="73,37,74,52" concept="4" />
      <node id="4766865704923402352" at="75,5,76,54" concept="4" />
      <node id="7390982340086719439" at="79,48,80,20" concept="4" />
      <node id="205044803571312284" at="83,25,84,12" concept="4" />
      <node id="8986047021038146213" at="88,53,89,44" concept="4" />
      <node id="7390982340086718600" at="90,5,91,50" concept="4" />
      <node id="4766865704923560608" at="95,32,96,13" concept="11" />
      <node id="7390982340086718625" at="98,29,99,13" concept="11" />
      <node id="2132380399755818463" at="100,5,101,52" concept="4" />
      <node id="7390982340086718689" at="101,52,102,59" concept="4" />
      <node id="4766865704923541968" at="105,85,106,59" concept="4" />
      <node id="4766865704923529509" at="106,59,107,60" concept="4" />
      <node id="2132380399757056002" at="109,77,110,82" concept="12" />
      <node id="2132380399757067602" at="110,82,111,41" concept="12" />
      <node id="2132380399757048965" at="111,41,112,0" concept="13" />
      <node id="2132380399756871160" at="112,0,113,72" concept="12" />
      <node id="2132380399756084688" at="113,72,114,88" concept="10" />
      <node id="2132380399756975775" at="114,88,115,0" concept="13" />
      <node id="2132380399756981817" at="116,24,117,74" concept="12" />
      <node id="2132380399756939529" at="118,32,119,96" concept="10" />
      <node id="2132380399757046529" at="120,39,121,81" concept="12" />
      <node id="2132380399756939543" at="122,57,123,95" concept="10" />
      <node id="2132380399756939552" at="124,33,125,62" concept="4" />
      <node id="2132380399756939559" at="126,58,127,85" concept="4" />
      <node id="2132380399756939338" at="131,9,132,0" concept="13" />
      <node id="2132380399757112017" at="134,5,135,0" concept="13" />
      <node id="2132380399757510562" at="135,0,136,61" concept="12" />
      <node id="2132380399757117920" at="136,61,137,17" concept="11" />
      <node id="2132380399758616876" at="140,86,141,45" concept="10" />
      <node id="2132380399759213662" at="143,105,144,59" concept="4" />
      <node id="2132380399759238093" at="146,5,147,18" concept="11" />
      <node id="7390982340086718812" at="151,34,152,13" concept="11" />
      <node id="8986047021037780030" at="154,77,155,64" concept="12" />
      <node id="7390982340086718818" at="155,64,156,58" concept="4" />
      <node id="8986047021037774852" at="156,58,157,57" concept="4" />
      <node id="7390982340086718823" at="157,57,158,72" concept="4" />
      <node id="8986047021038144740" at="162,47,163,45" concept="4" />
      <node id="8986047021038144745" at="163,45,164,44" concept="4" />
      <node id="6926756761799928686" at="168,98,169,25" concept="4" />
      <node id="7390982340086718705" at="170,5,171,67" concept="4" />
      <node id="8055860683983271230" at="173,125,174,68" concept="4" />
      <node id="6786156891328436249" at="176,161,177,129" concept="10" />
      <node id="6786156891328436292" at="178,36,179,55" concept="4" />
      <node id="2132380399754952266" at="180,5,181,0" concept="13" />
      <node id="2132380399754955001" at="181,0,182,57" concept="4" />
      <node id="7390982340086719052" at="186,68,187,13" concept="11" />
      <node id="7390982340086719061" at="189,59,190,41" concept="4" />
      <node id="7390982340086719064" at="191,5,192,60" concept="4" />
      <node id="2132380399757261666" at="194,55,195,70" concept="10" />
      <node id="5658550323136456023" at="197,39,198,71" concept="12" />
      <node id="7390982340086718839" at="199,53,200,63" concept="4" />
      <node id="7390982340086718844" at="201,9,202,61" concept="4" />
      <node id="1679875594224607408" at="212,126,213,26" concept="4" />
      <node id="6424963521599672401" at="213,26,214,0" concept="13" />
      <node id="1639387305605521984" at="216,58,217,21" concept="11" />
      <node id="1639387305605521989" at="218,7,219,0" concept="13" />
      <node id="1639387305605521992" at="220,64,221,65" concept="10" />
      <node id="1639387305605521998" at="221,65,222,64" concept="4" />
      <node id="1639387305605522005" at="223,240,224,19" concept="3" />
      <node id="1639387305605522014" at="225,9,226,46" concept="4" />
      <node id="1639387305605522021" at="227,30,228,22" concept="11" />
      <node id="1639387305605522031" at="231,12,232,59" concept="0" />
      <node id="1639387305605522035" at="232,59,233,80" concept="12" />
      <node id="1639387305605522039" at="234,40,235,72" concept="12" />
      <node id="1639387305605522041" at="235,72,236,64" concept="4" />
      <node id="1639387305605522050" at="237,7,238,0" concept="13" />
      <node id="1639387305605522053" at="239,45,240,48" concept="10" />
      <node id="1639387305605522061" at="241,214,242,45" concept="4" />
      <node id="1639387305605522065" at="242,45,243,19" concept="3" />
      <node id="1639387305605522070" at="244,9,245,46" concept="4" />
      <node id="1639387305605522077" at="246,30,247,22" concept="11" />
      <node id="1639387305605522085" at="249,7,250,0" concept="13" />
      <node id="1639387305605522086" at="250,0,251,33" concept="4" />
      <node id="1639387305605522090" at="251,33,252,34" concept="4" />
      <node id="6424963521598822003" at="253,5,254,0" concept="13" />
      <node id="2116795276266150129" at="254,0,255,76" concept="12" />
      <node id="1679875594224633152" at="255,76,256,57" concept="0" />
      <node id="7425893170003543913" at="256,57,257,29" concept="4" />
      <node id="7390982340086719008" at="257,29,258,16" concept="11" />
      <node id="1679875594224607387" at="260,38,261,17" concept="4" />
      <node id="1679875594224607389" at="261,17,262,0" concept="13" />
      <node id="1639387305605659563" at="263,90,264,97" concept="12" />
      <node id="1639387305605659565" at="264,97,265,14" concept="4" />
      <node id="9021950061308794128" at="270,49,271,13" concept="11" />
      <node id="9021950061308791419" at="273,236,274,13" concept="11" />
      <node id="6424963521599517318" at="276,9,277,27" concept="4" />
      <node id="6424963521599517322" at="277,27,278,26" concept="4" />
      <node id="6424963521599517330" at="279,59,280,50" concept="4" />
      <node id="6424963521599517338" at="282,15,283,27" concept="4" />
      <node id="7425893170003836494" at="288,28,289,32" concept="4" />
      <node id="7425893170003837678" at="289,32,290,18" concept="11" />
      <node id="7425893170003607887" at="291,5,292,17" concept="11" />
      <node id="7390982340086719022" at="294,42,295,64" concept="10" />
      <node id="7390982340086719034" at="296,94,297,83" concept="4" />
      <node id="7390982340086719044" at="298,5,299,18" concept="11" />
      <node id="6424963521599657358" at="301,23,302,31" concept="4" />
      <node id="1639387305605508080" at="302,31,303,33" concept="4" />
      <node id="7390982340086719206" at="303,33,304,60" concept="4" />
      <node id="7390982340086719210" at="304,60,305,48" concept="4" />
      <node id="7390982340086719214" at="305,48,306,25" concept="4" />
      <node id="7390982340086719218" at="306,25,307,55" concept="4" />
      <node id="7390982340086719222" at="307,55,308,54" concept="4" />
      <node id="7390982340086719226" at="308,54,309,49" concept="4" />
      <node id="7390982340086719230" at="309,49,310,27" concept="4" />
      <node id="7390982340086719099" at="313,54,314,82" concept="4" />
      <node id="617146245871693100" at="314,82,315,177" concept="4" />
      <node id="3713357478450783966" at="318,28,319,84" concept="4" />
      <node id="3713357478450783975" at="320,5,321,189" concept="4" />
      <node id="7390982340086719124" at="323,62,324,80" concept="4" />
      <node id="7390982340086719139" at="326,61,327,80" concept="4" />
      <node id="7390982340086719236" at="329,99,330,58" concept="10" />
      <node id="7390982340086719243" at="330,58,331,42" concept="10" />
      <node id="7390982340086719267" at="335,60,336,62" concept="4" />
      <node id="7390982340086719282" at="339,83,340,62" concept="4" />
      <node id="7390982340086719297" at="343,85,344,62" concept="4" />
      <node id="7390982340086719302" at="344,62,345,66" concept="4" />
      <node id="7390982340086719317" at="348,79,349,62" concept="4" />
      <node id="7390982340086719322" at="349,62,350,63" concept="4" />
      <node id="7390982340086719327" at="352,8,353,58" concept="4" />
      <node id="7390982340086719330" at="353,58,354,34" concept="4" />
      <node id="7390982340086719339" at="355,15,356,53" concept="4" />
      <node id="7390982340086719343" at="358,46,359,34" concept="4" />
      <node id="7390982340086719349" at="360,5,361,30" concept="11" />
      <node id="3713357478450384735" at="366,72,367,26" concept="4" />
      <node id="3713357478450783644" at="371,27,372,15" concept="11" />
      <node id="3713357478450385883" at="373,7,374,26" concept="4" />
      <node id="3713357478450783803" at="377,62,378,97" concept="12" />
      <node id="3713357478450915573" at="378,97,379,163" concept="12" />
      <node id="3713357478450386438" at="379,163,380,26" concept="4" />
      <node id="3713357478450383526" at="383,70,384,26" concept="4" />
      <node id="2132380399759466095" at="392,93,393,55" concept="4" />
      <node id="8986047021038158297" at="395,7,396,34" concept="4" />
      <node id="7390982340086719191" at="396,34,397,65" concept="4" />
      <node id="7390982340086719435" at="79,0,82,0" concept="2" trace="LanguageErrorsComponent#(Lorg/jetbrains/mps/openapi/model/SModel;)V" />
      <node id="7390982340086718573" at="83,0,86,0" concept="9" trace="dispose#()V" />
      <node id="7390982340086718590" at="87,39,90,5" concept="7" />
      <node id="4766865704923559185" at="94,47,97,5" concept="8" />
      <node id="7390982340086718623" at="97,5,100,5" concept="8" />
      <node id="2132380399756939557" at="125,62,128,15" concept="8" />
      <node id="2132380399758540897" at="142,82,145,7" concept="8" />
      <node id="7390982340086718810" at="150,57,153,5" concept="8" />
      <node id="6926756761799928672" at="167,91,170,5" concept="7" />
      <node id="7390982340086718718" at="173,0,176,0" concept="9" trace="addError#(Lorg/jetbrains/mps/openapi/model/SNode;Ljava/lang/String;Lorg/jetbrains/mps/openapi/model/SNodeReference;Ljetbrains/mps/errors/messageTargets/MessageTarget;)V" />
      <node id="6786156891328436323" at="177,129,180,5" concept="8" />
      <node id="7390982340086719050" at="185,29,188,5" concept="8" />
      <node id="7390982340086719056" at="188,5,191,5" concept="7" />
      <node id="5658550323136292063" at="198,71,201,9" concept="8" />
      <node id="1639387305605521982" at="215,31,218,7" concept="8" />
      <node id="1639387305605522003" at="222,64,225,9" concept="8" />
      <node id="1639387305605522019" at="226,46,229,9" concept="8" />
      <node id="1639387305605522075" at="245,46,248,9" concept="8" />
      <node id="9021950061308791973" at="269,104,272,5" concept="8" />
      <node id="9021950061308788671" at="272,5,275,5" concept="8" />
      <node id="6424963521599517325" at="278,26,281,7" concept="7" />
      <node id="7390982340086719030" at="295,64,298,5" concept="7" />
      <node id="3713357478450894761" at="317,57,320,5" concept="8" />
      <node id="7390982340086719120" at="323,0,326,0" concept="9" trace="processEvent#(Lorg/jetbrains/mps/openapi/event/SReferenceChangeEvent;)V" />
      <node id="7390982340086719135" at="326,0,329,0" concept="9" trace="processEvent#(Lorg/jetbrains/mps/openapi/event/SPropertyChangeEvent;)V" />
      <node id="7390982340086719341" at="357,5,360,5" concept="7" />
      <node id="3713357478450781532" at="370,57,373,7" concept="8" />
      <node id="2132380399759486085" at="391,29,394,9" concept="7" />
      <node id="4766865704923402334" at="71,58,75,5" concept="8" />
      <node id="2132380399755652705" at="105,0,109,0" concept="9" trace="addDependencyMapping#(Lorg/jetbrains/mps/openapi/model/SNode;Lorg/jetbrains/mps/openapi/model/SNode;)V" />
      <node id="8986047021038037166" at="162,0,166,0" concept="9" trace="removeModelListeners#(Lorg/jetbrains/mps/openapi/model/SModel;)V" />
      <node id="1639387305605522037" at="233,80,237,7" concept="8" />
      <node id="1639387305605522059" at="240,48,244,9" concept="8" />
      <node id="1639387305605659561" at="262,0,266,5" concept="8" />
      <node id="7425893170003772901" at="287,35,291,5" concept="8" />
      <node id="7390982340086719095" at="313,0,317,0" concept="9" trace="processEvent#(Lorg/jetbrains/mps/openapi/event/SNodeAddEvent;)V" />
      <node id="7390982340086719261" at="334,0,338,0" concept="9" trace="nodeUnclassifiedReadAccess#(Lorg/jetbrains/mps/openapi/model/SNode;)V" />
      <node id="7390982340086719272" at="338,0,342,0" concept="9" trace="nodePropertyReadAccess#(Lorg/jetbrains/mps/openapi/model/SNode;Ljava/lang/String;Ljava/lang/String;)V" />
      <node id="3713357478450379701" at="365,0,369,0" concept="9" trace="referenceChanged#(Lorg/jetbrains/mps/openapi/event/SReferenceChangeEvent;)V" />
      <node id="3713357478450379689" at="382,0,386,0" concept="9" trace="propertyChanged#(Lorg/jetbrains/mps/openapi/event/SPropertyChangeEvent;)V" />
      <node id="2132380399758640193" at="141,45,146,5" concept="7" />
      <node id="7390982340086719287" at="342,0,347,0" concept="9" trace="nodeReferentReadAccess#(Lorg/jetbrains/mps/openapi/model/SNode;Ljava/lang/String;Lorg/jetbrains/mps/openapi/model/SNode;)V" />
      <node id="7390982340086719307" at="347,0,352,0" concept="9" trace="nodeChildReadAccess#(Lorg/jetbrains/mps/openapi/model/SNode;Ljava/lang/String;Lorg/jetbrains/mps/openapi/model/SNode;)V" />
      <node id="2132380399759466074" at="390,69,395,7" concept="8" />
      <node id="7390982340086718586" at="87,0,93,0" concept="9" trace="removeModelListeners#()V" />
      <node id="2132380399756939550" at="123,95,129,13" concept="8" />
      <node id="7390982340086718816" at="153,5,159,5" concept="8" />
      <node id="7390982340086718701" at="167,0,173,0" concept="9" trace="addError#(Lorg/jetbrains/mps/openapi/model/SNode;Ljava/lang/String;Lorg/jetbrains/mps/openapi/model/SNodeReference;)V" />
      <node id="3713357478450783963" at="317,0,323,0" concept="9" trace="processEvent#(Lorg/jetbrains/mps/openapi/event/SNodeRemoveEvent;)V" />
      <node id="3713357478450379725" at="376,0,382,0" concept="9" trace="nodeRemoved#(Lorg/jetbrains/mps/openapi/event/SNodeRemoveEvent;)V" />
      <node id="2132380399757321547" at="196,31,203,7" concept="7" />
      <node id="7425893170003054753" at="287,0,294,0" concept="9" trace="checkInspector#()Z" />
      <node id="7390982340086719017" at="294,0,301,0" concept="9" trace="getErrors#()Ljava/util/Set;" />
      <node id="3713357478450379713" at="369,0,376,0" concept="9" trace="nodeAdded#(Lorg/jetbrains/mps/openapi/event/SNodeAddEvent;)V" />
      <node id="4766865704923475030" at="70,0,78,0" concept="14" trace="addToMappedSet#(Ljava/util/Map;Lorg/jetbrains/mps/openapi/model/SNode;null)V" />
      <node id="6786156891328436159" at="176,0,184,0" concept="9" trace="addError#(Lorg/jetbrains/mps/openapi/model/SNode;Ljava/lang/String;Lorg/jetbrains/mps/openapi/model/SNodeReference;Ljetbrains/mps/errors/messageTargets/MessageTarget;Ljetbrains/mps/errors/QuickFixProvider;)V" />
      <node id="1679875594224607404" at="260,0,268,0" concept="9" trace="prepareWorkForCheck#()V" />
      <node id="2132380399756939539" at="121,81,130,11" concept="7" />
      <node id="2132380399758499820" at="140,0,149,0" concept="9" trace="getDependenciesToInvalidate#(Lorg/jetbrains/mps/openapi/model/SModel;Lorg/jetbrains/mps/openapi/module/SRepository;)Ljava/util/Set;" />
      <node id="7390982340086719046" at="185,0,194,0" concept="9" trace="invalidate#()V" />
      <node id="2132380399757266642" at="195,70,204,5" concept="8" />
      <node id="6424963521599517316" at="275,5,284,5" concept="15" />
      <node id="7390982340086718604" at="94,0,104,0" concept="9" trace="addDependency#(Lorg/jetbrains/mps/openapi/model/SNode;)V" />
      <node id="8986047021037461787" at="389,0,399,0" concept="9" trace="modelDetached#(Lorg/jetbrains/mps/openapi/model/SModel;Lorg/jetbrains/mps/openapi/module/SRepository;)V" />
      <node id="7390982340086718806" at="150,0,161,0" concept="9" trace="addModelListener#(Lorg/jetbrains/mps/openapi/model/SModel;)V" />
      <node id="1639387305605521990" at="219,0,230,7" concept="16" />
      <node id="1639387305605522051" at="238,0,249,7" concept="16" />
      <node id="7390982340086719198" at="301,0,312,0" concept="9" trace="clear#()V" />
      <node id="2132380399756939537" at="119,96,131,9" concept="8" />
      <node id="7390982340086719068" at="194,0,206,0" concept="9" trace="invalidateDependency#(Lorg/jetbrains/mps/openapi/model/SNode;)V" />
      <node id="2132380399756937359" at="117,74,133,7" concept="7" />
      <node id="6424963521599517356" at="269,0,286,0" concept="9" trace="checkNode#(Lorg/jetbrains/mps/openapi/model/SNode;Ljava/util/Set;Lorg/jetbrains/mps/openapi/module/SRepository;)V" />
      <node id="2132380399756926061" at="115,0,134,5" concept="8" />
      <node id="7390982340086719254" at="332,9,352,8" concept="10" />
      <node id="1639387305605522029" at="231,10,253,5" concept="1" />
      <node id="7390982340086719252" at="331,42,357,5" concept="15" />
      <node id="2132380399755951310" at="109,0,139,0" concept="9" trace="removeDependencyFromMapping#(Lorg/jetbrains/mps/openapi/model/SNode;)Ljava/util/Set;" />
      <node id="7390982340086719232" at="329,0,363,0" concept="9" trace="runCheckingAction#(Ljetbrains/mps/baseLanguage/closures/runtime/_FunctionTypes/_return_P0_E0;)null" />
      <node id="1639387305605521979" at="214,0,253,5" concept="8" />
      <node id="7390982340086718897" at="212,0,260,0" concept="9" trace="check#(Lorg/jetbrains/mps/openapi/model/SNode;Ljava/util/Set;Lorg/jetbrains/mps/openapi/module/SRepository;Ljetbrains/mps/util/Cancellable;)Z" />
      <scope id="7390982340086719438" at="79,48,80,20" />
      <scope id="7390982340086718576" at="83,25,84,12" />
      <scope id="7390982340086718594" at="88,53,89,44" />
      <scope id="4766865704923559188" at="95,32,96,13" />
      <scope id="7390982340086718624" at="98,29,99,13" />
      <scope id="2132380399756939558" at="126,58,127,85" />
      <scope id="2132380399758540898" at="143,105,144,59" />
      <scope id="7390982340086718811" at="151,34,152,13" />
      <scope id="6926756761799928675" at="168,98,169,25" />
      <scope id="7390982340086718721" at="173,125,174,68" />
      <scope id="6786156891328436324" at="178,36,179,55" />
      <scope id="7390982340086719051" at="186,68,187,13" />
      <scope id="7390982340086719060" at="189,59,190,41" />
      <scope id="5658550323136292066" at="199,53,200,63" />
      <scope id="1639387305605521983" at="216,58,217,21" />
      <scope id="1639387305605522004" at="223,240,224,19" />
      <scope id="1639387305605522020" at="227,30,228,22" />
      <scope id="1639387305605522076" at="246,30,247,22" />
      <scope id="9021950061308791975" at="270,49,271,13" />
      <scope id="9021950061308788673" at="273,236,274,13" />
      <scope id="6424963521599517329" at="279,59,280,50" />
      <scope id="6424963521599517337" at="282,15,283,27" />
      <scope id="7390982340086719033" at="296,94,297,83" />
      <scope id="3713357478450894763" at="318,28,319,84" />
      <scope id="7390982340086719123" at="323,62,324,80" />
      <scope id="7390982340086719138" at="326,61,327,80" />
      <scope id="7390982340086719266" at="335,60,336,62" />
      <scope id="7390982340086719281" at="339,83,340,62" />
      <scope id="7390982340086719338" at="355,15,356,53" />
      <scope id="7390982340086719342" at="358,46,359,34" />
      <scope id="3713357478450379708" at="366,72,367,26" />
      <scope id="3713357478450781534" at="371,27,372,15" />
      <scope id="3713357478450379696" at="383,70,384,26" />
      <scope id="2132380399759486088" at="392,93,393,55" />
      <scope id="4766865704923402335" at="72,29,74,52" />
      <scope id="2132380399755652708" at="105,85,107,60" />
      <scope id="8986047021038037169" at="162,47,164,44" />
      <scope id="1639387305605522038" at="234,40,236,64" />
      <scope id="1639387305605522060" at="241,214,243,19" />
      <scope id="1639387305605659562" at="263,90,265,14" />
      <scope id="7425893170003772904" at="288,28,290,18" />
      <scope id="7390982340086719098" at="313,54,315,177" />
      <scope id="7390982340086719296" at="343,85,345,66" />
      <scope id="7390982340086719316" at="348,79,350,63" />
      <scope id="7390982340086719435" at="79,0,82,0">
        <var name="model" id="7390982340086719448" />
      </scope>
      <scope id="7390982340086718573" at="83,0,86,0" />
      <scope id="7390982340086718590" at="87,39,90,5">
        <var name="modelDescriptor" id="7390982340086718591" />
      </scope>
      <scope id="2132380399758640196" at="142,82,145,7" />
      <scope id="6926756761799928672" at="167,91,170,5">
        <var name="anc" id="6926756761799928673" />
      </scope>
      <scope id="7390982340086718718" at="173,0,176,0">
        <var name="errorNode" id="7390982340086718798" />
        <var name="errorString" id="7390982340086718800" />
        <var name="messageTarget" id="7390982340086718804" />
        <var name="ruleNode" id="7390982340086718802" />
      </scope>
      <scope id="7390982340086719056" at="188,5,191,5">
        <var name="toInvalidate" id="7390982340086719057" />
      </scope>
      <scope id="6424963521599517325" at="278,26,281,7">
        <var name="checker" id="6424963521599517326" />
      </scope>
      <scope id="7390982340086719030" at="295,64,298,5">
        <var name="errorReporters" id="7390982340086719031" />
      </scope>
      <scope id="7390982340086719120" at="323,0,326,0">
        <var name="event" id="7390982340086719133" />
      </scope>
      <scope id="7390982340086719135" at="326,0,329,0">
        <var name="event" id="7390982340086719146" />
      </scope>
      <scope id="7390982340086719341" at="357,5,360,5">
        <var name="accessedNode" id="7390982340086719346" />
      </scope>
      <scope id="3713357478450379732" at="377,62,380,26" />
      <scope id="2132380399759466085" at="391,29,394,9" />
      <scope id="2132380399759486085" at="391,29,394,9">
        <var name="dependencyToInvalidate" id="2132380399759486091" />
      </scope>
      <scope id="7390982340086718589" at="87,39,91,50" />
      <scope id="2132380399755652705" at="105,0,109,0">
        <var name="dependency" id="2132380399755733466" />
        <var name="node" id="2132380399755690915" />
      </scope>
      <scope id="2132380399756939551" at="124,33,128,15" />
      <scope id="7390982340086718817" at="154,77,158,72" />
      <scope id="8986047021038037166" at="162,0,166,0">
        <var name="m" id="8986047021038107303" />
      </scope>
      <scope id="7390982340086718704" at="167,91,171,67" />
      <scope id="7390982340086719095" at="313,0,317,0">
        <var name="event" id="7390982340086719118" />
      </scope>
      <scope id="3713357478450783965" at="317,57,321,189" />
      <scope id="7390982340086719261" at="334,0,338,0">
        <var name="node" id="7390982340086719264" />
      </scope>
      <scope id="7390982340086719272" at="338,0,342,0">
        <var name="name" id="7390982340086719277" />
        <var name="node" id="7390982340086719275" />
        <var name="value" id="7390982340086719279" />
      </scope>
      <scope id="3713357478450379701" at="365,0,369,0">
        <var name="event" id="3713357478450379705" />
      </scope>
      <scope id="3713357478450379720" at="370,57,374,26" />
      <scope id="3713357478450379689" at="382,0,386,0">
        <var name="event" id="3713357478450379693" />
      </scope>
      <scope id="2132380399758640193" at="141,45,146,5">
        <var name="dependency" id="2132380399758640199" />
      </scope>
      <scope id="2132380399757321550" at="197,39,202,61" />
      <scope id="6424963521599517317" at="276,9,281,7" />
      <scope id="7425893170003054756" at="287,35,292,17" />
      <scope id="7390982340086719021" at="294,42,299,18">
        <var name="result" id="7390982340086719023" />
      </scope>
      <scope id="7390982340086719287" at="342,0,347,0">
        <var name="node" id="7390982340086719290" />
        <var name="referent" id="7390982340086719294" />
        <var name="role" id="7390982340086719292" />
      </scope>
      <scope id="7390982340086719307" at="347,0,352,0">
        <var name="child" id="7390982340086719314" />
        <var name="node" id="7390982340086719310" />
        <var name="role" id="7390982340086719312" />
      </scope>
      <scope id="4766865704923122879" at="70,86,76,54">
        <var name="setOfNodes" id="4766865704923402328" />
      </scope>
      <scope id="7390982340086718586" at="87,0,93,0" />
      <scope id="7390982340086718701" at="167,0,173,0">
        <var name="errorString" id="7390982340086718714" />
        <var name="node" id="7390982340086718712" />
        <var name="ruleNode" id="7390982340086718716" />
      </scope>
      <scope id="6786156891328436162" at="176,161,182,57">
        <var name="reporter" id="6786156891328436250" />
      </scope>
      <scope id="1679875594224607386" at="260,38,266,5" />
      <scope id="3713357478450783963" at="317,0,323,0">
        <var name="event" id="3713357478450784009" />
      </scope>
      <scope id="3713357478450379725" at="376,0,382,0">
        <var name="event" id="3713357478450379729" />
      </scope>
      <scope id="2132380399756939542" at="122,57,129,13">
        <var name="errors" id="2132380399756939544" />
      </scope>
      <scope id="2132380399758499823" at="140,86,147,18">
        <var name="result" id="2132380399758616879" />
      </scope>
      <scope id="7390982340086719049" at="185,29,192,60" />
      <scope id="2132380399757266645" at="196,31,203,7" />
      <scope id="2132380399757321547" at="196,31,203,7">
        <var name="node" id="2132380399757321548" />
      </scope>
      <scope id="7425893170003054753" at="287,0,294,0" />
      <scope id="7390982340086719017" at="294,0,301,0" />
      <scope id="3713357478450379713" at="369,0,376,0">
        <var name="event" id="3713357478450379717" />
      </scope>
      <scope id="8986047021037461795" at="390,69,397,65" />
      <scope id="4766865704923475030" at="70,0,78,0">
        <var name="key" id="4766865704923209628" />
        <var name="map" id="4766865704923165660" />
        <var name="value" id="4766865704923249501" />
      </scope>
      <scope id="7390982340086718607" at="94,47,102,59" />
      <scope id="6786156891328436159" at="176,0,184,0">
        <var name="errorNode" id="6786156891328436167" />
        <var name="errorString" id="6786156891328436169" />
        <var name="intentionProvider" id="6786156891328436211" />
        <var name="messageTarget" id="6786156891328436173" />
        <var name="ruleNode" id="6786156891328436171" />
      </scope>
      <scope id="1679875594224607404" at="260,0,268,0" />
      <scope id="2132380399756939539" at="121,81,130,11">
        <var name="nodeDependency" id="2132380399756939540" />
      </scope>
      <scope id="2132380399758499820" at="140,0,149,0">
        <var name="model" id="2132380399758545045" />
        <var name="repo" id="8986047021037545744" />
      </scope>
      <scope id="7390982340086718809" at="150,57,159,5" />
      <scope id="7390982340086719046" at="185,0,194,0" />
      <scope id="1639387305605521991" at="220,64,229,9">
        <var name="node" id="1639387305605521993" />
      </scope>
      <scope id="1639387305605522052" at="239,45,248,9">
        <var name="node" id="1639387305605522054" />
      </scope>
      <scope id="7390982340086719201" at="301,23,310,27" />
      <scope id="7390982340086718604" at="94,0,104,0">
        <var name="dependency" id="7390982340086718617" />
      </scope>
      <scope id="2132380399756939538" at="120,39,130,11" />
      <scope id="7390982340086719071" at="194,55,204,5">
        <var name="checkedNodes" id="2132380399757261667" />
      </scope>
      <scope id="8986047021037461787" at="389,0,399,0">
        <var name="model" id="8986047021037461791" />
        <var name="repository" id="8986047021037461793" />
      </scope>
      <scope id="7390982340086718806" at="150,0,161,0">
        <var name="modelDescriptor" id="7390982340086718833" />
      </scope>
      <scope id="7390982340086719198" at="301,0,312,0" />
      <scope id="7390982340086719068" at="194,0,206,0">
        <var name="dependency" id="7390982340086719093" />
      </scope>
      <scope id="2132380399756937365" at="118,32,132,0">
        <var name="nodeDependencies" id="2132380399756939530" />
      </scope>
      <scope id="1639387305605521981" at="215,31,230,7" />
      <scope id="6424963521599517315" at="269,104,284,5" />
      <scope id="2132380399756937359" at="117,74,133,7">
        <var name="node" id="2132380399756937371" />
      </scope>
      <scope id="2132380399756926064" at="116,24,133,7" />
      <scope id="6424963521599517356" at="269,0,286,0">
        <var name="checkers" id="6424963521599517344" />
        <var name="node" id="6424963521599517342" />
        <var name="repository" id="6424963521599517347" />
      </scope>
      <scope id="1639387305605522030" at="231,12,252,34" />
      <scope id="7390982340086719253" at="332,9,354,34">
        <var name="listener" id="7390982340086719255" />
      </scope>
      <scope id="2132380399755951311" at="109,77,137,17">
        <var name="nodes" id="2132380399756084689" />
      </scope>
      <scope id="2132380399755951310" at="109,0,139,0">
        <var name="dependency" id="2132380399755951327" />
      </scope>
      <scope id="7390982340086719235" at="329,99,361,30">
        <var name="accessedNodes" id="7390982340086719237" />
        <var name="result" id="7390982340086719244" />
      </scope>
      <scope id="7390982340086719232" at="329,0,363,0">
        <var name="action" id="7390982340086719355" />
      </scope>
      <scope id="7390982340086718900" at="212,126,258,16" />
      <scope id="7390982340086718897" at="212,0,260,0">
        <var name="c" id="6424963521598243246" />
        <var name="checkers" id="7390982340086719012" />
        <var name="repository" id="7390982340086719015" />
        <var name="root" id="7390982340086719010" />
      </scope>
      <unit id="7390982340086718548" at="388,0,400,0" name="jetbrains.mps.checkers.LanguageErrorsComponent$MyModelUnloadListener" />
      <unit id="7390982340086719259" at="333,47,352,7" name="jetbrains.mps.checkers.LanguageErrorsComponent$1" />
      <unit id="7390982340086718487" at="364,0,387,0" name="jetbrains.mps.checkers.LanguageErrorsComponent$MyModelChangeListener" />
      <unit id="7390982340086718486" at="40,0,401,0" name="jetbrains.mps.checkers.LanguageErrorsComponent" />
    </file>
  </root>
  <root nodeRef="r:ba41e9c6-15ca-4a47-95f2-6a81c2318547(jetbrains.mps.checkers)/7390982340086720127">
    <file name="ConstraintsChecker.java">
<<<<<<< HEAD
      <node id="8112532282171046256" at="42,98,43,79" concept="10" />
      <node id="6704110508335307357" at="43,79,44,46" concept="4" />
      <node id="6704110508335310013" at="44,46,45,31" concept="11" />
      <node id="6704110508335373428" at="45,31,46,0" concept="13" />
      <node id="7390982340086720127" at="48,0,49,0" concept="14" trace="LOG" />
      <node id="739403953008745902" at="50,102,51,51" concept="10" />
      <node id="739403953008771950" at="51,51,52,78" concept="10" />
      <node id="5855421304788388209" at="52,78,53,57" concept="10" />
      <node id="7390982340086720164" at="53,57,54,84" concept="10" />
      <node id="5855421304788408526" at="54,84,55,0" concept="13" />
      <node id="3303031365445380046" at="55,0,56,110" concept="10" />
      <node id="8887378328853569076" at="56,110,57,112" concept="10" />
      <node id="7390982340086720147" at="57,112,58,0" concept="13" />
      <node id="7390982340086720150" at="59,25,60,38" concept="4" />
      <node id="5579660120283334222" at="63,35,64,248" concept="4" />
      <node id="7390982340086720179" at="64,248,65,15" concept="11" />
      <node id="8428637256415899387" at="68,33,69,109" concept="11" />
      <node id="7390982340086720207" at="72,26,73,82" concept="10" />
      <node id="7390982340086720213" at="73,82,74,94" concept="4" />
      <node id="7390982340086720242" at="76,5,77,0" concept="13" />
      <node id="3573496491025910927" at="78,58,79,58" concept="10" />
      <node id="7390982340086720253" at="81,33,82,64" concept="11" />
      <node id="7390982340086720267" at="85,25,86,82" concept="10" />
      <node id="7390982340086720273" at="86,82,87,77" concept="4" />
      <node id="4969811647316774408" at="90,56,91,72" concept="4" />
      <node id="7390982340086720286" at="92,5,93,0" concept="13" />
      <node id="7390982340086720294" at="94,65,95,78" concept="10" />
      <node id="7390982340086720300" at="95,78,96,82" concept="10" />
      <node id="7390982340086720308" at="97,54,98,17" concept="3" />
      <node id="7390982340086720320" at="101,33,102,105" concept="11" />
      <node id="7390982340086720330" at="105,27,106,82" concept="10" />
      <node id="7390982340086720336" at="106,82,107,94" concept="4" />
      <node id="739403953008742503" at="109,5,110,0" concept="13" />
      <node id="739403953008742147" at="114,35,115,140" concept="11" />
      <node id="739403953008742155" at="118,31,119,84" concept="10" />
      <node id="739403953008742160" at="119,84,120,74" concept="4" />
      <node id="739403953008733017" at="123,5,124,0" concept="13" />
      <node id="7390982340086720393" at="124,0,125,29" concept="12" />
      <node id="7390982340086720401" at="125,29,126,45" concept="4" />
      <node id="7390982340086720406" at="126,45,127,89" concept="10" />
      <node id="7390982340086720414" at="128,51,129,45" concept="4" />
      <node id="7390982340086720435" at="132,35,133,197" concept="11" />
      <node id="7390982340086720448" at="136,50,137,71" concept="10" />
      <node id="7390982340086720453" at="137,71,138,175" concept="10" />
      <node id="7390982340086720461" at="140,44,141,168" concept="4" />
      <node id="7390982340086720477" at="142,9,143,17" concept="3" />
      <node id="2176361721957706973" at="144,7,145,75" concept="10" />
      <node id="7390982340086720481" at="145,75,146,95" concept="10" />
      <node id="3303031365445380069" at="146,95,147,101" concept="10" />
      <node id="7390982340086720508" at="149,33,150,77" concept="11" />
      <node id="7390982340086720521" at="153,27,154,53" concept="12" />
      <node id="7390982340086720525" at="155,564,156,19" concept="3" />
      <node id="7390982340086720539" at="157,9,158,28" concept="12" />
      <node id="7390982340086720541" at="158,28,159,419" concept="4" />
      <node id="7390982340086720568" at="34,0,36,0" concept="2" trace="ConstraintsChecker#()V" />
      <node id="7390982340086720148" at="58,0,61,5" concept="8" />
      <node id="7390982340086720190" at="68,0,71,0" concept="9" trace="invoke#()Ljava/lang/Boolean;" />
      <node id="7390982340086720251" at="81,0,84,0" concept="9" trace="invoke#()Ljava/lang/Boolean;" />
      <node id="4969811647316774323" at="89,5,92,5" concept="8" />
      <node id="7390982340086720306" at="96,82,99,7" concept="8" />
      <node id="7390982340086720318" at="101,0,104,0" concept="9" trace="invoke#()Ljava/lang/Boolean;" />
      <node id="739403953008742145" at="114,0,117,0" concept="9" trace="invoke#()Ljava/lang/Boolean;" />
      <node id="7390982340086720412" at="127,89,130,5" concept="7" />
      <node id="7390982340086720433" at="132,0,135,0" concept="9" trace="met#(Lorg/jetbrains/mps/openapi/model/SNode;)Z" />
      <node id="7390982340086720461" at="139,33,142,9" concept="8" />
      <node id="7390982340086720506" at="149,0,152,0" concept="9" trace="invoke#()Ljava/lang/Boolean;" />
      <node id="7390982340086720523" at="154,53,157,9" concept="8" />
      <node id="7390982340086720170" at="62,58,66,7" concept="8" />
      <node id="7390982340086720205" at="71,9,75,7" concept="8" />
      <node id="7390982340086720265" at="84,9,88,7" concept="8" />
      <node id="7390982340086720328" at="104,9,108,7" concept="8" />
      <node id="739403953008742153" at="117,11,121,9" concept="8" />
      <node id="7390982340086720184" at="66,7,71,9" concept="10" />
      <node id="7390982340086720245" at="79,58,84,9" concept="10" />
      <node id="7390982340086720312" at="99,7,104,9" concept="10" />
      <node id="739403953008742139" at="112,164,117,11" concept="10" />
      <node id="7390982340086720424" at="130,5,135,8" concept="10" />
      <node id="7390982340086720500" at="147,101,152,10" concept="10" />
      <node id="8887378328853481940" at="42,0,48,0" concept="9" trace="getBreakingNodeAndClearContext#(Ljetbrains/mps/smodel/runtime/CheckingNodeContext;)Lorg/jetbrains/mps/openapi/model/SNodeReference;" />
      <node id="7390982340086720459" at="138,175,144,7" concept="8" />
      <node id="7390982340086720519" at="152,10,160,7" concept="8" />
      <node id="739403953008730486" at="111,34,122,7" concept="6" />
      <node id="7390982340086720243" at="77,0,89,5" concept="8" />
      <node id="739403953008789920" at="110,0,123,5" concept="8" />
      <node id="7390982340086720162" at="61,5,76,5" concept="8" />
      <node id="7390982340086720287" at="93,0,109,5" concept="7" />
      <node id="7390982340086720444" at="135,8,161,5" concept="7" />
      <node id="7390982340086720128" at="49,0,163,0" concept="9" trace="checkNode#(Lorg/jetbrains/mps/openapi/model/SNode;Ljetbrains/mps/checkers/LanguageErrorsComponent;Lorg/jetbrains/mps/openapi/module/SRepository;)V" />
      <scope id="7390982340086720571" at="34,31,34,31" />
      <scope id="7390982340086720149" at="59,25,60,38" />
      <scope id="7390982340086720191" at="68,33,69,109" />
      <scope id="7390982340086720252" at="81,33,82,64" />
      <scope id="4969811647316774324" at="90,56,91,72" />
      <scope id="7390982340086720307" at="97,54,98,17" />
      <scope id="7390982340086720319" at="101,33,102,105" />
      <scope id="739403953008742146" at="114,35,115,140" />
      <scope id="7390982340086720413" at="128,51,129,45" />
      <scope id="7390982340086720434" at="132,35,133,197" />
      <scope id="7390982340086720461" at="140,44,141,168" />
      <scope id="7390982340086720507" at="149,33,150,77" />
      <scope id="7390982340086720524" at="155,564,156,19" />
      <scope id="7390982340086720568" at="34,0,36,0" />
      <scope id="7390982340086720171" at="63,35,65,15" />
      <scope id="7390982340086720206" at="72,26,74,94">
        <var name="rule" id="7390982340086720208" />
      </scope>
      <scope id="7390982340086720266" at="85,25,87,77">
        <var name="rule" id="7390982340086720268" />
      </scope>
      <scope id="7390982340086720329" at="105,27,107,94">
        <var name="rule" id="7390982340086720331" />
      </scope>
      <scope id="739403953008742154" at="118,31,120,74">
        <var name="rule" id="739403953008742156" />
      </scope>
      <scope id="7390982340086720190" at="68,0,71,0" />
      <scope id="7390982340086720251" at="81,0,84,0" />
      <scope id="7390982340086720318" at="101,0,104,0" />
      <scope id="739403953008742145" at="114,0,117,0" />
      <scope id="7390982340086720412" at="127,89,130,5">
        <var name="parentConcept" id="7390982340086720419" />
      </scope>
      <scope id="7390982340086720433" at="132,0,135,0">
        <var name="n" id="7390982340086720433" />
      </scope>
      <scope id="7390982340086720506" at="149,0,152,0" />
      <scope id="8887378328853481943" at="42,98,46,0">
        <var name="breakingNodePointer" id="8112532282171046257" />
      </scope>
      <scope id="7390982340086720460" at="139,33,143,17" />
      <scope id="8887378328853481940" at="42,0,48,0">
        <var name="checkingNodeContext" id="8887378328853538111" />
      </scope>
      <scope id="7390982340086720520" at="153,27,159,419" />
      <scope id="739403953008730488" at="112,164,121,9">
        <var name="canBeAncestor" id="739403953008742140" />
      </scope>
      <scope id="7390982340086720244" at="78,58,88,7">
        <var name="canBeRoot" id="7390982340086720246" />
        <var name="model" id="3573496491025910928" />
      </scope>
      <scope id="739403953008730486" at="111,34,122,7">
        <var name="ancestor" id="739403953008730489" />
      </scope>
      <scope id="739403953008789922" at="111,34,122,7" />
      <scope id="7390982340086720163" at="62,58,75,7">
        <var name="canBeChild" id="7390982340086720185" />
      </scope>
      <scope id="7390982340086720288" at="94,65,108,7">
=======
      <node id="8112532282171046256" at="34,98,35,79" concept="10" />
      <node id="6704110508335307357" at="35,79,36,46" concept="4" />
      <node id="6704110508335310013" at="36,46,37,31" concept="11" />
      <node id="6704110508335373428" at="37,31,38,0" concept="13" />
      <node id="739403953008745902" at="41,102,42,74" concept="10" />
      <node id="3303031365445380046" at="42,74,43,118" concept="10" />
      <node id="8887378328853569076" at="43,118,44,112" concept="10" />
      <node id="6927916484510282955" at="44,112,45,61" concept="10" />
      <node id="7390982340086720147" at="45,61,46,0" concept="13" />
      <node id="7390982340086720150" at="47,29,48,42" concept="4" />
      <node id="7390982340086720164" at="49,61,50,64" concept="10" />
      <node id="5579660120283334222" at="51,27,52,245" concept="4" />
      <node id="7390982340086720179" at="52,245,53,17" concept="11" />
      <node id="8428637256415899387" at="56,35,57,105" concept="11" />
      <node id="7390982340086720207" at="60,28,61,84" concept="10" />
      <node id="7390982340086720213" at="61,84,62,121" concept="4" />
      <node id="7390982340086720242" at="65,5,66,0" concept="13" />
      <node id="3573496491025910927" at="67,58,68,58" concept="10" />
      <node id="7390982340086720253" at="70,33,71,64" concept="11" />
      <node id="7390982340086720267" at="74,25,75,82" concept="10" />
      <node id="7390982340086720273" at="75,82,76,77" concept="4" />
      <node id="4969811647316774408" at="79,56,80,72" concept="4" />
      <node id="7390982340086720286" at="81,5,82,0" concept="13" />
      <node id="7390982340086720294" at="83,65,84,78" concept="10" />
      <node id="7390982340086720300" at="84,78,85,68" concept="10" />
      <node id="7390982340086720308" at="86,54,87,17" concept="3" />
      <node id="7390982340086720320" at="90,33,91,105" concept="11" />
      <node id="7390982340086720330" at="94,27,95,82" concept="10" />
      <node id="7390982340086720336" at="95,82,96,94" concept="4" />
      <node id="739403953008742503" at="98,5,99,0" concept="13" />
      <node id="739403953008742147" at="102,33,103,110" concept="11" />
      <node id="739403953008742155" at="106,29,107,82" concept="10" />
      <node id="739403953008742160" at="107,82,108,72" concept="4" />
      <node id="739403953008733017" at="110,5,111,0" concept="13" />
      <node id="7390982340086720393" at="111,0,112,29" concept="12" />
      <node id="7390982340086720424" at="112,29,113,60" concept="10" />
      <node id="7390982340086720448" at="114,67,115,78" concept="10" />
      <node id="7390982340086720481" at="115,78,116,93" concept="10" />
      <node id="3303031365445380069" at="116,93,117,107" concept="10" />
      <node id="7390982340086720508" at="119,33,120,75" concept="11" />
      <node id="7390982340086720521" at="123,27,124,53" concept="12" />
      <node id="7390982340086720525" at="125,158,126,19" concept="3" />
      <node id="7390982340086720539" at="127,9,128,28" concept="12" />
      <node id="7390982340086720541" at="128,28,129,163" concept="4" />
      <node id="7390982340086720568" at="26,0,28,0" concept="2" trace="ConstraintsChecker#()V" />
      <node id="7390982340086720190" at="56,0,59,0" concept="9" trace="invoke#()Ljava/lang/Boolean;" />
      <node id="7390982340086720251" at="70,0,73,0" concept="9" trace="invoke#()Ljava/lang/Boolean;" />
      <node id="4969811647316774323" at="78,5,81,5" concept="8" />
      <node id="7390982340086720306" at="85,68,88,7" concept="8" />
      <node id="7390982340086720318" at="90,0,93,0" concept="9" trace="invoke#()Ljava/lang/Boolean;" />
      <node id="739403953008742145" at="102,0,105,0" concept="9" trace="invoke#()Ljava/lang/Boolean;" />
      <node id="7390982340086720506" at="119,0,122,0" concept="9" trace="invoke#()Ljava/lang/Boolean;" />
      <node id="7390982340086720523" at="124,53,127,9" concept="8" />
      <node id="7390982340086720170" at="50,64,54,9" concept="8" />
      <node id="7390982340086720205" at="59,11,63,9" concept="8" />
      <node id="7390982340086720265" at="73,9,77,7" concept="8" />
      <node id="7390982340086720328" at="93,9,97,7" concept="8" />
      <node id="739403953008742153" at="105,9,109,7" concept="8" />
      <node id="7390982340086720184" at="54,9,59,11" concept="10" />
      <node id="7390982340086720245" at="68,58,73,9" concept="10" />
      <node id="7390982340086720312" at="88,7,93,9" concept="10" />
      <node id="739403953008742139" at="100,166,105,9" concept="10" />
      <node id="7390982340086720500" at="117,107,122,10" concept="10" />
      <node id="8887378328853481940" at="34,0,40,0" concept="9" trace="getBreakingNodeAndClearContext#(Ljetbrains/mps/smodel/runtime/CheckingNodeContext;)Lorg/jetbrains/mps/openapi/model/SNodeReference;" />
      <node id="7390982340086720519" at="122,10,130,7" concept="8" />
      <node id="739403953008730486" at="99,0,110,5" concept="6" />
      <node id="7390982340086720243" at="66,0,78,5" concept="8" />
      <node id="7390982340086720162" at="48,42,64,7" concept="8" />
      <node id="7390982340086720287" at="82,0,98,5" concept="7" />
      <node id="7390982340086720444" at="113,60,131,5" concept="7" />
      <node id="7390982340086720148" at="46,0,65,5" concept="8" />
      <node id="7390982340086720128" at="40,0,133,0" concept="9" trace="checkNode#(Lorg/jetbrains/mps/openapi/model/SNode;Ljetbrains/mps/checkers/LanguageErrorsComponent;Lorg/jetbrains/mps/openapi/module/SRepository;)V" />
      <scope id="7390982340086720571" at="26,31,26,31" />
      <scope id="7390982340086720191" at="56,35,57,105" />
      <scope id="7390982340086720252" at="70,33,71,64" />
      <scope id="4969811647316774324" at="79,56,80,72" />
      <scope id="7390982340086720307" at="86,54,87,17" />
      <scope id="7390982340086720319" at="90,33,91,105" />
      <scope id="739403953008742146" at="102,33,103,110" />
      <scope id="7390982340086720507" at="119,33,120,75" />
      <scope id="7390982340086720524" at="125,158,126,19" />
      <scope id="7390982340086720568" at="26,0,28,0" />
      <scope id="7390982340086720171" at="51,27,53,17" />
      <scope id="7390982340086720206" at="60,28,62,121">
        <var name="rule" id="7390982340086720208" />
      </scope>
      <scope id="7390982340086720266" at="74,25,76,77">
        <var name="rule" id="7390982340086720268" />
      </scope>
      <scope id="7390982340086720329" at="94,27,96,94">
        <var name="rule" id="7390982340086720331" />
      </scope>
      <scope id="739403953008742154" at="106,29,108,72">
        <var name="rule" id="739403953008742156" />
      </scope>
      <scope id="7390982340086720190" at="56,0,59,0" />
      <scope id="7390982340086720251" at="70,0,73,0" />
      <scope id="7390982340086720318" at="90,0,93,0" />
      <scope id="739403953008742145" at="102,0,105,0" />
      <scope id="7390982340086720506" at="119,0,122,0" />
      <scope id="8887378328853481943" at="34,98,38,0">
        <var name="breakingNodePointer" id="8112532282171046257" />
      </scope>
      <scope id="8887378328853481940" at="34,0,40,0">
        <var name="checkingNodeContext" id="8887378328853538111" />
      </scope>
      <scope id="7390982340086720520" at="123,27,129,163" />
      <scope id="739403953008730488" at="100,166,109,7">
        <var name="canBeAncestor" id="739403953008742140" />
      </scope>
      <scope id="7390982340086720244" at="67,58,77,7">
        <var name="canBeRoot" id="7390982340086720246" />
        <var name="model" id="3573496491025910928" />
      </scope>
      <scope id="739403953008730486" at="99,0,110,5">
        <var name="ancestor" id="739403953008730489" />
      </scope>
      <scope id="7390982340086720163" at="49,61,63,9">
        <var name="canBeChild" id="7390982340086720185" />
        <var name="link" id="7390982340086720165" />
      </scope>
      <scope id="7390982340086720288" at="83,65,97,7">
>>>>>>> 1fe3447f
        <var name="canBeParent" id="7390982340086720313" />
        <var name="childConcept" id="7390982340086720295" />
        <var name="childLink" id="7390982340086720301" />
      </scope>
<<<<<<< HEAD
      <scope id="7390982340086720287" at="93,0,109,5">
        <var name="child" id="7390982340086720390" />
      </scope>
      <scope id="7390982340086720447" at="136,50,160,7">
=======
      <scope id="7390982340086720287" at="82,0,98,5">
        <var name="child" id="7390982340086720390" />
      </scope>
      <scope id="7390982340086720447" at="114,67,130,7">
>>>>>>> 1fe3447f
        <var name="canSetValue" id="7390982340086720501" />
        <var name="propertyDescriptor" id="3303031365445380070" />
        <var name="ps" id="7390982340086720449" />
        <var name="value" id="7390982340086720482" />
      </scope>
<<<<<<< HEAD
      <scope id="7390982340086720444" at="135,8,161,5">
        <var name="p" id="7390982340086720445" />
      </scope>
      <scope id="7390982340086720131" at="50,102,161,5">
        <var name="checkingNodeContext" id="8887378328853569077" />
        <var name="chs" id="7390982340086720407" />
        <var name="containingLink" id="7390982340086720165" />
        <var name="newDescriptor" id="3303031365445380047" />
        <var name="nodeConcept" id="739403953008745903" />
        <var name="nodeConceptNode" id="739403953008771951" />
        <var name="parent" id="5855421304788388210" />
        <var name="props" id="7390982340086720425" />
      </scope>
      <scope id="7390982340086720128" at="49,0,163,0">
=======
      <scope id="7390982340086720149" at="47,29,64,7" />
      <scope id="7390982340086720444" at="113,60,131,5">
        <var name="property" id="7390982340086720445" />
      </scope>
      <scope id="7390982340086720131" at="41,102,131,5">
        <var name="checkingNodeContext" id="8887378328853569077" />
        <var name="constraintsDescriptor" id="3303031365445380047" />
        <var name="nodeConcept" id="739403953008745903" />
        <var name="parentNode" id="6927916484510282956" />
        <var name="props" id="7390982340086720425" />
      </scope>
      <scope id="7390982340086720128" at="40,0,133,0">
>>>>>>> 1fe3447f
        <var name="component" id="7390982340086720563" />
        <var name="node" id="7390982340086720561" />
        <var name="repository" id="4525171225383442279" />
      </scope>
<<<<<<< HEAD
      <unit id="7390982340086720190" at="67,59,71,7" name="jetbrains.mps.checkers.ConstraintsChecker$1" />
      <unit id="7390982340086720251" at="80,58,84,7" name="jetbrains.mps.checkers.ConstraintsChecker$2" />
      <unit id="7390982340086720318" at="100,60,104,7" name="jetbrains.mps.checkers.ConstraintsChecker$3" />
      <unit id="739403953008742145" at="113,64,117,9" name="jetbrains.mps.checkers.ConstraintsChecker$4" />
      <unit id="7390982340086720433" at="131,56,135,5" name="jetbrains.mps.checkers.ConstraintsChecker$5" />
      <unit id="7390982340086720506" at="148,98,152,7" name="jetbrains.mps.checkers.ConstraintsChecker$6" />
      <unit id="7390982340086720127" at="33,0,164,0" name="jetbrains.mps.checkers.ConstraintsChecker" />
=======
      <unit id="7390982340086720190" at="55,61,59,9" name="jetbrains.mps.checkers.ConstraintsChecker$1" />
      <unit id="7390982340086720251" at="69,58,73,7" name="jetbrains.mps.checkers.ConstraintsChecker$2" />
      <unit id="7390982340086720318" at="89,60,93,7" name="jetbrains.mps.checkers.ConstraintsChecker$3" />
      <unit id="739403953008742145" at="101,62,105,7" name="jetbrains.mps.checkers.ConstraintsChecker$4" />
      <unit id="7390982340086720506" at="118,98,122,7" name="jetbrains.mps.checkers.ConstraintsChecker$5" />
      <unit id="7390982340086720127" at="25,0,134,0" name="jetbrains.mps.checkers.ConstraintsChecker" />
>>>>>>> 1fe3447f
    </file>
  </root>
  <root nodeRef="r:ba41e9c6-15ca-4a47-95f2-6a81c2318547(jetbrains.mps.checkers)/7390982340086720780">
    <file name="AbstractConstraintsChecker.java">
      <node id="7390982340086720781" at="11,0,12,0" concept="9" trace="checkNode#(Lorg/jetbrains/mps/openapi/model/SNode;Ljetbrains/mps/checkers/LanguageErrorsComponent;Lorg/jetbrains/mps/openapi/module/SRepository;)V" />
      <node id="7390982340086720792" at="9,0,11,0" concept="2" trace="AbstractConstraintsChecker#()V" />
      <scope id="7390982340086720795" at="9,39,9,39" />
      <scope id="7390982340086720781" at="11,0,12,0">
        <var name="component" id="7390982340086720787" />
        <var name="node" id="7390982340086720785" />
        <var name="repository" id="4525171225383460033" />
      </scope>
      <scope id="7390982340086720792" at="9,0,11,0" />
      <unit id="7390982340086720780" at="8,0,13,0" name="jetbrains.mps.checkers.AbstractConstraintsChecker" />
    </file>
  </root>
</debug-info>
<|MERGE_RESOLUTION|>--- conflicted
+++ resolved
@@ -794,349 +794,168 @@
   </root>
   <root nodeRef="r:ba41e9c6-15ca-4a47-95f2-6a81c2318547(jetbrains.mps.checkers)/7390982340086720127">
     <file name="ConstraintsChecker.java">
-<<<<<<< HEAD
-      <node id="8112532282171046256" at="42,98,43,79" concept="10" />
-      <node id="6704110508335307357" at="43,79,44,46" concept="4" />
-      <node id="6704110508335310013" at="44,46,45,31" concept="11" />
-      <node id="6704110508335373428" at="45,31,46,0" concept="13" />
-      <node id="7390982340086720127" at="48,0,49,0" concept="14" trace="LOG" />
-      <node id="739403953008745902" at="50,102,51,51" concept="10" />
-      <node id="739403953008771950" at="51,51,52,78" concept="10" />
-      <node id="5855421304788388209" at="52,78,53,57" concept="10" />
-      <node id="7390982340086720164" at="53,57,54,84" concept="10" />
-      <node id="5855421304788408526" at="54,84,55,0" concept="13" />
-      <node id="3303031365445380046" at="55,0,56,110" concept="10" />
-      <node id="8887378328853569076" at="56,110,57,112" concept="10" />
-      <node id="7390982340086720147" at="57,112,58,0" concept="13" />
-      <node id="7390982340086720150" at="59,25,60,38" concept="4" />
-      <node id="5579660120283334222" at="63,35,64,248" concept="4" />
-      <node id="7390982340086720179" at="64,248,65,15" concept="11" />
-      <node id="8428637256415899387" at="68,33,69,109" concept="11" />
-      <node id="7390982340086720207" at="72,26,73,82" concept="10" />
-      <node id="7390982340086720213" at="73,82,74,94" concept="4" />
-      <node id="7390982340086720242" at="76,5,77,0" concept="13" />
-      <node id="3573496491025910927" at="78,58,79,58" concept="10" />
-      <node id="7390982340086720253" at="81,33,82,64" concept="11" />
-      <node id="7390982340086720267" at="85,25,86,82" concept="10" />
-      <node id="7390982340086720273" at="86,82,87,77" concept="4" />
-      <node id="4969811647316774408" at="90,56,91,72" concept="4" />
-      <node id="7390982340086720286" at="92,5,93,0" concept="13" />
-      <node id="7390982340086720294" at="94,65,95,78" concept="10" />
-      <node id="7390982340086720300" at="95,78,96,82" concept="10" />
-      <node id="7390982340086720308" at="97,54,98,17" concept="3" />
-      <node id="7390982340086720320" at="101,33,102,105" concept="11" />
-      <node id="7390982340086720330" at="105,27,106,82" concept="10" />
-      <node id="7390982340086720336" at="106,82,107,94" concept="4" />
-      <node id="739403953008742503" at="109,5,110,0" concept="13" />
-      <node id="739403953008742147" at="114,35,115,140" concept="11" />
-      <node id="739403953008742155" at="118,31,119,84" concept="10" />
-      <node id="739403953008742160" at="119,84,120,74" concept="4" />
-      <node id="739403953008733017" at="123,5,124,0" concept="13" />
-      <node id="7390982340086720393" at="124,0,125,29" concept="12" />
-      <node id="7390982340086720401" at="125,29,126,45" concept="4" />
-      <node id="7390982340086720406" at="126,45,127,89" concept="10" />
-      <node id="7390982340086720414" at="128,51,129,45" concept="4" />
-      <node id="7390982340086720435" at="132,35,133,197" concept="11" />
-      <node id="7390982340086720448" at="136,50,137,71" concept="10" />
-      <node id="7390982340086720453" at="137,71,138,175" concept="10" />
-      <node id="7390982340086720461" at="140,44,141,168" concept="4" />
-      <node id="7390982340086720477" at="142,9,143,17" concept="3" />
-      <node id="2176361721957706973" at="144,7,145,75" concept="10" />
-      <node id="7390982340086720481" at="145,75,146,95" concept="10" />
-      <node id="3303031365445380069" at="146,95,147,101" concept="10" />
-      <node id="7390982340086720508" at="149,33,150,77" concept="11" />
-      <node id="7390982340086720521" at="153,27,154,53" concept="12" />
-      <node id="7390982340086720525" at="155,564,156,19" concept="3" />
-      <node id="7390982340086720539" at="157,9,158,28" concept="12" />
-      <node id="7390982340086720541" at="158,28,159,419" concept="4" />
-      <node id="7390982340086720568" at="34,0,36,0" concept="2" trace="ConstraintsChecker#()V" />
-      <node id="7390982340086720148" at="58,0,61,5" concept="8" />
-      <node id="7390982340086720190" at="68,0,71,0" concept="9" trace="invoke#()Ljava/lang/Boolean;" />
-      <node id="7390982340086720251" at="81,0,84,0" concept="9" trace="invoke#()Ljava/lang/Boolean;" />
-      <node id="4969811647316774323" at="89,5,92,5" concept="8" />
-      <node id="7390982340086720306" at="96,82,99,7" concept="8" />
-      <node id="7390982340086720318" at="101,0,104,0" concept="9" trace="invoke#()Ljava/lang/Boolean;" />
-      <node id="739403953008742145" at="114,0,117,0" concept="9" trace="invoke#()Ljava/lang/Boolean;" />
-      <node id="7390982340086720412" at="127,89,130,5" concept="7" />
-      <node id="7390982340086720433" at="132,0,135,0" concept="9" trace="met#(Lorg/jetbrains/mps/openapi/model/SNode;)Z" />
-      <node id="7390982340086720461" at="139,33,142,9" concept="8" />
-      <node id="7390982340086720506" at="149,0,152,0" concept="9" trace="invoke#()Ljava/lang/Boolean;" />
-      <node id="7390982340086720523" at="154,53,157,9" concept="8" />
-      <node id="7390982340086720170" at="62,58,66,7" concept="8" />
-      <node id="7390982340086720205" at="71,9,75,7" concept="8" />
-      <node id="7390982340086720265" at="84,9,88,7" concept="8" />
-      <node id="7390982340086720328" at="104,9,108,7" concept="8" />
-      <node id="739403953008742153" at="117,11,121,9" concept="8" />
-      <node id="7390982340086720184" at="66,7,71,9" concept="10" />
-      <node id="7390982340086720245" at="79,58,84,9" concept="10" />
-      <node id="7390982340086720312" at="99,7,104,9" concept="10" />
-      <node id="739403953008742139" at="112,164,117,11" concept="10" />
-      <node id="7390982340086720424" at="130,5,135,8" concept="10" />
-      <node id="7390982340086720500" at="147,101,152,10" concept="10" />
-      <node id="8887378328853481940" at="42,0,48,0" concept="9" trace="getBreakingNodeAndClearContext#(Ljetbrains/mps/smodel/runtime/CheckingNodeContext;)Lorg/jetbrains/mps/openapi/model/SNodeReference;" />
-      <node id="7390982340086720459" at="138,175,144,7" concept="8" />
-      <node id="7390982340086720519" at="152,10,160,7" concept="8" />
-      <node id="739403953008730486" at="111,34,122,7" concept="6" />
-      <node id="7390982340086720243" at="77,0,89,5" concept="8" />
-      <node id="739403953008789920" at="110,0,123,5" concept="8" />
-      <node id="7390982340086720162" at="61,5,76,5" concept="8" />
-      <node id="7390982340086720287" at="93,0,109,5" concept="7" />
-      <node id="7390982340086720444" at="135,8,161,5" concept="7" />
-      <node id="7390982340086720128" at="49,0,163,0" concept="9" trace="checkNode#(Lorg/jetbrains/mps/openapi/model/SNode;Ljetbrains/mps/checkers/LanguageErrorsComponent;Lorg/jetbrains/mps/openapi/module/SRepository;)V" />
-      <scope id="7390982340086720571" at="34,31,34,31" />
-      <scope id="7390982340086720149" at="59,25,60,38" />
-      <scope id="7390982340086720191" at="68,33,69,109" />
-      <scope id="7390982340086720252" at="81,33,82,64" />
-      <scope id="4969811647316774324" at="90,56,91,72" />
-      <scope id="7390982340086720307" at="97,54,98,17" />
-      <scope id="7390982340086720319" at="101,33,102,105" />
-      <scope id="739403953008742146" at="114,35,115,140" />
-      <scope id="7390982340086720413" at="128,51,129,45" />
-      <scope id="7390982340086720434" at="132,35,133,197" />
-      <scope id="7390982340086720461" at="140,44,141,168" />
-      <scope id="7390982340086720507" at="149,33,150,77" />
-      <scope id="7390982340086720524" at="155,564,156,19" />
-      <scope id="7390982340086720568" at="34,0,36,0" />
-      <scope id="7390982340086720171" at="63,35,65,15" />
-      <scope id="7390982340086720206" at="72,26,74,94">
-        <var name="rule" id="7390982340086720208" />
-      </scope>
-      <scope id="7390982340086720266" at="85,25,87,77">
-        <var name="rule" id="7390982340086720268" />
-      </scope>
-      <scope id="7390982340086720329" at="105,27,107,94">
-        <var name="rule" id="7390982340086720331" />
-      </scope>
-      <scope id="739403953008742154" at="118,31,120,74">
-        <var name="rule" id="739403953008742156" />
-      </scope>
-      <scope id="7390982340086720190" at="68,0,71,0" />
-      <scope id="7390982340086720251" at="81,0,84,0" />
-      <scope id="7390982340086720318" at="101,0,104,0" />
-      <scope id="739403953008742145" at="114,0,117,0" />
-      <scope id="7390982340086720412" at="127,89,130,5">
-        <var name="parentConcept" id="7390982340086720419" />
-      </scope>
-      <scope id="7390982340086720433" at="132,0,135,0">
-        <var name="n" id="7390982340086720433" />
-      </scope>
-      <scope id="7390982340086720506" at="149,0,152,0" />
-      <scope id="8887378328853481943" at="42,98,46,0">
-        <var name="breakingNodePointer" id="8112532282171046257" />
-      </scope>
-      <scope id="7390982340086720460" at="139,33,143,17" />
-      <scope id="8887378328853481940" at="42,0,48,0">
-        <var name="checkingNodeContext" id="8887378328853538111" />
-      </scope>
-      <scope id="7390982340086720520" at="153,27,159,419" />
-      <scope id="739403953008730488" at="112,164,121,9">
-        <var name="canBeAncestor" id="739403953008742140" />
-      </scope>
-      <scope id="7390982340086720244" at="78,58,88,7">
-        <var name="canBeRoot" id="7390982340086720246" />
-        <var name="model" id="3573496491025910928" />
-      </scope>
-      <scope id="739403953008730486" at="111,34,122,7">
-        <var name="ancestor" id="739403953008730489" />
-      </scope>
-      <scope id="739403953008789922" at="111,34,122,7" />
-      <scope id="7390982340086720163" at="62,58,75,7">
-        <var name="canBeChild" id="7390982340086720185" />
-      </scope>
-      <scope id="7390982340086720288" at="94,65,108,7">
-=======
       <node id="8112532282171046256" at="34,98,35,79" concept="10" />
       <node id="6704110508335307357" at="35,79,36,46" concept="4" />
       <node id="6704110508335310013" at="36,46,37,31" concept="11" />
       <node id="6704110508335373428" at="37,31,38,0" concept="13" />
       <node id="739403953008745902" at="41,102,42,74" concept="10" />
-      <node id="3303031365445380046" at="42,74,43,118" concept="10" />
-      <node id="8887378328853569076" at="43,118,44,112" concept="10" />
-      <node id="6927916484510282955" at="44,112,45,61" concept="10" />
-      <node id="7390982340086720147" at="45,61,46,0" concept="13" />
-      <node id="7390982340086720150" at="47,29,48,42" concept="4" />
-      <node id="7390982340086720164" at="49,61,50,64" concept="10" />
-      <node id="5579660120283334222" at="51,27,52,245" concept="4" />
-      <node id="7390982340086720179" at="52,245,53,17" concept="11" />
-      <node id="8428637256415899387" at="56,35,57,105" concept="11" />
-      <node id="7390982340086720207" at="60,28,61,84" concept="10" />
-      <node id="7390982340086720213" at="61,84,62,121" concept="4" />
-      <node id="7390982340086720242" at="65,5,66,0" concept="13" />
-      <node id="3573496491025910927" at="67,58,68,58" concept="10" />
-      <node id="7390982340086720253" at="70,33,71,64" concept="11" />
-      <node id="7390982340086720267" at="74,25,75,82" concept="10" />
-      <node id="7390982340086720273" at="75,82,76,77" concept="4" />
-      <node id="4969811647316774408" at="79,56,80,72" concept="4" />
-      <node id="7390982340086720286" at="81,5,82,0" concept="13" />
-      <node id="7390982340086720294" at="83,65,84,78" concept="10" />
-      <node id="7390982340086720300" at="84,78,85,68" concept="10" />
-      <node id="7390982340086720308" at="86,54,87,17" concept="3" />
-      <node id="7390982340086720320" at="90,33,91,105" concept="11" />
-      <node id="7390982340086720330" at="94,27,95,82" concept="10" />
-      <node id="7390982340086720336" at="95,82,96,94" concept="4" />
-      <node id="739403953008742503" at="98,5,99,0" concept="13" />
-      <node id="739403953008742147" at="102,33,103,110" concept="11" />
-      <node id="739403953008742155" at="106,29,107,82" concept="10" />
-      <node id="739403953008742160" at="107,82,108,72" concept="4" />
-      <node id="739403953008733017" at="110,5,111,0" concept="13" />
-      <node id="7390982340086720393" at="111,0,112,29" concept="12" />
-      <node id="7390982340086720424" at="112,29,113,60" concept="10" />
-      <node id="7390982340086720448" at="114,67,115,78" concept="10" />
-      <node id="7390982340086720481" at="115,78,116,93" concept="10" />
-      <node id="3303031365445380069" at="116,93,117,107" concept="10" />
-      <node id="7390982340086720508" at="119,33,120,75" concept="11" />
-      <node id="7390982340086720521" at="123,27,124,53" concept="12" />
-      <node id="7390982340086720525" at="125,158,126,19" concept="3" />
-      <node id="7390982340086720539" at="127,9,128,28" concept="12" />
-      <node id="7390982340086720541" at="128,28,129,163" concept="4" />
+      <node id="739403953008771950" at="42,74,43,72" concept="10" />
+      <node id="5855421304788388209" at="43,72,44,57" concept="10" />
+      <node id="7390982340086720164" at="44,57,45,78" concept="10" />
+      <node id="5855421304788408526" at="45,78,46,0" concept="13" />
+      <node id="3303031365445380046" at="46,0,47,118" concept="10" />
+      <node id="8887378328853569076" at="47,118,48,112" concept="10" />
+      <node id="7390982340086720147" at="48,112,49,0" concept="13" />
+      <node id="7518892411906731847" at="50,25,51,38" concept="4" />
+      <node id="7518892411906731853" at="52,57,53,64" concept="10" />
+      <node id="7518892411906731857" at="54,27,55,241" concept="4" />
+      <node id="7518892411906731874" at="55,241,56,17" concept="11" />
+      <node id="7518892411906731886" at="59,35,60,101" concept="11" />
+      <node id="7518892411906731894" at="63,28,64,84" concept="10" />
+      <node id="7518892411906731899" at="64,84,65,121" concept="4" />
+      <node id="7390982340086720242" at="68,5,69,0" concept="13" />
+      <node id="3573496491025910927" at="70,58,71,58" concept="10" />
+      <node id="7390982340086720253" at="73,33,74,64" concept="11" />
+      <node id="7390982340086720267" at="77,25,78,82" concept="10" />
+      <node id="7390982340086720273" at="78,82,79,77" concept="4" />
+      <node id="4969811647316774408" at="82,56,83,72" concept="4" />
+      <node id="7390982340086720286" at="84,5,85,0" concept="13" />
+      <node id="7390982340086720294" at="86,65,87,78" concept="10" />
+      <node id="7390982340086720300" at="87,78,88,68" concept="10" />
+      <node id="7390982340086720308" at="89,54,90,17" concept="3" />
+      <node id="7390982340086720320" at="93,33,94,105" concept="11" />
+      <node id="7390982340086720330" at="97,27,98,82" concept="10" />
+      <node id="7390982340086720336" at="98,82,99,94" concept="4" />
+      <node id="739403953008742503" at="101,5,102,0" concept="13" />
+      <node id="739403953008742147" at="105,33,106,145" concept="11" />
+      <node id="739403953008742155" at="109,29,110,82" concept="10" />
+      <node id="739403953008742160" at="110,82,111,72" concept="4" />
+      <node id="739403953008733017" at="113,5,114,0" concept="13" />
+      <node id="7390982340086720393" at="114,0,115,29" concept="12" />
+      <node id="7390982340086720424" at="115,29,116,60" concept="10" />
+      <node id="7390982340086720448" at="117,67,118,78" concept="10" />
+      <node id="7390982340086720481" at="118,78,119,93" concept="10" />
+      <node id="3303031365445380069" at="119,93,120,107" concept="10" />
+      <node id="7390982340086720508" at="122,33,123,75" concept="11" />
+      <node id="7390982340086720521" at="126,27,127,53" concept="12" />
+      <node id="7390982340086720525" at="128,158,129,19" concept="3" />
+      <node id="7390982340086720539" at="130,9,131,28" concept="12" />
+      <node id="7390982340086720541" at="131,28,132,163" concept="4" />
       <node id="7390982340086720568" at="26,0,28,0" concept="2" trace="ConstraintsChecker#()V" />
-      <node id="7390982340086720190" at="56,0,59,0" concept="9" trace="invoke#()Ljava/lang/Boolean;" />
-      <node id="7390982340086720251" at="70,0,73,0" concept="9" trace="invoke#()Ljava/lang/Boolean;" />
-      <node id="4969811647316774323" at="78,5,81,5" concept="8" />
-      <node id="7390982340086720306" at="85,68,88,7" concept="8" />
-      <node id="7390982340086720318" at="90,0,93,0" concept="9" trace="invoke#()Ljava/lang/Boolean;" />
-      <node id="739403953008742145" at="102,0,105,0" concept="9" trace="invoke#()Ljava/lang/Boolean;" />
-      <node id="7390982340086720506" at="119,0,122,0" concept="9" trace="invoke#()Ljava/lang/Boolean;" />
-      <node id="7390982340086720523" at="124,53,127,9" concept="8" />
-      <node id="7390982340086720170" at="50,64,54,9" concept="8" />
-      <node id="7390982340086720205" at="59,11,63,9" concept="8" />
-      <node id="7390982340086720265" at="73,9,77,7" concept="8" />
-      <node id="7390982340086720328" at="93,9,97,7" concept="8" />
-      <node id="739403953008742153" at="105,9,109,7" concept="8" />
-      <node id="7390982340086720184" at="54,9,59,11" concept="10" />
-      <node id="7390982340086720245" at="68,58,73,9" concept="10" />
-      <node id="7390982340086720312" at="88,7,93,9" concept="10" />
-      <node id="739403953008742139" at="100,166,105,9" concept="10" />
-      <node id="7390982340086720500" at="117,107,122,10" concept="10" />
+      <node id="7518892411906731884" at="59,0,62,0" concept="9" trace="invoke#()Ljava/lang/Boolean;" />
+      <node id="7390982340086720251" at="73,0,76,0" concept="9" trace="invoke#()Ljava/lang/Boolean;" />
+      <node id="4969811647316774323" at="81,5,84,5" concept="8" />
+      <node id="7390982340086720306" at="88,68,91,7" concept="8" />
+      <node id="7390982340086720318" at="93,0,96,0" concept="9" trace="invoke#()Ljava/lang/Boolean;" />
+      <node id="739403953008742145" at="105,0,108,0" concept="9" trace="invoke#()Ljava/lang/Boolean;" />
+      <node id="7390982340086720506" at="122,0,125,0" concept="9" trace="invoke#()Ljava/lang/Boolean;" />
+      <node id="7390982340086720523" at="127,53,130,9" concept="8" />
+      <node id="7518892411906731855" at="53,64,57,9" concept="8" />
+      <node id="7518892411906731892" at="62,11,66,9" concept="8" />
+      <node id="7390982340086720265" at="76,9,80,7" concept="8" />
+      <node id="7390982340086720328" at="96,9,100,7" concept="8" />
+      <node id="739403953008742153" at="108,9,112,7" concept="8" />
+      <node id="7518892411906731878" at="57,9,62,11" concept="10" />
+      <node id="7390982340086720245" at="71,58,76,9" concept="10" />
+      <node id="7390982340086720312" at="91,7,96,9" concept="10" />
+      <node id="739403953008742139" at="103,162,108,9" concept="10" />
+      <node id="7390982340086720500" at="120,107,125,10" concept="10" />
       <node id="8887378328853481940" at="34,0,40,0" concept="9" trace="getBreakingNodeAndClearContext#(Ljetbrains/mps/smodel/runtime/CheckingNodeContext;)Lorg/jetbrains/mps/openapi/model/SNodeReference;" />
-      <node id="7390982340086720519" at="122,10,130,7" concept="8" />
-      <node id="739403953008730486" at="99,0,110,5" concept="6" />
-      <node id="7390982340086720243" at="66,0,78,5" concept="8" />
-      <node id="7390982340086720162" at="48,42,64,7" concept="8" />
-      <node id="7390982340086720287" at="82,0,98,5" concept="7" />
-      <node id="7390982340086720444" at="113,60,131,5" concept="7" />
-      <node id="7390982340086720148" at="46,0,65,5" concept="8" />
-      <node id="7390982340086720128" at="40,0,133,0" concept="9" trace="checkNode#(Lorg/jetbrains/mps/openapi/model/SNode;Ljetbrains/mps/checkers/LanguageErrorsComponent;Lorg/jetbrains/mps/openapi/module/SRepository;)V" />
+      <node id="7390982340086720519" at="125,10,133,7" concept="8" />
+      <node id="739403953008730486" at="102,0,113,5" concept="6" />
+      <node id="7390982340086720243" at="69,0,81,5" concept="8" />
+      <node id="7518892411906731851" at="51,38,67,7" concept="8" />
+      <node id="7390982340086720287" at="85,0,101,5" concept="7" />
+      <node id="7390982340086720444" at="116,60,134,5" concept="7" />
+      <node id="7518892411906731845" at="49,0,68,5" concept="8" />
+      <node id="7390982340086720128" at="40,0,136,0" concept="9" trace="checkNode#(Lorg/jetbrains/mps/openapi/model/SNode;Ljetbrains/mps/checkers/LanguageErrorsComponent;Lorg/jetbrains/mps/openapi/module/SRepository;)V" />
       <scope id="7390982340086720571" at="26,31,26,31" />
-      <scope id="7390982340086720191" at="56,35,57,105" />
-      <scope id="7390982340086720252" at="70,33,71,64" />
-      <scope id="4969811647316774324" at="79,56,80,72" />
-      <scope id="7390982340086720307" at="86,54,87,17" />
-      <scope id="7390982340086720319" at="90,33,91,105" />
-      <scope id="739403953008742146" at="102,33,103,110" />
-      <scope id="7390982340086720507" at="119,33,120,75" />
-      <scope id="7390982340086720524" at="125,158,126,19" />
+      <scope id="7518892411906731885" at="59,35,60,101" />
+      <scope id="7390982340086720252" at="73,33,74,64" />
+      <scope id="4969811647316774324" at="82,56,83,72" />
+      <scope id="7390982340086720307" at="89,54,90,17" />
+      <scope id="7390982340086720319" at="93,33,94,105" />
+      <scope id="739403953008742146" at="105,33,106,145" />
+      <scope id="7390982340086720507" at="122,33,123,75" />
+      <scope id="7390982340086720524" at="128,158,129,19" />
       <scope id="7390982340086720568" at="26,0,28,0" />
-      <scope id="7390982340086720171" at="51,27,53,17" />
-      <scope id="7390982340086720206" at="60,28,62,121">
-        <var name="rule" id="7390982340086720208" />
-      </scope>
-      <scope id="7390982340086720266" at="74,25,76,77">
+      <scope id="7518892411906731856" at="54,27,56,17" />
+      <scope id="7518892411906731893" at="63,28,65,121">
+        <var name="rule" id="7518892411906731895" />
+      </scope>
+      <scope id="7390982340086720266" at="77,25,79,77">
         <var name="rule" id="7390982340086720268" />
       </scope>
-      <scope id="7390982340086720329" at="94,27,96,94">
+      <scope id="7390982340086720329" at="97,27,99,94">
         <var name="rule" id="7390982340086720331" />
       </scope>
-      <scope id="739403953008742154" at="106,29,108,72">
+      <scope id="739403953008742154" at="109,29,111,72">
         <var name="rule" id="739403953008742156" />
       </scope>
-      <scope id="7390982340086720190" at="56,0,59,0" />
-      <scope id="7390982340086720251" at="70,0,73,0" />
-      <scope id="7390982340086720318" at="90,0,93,0" />
-      <scope id="739403953008742145" at="102,0,105,0" />
-      <scope id="7390982340086720506" at="119,0,122,0" />
+      <scope id="7518892411906731884" at="59,0,62,0" />
+      <scope id="7390982340086720251" at="73,0,76,0" />
+      <scope id="7390982340086720318" at="93,0,96,0" />
+      <scope id="739403953008742145" at="105,0,108,0" />
+      <scope id="7390982340086720506" at="122,0,125,0" />
       <scope id="8887378328853481943" at="34,98,38,0">
         <var name="breakingNodePointer" id="8112532282171046257" />
       </scope>
       <scope id="8887378328853481940" at="34,0,40,0">
         <var name="checkingNodeContext" id="8887378328853538111" />
       </scope>
-      <scope id="7390982340086720520" at="123,27,129,163" />
-      <scope id="739403953008730488" at="100,166,109,7">
+      <scope id="7390982340086720520" at="126,27,132,163" />
+      <scope id="739403953008730488" at="103,162,112,7">
         <var name="canBeAncestor" id="739403953008742140" />
       </scope>
-      <scope id="7390982340086720244" at="67,58,77,7">
+      <scope id="7390982340086720244" at="70,58,80,7">
         <var name="canBeRoot" id="7390982340086720246" />
         <var name="model" id="3573496491025910928" />
       </scope>
-      <scope id="739403953008730486" at="99,0,110,5">
+      <scope id="739403953008730486" at="102,0,113,5">
         <var name="ancestor" id="739403953008730489" />
       </scope>
-      <scope id="7390982340086720163" at="49,61,63,9">
-        <var name="canBeChild" id="7390982340086720185" />
-        <var name="link" id="7390982340086720165" />
-      </scope>
-      <scope id="7390982340086720288" at="83,65,97,7">
->>>>>>> 1fe3447f
+      <scope id="7518892411906731852" at="52,57,66,9">
+        <var name="canBeChild" id="7518892411906731879" />
+        <var name="link" id="7518892411906731854" />
+      </scope>
+      <scope id="7390982340086720288" at="86,65,100,7">
         <var name="canBeParent" id="7390982340086720313" />
         <var name="childConcept" id="7390982340086720295" />
         <var name="childLink" id="7390982340086720301" />
       </scope>
-<<<<<<< HEAD
-      <scope id="7390982340086720287" at="93,0,109,5">
+      <scope id="7390982340086720287" at="85,0,101,5">
         <var name="child" id="7390982340086720390" />
       </scope>
-      <scope id="7390982340086720447" at="136,50,160,7">
-=======
-      <scope id="7390982340086720287" at="82,0,98,5">
-        <var name="child" id="7390982340086720390" />
-      </scope>
-      <scope id="7390982340086720447" at="114,67,130,7">
->>>>>>> 1fe3447f
+      <scope id="7390982340086720447" at="117,67,133,7">
         <var name="canSetValue" id="7390982340086720501" />
         <var name="propertyDescriptor" id="3303031365445380070" />
         <var name="ps" id="7390982340086720449" />
         <var name="value" id="7390982340086720482" />
       </scope>
-<<<<<<< HEAD
-      <scope id="7390982340086720444" at="135,8,161,5">
-        <var name="p" id="7390982340086720445" />
-      </scope>
-      <scope id="7390982340086720131" at="50,102,161,5">
+      <scope id="7518892411906731846" at="50,25,67,7" />
+      <scope id="7390982340086720444" at="116,60,134,5">
+        <var name="property" id="7390982340086720445" />
+      </scope>
+      <scope id="7390982340086720131" at="41,102,134,5">
         <var name="checkingNodeContext" id="8887378328853569077" />
-        <var name="chs" id="7390982340086720407" />
+        <var name="constraintsDescriptor" id="3303031365445380047" />
         <var name="containingLink" id="7390982340086720165" />
-        <var name="newDescriptor" id="3303031365445380047" />
         <var name="nodeConcept" id="739403953008745903" />
         <var name="nodeConceptNode" id="739403953008771951" />
         <var name="parent" id="5855421304788388210" />
         <var name="props" id="7390982340086720425" />
       </scope>
-      <scope id="7390982340086720128" at="49,0,163,0">
-=======
-      <scope id="7390982340086720149" at="47,29,64,7" />
-      <scope id="7390982340086720444" at="113,60,131,5">
-        <var name="property" id="7390982340086720445" />
-      </scope>
-      <scope id="7390982340086720131" at="41,102,131,5">
-        <var name="checkingNodeContext" id="8887378328853569077" />
-        <var name="constraintsDescriptor" id="3303031365445380047" />
-        <var name="nodeConcept" id="739403953008745903" />
-        <var name="parentNode" id="6927916484510282956" />
-        <var name="props" id="7390982340086720425" />
-      </scope>
-      <scope id="7390982340086720128" at="40,0,133,0">
->>>>>>> 1fe3447f
+      <scope id="7390982340086720128" at="40,0,136,0">
         <var name="component" id="7390982340086720563" />
         <var name="node" id="7390982340086720561" />
         <var name="repository" id="4525171225383442279" />
       </scope>
-<<<<<<< HEAD
-      <unit id="7390982340086720190" at="67,59,71,7" name="jetbrains.mps.checkers.ConstraintsChecker$1" />
-      <unit id="7390982340086720251" at="80,58,84,7" name="jetbrains.mps.checkers.ConstraintsChecker$2" />
-      <unit id="7390982340086720318" at="100,60,104,7" name="jetbrains.mps.checkers.ConstraintsChecker$3" />
-      <unit id="739403953008742145" at="113,64,117,9" name="jetbrains.mps.checkers.ConstraintsChecker$4" />
-      <unit id="7390982340086720433" at="131,56,135,5" name="jetbrains.mps.checkers.ConstraintsChecker$5" />
-      <unit id="7390982340086720506" at="148,98,152,7" name="jetbrains.mps.checkers.ConstraintsChecker$6" />
-      <unit id="7390982340086720127" at="33,0,164,0" name="jetbrains.mps.checkers.ConstraintsChecker" />
-=======
-      <unit id="7390982340086720190" at="55,61,59,9" name="jetbrains.mps.checkers.ConstraintsChecker$1" />
-      <unit id="7390982340086720251" at="69,58,73,7" name="jetbrains.mps.checkers.ConstraintsChecker$2" />
-      <unit id="7390982340086720318" at="89,60,93,7" name="jetbrains.mps.checkers.ConstraintsChecker$3" />
-      <unit id="739403953008742145" at="101,62,105,7" name="jetbrains.mps.checkers.ConstraintsChecker$4" />
-      <unit id="7390982340086720506" at="118,98,122,7" name="jetbrains.mps.checkers.ConstraintsChecker$5" />
-      <unit id="7390982340086720127" at="25,0,134,0" name="jetbrains.mps.checkers.ConstraintsChecker" />
->>>>>>> 1fe3447f
+      <unit id="7518892411906731884" at="58,61,62,9" name="jetbrains.mps.checkers.ConstraintsChecker$1" />
+      <unit id="7390982340086720251" at="72,58,76,7" name="jetbrains.mps.checkers.ConstraintsChecker$2" />
+      <unit id="7390982340086720318" at="92,60,96,7" name="jetbrains.mps.checkers.ConstraintsChecker$3" />
+      <unit id="739403953008742145" at="104,62,108,7" name="jetbrains.mps.checkers.ConstraintsChecker$4" />
+      <unit id="7390982340086720506" at="121,98,125,7" name="jetbrains.mps.checkers.ConstraintsChecker$5" />
+      <unit id="7390982340086720127" at="25,0,137,0" name="jetbrains.mps.checkers.ConstraintsChecker" />
     </file>
   </root>
   <root nodeRef="r:ba41e9c6-15ca-4a47-95f2-6a81c2318547(jetbrains.mps.checkers)/7390982340086720780">
