--- conflicted
+++ resolved
@@ -799,42 +799,25 @@
       <node id="6704110508335310013" at="36,46,37,31" concept="11" />
       <node id="6704110508335373428" at="37,31,38,0" concept="13" />
       <node id="739403953008745902" at="41,102,42,74" concept="10" />
-<<<<<<< HEAD
       <node id="5855421304788388209" at="42,74,43,51" concept="10" />
       <node id="5855421304788408526" at="43,51,44,0" concept="13" />
-=======
-      <node id="5855421304788388209" at="42,74,43,57" concept="10" />
-      <node id="5855421304788408526" at="43,57,44,0" concept="13" />
->>>>>>> 351a2459
       <node id="3303031365445380046" at="44,0,45,118" concept="10" />
       <node id="8887378328853569076" at="45,118,46,112" concept="10" />
       <node id="7390982340086720147" at="46,112,47,0" concept="13" />
       <node id="7518892411906731847" at="48,25,49,38" concept="4" />
-<<<<<<< HEAD
       <node id="7518892411906731853" at="50,57,51,58" concept="10" />
-      <node id="7518892411906731857" at="52,27,53,241" concept="4" />
-      <node id="7518892411906731874" at="53,241,54,17" concept="11" />
+      <node id="7518892411906731857" at="52,27,53,233" concept="4" />
+      <node id="7518892411906731874" at="53,233,54,17" concept="11" />
       <node id="7518892411906731886" at="57,35,58,74" concept="11" />
       <node id="7518892411906731894" at="61,28,62,84" concept="10" />
       <node id="7518892411906731899" at="62,84,63,121" concept="4" />
       <node id="7390982340086720242" at="66,5,67,0" concept="13" />
-      <node id="3573496491025910927" at="68,58,69,58" concept="10" />
-=======
-      <node id="7518892411906731853" at="50,57,51,64" concept="10" />
-      <node id="7518892411906731857" at="52,27,53,233" concept="4" />
-      <node id="7518892411906731874" at="53,233,54,17" concept="11" />
-      <node id="7518892411906731886" at="57,35,58,101" concept="11" />
-      <node id="7518892411906731894" at="61,28,62,84" concept="10" />
-      <node id="7518892411906731899" at="62,84,63,121" concept="4" />
-      <node id="7390982340086720242" at="66,5,67,0" concept="13" />
       <node id="3573496491025910927" at="68,52,69,58" concept="10" />
->>>>>>> 351a2459
       <node id="7390982340086720253" at="71,33,72,64" concept="11" />
       <node id="7390982340086720267" at="75,25,76,82" concept="10" />
       <node id="7390982340086720273" at="76,82,77,77" concept="4" />
       <node id="4969811647316774408" at="80,56,81,72" concept="4" />
       <node id="7390982340086720286" at="82,5,83,0" concept="13" />
-<<<<<<< HEAD
       <node id="7390982340086720320" at="86,33,87,73" concept="11" />
       <node id="7390982340086720330" at="90,27,91,82" concept="10" />
       <node id="7390982340086720336" at="91,82,92,94" concept="4" />
@@ -853,34 +836,10 @@
       <node id="7390982340086720525" at="121,158,122,19" concept="3" />
       <node id="7390982340086720539" at="123,9,124,28" concept="12" />
       <node id="7390982340086720541" at="124,28,125,163" concept="4" />
-=======
-      <node id="7390982340086720294" at="84,65,85,78" concept="10" />
-      <node id="7390982340086720300" at="85,78,86,68" concept="10" />
-      <node id="7390982340086720308" at="87,54,88,17" concept="3" />
-      <node id="7390982340086720320" at="91,33,92,105" concept="11" />
-      <node id="7390982340086720330" at="95,27,96,82" concept="10" />
-      <node id="7390982340086720336" at="96,82,97,94" concept="4" />
-      <node id="739403953008742503" at="99,5,100,0" concept="13" />
-      <node id="739403953008742147" at="103,33,104,145" concept="11" />
-      <node id="739403953008742155" at="107,29,108,82" concept="10" />
-      <node id="739403953008742160" at="108,82,109,72" concept="4" />
-      <node id="739403953008733017" at="111,5,112,0" concept="13" />
-      <node id="7390982340086720393" at="112,0,113,29" concept="12" />
-      <node id="7390982340086720424" at="113,29,114,60" concept="10" />
-      <node id="7390982340086720448" at="115,67,116,78" concept="10" />
-      <node id="7390982340086720481" at="116,78,117,93" concept="10" />
-      <node id="3303031365445380069" at="117,93,118,107" concept="10" />
-      <node id="7390982340086720508" at="120,33,121,75" concept="11" />
-      <node id="7390982340086720521" at="124,27,125,53" concept="12" />
-      <node id="7390982340086720525" at="126,158,127,19" concept="3" />
-      <node id="7390982340086720539" at="128,9,129,28" concept="12" />
-      <node id="7390982340086720541" at="129,28,130,163" concept="4" />
->>>>>>> 351a2459
       <node id="7390982340086720568" at="26,0,28,0" concept="2" trace="ConstraintsChecker#()V" />
       <node id="7518892411906731884" at="57,0,60,0" concept="9" trace="invoke#()Ljava/lang/Boolean;" />
       <node id="7390982340086720251" at="71,0,74,0" concept="9" trace="invoke#()Ljava/lang/Boolean;" />
       <node id="4969811647316774323" at="79,5,82,5" concept="8" />
-<<<<<<< HEAD
       <node id="7390982340086720318" at="86,0,89,0" concept="9" trace="invoke#()Ljava/lang/Boolean;" />
       <node id="739403953008742145" at="98,0,101,0" concept="9" trace="invoke#()Ljava/lang/Boolean;" />
       <node id="7390982340086720506" at="115,0,118,0" concept="9" trace="invoke#()Ljava/lang/Boolean;" />
@@ -912,41 +871,6 @@
       <scope id="739403953008742146" at="98,33,99,97" />
       <scope id="7390982340086720507" at="115,33,116,75" />
       <scope id="7390982340086720524" at="121,158,122,19" />
-=======
-      <node id="7390982340086720306" at="86,68,89,7" concept="8" />
-      <node id="7390982340086720318" at="91,0,94,0" concept="9" trace="invoke#()Ljava/lang/Boolean;" />
-      <node id="739403953008742145" at="103,0,106,0" concept="9" trace="invoke#()Ljava/lang/Boolean;" />
-      <node id="7390982340086720506" at="120,0,123,0" concept="9" trace="invoke#()Ljava/lang/Boolean;" />
-      <node id="7390982340086720523" at="125,53,128,9" concept="8" />
-      <node id="7518892411906731855" at="51,64,55,9" concept="8" />
-      <node id="7518892411906731892" at="60,11,64,9" concept="8" />
-      <node id="7390982340086720265" at="74,9,78,7" concept="8" />
-      <node id="7390982340086720328" at="94,9,98,7" concept="8" />
-      <node id="739403953008742153" at="106,9,110,7" concept="8" />
-      <node id="7518892411906731878" at="55,9,60,11" concept="10" />
-      <node id="7390982340086720245" at="69,58,74,9" concept="10" />
-      <node id="7390982340086720312" at="89,7,94,9" concept="10" />
-      <node id="739403953008742139" at="101,162,106,9" concept="10" />
-      <node id="7390982340086720500" at="118,107,123,10" concept="10" />
-      <node id="8887378328853481940" at="34,0,40,0" concept="9" trace="getBreakingNodeAndClearContext#(Ljetbrains/mps/smodel/runtime/CheckingNodeContext;)Lorg/jetbrains/mps/openapi/model/SNodeReference;" />
-      <node id="7390982340086720519" at="123,10,131,7" concept="8" />
-      <node id="739403953008730486" at="100,0,111,5" concept="6" />
-      <node id="7390982340086720243" at="67,0,79,5" concept="8" />
-      <node id="7518892411906731851" at="49,38,65,7" concept="8" />
-      <node id="7390982340086720287" at="83,0,99,5" concept="7" />
-      <node id="7390982340086720444" at="114,60,132,5" concept="7" />
-      <node id="7518892411906731845" at="47,0,66,5" concept="8" />
-      <node id="7390982340086720128" at="40,0,134,0" concept="9" trace="checkNode#(Lorg/jetbrains/mps/openapi/model/SNode;Ljetbrains/mps/checkers/LanguageErrorsComponent;Lorg/jetbrains/mps/openapi/module/SRepository;)V" />
-      <scope id="7390982340086720571" at="26,31,26,31" />
-      <scope id="7518892411906731885" at="57,35,58,101" />
-      <scope id="7390982340086720252" at="71,33,72,64" />
-      <scope id="4969811647316774324" at="80,56,81,72" />
-      <scope id="7390982340086720307" at="87,54,88,17" />
-      <scope id="7390982340086720319" at="91,33,92,105" />
-      <scope id="739403953008742146" at="103,33,104,145" />
-      <scope id="7390982340086720507" at="120,33,121,75" />
-      <scope id="7390982340086720524" at="126,158,127,19" />
->>>>>>> 351a2459
       <scope id="7390982340086720568" at="26,0,28,0" />
       <scope id="7518892411906731856" at="52,27,54,17" />
       <scope id="7518892411906731893" at="61,28,63,121">
@@ -955,37 +879,23 @@
       <scope id="7390982340086720266" at="75,25,77,77">
         <var name="rule" id="7390982340086720268" />
       </scope>
-<<<<<<< HEAD
       <scope id="7390982340086720329" at="90,27,92,94">
         <var name="rule" id="7390982340086720331" />
       </scope>
       <scope id="739403953008742154" at="102,29,104,72">
-=======
-      <scope id="7390982340086720329" at="95,27,97,94">
-        <var name="rule" id="7390982340086720331" />
-      </scope>
-      <scope id="739403953008742154" at="107,29,109,72">
->>>>>>> 351a2459
         <var name="rule" id="739403953008742156" />
       </scope>
       <scope id="7518892411906731884" at="57,0,60,0" />
       <scope id="7390982340086720251" at="71,0,74,0" />
-<<<<<<< HEAD
       <scope id="7390982340086720318" at="86,0,89,0" />
       <scope id="739403953008742145" at="98,0,101,0" />
       <scope id="7390982340086720506" at="115,0,118,0" />
-=======
-      <scope id="7390982340086720318" at="91,0,94,0" />
-      <scope id="739403953008742145" at="103,0,106,0" />
-      <scope id="7390982340086720506" at="120,0,123,0" />
->>>>>>> 351a2459
       <scope id="8887378328853481943" at="34,98,38,0">
         <var name="breakingNodePointer" id="8112532282171046257" />
       </scope>
       <scope id="8887378328853481940" at="34,0,40,0">
         <var name="checkingNodeContext" id="8887378328853538111" />
       </scope>
-<<<<<<< HEAD
       <scope id="7390982340086720520" at="119,27,125,163" />
       <scope id="7390982340086720288" at="84,59,93,7">
         <var name="canBeParent" id="7390982340086720313" />
@@ -993,89 +903,48 @@
       <scope id="739403953008730488" at="96,162,105,7">
         <var name="canBeAncestor" id="739403953008742140" />
       </scope>
-      <scope id="7390982340086720244" at="68,58,78,7">
-        <var name="canBeRoot" id="7390982340086720246" />
-        <var name="model" id="3573496491025910928" />
-      </scope>
-      <scope id="7390982340086720287" at="83,0,94,5">
-        <var name="child" id="7390982340086720390" />
-      </scope>
-      <scope id="739403953008730486" at="95,0,106,5">
-=======
-      <scope id="7390982340086720520" at="124,27,130,163" />
-      <scope id="739403953008730488" at="101,162,110,7">
-        <var name="canBeAncestor" id="739403953008742140" />
-      </scope>
       <scope id="7390982340086720244" at="68,52,78,7">
         <var name="canBeRoot" id="7390982340086720246" />
         <var name="model" id="3573496491025910928" />
       </scope>
-      <scope id="739403953008730486" at="100,0,111,5">
->>>>>>> 351a2459
+      <scope id="7390982340086720287" at="83,0,94,5">
+        <var name="child" id="7390982340086720390" />
+      </scope>
+      <scope id="739403953008730486" at="95,0,106,5">
         <var name="ancestor" id="739403953008730489" />
       </scope>
       <scope id="7518892411906731852" at="50,57,64,9">
         <var name="canBeChild" id="7518892411906731879" />
         <var name="link" id="7518892411906731854" />
       </scope>
-<<<<<<< HEAD
       <scope id="7390982340086720447" at="110,67,126,7">
-=======
-      <scope id="7390982340086720288" at="84,65,98,7">
-        <var name="canBeParent" id="7390982340086720313" />
-        <var name="childConcept" id="7390982340086720295" />
-        <var name="childLink" id="7390982340086720301" />
-      </scope>
-      <scope id="7390982340086720287" at="83,0,99,5">
-        <var name="child" id="7390982340086720390" />
-      </scope>
-      <scope id="7390982340086720447" at="115,67,131,7">
->>>>>>> 351a2459
         <var name="canSetValue" id="7390982340086720501" />
         <var name="propertyDescriptor" id="3303031365445380070" />
         <var name="ps" id="7390982340086720449" />
         <var name="value" id="7390982340086720482" />
       </scope>
       <scope id="7518892411906731846" at="48,25,65,7" />
-<<<<<<< HEAD
       <scope id="7390982340086720444" at="109,60,127,5">
         <var name="property" id="7390982340086720445" />
       </scope>
       <scope id="7390982340086720131" at="41,102,127,5">
-=======
-      <scope id="7390982340086720444" at="114,60,132,5">
-        <var name="property" id="7390982340086720445" />
-      </scope>
-      <scope id="7390982340086720131" at="41,102,132,5">
->>>>>>> 351a2459
         <var name="checkingNodeContext" id="8887378328853569077" />
         <var name="constraintsDescriptor" id="3303031365445380047" />
         <var name="nodeConcept" id="739403953008745903" />
         <var name="parent" id="5855421304788388210" />
         <var name="props" id="7390982340086720425" />
       </scope>
-<<<<<<< HEAD
       <scope id="7390982340086720128" at="40,0,129,0">
-=======
-      <scope id="7390982340086720128" at="40,0,134,0">
->>>>>>> 351a2459
         <var name="component" id="7390982340086720563" />
         <var name="node" id="7390982340086720561" />
         <var name="repository" id="4525171225383442279" />
       </scope>
       <unit id="7518892411906731884" at="56,61,60,9" name="jetbrains.mps.checkers.ConstraintsChecker$1" />
       <unit id="7390982340086720251" at="70,58,74,7" name="jetbrains.mps.checkers.ConstraintsChecker$2" />
-<<<<<<< HEAD
       <unit id="7390982340086720318" at="85,60,89,7" name="jetbrains.mps.checkers.ConstraintsChecker$3" />
       <unit id="739403953008742145" at="97,62,101,7" name="jetbrains.mps.checkers.ConstraintsChecker$4" />
       <unit id="7390982340086720506" at="114,98,118,7" name="jetbrains.mps.checkers.ConstraintsChecker$5" />
       <unit id="7390982340086720127" at="25,0,130,0" name="jetbrains.mps.checkers.ConstraintsChecker" />
-=======
-      <unit id="7390982340086720318" at="90,60,94,7" name="jetbrains.mps.checkers.ConstraintsChecker$3" />
-      <unit id="739403953008742145" at="102,62,106,7" name="jetbrains.mps.checkers.ConstraintsChecker$4" />
-      <unit id="7390982340086720506" at="119,98,123,7" name="jetbrains.mps.checkers.ConstraintsChecker$5" />
-      <unit id="7390982340086720127" at="25,0,135,0" name="jetbrains.mps.checkers.ConstraintsChecker" />
->>>>>>> 351a2459
     </file>
   </root>
   <root nodeRef="r:ba41e9c6-15ca-4a47-95f2-6a81c2318547(jetbrains.mps.checkers)/7390982340086720780">
