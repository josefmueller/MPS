--- conflicted
+++ resolved
@@ -276,7 +276,6 @@
   <root nodeRef="r:eb359f8b-b521-4c1b-bcbd-ac058df58bd6(jetbrains.mps.lang.script.runtime)/3575049370260421258">
     <file name="MigrationScriptUtil.java">
       <node id="3575049370260421260" at="30,0,31,0" concept="8" trace="LOG" />
-<<<<<<< HEAD
       <node id="3575049370260421273" at="33,68,34,61" concept="5" />
       <node id="3575049370260421280" at="34,61,35,60" concept="5" />
       <node id="3575049370260421291" at="35,60,36,99" concept="6" />
@@ -297,7 +296,7 @@
       <node id="3575049370260421405" at="65,58,66,18" concept="6" />
       <node id="1053427998238603418" at="68,59,69,67" concept="1" />
       <node id="1053427998238603428" at="69,67,70,18" concept="6" />
-      <node id="3575049370260421407" at="71,5,72,73" concept="1" />
+      <node id="3575049370260421407" at="71,5,72,76" concept="1" />
       <node id="3575049370260421419" at="73,25,74,18" concept="6" />
       <node id="3575049370260421455" at="76,9,77,100" concept="5" />
       <node id="3575049370260421463" at="77,100,78,46" concept="6" />
@@ -315,7 +314,7 @@
       <node id="3575049370260421330" at="42,97,45,7" concept="3" />
       <node id="3575049370260421351" at="49,103,52,5" concept="3" />
       <node id="5399594092598166908" at="59,103,62,7" concept="3" />
-      <node id="3575049370260421414" at="72,73,75,5" concept="3" />
+      <node id="3575049370260421414" at="72,76,75,5" concept="3" />
       <node id="3575049370260421468" at="89,0,92,0" concept="9" trace="getApplicableConcept#(Ljetbrains/mps/lang/script/runtime/AbstractMigrationRefactoring;)Lorg/jetbrains/mps/openapi/model/SNode;" />
       <node id="5399594092598167980" at="63,5,67,5" concept="3" />
       <node id="1053427998238598817" at="67,5,71,5" concept="3" />
@@ -335,66 +334,6 @@
       <scope id="5399594092598166909" at="60,62,61,18" />
       <scope id="3575049370260421418" at="73,25,74,18" />
       <scope id="3575049370260421422" at="79,0,80,36">
-=======
-      <node id="3575049370260421273" at="35,68,36,61" concept="5" />
-      <node id="3575049370260421280" at="36,61,37,60" concept="5" />
-      <node id="3575049370260421291" at="37,60,38,99" concept="6" />
-      <node id="3575049370260421306" at="41,130,42,85" concept="5" />
-      <node id="3575049370260421318" at="43,65,44,103" concept="5" />
-      <node id="3575049370260421324" at="44,103,45,97" concept="5" />
-      <node id="3575049370260421335" at="46,27,47,36" concept="1" />
-      <node id="3575049370260421340" at="49,5,50,27" concept="6" />
-      <node id="3575049370260421356" at="54,29,55,18" concept="6" />
-      <node id="3575049370260421358" at="56,5,57,82" concept="5" />
-      <node id="3575049370260421363" at="57,82,58,38" concept="5" />
-      <node id="3575049370260421367" at="58,38,59,75" concept="5" />
-      <node id="3575049370260421372" at="59,75,60,105" concept="1" />
-      <node id="3575049370260421386" at="60,105,61,100" concept="5" />
-      <node id="5399594092598166889" at="62,22,63,103" concept="5" />
-      <node id="5399594092598167933" at="64,62,65,18" concept="1" />
-      <node id="3575049370260421398" at="68,22,69,58" concept="1" />
-      <node id="3575049370260421405" at="69,58,70,18" concept="6" />
-      <node id="1053427998238603418" at="72,59,73,67" concept="1" />
-      <node id="1053427998238603428" at="73,67,74,18" concept="6" />
-      <node id="3575049370260421407" at="75,5,76,76" concept="1" />
-      <node id="3575049370260421419" at="77,25,78,18" concept="6" />
-      <node id="3575049370260421455" at="80,9,81,100" concept="5" />
-      <node id="3575049370260421463" at="81,100,82,46" concept="6" />
-      <node id="3575049370260421424" at="83,40,84,36" concept="10" />
-      <node id="3575049370260421432" at="85,40,86,36" concept="10" />
-      <node id="3575049370260421440" at="87,39,88,36" concept="10" />
-      <node id="3575049370260421448" at="89,43,90,36" concept="10" />
-      <node id="3575049370260421474" at="94,95,95,105" concept="6" />
-      <node id="3575049370260421504" at="99,9,100,65" concept="6" />
-      <node id="3575049370260421491" at="101,27,102,55" concept="1" />
-      <node id="3575049370260421509" at="103,5,104,17" concept="6" />
-      <node id="3575049370260421535" at="108,9,109,54" concept="1" />
-      <node id="3575049370260421522" at="110,27,111,55" concept="1" />
-      <node id="3575049370260421265" at="32,0,34,0" concept="0" trace="MigrationScriptUtil#()V" />
-      <node id="3575049370260421330" at="45,97,48,7" concept="3" />
-      <node id="3575049370260421351" at="53,103,56,5" concept="3" />
-      <node id="5399594092598166908" at="63,103,66,7" concept="3" />
-      <node id="3575049370260421414" at="76,76,79,5" concept="3" />
-      <node id="3575049370260421468" at="94,0,97,0" concept="9" trace="getApplicableConcept#(Ljetbrains/mps/lang/script/runtime/AbstractMigrationRefactoring;)Lorg/jetbrains/mps/openapi/model/SNode;" />
-      <node id="5399594092598167980" at="67,5,71,5" concept="3" />
-      <node id="1053427998238598817" at="71,5,75,5" concept="3" />
-      <node id="3575049370260421269" at="35,0,40,0" concept="9" trace="getMigrationScripts#(Ljetbrains/mps/smodel/Language;)Ljava/util/List;" />
-      <node id="3575049370260421488" at="98,112,103,5" concept="11" />
-      <node id="3575049370260421519" at="107,104,112,5" concept="11" />
-      <node id="3575049370260421393" at="61,100,67,5" concept="3" />
-      <node id="3575049370260421313" at="42,85,49,5" concept="2" />
-      <node id="3575049370260421511" at="107,0,114,0" concept="9" trace="performRefactoring#(Lorg/jetbrains/mps/openapi/model/SNode;Ljetbrains/mps/lang/script/runtime/AbstractMigrationRefactoring;)V" />
-      <node id="3575049370260421480" at="98,0,106,0" concept="9" trace="isApplicableRefactoring#(Lorg/jetbrains/mps/openapi/model/SNode;Ljetbrains/mps/lang/script/runtime/AbstractMigrationRefactoring;)Z" />
-      <node id="3575049370260421297" at="41,0,52,0" concept="9" trace="getScriptInstances#(Ljava/util/List;Ljetbrains/mps/smodel/IOperationContext;)Ljava/util/List;" />
-      <node id="3575049370260421421" at="79,5,91,5" concept="11" />
-      <node id="3575049370260421343" at="53,0,93,0" concept="9" trace="getBaseScriptForNode#(Ljetbrains/mps/smodel/IOperationContext;Lorg/jetbrains/mps/openapi/model/SNode;)Ljetbrains/mps/lang/script/runtime/BaseMigrationScript;" />
-      <scope id="3575049370260421268" at="32,32,32,32" />
-      <scope id="3575049370260421334" at="46,27,47,36" />
-      <scope id="3575049370260421355" at="54,29,55,18" />
-      <scope id="5399594092598166909" at="64,62,65,18" />
-      <scope id="3575049370260421418" at="77,25,78,18" />
-      <scope id="3575049370260421422" at="83,0,84,36">
->>>>>>> bf3a2c62
         <var name="e" id="3575049370260421428" />
       </scope>
       <scope id="3575049370260421423" at="79,40,80,36" />
