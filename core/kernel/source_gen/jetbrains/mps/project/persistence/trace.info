--- conflicted
+++ resolved
@@ -20,209 +20,110 @@
   <concept fqn="jetbrains.mps.baseLanguage.structure.WhileStatement" />
   <root nodeRef="r:a42e26eb-bbea-4e8d-a549-0d224ab71e57(jetbrains.mps.project.persistence)/1986682148700850462">
     <file name="DeploymentDescriptorPersistence.java">
-<<<<<<< HEAD
-      <node id="5932019537937718585" at="20,81,21,36" concept="7" />
-      <node id="5932019537937718588" at="21,36,22,0" concept="10" />
-      <node id="5932019537937718591" at="23,9,24,54" concept="7" />
-      <node id="5932019537937718596" at="24,54,25,60" concept="7" />
-      <node id="5932019537937718605" at="25,60,26,0" concept="10" />
-      <node id="5932019537937718608" at="28,46,29,90" concept="7" />
-      <node id="5932019537937718608" at="29,90,30,94" concept="7" />
-      <node id="5932019537937718608" at="30,94,31,74" concept="3" />
-      <node id="5932019537937718608" at="31,74,32,89" concept="7" />
-      <node id="5932019537937718608" at="32,89,33,69" concept="3" />
-      <node id="5932019537937718608" at="33,69,34,89" concept="7" />
-      <node id="5932019537937718608" at="34,89,35,69" concept="3" />
-      <node id="5932019537937807292" at="35,69,36,0" concept="10" />
-      <node id="5932019537937807365" at="40,44,41,88" concept="7" />
-      <node id="5932019537937807365" at="41,88,42,166" concept="7" />
-      <node id="5932019537937807365" at="42,166,43,102" concept="3" />
-      <node id="5932019537937807365" at="43,102,44,76" concept="7" />
-      <node id="5932019537937807365" at="44,76,45,101" concept="3" />
-      <node id="5932019537937807365" at="45,101,46,59" concept="8" />
-      <node id="3451207279393967460" at="50,11,51,0" concept="10" />
-      <node id="3451207279393967472" at="52,93,53,85" concept="3" />
-      <node id="3451207279393967501" at="55,93,56,83" concept="3" />
-      <node id="5932019537937720903" at="57,11,58,0" concept="10" />
-      <node id="2184872129967214182" at="58,0,59,66" concept="7" />
-      <node id="5932019537937720906" at="60,32,61,89" concept="7" />
-      <node id="5932019537937720906" at="61,89,62,80" concept="3" />
-      <node id="5932019537937720906" at="62,80,63,96" concept="7" />
-      <node id="5932019537937720906" at="63,96,64,84" concept="3" />
-      <node id="5932019537937720904" at="65,11,66,0" concept="10" />
-      <node id="5932019537937718608" at="66,0,67,41" concept="8" />
-      <node id="5932019537937718991" at="70,27,71,39" concept="14" />
-      <node id="5932019537937718995" at="72,5,73,0" concept="10" />
-      <node id="5932019537937718996" at="73,0,74,63" concept="3" />
-      <node id="5932019537937719000" at="74,63,75,22" concept="8" />
-      <node id="1986682148700850464" at="18,0,20,0" concept="2" trace="DeploymentDescriptorPersistence#()V" />
-      <node id="3451207279393967462" at="51,0,54,11" concept="4" />
-      <node id="3451207279393967491" at="54,11,57,11" concept="4" />
-      <node id="5932019537937720905" at="59,66,65,11" concept="5" />
-      <node id="5932019537937807365" at="40,0,48,0" concept="6" trace="invoke#()Ljetbrains/mps/project/structure/modules/Dependency;" />
-      <node id="5932019537937807402" at="38,95,48,26" concept="3" />
-      <node id="5932019537937807320" at="37,98,49,13" concept="4" />
-      <node id="5932019537937807295" at="36,0,50,11" concept="4" />
-      <node id="5932019537937718608" at="28,0,69,0" concept="6" trace="invoke#()Ljetbrains/mps/project/structure/modules/DeploymentDescriptor;" />
-      <node id="5932019537937718606" at="26,0,69,17" concept="3" />
-      <node id="5932019537937718589" at="22,0,72,5" concept="15" />
-      <node id="5932019537937718577" at="20,0,77,0" concept="12" trace="loadDeploymentDescriptor#(Ljetbrains/mps/vfs/IFile;)Ljetbrains/mps/project/structure/modules/DeploymentDescriptor;" />
-      <scope id="1986682148700850467" at="18,44,18,44" />
-      <scope id="3451207279393967465" at="52,93,53,85" />
-      <scope id="3451207279393967494" at="55,93,56,83" />
-      <scope id="5932019537937718987" at="70,0,71,39">
+      <node id="5932019537937718585" at="21,81,22,36" concept="7" />
+      <node id="5932019537937718588" at="22,36,23,0" concept="10" />
+      <node id="5932019537937718591" at="24,9,25,54" concept="7" />
+      <node id="5932019537937718596" at="25,54,26,60" concept="7" />
+      <node id="5932019537937718605" at="26,60,27,0" concept="10" />
+      <node id="5932019537937718608" at="29,46,30,90" concept="7" />
+      <node id="5932019537937718608" at="30,90,31,94" concept="7" />
+      <node id="5932019537937718608" at="31,94,32,74" concept="3" />
+      <node id="7672529302541933356" at="32,74,33,62" concept="7" />
+      <node id="7672529302541938245" at="34,29,35,83" concept="7" />
+      <node id="7672529302541938245" at="35,83,36,71" concept="3" />
+      <node id="5932019537937718608" at="37,11,38,89" concept="7" />
+      <node id="5932019537937718608" at="38,89,39,69" concept="3" />
+      <node id="5932019537937807292" at="39,69,40,0" concept="10" />
+      <node id="5932019537937807365" at="44,44,45,88" concept="7" />
+      <node id="5932019537937807365" at="45,88,46,166" concept="7" />
+      <node id="5932019537937807365" at="46,166,47,102" concept="3" />
+      <node id="5932019537937807365" at="47,102,48,76" concept="7" />
+      <node id="5932019537937807365" at="48,76,49,101" concept="3" />
+      <node id="5932019537937807365" at="49,101,50,59" concept="8" />
+      <node id="3451207279393967460" at="54,11,55,0" concept="10" />
+      <node id="3451207279393967472" at="56,93,57,85" concept="3" />
+      <node id="3451207279393967501" at="59,93,60,83" concept="3" />
+      <node id="5932019537937720903" at="61,11,62,0" concept="10" />
+      <node id="2184872129967214182" at="62,0,63,66" concept="7" />
+      <node id="5932019537937720906" at="64,32,65,89" concept="7" />
+      <node id="5932019537937720906" at="65,89,66,80" concept="3" />
+      <node id="5932019537937720906" at="66,80,67,96" concept="7" />
+      <node id="5932019537937720906" at="67,96,68,84" concept="3" />
+      <node id="5932019537937720904" at="69,11,70,0" concept="10" />
+      <node id="5932019537937718608" at="70,0,71,41" concept="8" />
+      <node id="5932019537937718991" at="74,27,75,39" concept="14" />
+      <node id="5932019537937718995" at="76,5,77,0" concept="10" />
+      <node id="5932019537937718996" at="77,0,78,63" concept="3" />
+      <node id="5932019537937719000" at="78,63,79,22" concept="8" />
+      <node id="1986682148700850464" at="19,0,21,0" concept="2" trace="DeploymentDescriptorPersistence#()V" />
+      <node id="3451207279393967462" at="55,0,58,11" concept="4" />
+      <node id="3451207279393967491" at="58,11,61,11" concept="4" />
+      <node id="7672529302541938242" at="33,62,37,11" concept="5" />
+      <node id="5932019537937720905" at="63,66,69,11" concept="5" />
+      <node id="5932019537937807365" at="44,0,52,0" concept="6" trace="invoke#()Ljetbrains/mps/project/structure/modules/Dependency;" />
+      <node id="5932019537937807402" at="42,95,52,26" concept="3" />
+      <node id="5932019537937807320" at="41,98,53,13" concept="4" />
+      <node id="5932019537937807295" at="40,0,54,11" concept="4" />
+      <node id="5932019537937718608" at="29,0,73,0" concept="6" trace="invoke#()Ljetbrains/mps/project/structure/modules/DeploymentDescriptor;" />
+      <node id="5932019537937718606" at="27,0,73,17" concept="3" />
+      <node id="5932019537937718589" at="23,0,76,5" concept="15" />
+      <node id="5932019537937718577" at="21,0,81,0" concept="12" trace="loadDeploymentDescriptor#(Ljetbrains/mps/vfs/IFile;)Ljetbrains/mps/project/structure/modules/DeploymentDescriptor;" />
+      <scope id="1986682148700850467" at="19,44,19,44" />
+      <scope id="3451207279393967465" at="56,93,57,85" />
+      <scope id="3451207279393967494" at="59,93,60,83" />
+      <scope id="5932019537937718987" at="74,0,75,39">
         <var name="e" id="5932019537937718988" />
       </scope>
-      <scope id="5932019537937718990" at="70,27,71,39" />
-      <scope id="1986682148700850464" at="18,0,20,0" />
-      <scope id="3451207279393967462" at="51,0,54,11">
+      <scope id="5932019537937718990" at="74,27,75,39" />
+      <scope id="1986682148700850464" at="19,0,21,0" />
+      <scope id="7672529302541938245" at="34,29,36,71">
+        <var name="result_wu2j1h_a0a2a0a0d0c0b" id="7672529302541938245" />
+      </scope>
+      <scope id="3451207279393967462" at="55,0,58,11">
         <var name="b" id="3451207279393967463" />
       </scope>
-      <scope id="3451207279393967491" at="54,11,57,11">
+      <scope id="3451207279393967491" at="58,11,61,11">
         <var name="b" id="3451207279393967492" />
       </scope>
-      <scope id="5932019537937720906" at="60,32,64,84">
-        <var name="result_wu2j1h_a0a01a0a0d0c0b" id="5932019537937720906" />
-        <var name="result_wu2j1h_a1a01a0a0d0c0b" id="5932019537937720906" />
-      </scope>
-      <scope id="5932019537937807365" at="40,44,46,59">
-        <var name="result_wu2j1h_a0a0a0a0a0a4a0a0d0c0b" id="5932019537937807365" />
-        <var name="result_wu2j1h_a0a0a0a0a4a0a0d0c0b" id="5932019537937807365" />
-        <var name="result_wu2j1h_a1a0a0a0a0a4a0a0d0c0b" id="5932019537937807365" />
-      </scope>
-      <scope id="5932019537937807365" at="40,0,48,0" />
-      <scope id="5932019537937807323" at="38,95,48,26" />
-      <scope id="5932019537937807298" at="37,98,49,13" />
-      <scope id="5932019537937807320" at="37,98,49,13">
-        <var name="module" id="5932019537937807321" />
-      </scope>
-      <scope id="5932019537937807295" at="36,0,50,11">
-        <var name="a" id="5932019537937807296" />
-      </scope>
-      <scope id="5932019537937718608" at="28,46,67,41">
-=======
-      <node id="5932019537937718585" at="22,81,23,36" concept="7" />
-      <node id="5932019537937718588" at="23,36,24,0" concept="10" />
-      <node id="5932019537937718591" at="25,9,26,54" concept="7" />
-      <node id="5932019537937718596" at="26,54,27,60" concept="7" />
-      <node id="5932019537937718605" at="27,60,28,0" concept="10" />
-      <node id="5932019537937718608" at="30,46,31,90" concept="7" />
-      <node id="5932019537937718608" at="31,90,32,94" concept="7" />
-      <node id="5932019537937718608" at="32,94,33,74" concept="3" />
-      <node id="7672529302541933356" at="33,74,34,62" concept="7" />
-      <node id="7672529302541938245" at="35,29,36,83" concept="7" />
-      <node id="7672529302541938245" at="36,83,37,71" concept="3" />
-      <node id="5932019537937718608" at="38,11,39,89" concept="7" />
-      <node id="5932019537937718608" at="39,89,40,69" concept="3" />
-      <node id="5932019537937807292" at="40,69,41,0" concept="10" />
-      <node id="5932019537937807365" at="45,44,46,88" concept="7" />
-      <node id="5932019537937807365" at="46,88,47,166" concept="7" />
-      <node id="5932019537937807365" at="47,166,48,102" concept="3" />
-      <node id="5932019537937807365" at="48,102,49,76" concept="7" />
-      <node id="5932019537937807365" at="49,76,50,101" concept="3" />
-      <node id="5932019537937807365" at="50,101,51,59" concept="8" />
-      <node id="3451207279393967460" at="55,11,56,0" concept="10" />
-      <node id="3451207279393967472" at="57,93,58,85" concept="3" />
-      <node id="3451207279393967501" at="60,93,61,83" concept="3" />
-      <node id="5932019537937720903" at="62,11,63,0" concept="10" />
-      <node id="2184872129967214182" at="63,0,64,66" concept="7" />
-      <node id="5932019537937720906" at="65,32,66,89" concept="7" />
-      <node id="5932019537937720906" at="66,89,67,80" concept="3" />
-      <node id="5932019537937720906" at="67,80,68,96" concept="7" />
-      <node id="5932019537937720906" at="68,96,69,84" concept="3" />
-      <node id="5932019537937720904" at="70,11,71,0" concept="10" />
-      <node id="5932019537937718608" at="71,0,72,41" concept="8" />
-      <node id="5932019537937718991" at="75,27,76,39" concept="14" />
-      <node id="5932019537937718995" at="77,5,78,0" concept="10" />
-      <node id="5932019537937718996" at="78,0,79,63" concept="3" />
-      <node id="5932019537937719000" at="79,63,80,22" concept="8" />
-      <node id="1986682148700850464" at="19,0,21,0" concept="2" trace="DeploymentDescriptorPersistence#()V" />
-      <node id="3451207279393967462" at="56,0,59,11" concept="4" />
-      <node id="3451207279393967491" at="59,11,62,11" concept="4" />
-      <node id="7672529302541938242" at="34,62,38,11" concept="5" />
-      <node id="5932019537937720905" at="64,66,70,11" concept="5" />
-      <node id="5932019537937807365" at="45,0,53,0" concept="6" trace="invoke#()Ljetbrains/mps/project/structure/modules/Dependency;" />
-      <node id="5932019537937807402" at="43,95,53,26" concept="3" />
-      <node id="5932019537937807320" at="42,98,54,13" concept="4" />
-      <node id="5932019537937807295" at="41,0,55,11" concept="4" />
-      <node id="5932019537937718608" at="30,0,74,0" concept="6" trace="invoke#()Ljetbrains/mps/project/structure/modules/DeploymentDescriptor;" />
-      <node id="5932019537937718606" at="28,0,74,17" concept="3" />
-      <node id="5932019537937718589" at="24,0,77,5" concept="15" />
-      <node id="5932019537937718577" at="22,0,82,0" concept="12" trace="loadDeploymentDescriptor#(Ljetbrains/mps/vfs/IFile;)Ljetbrains/mps/project/structure/modules/DeploymentDescriptor;" />
-      <scope id="1986682148700850467" at="19,44,19,44" />
-      <scope id="3451207279393967465" at="57,93,58,85" />
-      <scope id="3451207279393967494" at="60,93,61,83" />
-      <scope id="5932019537937718987" at="75,0,76,39">
-        <var name="e" id="5932019537937718988" />
-      </scope>
-      <scope id="5932019537937718990" at="75,27,76,39" />
-      <scope id="1986682148700850464" at="19,0,21,0" />
-      <scope id="7672529302541938245" at="35,29,37,71">
-        <var name="result_wu2j1h_a0a2a0a0d0c0b" id="7672529302541938245" />
-      </scope>
-      <scope id="3451207279393967462" at="56,0,59,11">
-        <var name="b" id="3451207279393967463" />
-      </scope>
-      <scope id="3451207279393967491" at="59,11,62,11">
-        <var name="b" id="3451207279393967492" />
-      </scope>
-      <scope id="5932019537937720906" at="65,32,69,84">
+      <scope id="5932019537937720906" at="64,32,68,84">
         <var name="result_wu2j1h_a0a11a0a0d0c0b" id="5932019537937720906" />
         <var name="result_wu2j1h_a1a11a0a0d0c0b" id="5932019537937720906" />
       </scope>
-      <scope id="5932019537937807365" at="45,44,51,59">
+      <scope id="5932019537937807365" at="44,44,50,59">
         <var name="result_wu2j1h_a0a0a0a0a0a5a0a0d0c0b" id="5932019537937807365" />
         <var name="result_wu2j1h_a0a0a0a0a5a0a0d0c0b" id="5932019537937807365" />
         <var name="result_wu2j1h_a1a0a0a0a0a5a0a0d0c0b" id="5932019537937807365" />
       </scope>
-      <scope id="5932019537937807365" at="45,0,53,0" />
-      <scope id="5932019537937807323" at="43,95,53,26" />
-      <scope id="5932019537937807298" at="42,98,54,13" />
-      <scope id="5932019537937807320" at="42,98,54,13">
+      <scope id="5932019537937807365" at="44,0,52,0" />
+      <scope id="5932019537937807323" at="42,95,52,26" />
+      <scope id="5932019537937807298" at="41,98,53,13" />
+      <scope id="5932019537937807320" at="41,98,53,13">
         <var name="module" id="5932019537937807321" />
       </scope>
-      <scope id="5932019537937807295" at="41,0,55,11">
+      <scope id="5932019537937807295" at="40,0,54,11">
         <var name="a" id="5932019537937807296" />
       </scope>
-      <scope id="5932019537937718608" at="30,46,72,41">
->>>>>>> bf3a2c62
+      <scope id="5932019537937718608" at="29,46,71,41">
         <var name="result_wu2j1h_a0a0a0d0c0b" id="5932019537937718608" />
         <var name="result_wu2j1h_a0a0d0c0b" id="5932019537937718608" />
         <var name="result_wu2j1h_a3a0a0d0c0b" id="5932019537937718608" />
         <var name="sources" id="2184872129967214183" />
         <var name="uuid" id="7672529302541933357" />
       </scope>
-<<<<<<< HEAD
-      <scope id="5932019537937718608" at="28,0,69,0" />
-      <scope id="5932019537937718590" at="23,9,69,17">
+      <scope id="5932019537937718608" at="29,0,73,0" />
+      <scope id="5932019537937718590" at="24,9,73,17">
         <var name="document" id="5932019537937718592" />
         <var name="rootElement" id="5932019537937718597" />
       </scope>
-      <scope id="5932019537937718580" at="20,81,75,22">
+      <scope id="5932019537937718580" at="21,81,79,22">
         <var name="descriptor" id="5932019537937718586" />
       </scope>
-      <scope id="5932019537937718577" at="20,0,77,0">
+      <scope id="5932019537937718577" at="21,0,81,0">
         <var name="file" id="5932019537937719002" />
       </scope>
-      <unit id="5932019537937807365" at="39,64,48,15" name="jetbrains.mps.project.persistence.DeploymentDescriptorPersistence$2" />
-      <unit id="5932019537937718608" at="27,23,69,7" name="jetbrains.mps.project.persistence.DeploymentDescriptorPersistence$1" />
-      <unit id="1986682148700850462" at="17,0,78,0" name="jetbrains.mps.project.persistence.DeploymentDescriptorPersistence" />
-=======
-      <scope id="5932019537937718608" at="30,0,74,0" />
-      <scope id="5932019537937718590" at="25,9,74,17">
-        <var name="document" id="5932019537937718592" />
-        <var name="rootElement" id="5932019537937718597" />
-      </scope>
-      <scope id="5932019537937718580" at="22,81,80,22">
-        <var name="descriptor" id="5932019537937718586" />
-      </scope>
-      <scope id="5932019537937718577" at="22,0,82,0">
-        <var name="file" id="5932019537937719002" />
-      </scope>
-      <unit id="5932019537937807365" at="44,64,53,15" name="jetbrains.mps.project.persistence.DeploymentDescriptorPersistence$2" />
-      <unit id="5932019537937718608" at="29,23,74,7" name="jetbrains.mps.project.persistence.DeploymentDescriptorPersistence$1" />
-      <unit id="1986682148700850462" at="18,0,83,0" name="jetbrains.mps.project.persistence.DeploymentDescriptorPersistence" />
->>>>>>> bf3a2c62
+      <unit id="5932019537937807365" at="43,64,52,15" name="jetbrains.mps.project.persistence.DeploymentDescriptorPersistence$2" />
+      <unit id="5932019537937718608" at="28,23,73,7" name="jetbrains.mps.project.persistence.DeploymentDescriptorPersistence$1" />
+      <unit id="1986682148700850462" at="18,0,82,0" name="jetbrains.mps.project.persistence.DeploymentDescriptorPersistence" />
     </file>
   </root>
   <root nodeRef="r:a42e26eb-bbea-4e8d-a549-0d224ab71e57(jetbrains.mps.project.persistence)/2709156219364650064">
@@ -238,1018 +139,508 @@
   </root>
   <root nodeRef="r:a42e26eb-bbea-4e8d-a549-0d224ab71e57(jetbrains.mps.project.persistence)/842994667883030151">
     <file name="DevkitDescriptorPersistence.java">
-<<<<<<< HEAD
-      <node id="842994667883030158" at="25,9,26,54" concept="7" />
-      <node id="2184872129966134387" at="26,54,27,53" concept="7" />
-      <node id="842994667883030175" at="29,42,30,82" concept="7" />
-      <node id="842994667883030175" at="30,82,31,82" concept="7" />
-      <node id="842994667883030175" at="31,82,32,74" concept="3" />
-      <node id="842994667883030175" at="32,74,33,82" concept="7" />
-      <node id="842994667883030175" at="33,82,34,69" concept="3" />
-      <node id="842994667883030195" at="34,69,35,0" concept="10" />
-      <node id="842994667883030202" at="36,117,37,158" concept="3" />
-      <node id="842994667883030212" at="38,11,39,0" concept="10" />
-      <node id="2184872129966134513" at="39,0,40,121" concept="7" />
-      <node id="842994667883030223" at="42,118,43,133" concept="3" />
-      <node id="2184872129966134443" at="45,11,46,0" concept="10" />
-      <node id="2184872129966134614" at="46,0,47,126" concept="7" />
-      <node id="2184872129966134639" at="49,123,50,135" concept="3" />
-      <node id="842994667883030175" at="52,11,53,41" concept="8" />
-      <node id="842994667883030301" at="55,17,56,0" concept="10" />
-      <node id="1772246947774001144" at="56,0,57,65" concept="3" />
-      <node id="842994667883030304" at="57,65,58,24" concept="8" />
-      <node id="842994667883030312" at="59,27,60,39" concept="14" />
-      <node id="2184872129966158937" at="65,31,66,69" concept="7" />
-      <node id="2184872129966407189" at="66,69,67,78" concept="3" />
-      <node id="2184872129966407288" at="68,43,69,75" concept="3" />
-      <node id="2184872129966407297" at="70,9,71,0" concept="10" />
-      <node id="2184872129966415591" at="74,37,75,93" concept="7" />
-      <node id="2184872129966415602" at="75,93,76,82" concept="3" />
-      <node id="2184872129966415591" at="76,82,77,51" concept="8" />
-      <node id="2184872129966423521" at="80,9,81,0" concept="10" />
-      <node id="2184872129966423529" at="84,37,85,91" concept="7" />
-      <node id="2184872129966423584" at="88,43,89,104" concept="7" />
-      <node id="2184872129966423601" at="89,104,90,82" concept="3" />
-      <node id="2184872129966423584" at="90,82,91,65" concept="8" />
-      <node id="2184872129966423529" at="94,15,95,51" concept="8" />
-      <node id="842994667883030395" at="98,9,99,0" concept="10" />
-      <node id="2184872129966425004" at="102,37,103,94" concept="7" />
-      <node id="2184872129966425017" at="106,43,107,107" concept="7" />
-      <node id="2184872129966425020" at="107,107,108,82" concept="3" />
-      <node id="2184872129966425017" at="108,82,109,65" concept="8" />
-      <node id="2184872129966425004" at="112,15,113,51" concept="8" />
-      <node id="2184872129966407298" at="116,9,117,0" concept="10" />
-      <node id="2184872129966158937" at="117,0,118,37" concept="8" />
-      <node id="2184872129966145708" at="120,15,121,0" concept="10" />
-      <node id="842994667883030466" at="121,0,122,0" concept="10" />
-      <node id="842994667883030469" at="123,9,124,48" concept="7" />
-      <node id="842994667883030475" at="124,48,125,53" concept="3" />
-      <node id="1772246947774001156" at="127,42,128,25" concept="3" />
-      <node id="842994667883030491" at="130,5,131,0" concept="10" />
-      <node id="1772246947774001160" at="131,0,132,63" concept="3" />
-      <node id="842994667883030151" at="134,0,135,0" concept="11" trace="LOG" />
-      <node id="5386339623102268029" at="22,0,24,0" concept="2" trace="DevkitDescriptorPersistence#()V" />
-      <node id="842994667883030196" at="35,0,38,11" concept="4" />
-      <node id="842994667883030213" at="41,40,44,13" concept="4" />
-      <node id="2184872129966134629" at="48,42,51,13" concept="4" />
-      <node id="2184872129966407274" at="67,78,70,9" concept="5" />
-      <node id="1772246947774001156" at="126,27,129,7" concept="1" />
-      <node id="1772246947774001156" at="126,27,129,7" concept="5" />
-      <node id="2184872129966134528" at="40,121,45,11" concept="5" />
-      <node id="2184872129966134627" at="47,126,52,11" concept="5" />
-      <node id="2184872129966415591" at="74,0,79,0" concept="6" trace="invoke#()Lorg/jdom/Element;" />
-      <node id="2184872129966423584" at="88,0,93,0" concept="6" trace="invoke#()Lorg/jdom/Element;" />
-      <node id="2184872129966425017" at="106,0,111,0" concept="6" trace="invoke#()Lorg/jdom/Element;" />
-      <node id="2184872129966415568" at="72,100,79,22" concept="3" />
-      <node id="2184872129966423561" at="86,103,93,28" concept="3" />
-      <node id="2184872129966425013" at="104,105,111,28" concept="3" />
-      <node id="842994667883030467" at="122,0,130,5" concept="15" />
-      <node id="2184872129966415533" at="71,0,80,9" concept="4" />
-      <node id="2184872129966423545" at="85,91,94,15" concept="4" />
-      <node id="2184872129966425007" at="103,94,112,15" concept="4" />
-      <node id="2184872129966423529" at="84,0,97,0" concept="6" trace="invoke#()Lorg/jdom/Element;" />
-      <node id="2184872129966425004" at="102,0,115,0" concept="6" trace="invoke#()Lorg/jdom/Element;" />
-      <node id="2184872129966423525" at="82,59,97,22" concept="3" />
-      <node id="2184872129966425000" at="100,61,115,22" concept="3" />
-      <node id="842994667883030369" at="81,0,98,9" concept="5" />
-      <node id="842994667883030396" at="99,0,116,9" concept="5" />
-      <node id="842994667883030175" at="29,0,55,0" concept="6" trace="invoke#()Ljetbrains/mps/project/structure/modules/DevkitDescriptor;" />
-      <node id="842994667883030172" at="27,53,55,17" concept="7" />
-      <node id="842994667883030156" at="24,67,61,5" concept="15" />
-      <node id="842994667883030152" at="24,0,63,0" concept="12" trace="loadDevKitDescriptor#(Ljetbrains/mps/vfs/IFile;)Ljetbrains/mps/project/structure/modules/DevkitDescriptor;" />
-      <node id="2184872129966158937" at="65,0,120,0" concept="6" trace="invoke#()Lorg/jdom/Element;" />
-      <node id="2184872129966145711" at="63,90,120,15" concept="7" />
-      <node id="842994667883030317" at="63,0,134,0" concept="12" trace="saveDevKitDescriptor#(Ljetbrains/mps/vfs/IFile;Ljetbrains/mps/project/structure/modules/DevkitDescriptor;)V" />
-      <scope id="5386339623102268032" at="22,41,22,41" />
-      <scope id="842994667883030201" at="36,117,37,158" />
-      <scope id="842994667883030222" at="42,118,43,133" />
-      <scope id="2184872129966134638" at="49,123,50,135" />
-      <scope id="842994667883030306" at="59,0,60,39">
+      <node id="842994667883030158" at="26,9,27,54" concept="7" />
+      <node id="2184872129966134387" at="27,54,28,53" concept="7" />
+      <node id="842994667883030175" at="30,42,31,82" concept="7" />
+      <node id="842994667883030175" at="31,82,32,82" concept="7" />
+      <node id="842994667883030175" at="32,82,33,74" concept="3" />
+      <node id="7672529302541906614" at="33,74,34,55" concept="7" />
+      <node id="7672529302541913060" at="35,29,36,83" concept="7" />
+      <node id="7672529302541913060" at="36,83,37,71" concept="3" />
+      <node id="842994667883030202" at="39,117,40,158" concept="3" />
+      <node id="842994667883030212" at="41,11,42,0" concept="10" />
+      <node id="2184872129966134513" at="42,0,43,121" concept="7" />
+      <node id="842994667883030223" at="45,118,46,133" concept="3" />
+      <node id="2184872129966134443" at="48,11,49,0" concept="10" />
+      <node id="2184872129966134614" at="49,0,50,126" concept="7" />
+      <node id="2184872129966134639" at="52,123,53,135" concept="3" />
+      <node id="842994667883030175" at="55,11,56,41" concept="8" />
+      <node id="842994667883030301" at="58,17,59,0" concept="10" />
+      <node id="1772246947774001144" at="59,0,60,65" concept="3" />
+      <node id="842994667883030304" at="60,65,61,24" concept="8" />
+      <node id="842994667883030312" at="62,27,63,39" concept="14" />
+      <node id="2184872129966158937" at="68,31,69,69" concept="7" />
+      <node id="2184872129966407189" at="69,69,70,78" concept="3" />
+      <node id="2184872129966407288" at="71,41,72,84" concept="3" />
+      <node id="2184872129966407297" at="73,9,74,0" concept="10" />
+      <node id="2184872129966415591" at="77,37,78,93" concept="7" />
+      <node id="2184872129966415602" at="78,93,79,82" concept="3" />
+      <node id="2184872129966415591" at="79,82,80,51" concept="8" />
+      <node id="2184872129966423521" at="83,9,84,0" concept="10" />
+      <node id="2184872129966423529" at="87,37,88,91" concept="7" />
+      <node id="2184872129966423584" at="91,43,92,104" concept="7" />
+      <node id="2184872129966423601" at="92,104,93,82" concept="3" />
+      <node id="2184872129966423584" at="93,82,94,65" concept="8" />
+      <node id="2184872129966423529" at="97,15,98,51" concept="8" />
+      <node id="842994667883030395" at="101,9,102,0" concept="10" />
+      <node id="2184872129966425004" at="105,37,106,94" concept="7" />
+      <node id="2184872129966425017" at="109,43,110,107" concept="7" />
+      <node id="2184872129966425020" at="110,107,111,82" concept="3" />
+      <node id="2184872129966425017" at="111,82,112,65" concept="8" />
+      <node id="2184872129966425004" at="115,15,116,51" concept="8" />
+      <node id="2184872129966407298" at="119,9,120,0" concept="10" />
+      <node id="2184872129966158937" at="120,0,121,37" concept="8" />
+      <node id="2184872129966145708" at="123,15,124,0" concept="10" />
+      <node id="842994667883030466" at="124,0,125,0" concept="10" />
+      <node id="842994667883030469" at="126,9,127,48" concept="7" />
+      <node id="842994667883030475" at="127,48,128,53" concept="3" />
+      <node id="1772246947774001156" at="130,42,131,25" concept="3" />
+      <node id="842994667883030491" at="133,5,134,0" concept="10" />
+      <node id="1772246947774001160" at="134,0,135,63" concept="3" />
+      <node id="842994667883030151" at="137,0,138,0" concept="11" trace="LOG" />
+      <node id="5386339623102268029" at="23,0,25,0" concept="2" trace="DevkitDescriptorPersistence#()V" />
+      <node id="842994667883030196" at="38,11,41,11" concept="4" />
+      <node id="842994667883030213" at="44,40,47,13" concept="4" />
+      <node id="2184872129966134629" at="51,42,54,13" concept="4" />
+      <node id="2184872129966407274" at="70,78,73,9" concept="5" />
+      <node id="1772246947774001156" at="129,27,132,7" concept="1" />
+      <node id="1772246947774001156" at="129,27,132,7" concept="5" />
+      <node id="7672529302541913057" at="34,55,38,11" concept="5" />
+      <node id="2184872129966134528" at="43,121,48,11" concept="5" />
+      <node id="2184872129966134627" at="50,126,55,11" concept="5" />
+      <node id="2184872129966415591" at="77,0,82,0" concept="6" trace="invoke#()Lorg/jdom/Element;" />
+      <node id="2184872129966423584" at="91,0,96,0" concept="6" trace="invoke#()Lorg/jdom/Element;" />
+      <node id="2184872129966425017" at="109,0,114,0" concept="6" trace="invoke#()Lorg/jdom/Element;" />
+      <node id="2184872129966415568" at="75,100,82,22" concept="3" />
+      <node id="2184872129966423561" at="89,103,96,28" concept="3" />
+      <node id="2184872129966425013" at="107,105,114,28" concept="3" />
+      <node id="842994667883030467" at="125,0,133,5" concept="15" />
+      <node id="2184872129966415533" at="74,0,83,9" concept="4" />
+      <node id="2184872129966423545" at="88,91,97,15" concept="4" />
+      <node id="2184872129966425007" at="106,94,115,15" concept="4" />
+      <node id="2184872129966423529" at="87,0,100,0" concept="6" trace="invoke#()Lorg/jdom/Element;" />
+      <node id="2184872129966425004" at="105,0,118,0" concept="6" trace="invoke#()Lorg/jdom/Element;" />
+      <node id="2184872129966423525" at="85,59,100,22" concept="3" />
+      <node id="2184872129966425000" at="103,61,118,22" concept="3" />
+      <node id="842994667883030369" at="84,0,101,9" concept="5" />
+      <node id="842994667883030396" at="102,0,119,9" concept="5" />
+      <node id="842994667883030175" at="30,0,58,0" concept="6" trace="invoke#()Ljetbrains/mps/project/structure/modules/DevkitDescriptor;" />
+      <node id="842994667883030172" at="28,53,58,17" concept="7" />
+      <node id="842994667883030156" at="25,67,64,5" concept="15" />
+      <node id="842994667883030152" at="25,0,66,0" concept="12" trace="loadDevKitDescriptor#(Ljetbrains/mps/vfs/IFile;)Ljetbrains/mps/project/structure/modules/DevkitDescriptor;" />
+      <node id="2184872129966158937" at="68,0,123,0" concept="6" trace="invoke#()Lorg/jdom/Element;" />
+      <node id="2184872129966145711" at="66,90,123,15" concept="7" />
+      <node id="842994667883030317" at="66,0,137,0" concept="12" trace="saveDevKitDescriptor#(Ljetbrains/mps/vfs/IFile;Ljetbrains/mps/project/structure/modules/DevkitDescriptor;)V" />
+      <scope id="5386339623102268032" at="23,41,23,41" />
+      <scope id="842994667883030201" at="39,117,40,158" />
+      <scope id="842994667883030222" at="45,118,46,133" />
+      <scope id="2184872129966134638" at="52,123,53,135" />
+      <scope id="842994667883030306" at="62,0,63,39">
         <var name="e" id="842994667883030307" />
       </scope>
-      <scope id="842994667883030309" at="59,27,60,39" />
-      <scope id="2184872129966407275" at="68,43,69,75" />
-      <scope id="1772246947774001156" at="127,42,128,25" />
-      <scope id="5386339623102268029" at="22,0,24,0" />
-      <scope id="842994667883030468" at="123,9,125,53">
+      <scope id="842994667883030309" at="62,27,63,39" />
+      <scope id="2184872129966407275" at="71,41,72,84" />
+      <scope id="1772246947774001156" at="130,42,131,25" />
+      <scope id="5386339623102268029" at="23,0,25,0" />
+      <scope id="7672529302541913060" at="35,29,37,71">
+        <var name="result_raojav_a0a2a0a0c0a0b" id="7672529302541913060" />
+      </scope>
+      <scope id="842994667883030468" at="126,9,128,53">
         <var name="os" id="842994667883030470" />
       </scope>
-      <scope id="842994667883030196" at="35,0,38,11">
+      <scope id="842994667883030196" at="38,11,41,11">
         <var name="exportedLang" id="842994667883030197" />
       </scope>
-      <scope id="2184872129966134529" at="41,40,44,13" />
-      <scope id="842994667883030213" at="41,40,44,13">
+      <scope id="2184872129966134529" at="44,40,47,13" />
+      <scope id="842994667883030213" at="44,40,47,13">
         <var name="xde" id="842994667883030214" />
       </scope>
-      <scope id="2184872129966134628" at="48,42,51,13" />
-      <scope id="2184872129966134629" at="48,42,51,13">
+      <scope id="2184872129966134628" at="51,42,54,13" />
+      <scope id="2184872129966134629" at="51,42,54,13">
         <var name="xse" id="2184872129966134630" />
       </scope>
-      <scope id="2184872129966415591" at="74,37,77,51">
+      <scope id="2184872129966415591" at="77,37,80,51">
         <var name="result_raojav_a0a0a0a3a0a0a0c" id="2184872129966415591" />
       </scope>
-      <scope id="2184872129966423584" at="88,43,91,65">
+      <scope id="2184872129966423584" at="91,43,94,65">
         <var name="result_raojav_a0a0a0a0a0a0a0a5a0a0a0c" id="2184872129966423584" />
       </scope>
-      <scope id="2184872129966425017" at="106,43,109,65">
+      <scope id="2184872129966425017" at="109,43,112,65">
         <var name="result_raojav_a0a0a0a0a0a0a0a7a0a0a0c" id="2184872129966425017" />
       </scope>
-      <scope id="842994667883030485" at="126,0,129,7">
+      <scope id="842994667883030485" at="129,0,132,7">
         <var name="e" id="842994667883030486" />
       </scope>
-      <scope id="1772246947774001156" at="126,27,129,7" />
-      <scope id="842994667883030488" at="126,27,129,7" />
-      <scope id="2184872129966415591" at="74,0,79,0" />
-      <scope id="2184872129966423584" at="88,0,93,0" />
-      <scope id="2184872129966425017" at="106,0,111,0" />
-      <scope id="2184872129966415538" at="72,100,79,22" />
-      <scope id="2184872129966423550" at="86,103,93,28" />
-      <scope id="2184872129966425012" at="104,105,111,28" />
-      <scope id="2184872129966415533" at="71,0,80,9">
+      <scope id="1772246947774001156" at="129,27,132,7" />
+      <scope id="842994667883030488" at="129,27,132,7" />
+      <scope id="2184872129966415591" at="77,0,82,0" />
+      <scope id="2184872129966423584" at="91,0,96,0" />
+      <scope id="2184872129966425017" at="109,0,114,0" />
+      <scope id="2184872129966415538" at="75,100,82,22" />
+      <scope id="2184872129966423550" at="89,103,96,28" />
+      <scope id="2184872129966425012" at="107,105,114,28" />
+      <scope id="2184872129966415533" at="74,0,83,9">
         <var name="lang" id="2184872129966415534" />
       </scope>
-      <scope id="2184872129966423545" at="85,91,94,15">
+      <scope id="2184872129966423545" at="88,91,97,15">
         <var name="ref" id="2184872129966423546" />
       </scope>
-      <scope id="2184872129966425007" at="103,94,112,15">
+      <scope id="2184872129966425007" at="106,94,115,15">
         <var name="ref" id="2184872129966425008" />
       </scope>
-      <scope id="2184872129966423529" at="84,37,95,51">
+      <scope id="2184872129966423529" at="87,37,98,51">
         <var name="result_raojav_a0a0a0a5a0a0a0c" id="2184872129966423529" />
       </scope>
-      <scope id="2184872129966425004" at="102,37,113,51">
+      <scope id="2184872129966425004" at="105,37,116,51">
         <var name="result_raojav_a0a0a0a7a0a0a0c" id="2184872129966425004" />
       </scope>
-      <scope id="2184872129966423529" at="84,0,97,0" />
-      <scope id="2184872129966425004" at="102,0,115,0" />
-      <scope id="842994667883030370" at="82,59,97,22" />
-      <scope id="842994667883030397" at="100,61,115,22" />
-      <scope id="842994667883030175" at="29,42,53,41">
-=======
-      <node id="842994667883030158" at="27,9,28,54" concept="7" />
-      <node id="2184872129966134387" at="28,54,29,53" concept="7" />
-      <node id="842994667883030175" at="31,42,32,82" concept="7" />
-      <node id="842994667883030175" at="32,82,33,82" concept="7" />
-      <node id="842994667883030175" at="33,82,34,74" concept="3" />
-      <node id="7672529302541906614" at="34,74,35,55" concept="7" />
-      <node id="7672529302541913060" at="36,29,37,83" concept="7" />
-      <node id="7672529302541913060" at="37,83,38,71" concept="3" />
-      <node id="842994667883030202" at="40,117,41,158" concept="3" />
-      <node id="842994667883030212" at="42,11,43,0" concept="10" />
-      <node id="2184872129966134513" at="43,0,44,121" concept="7" />
-      <node id="842994667883030223" at="46,118,47,133" concept="3" />
-      <node id="2184872129966134443" at="49,11,50,0" concept="10" />
-      <node id="2184872129966134614" at="50,0,51,126" concept="7" />
-      <node id="2184872129966134639" at="53,123,54,135" concept="3" />
-      <node id="842994667883030175" at="56,11,57,41" concept="8" />
-      <node id="842994667883030301" at="59,17,60,0" concept="10" />
-      <node id="1772246947774001144" at="60,0,61,65" concept="3" />
-      <node id="842994667883030304" at="61,65,62,24" concept="8" />
-      <node id="842994667883030312" at="63,27,64,39" concept="14" />
-      <node id="2184872129966158937" at="70,31,71,69" concept="7" />
-      <node id="2184872129966407189" at="71,69,72,78" concept="3" />
-      <node id="2184872129966407288" at="73,41,74,84" concept="3" />
-      <node id="2184872129966407297" at="75,9,76,0" concept="10" />
-      <node id="2184872129966415591" at="79,37,80,93" concept="7" />
-      <node id="2184872129966415602" at="80,93,81,82" concept="3" />
-      <node id="2184872129966415591" at="81,82,82,51" concept="8" />
-      <node id="2184872129966423521" at="85,9,86,0" concept="10" />
-      <node id="2184872129966423529" at="89,37,90,91" concept="7" />
-      <node id="2184872129966423584" at="93,43,94,104" concept="7" />
-      <node id="2184872129966423601" at="94,104,95,82" concept="3" />
-      <node id="2184872129966423584" at="95,82,96,65" concept="8" />
-      <node id="2184872129966423529" at="99,15,100,51" concept="8" />
-      <node id="842994667883030395" at="103,9,104,0" concept="10" />
-      <node id="2184872129966425004" at="107,37,108,94" concept="7" />
-      <node id="2184872129966425017" at="111,43,112,107" concept="7" />
-      <node id="2184872129966425020" at="112,107,113,82" concept="3" />
-      <node id="2184872129966425017" at="113,82,114,65" concept="8" />
-      <node id="2184872129966425004" at="117,15,118,51" concept="8" />
-      <node id="2184872129966407298" at="121,9,122,0" concept="10" />
-      <node id="2184872129966158937" at="122,0,123,37" concept="8" />
-      <node id="2184872129966145708" at="125,15,126,0" concept="10" />
-      <node id="842994667883030466" at="126,0,127,0" concept="10" />
-      <node id="842994667883030469" at="128,9,129,48" concept="7" />
-      <node id="842994667883030475" at="129,48,130,53" concept="3" />
-      <node id="1772246947774001156" at="132,42,133,25" concept="3" />
-      <node id="842994667883030491" at="135,5,136,0" concept="10" />
-      <node id="1772246947774001160" at="136,0,137,63" concept="3" />
-      <node id="842994667883030151" at="140,0,141,0" concept="11" trace="LOG" />
-      <node id="5386339623102268029" at="23,0,25,0" concept="2" trace="DevkitDescriptorPersistence#()V" />
-      <node id="842994667883030196" at="39,11,42,11" concept="4" />
-      <node id="842994667883030213" at="45,40,48,13" concept="4" />
-      <node id="2184872129966134629" at="52,42,55,13" concept="4" />
-      <node id="2184872129966407274" at="72,78,75,9" concept="5" />
-      <node id="1772246947774001156" at="131,27,134,7" concept="1" />
-      <node id="1772246947774001156" at="131,27,134,7" concept="5" />
-      <node id="7672529302541913057" at="35,55,39,11" concept="5" />
-      <node id="2184872129966134528" at="44,121,49,11" concept="5" />
-      <node id="2184872129966134627" at="51,126,56,11" concept="5" />
-      <node id="2184872129966415591" at="79,0,84,0" concept="6" trace="invoke#()Lorg/jdom/Element;" />
-      <node id="2184872129966423584" at="93,0,98,0" concept="6" trace="invoke#()Lorg/jdom/Element;" />
-      <node id="2184872129966425017" at="111,0,116,0" concept="6" trace="invoke#()Lorg/jdom/Element;" />
-      <node id="2184872129966415568" at="77,100,84,22" concept="3" />
-      <node id="2184872129966423561" at="91,103,98,28" concept="3" />
-      <node id="2184872129966425013" at="109,105,116,28" concept="3" />
-      <node id="842994667883030467" at="127,0,135,5" concept="15" />
-      <node id="2184872129966415533" at="76,0,85,9" concept="4" />
-      <node id="2184872129966423545" at="90,91,99,15" concept="4" />
-      <node id="2184872129966425007" at="108,94,117,15" concept="4" />
-      <node id="2184872129966423529" at="89,0,102,0" concept="6" trace="invoke#()Lorg/jdom/Element;" />
-      <node id="2184872129966425004" at="107,0,120,0" concept="6" trace="invoke#()Lorg/jdom/Element;" />
-      <node id="2184872129966423525" at="87,59,102,22" concept="3" />
-      <node id="2184872129966425000" at="105,61,120,22" concept="3" />
-      <node id="842994667883030369" at="86,0,103,9" concept="5" />
-      <node id="842994667883030396" at="104,0,121,9" concept="5" />
-      <node id="842994667883030175" at="31,0,59,0" concept="6" trace="invoke#()Ljetbrains/mps/project/structure/modules/DevkitDescriptor;" />
-      <node id="842994667883030172" at="29,53,59,17" concept="7" />
-      <node id="842994667883030156" at="26,67,65,5" concept="15" />
-      <node id="842994667883030152" at="26,0,67,0" concept="12" trace="loadDevKitDescriptor#(Ljetbrains/mps/vfs/IFile;)Ljetbrains/mps/project/structure/modules/DevkitDescriptor;" />
-      <node id="2184872129966158937" at="70,0,125,0" concept="6" trace="invoke#()Lorg/jdom/Element;" />
-      <node id="2184872129966145711" at="68,90,125,15" concept="7" />
-      <node id="842994667883030317" at="68,0,139,0" concept="12" trace="saveDevKitDescriptor#(Ljetbrains/mps/vfs/IFile;Ljetbrains/mps/project/structure/modules/DevkitDescriptor;)V" />
-      <scope id="5386339623102268032" at="23,41,23,41" />
-      <scope id="842994667883030201" at="40,117,41,158" />
-      <scope id="842994667883030222" at="46,118,47,133" />
-      <scope id="2184872129966134638" at="53,123,54,135" />
-      <scope id="842994667883030306" at="63,0,64,39">
-        <var name="e" id="842994667883030307" />
-      </scope>
-      <scope id="842994667883030309" at="63,27,64,39" />
-      <scope id="2184872129966407275" at="73,41,74,84" />
-      <scope id="1772246947774001156" at="132,42,133,25" />
-      <scope id="5386339623102268029" at="23,0,25,0" />
-      <scope id="7672529302541913060" at="36,29,38,71">
-        <var name="result_raojav_a0a2a0a0c0a0b" id="7672529302541913060" />
-      </scope>
-      <scope id="842994667883030468" at="128,9,130,53">
-        <var name="os" id="842994667883030470" />
-      </scope>
-      <scope id="842994667883030196" at="39,11,42,11">
-        <var name="exportedLang" id="842994667883030197" />
-      </scope>
-      <scope id="2184872129966134529" at="45,40,48,13" />
-      <scope id="842994667883030213" at="45,40,48,13">
-        <var name="xde" id="842994667883030214" />
-      </scope>
-      <scope id="2184872129966134628" at="52,42,55,13" />
-      <scope id="2184872129966134629" at="52,42,55,13">
-        <var name="xse" id="2184872129966134630" />
-      </scope>
-      <scope id="2184872129966415591" at="79,37,82,51">
-        <var name="result_raojav_a0a0a0a3a0a0a0c" id="2184872129966415591" />
-      </scope>
-      <scope id="2184872129966423584" at="93,43,96,65">
-        <var name="result_raojav_a0a0a0a0a0a0a0a5a0a0a0c" id="2184872129966423584" />
-      </scope>
-      <scope id="2184872129966425017" at="111,43,114,65">
-        <var name="result_raojav_a0a0a0a0a0a0a0a7a0a0a0c" id="2184872129966425017" />
-      </scope>
-      <scope id="842994667883030485" at="131,0,134,7">
-        <var name="e" id="842994667883030486" />
-      </scope>
-      <scope id="1772246947774001156" at="131,27,134,7" />
-      <scope id="842994667883030488" at="131,27,134,7" />
-      <scope id="2184872129966415591" at="79,0,84,0" />
-      <scope id="2184872129966423584" at="93,0,98,0" />
-      <scope id="2184872129966425017" at="111,0,116,0" />
-      <scope id="2184872129966415538" at="77,100,84,22" />
-      <scope id="2184872129966423550" at="91,103,98,28" />
-      <scope id="2184872129966425012" at="109,105,116,28" />
-      <scope id="2184872129966415533" at="76,0,85,9">
-        <var name="lang" id="2184872129966415534" />
-      </scope>
-      <scope id="2184872129966423545" at="90,91,99,15">
-        <var name="ref" id="2184872129966423546" />
-      </scope>
-      <scope id="2184872129966425007" at="108,94,117,15">
-        <var name="ref" id="2184872129966425008" />
-      </scope>
-      <scope id="2184872129966423529" at="89,37,100,51">
-        <var name="result_raojav_a0a0a0a5a0a0a0c" id="2184872129966423529" />
-      </scope>
-      <scope id="2184872129966425004" at="107,37,118,51">
-        <var name="result_raojav_a0a0a0a7a0a0a0c" id="2184872129966425004" />
-      </scope>
-      <scope id="2184872129966423529" at="89,0,102,0" />
-      <scope id="2184872129966425004" at="107,0,120,0" />
-      <scope id="842994667883030370" at="87,59,102,22" />
-      <scope id="842994667883030397" at="105,61,120,22" />
-      <scope id="842994667883030175" at="31,42,57,41">
->>>>>>> bf3a2c62
+      <scope id="2184872129966423529" at="87,0,100,0" />
+      <scope id="2184872129966425004" at="105,0,118,0" />
+      <scope id="842994667883030370" at="85,59,100,22" />
+      <scope id="842994667883030397" at="103,61,118,22" />
+      <scope id="842994667883030175" at="30,42,56,41">
         <var name="exportedSolutions" id="2184872129966134615" />
         <var name="extendedDevKits" id="2184872129966134514" />
         <var name="result_raojav_a0a0a0c0a0b" id="842994667883030175" />
         <var name="result_raojav_a0a0c0a0b" id="842994667883030175" />
         <var name="uuid" id="7672529302541906615" />
       </scope>
-<<<<<<< HEAD
-      <scope id="842994667883030175" at="29,0,55,0" />
-      <scope id="842994667883030157" at="25,9,58,24">
-=======
-      <scope id="842994667883030175" at="31,0,59,0" />
-      <scope id="842994667883030157" at="27,9,62,24">
->>>>>>> bf3a2c62
+      <scope id="842994667883030175" at="30,0,58,0" />
+      <scope id="842994667883030157" at="26,9,61,24">
         <var name="descriptor" id="842994667883030173" />
         <var name="document" id="842994667883030159" />
         <var name="root" id="2184872129966134388" />
       </scope>
-<<<<<<< HEAD
-      <scope id="842994667883030155" at="24,67,61,5" />
-      <scope id="842994667883030152" at="24,0,63,0">
+      <scope id="842994667883030155" at="25,67,64,5" />
+      <scope id="842994667883030152" at="25,0,66,0">
         <var name="file" id="842994667883030315" />
       </scope>
-      <scope id="2184872129966158937" at="65,31,118,37">
+      <scope id="2184872129966158937" at="68,31,121,37">
         <var name="result_raojav_a0a0a0c" id="2184872129966158937" />
       </scope>
-      <scope id="2184872129966158937" at="65,0,120,0" />
-      <scope id="842994667883030320" at="63,90,132,63">
+      <scope id="2184872129966158937" at="68,0,123,0" />
+      <scope id="842994667883030320" at="66,90,135,63">
         <var name="root" id="2184872129966145712" />
       </scope>
-      <scope id="842994667883030317" at="63,0,134,0">
+      <scope id="842994667883030317" at="66,0,137,0">
         <var name="descriptor" id="842994667883030494" />
         <var name="file" id="842994667883030496" />
       </scope>
-      <unit id="2184872129966415591" at="73,47,79,11" name="jetbrains.mps.project.persistence.DevkitDescriptorPersistence$3" />
-      <unit id="2184872129966423584" at="87,61,93,17" name="jetbrains.mps.project.persistence.DevkitDescriptorPersistence$4" />
-      <unit id="2184872129966425017" at="105,61,111,17" name="jetbrains.mps.project.persistence.DevkitDescriptorPersistence$4" />
-      <unit id="2184872129966423529" at="83,47,97,11" name="jetbrains.mps.project.persistence.DevkitDescriptorPersistence$3" />
-      <unit id="2184872129966425004" at="101,47,115,11" name="jetbrains.mps.project.persistence.DevkitDescriptorPersistence$3" />
-      <unit id="842994667883030175" at="28,40,55,7" name="jetbrains.mps.project.persistence.DevkitDescriptorPersistence$1" />
-      <unit id="2184872129966158937" at="64,23,120,5" name="jetbrains.mps.project.persistence.DevkitDescriptorPersistence$2" />
-      <unit id="842994667883030151" at="21,0,136,0" name="jetbrains.mps.project.persistence.DevkitDescriptorPersistence" />
-=======
-      <scope id="842994667883030155" at="26,67,65,5" />
-      <scope id="842994667883030152" at="26,0,67,0">
-        <var name="file" id="842994667883030315" />
-      </scope>
-      <scope id="2184872129966158937" at="70,31,123,37">
-        <var name="result_raojav_a0a0a0c" id="2184872129966158937" />
-      </scope>
-      <scope id="2184872129966158937" at="70,0,125,0" />
-      <scope id="842994667883030320" at="68,90,137,63">
-        <var name="root" id="2184872129966145712" />
-      </scope>
-      <scope id="842994667883030317" at="68,0,139,0">
-        <var name="descriptor" id="842994667883030494" />
-        <var name="file" id="842994667883030496" />
-      </scope>
-      <unit id="2184872129966415591" at="78,47,84,11" name="jetbrains.mps.project.persistence.DevkitDescriptorPersistence$3" />
-      <unit id="2184872129966423584" at="92,61,98,17" name="jetbrains.mps.project.persistence.DevkitDescriptorPersistence$4" />
-      <unit id="2184872129966425017" at="110,61,116,17" name="jetbrains.mps.project.persistence.DevkitDescriptorPersistence$4" />
-      <unit id="2184872129966423529" at="88,47,102,11" name="jetbrains.mps.project.persistence.DevkitDescriptorPersistence$3" />
-      <unit id="2184872129966425004" at="106,47,120,11" name="jetbrains.mps.project.persistence.DevkitDescriptorPersistence$3" />
-      <unit id="842994667883030175" at="30,40,59,7" name="jetbrains.mps.project.persistence.DevkitDescriptorPersistence$1" />
-      <unit id="2184872129966158937" at="69,23,125,5" name="jetbrains.mps.project.persistence.DevkitDescriptorPersistence$2" />
-      <unit id="842994667883030151" at="22,0,142,0" name="jetbrains.mps.project.persistence.DevkitDescriptorPersistence" />
->>>>>>> bf3a2c62
+      <unit id="2184872129966415591" at="76,47,82,11" name="jetbrains.mps.project.persistence.DevkitDescriptorPersistence$3" />
+      <unit id="2184872129966423584" at="90,61,96,17" name="jetbrains.mps.project.persistence.DevkitDescriptorPersistence$4" />
+      <unit id="2184872129966425017" at="108,61,114,17" name="jetbrains.mps.project.persistence.DevkitDescriptorPersistence$4" />
+      <unit id="2184872129966423529" at="86,47,100,11" name="jetbrains.mps.project.persistence.DevkitDescriptorPersistence$3" />
+      <unit id="2184872129966425004" at="104,47,118,11" name="jetbrains.mps.project.persistence.DevkitDescriptorPersistence$3" />
+      <unit id="842994667883030175" at="29,40,58,7" name="jetbrains.mps.project.persistence.DevkitDescriptorPersistence$1" />
+      <unit id="2184872129966158937" at="67,23,123,5" name="jetbrains.mps.project.persistence.DevkitDescriptorPersistence$2" />
+      <unit id="842994667883030151" at="22,0,139,0" name="jetbrains.mps.project.persistence.DevkitDescriptorPersistence" />
     </file>
   </root>
   <root nodeRef="r:a42e26eb-bbea-4e8d-a549-0d224ab71e57(jetbrains.mps.project.persistence)/842994667883030499">
     <file name="GeneratorDescriptorPersistence.java">
-<<<<<<< HEAD
-      <node id="1772246947774055941" at="33,43,34,84" concept="7" />
-      <node id="1772246947774055944" at="34,84,35,75" concept="7" />
-      <node id="1772246947774055941" at="35,75,36,54" concept="7" />
-      <node id="1772246947774055941" at="36,54,37,71" concept="3" />
-      <node id="1772246947774055941" at="37,71,38,122" concept="7" />
-      <node id="1772246947774055941" at="38,122,39,76" concept="3" />
-      <node id="1772246947774055941" at="39,76,40,121" concept="7" />
-      <node id="1772246947774055941" at="40,121,41,76" concept="3" />
-      <node id="1772246947774055941" at="41,76,42,115" concept="7" />
-      <node id="1772246947774055941" at="42,115,43,79" concept="3" />
-      <node id="1772246947774055954" at="43,79,44,0" concept="10" />
-      <node id="2184872129967228270" at="44,0,45,65" concept="7" />
-      <node id="1772246947774055956" at="46,27,47,56" concept="7" />
-      <node id="1772246947774055956" at="47,56,48,67" concept="3" />
-      <node id="1772246947774055968" at="49,9,50,0" concept="10" />
-      <node id="2184872129967228282" at="50,0,51,74" concept="7" />
-      <node id="1772246947774055970" at="52,36,53,66" concept="7" />
-      <node id="1772246947774055970" at="53,66,54,73" concept="3" />
-      <node id="1772246947774055982" at="55,9,56,0" concept="10" />
-      <node id="2184872129967228318" at="56,0,57,67" concept="7" />
-      <node id="1772246947774055985" at="58,29,59,174" concept="3" />
-      <node id="1772246947774056008" at="60,16,61,47" concept="9" />
-      <node id="1772246947774056010" at="61,47,62,184" concept="3" />
-      <node id="702807520180571976" at="63,9,64,0" concept="10" />
-      <node id="2907261777968996759" at="64,0,65,67" concept="7" />
-      <node id="2907261777969015043" at="66,29,67,155" concept="3" />
-      <node id="702807520180572183" at="68,9,69,0" concept="10" />
-      <node id="1772246947774056023" at="69,0,70,94" concept="3" />
-      <node id="1772246947774056027" at="70,94,71,0" concept="10" />
-      <node id="1772246947774056028" at="71,0,72,35" concept="9" />
-      <node id="1772246947774056040" at="73,146,74,158" concept="3" />
-      <node id="1772246947774056050" at="75,9,76,0" concept="10" />
-      <node id="1772246947774056060" at="77,157,78,91" concept="7" />
-      <node id="1772246947774056063" at="78,91,79,52" concept="9" />
-      <node id="1772246947774056066" at="80,15,81,114" concept="7" />
-      <node id="1772246947774056066" at="81,114,82,79" concept="3" />
-      <node id="1772246947774056080" at="84,48,85,157" concept="3" />
-      <node id="1772246947774056079" at="86,13,87,87" concept="7" />
-      <node id="1772246947774056079" at="87,87,88,79" concept="3" />
-      <node id="1772246947774056095" at="89,11,90,0" concept="10" />
-      <node id="2184872129967230467" at="90,0,91,85" concept="7" />
-      <node id="1772246947774056097" at="92,34,93,133" concept="7" />
-      <node id="1772246947774056097" at="93,133,94,79" concept="3" />
-      <node id="2184872129967230485" at="95,11,96,83" concept="7" />
-      <node id="1772246947774056115" at="97,33,98,132" concept="7" />
-      <node id="1772246947774056115" at="98,132,99,80" concept="3" />
-      <node id="1772246947774055941" at="102,9,103,37" concept="8" />
-      <node id="1772246947774056148" at="105,15,106,63" concept="3" />
-      <node id="842994667883030504" at="106,63,107,22" concept="8" />
-      <node id="2184872129967231019" at="109,138,110,49" concept="7" />
-      <node id="2184872129967231034" at="111,44,112,64" concept="3" />
-      <node id="2184872129967231075" at="114,47,115,75" concept="3" />
-      <node id="2184872129967231084" at="117,39,118,59" concept="3" />
-      <node id="2184872129967231093" at="120,43,121,103" concept="3" />
-      <node id="7289872969764932428" at="123,46,124,76" concept="3" />
-      <node id="7289872969765003209" at="126,45,127,68" concept="3" />
-      <node id="2184872129967231201" at="128,5,129,0" concept="10" />
-      <node id="2184872129967231206" at="129,0,130,43" concept="7" />
-      <node id="842994667883030757" at="130,43,131,106" concept="3" />
-      <node id="2184872129967231243" at="131,106,132,33" concept="3" />
-      <node id="2907261777969313031" at="132,33,133,0" concept="10" />
-      <node id="2907261777969252521" at="134,62,135,45" concept="7" />
-      <node id="2907261777969268365" at="135,45,136,106" concept="3" />
-      <node id="2907261777969368259" at="136,106,137,35" concept="3" />
-      <node id="2184872129967231273" at="138,5,139,0" concept="10" />
-      <node id="2184872129967231388" at="139,0,140,31" concept="9" />
-      <node id="2184872129967231277" at="140,31,141,61" concept="7" />
-      <node id="2184872129967231343" at="142,100,143,105" concept="3" />
-      <node id="2184872129967231287" at="144,5,145,39" concept="3" />
-      <node id="2184872129967231390" at="145,39,146,0" concept="10" />
-      <node id="842994667883030786" at="146,0,147,72" concept="3" />
-      <node id="2184872129967231391" at="147,72,148,0" concept="10" />
-      <node id="2184872129967231470" at="148,0,149,30" concept="9" />
-      <node id="2184872129967231396" at="149,30,150,56" concept="7" />
-      <node id="2184872129967231475" at="151,91,152,65" concept="7" />
-      <node id="2184872129967231484" at="152,65,153,65" concept="3" />
-      <node id="2184872129967231622" at="153,65,154,0" concept="10" />
-      <node id="2184872129967231554" at="154,0,155,60" concept="7" />
-      <node id="2184872129967231563" at="155,60,156,57" concept="3" />
-      <node id="2184872129967231572" at="156,57,157,34" concept="3" />
-      <node id="2184872129967231621" at="157,34,158,0" concept="10" />
-      <node id="2184872129967231599" at="158,0,159,59" concept="7" />
-      <node id="2184872129967231605" at="159,59,160,58" concept="3" />
-      <node id="2184872129967231611" at="160,58,161,34" concept="3" />
-      <node id="2184872129967231625" at="161,34,162,0" concept="10" />
-      <node id="2184872129967231524" at="162,0,163,38" concept="3" />
-      <node id="2184872129967231406" at="164,5,165,34" concept="3" />
-      <node id="2184872129967231392" at="165,34,166,0" concept="10" />
-      <node id="2184872129967231216" at="166,0,167,52" concept="3" />
-      <node id="2184872129967230716" at="170,58,171,66" concept="3" />
-      <node id="2184872129967230768" at="171,66,172,0" concept="10" />
-      <node id="2184872129967230770" at="173,66,174,60" concept="3" />
-      <node id="2184872129967230779" at="174,60,175,0" concept="10" />
-      <node id="2184872129967230781" at="176,63,177,191" concept="3" />
-      <node id="2184872129967230835" at="178,65,179,143" concept="3" />
-      <node id="2184872129967230869" at="179,143,180,59" concept="7" />
-      <node id="842994667883030910" at="180,59,181,109" concept="3" />
-      <node id="2184872129967230878" at="181,109,182,43" concept="3" />
-      <node id="2184872129967230910" at="183,60,184,54" concept="7" />
-      <node id="2184872129967230949" at="185,136,186,71" concept="7" />
-      <node id="842994667883030938" at="186,71,187,74" concept="3" />
-      <node id="2184872129967230972" at="187,74,188,49" concept="3" />
-      <node id="2184872129967230919" at="189,7,190,43" concept="3" />
-      <node id="842994667883030965" at="194,94,195,46" concept="8" />
-      <node id="842994667883030975" at="196,107,197,78" concept="7" />
-      <node id="842994667883030982" at="198,23,199,21" concept="8" />
-      <node id="842994667883030985" at="200,7,201,0" concept="10" />
-      <node id="842994667883030987" at="203,51,204,100" concept="7" />
-      <node id="842994667883030987" at="204,100,205,123" concept="7" />
-      <node id="842994667883030987" at="205,123,206,74" concept="3" />
-      <node id="842994667883030987" at="206,74,207,76" concept="7" />
-      <node id="842994667883030987" at="207,76,208,78" concept="3" />
-      <node id="842994667883030987" at="208,78,209,41" concept="8" />
-      <node id="842994667883031007" at="212,69,213,73" concept="7" />
-      <node id="842994667883031022" at="214,149,215,107" concept="3" />
-      <node id="842994667883031032" at="216,7,217,0" concept="10" />
-      <node id="842994667883031035" at="218,23,219,26" concept="8" />
-      <node id="842994667883031038" at="220,7,221,0" concept="10" />
-      <node id="842994667883031040" at="223,51,224,100" concept="7" />
-      <node id="842994667883031040" at="224,100,225,123" concept="7" />
-      <node id="842994667883031040" at="225,123,226,74" concept="3" />
-      <node id="842994667883031040" at="226,74,227,81" concept="7" />
-      <node id="842994667883031040" at="227,81,228,78" concept="3" />
-      <node id="842994667883031040" at="228,78,229,41" concept="8" />
-      <node id="842994667883031060" at="232,67,233,28" concept="9" />
-      <node id="2184872129967230619" at="233,28,234,74" concept="7" />
-      <node id="842994667883031063" at="236,51,237,100" concept="7" />
-      <node id="842994667883031063" at="237,100,238,160" concept="7" />
-      <node id="842994667883031063" at="238,160,239,74" concept="3" />
-      <node id="842994667883031063" at="239,74,240,201" concept="7" />
-      <node id="842994667883031063" at="240,201,241,78" concept="3" />
-      <node id="842994667883031063" at="241,78,242,41" concept="8" />
-      <node id="1772246947774056163" at="245,70,246,26" concept="9" />
-      <node id="2184872129967230696" at="246,26,247,73" concept="7" />
-      <node id="842994667883031109" at="247,73,248,86" concept="7" />
-      <node id="842994667883031101" at="248,86,249,72" concept="7" />
-      <node id="842994667883031101" at="249,72,250,87" concept="7" />
-      <node id="842994667883031101" at="250,87,251,65" concept="3" />
-      <node id="842994667883031101" at="251,65,252,85" concept="7" />
-      <node id="842994667883031101" at="252,85,253,63" concept="3" />
-      <node id="842994667883031139" at="253,63,254,0" concept="10" />
-      <node id="842994667883031142" at="255,23,256,33" concept="8" />
-      <node id="842994667883031145" at="257,7,258,0" concept="10" />
-      <node id="842994667883031147" at="260,51,261,100" concept="7" />
-      <node id="842994667883031147" at="261,100,262,123" concept="7" />
-      <node id="842994667883031147" at="262,123,263,74" concept="3" />
-      <node id="842994667883031147" at="263,74,264,88" concept="7" />
-      <node id="842994667883031147" at="264,88,265,78" concept="3" />
-      <node id="842994667883031147" at="265,78,266,41" concept="8" />
-      <node id="842994667883031160" at="269,5,270,0" concept="10" />
-      <node id="842994667883031161" at="270,0,271,14" concept="9" />
-      <node id="842994667883031163" at="271,14,272,43" concept="8" />
-      <node id="842994667883030499" at="274,0,275,0" concept="11" trace="LOG" />
-      <node id="5386339623102268034" at="29,0,31,0" concept="2" trace="GeneratorDescriptorPersistence#()V" />
-      <node id="1772246947774056006" at="60,14,63,9" concept="1" />
-      <node id="2907261777969004461" at="65,67,68,9" concept="5" />
-      <node id="1772246947774056030" at="72,35,75,9" concept="4" />
-      <node id="1772246947774056080" at="83,48,86,13" concept="1" />
-      <node id="1772246947774056080" at="83,48,86,13" concept="5" />
-      <node id="842994667883030715" at="110,49,113,5" concept="5" />
-      <node id="842994667883030728" at="113,5,116,5" concept="5" />
-      <node id="842994667883030741" at="116,5,119,5" concept="5" />
-      <node id="7219017381642746497" at="119,5,122,5" concept="5" />
-      <node id="7289872969764901316" at="122,5,125,5" concept="5" />
-      <node id="7289872969764971892" at="125,5,128,5" concept="5" />
-      <node id="2184872129967231327" at="141,61,144,5" concept="4" />
-      <node id="842994667883030980" at="197,78,200,7" concept="5" />
-      <node id="842994667883031012" at="213,73,216,7" concept="4" />
-      <node id="842994667883031033" at="217,0,220,7" concept="5" />
-      <node id="842994667883031140" at="254,0,257,7" concept="5" />
-      <node id="1772246947774055955" at="45,65,49,9" concept="5" />
-      <node id="1772246947774055969" at="51,74,55,9" concept="5" />
-      <node id="1772246947774056096" at="91,85,95,11" concept="5" />
-      <node id="1772246947774056114" at="96,83,100,11" concept="5" />
-      <node id="2907261777969326066" at="133,0,138,5" concept="5" />
-      <node id="842994667883030927" at="184,54,189,7" concept="4" />
-      <node id="1772246947774055983" at="57,67,63,9" concept="5" />
-      <node id="842994667883030987" at="203,0,211,0" concept="6" trace="invoke#()Ljetbrains/mps/project/structure/modules/mappingpriorities/MappingConfig_ExternalRef;" />
-      <node id="842994667883031040" at="223,0,231,0" concept="6" trace="invoke#()Ljetbrains/mps/project/structure/modules/mappingpriorities/MappingConfig_ExternalRef;" />
-      <node id="842994667883031063" at="236,0,244,0" concept="6" trace="invoke#()Ljetbrains/mps/project/structure/modules/mappingpriorities/MappingConfig_ExternalRef;" />
-      <node id="842994667883031147" at="260,0,268,0" concept="6" trace="invoke#()Ljetbrains/mps/project/structure/modules/mappingpriorities/MappingConfig_ExternalRef;" />
-      <node id="1772246947774056065" at="79,52,89,11" concept="15" />
-      <node id="842994667883030986" at="201,0,211,17" concept="8" />
-      <node id="842994667883031039" at="221,0,231,17" concept="8" />
-      <node id="842994667883031062" at="234,74,244,17" concept="8" />
-      <node id="842994667883031146" at="258,0,268,17" concept="8" />
-      <node id="2184872129967231434" at="150,56,164,5" concept="4" />
-      <node id="842994667883030847" at="169,114,191,5" concept="5" />
-      <node id="842994667883030839" at="169,0,193,0" concept="12" trace="saveGeneratorMappingConfigRef#(Ljetbrains/mps/project/structure/modules/mappingpriorities/MappingConfig_AbstractRef;Lorg/jdom/Element;)V" />
-      <node id="1772246947774056051" at="76,0,102,9" concept="4" />
-      <node id="842994667883030697" at="109,0,169,0" concept="12" trace="saveGeneratorDescriptor#(Lorg/jdom/Element;Ljetbrains/mps/project/structure/modules/GeneratorDescriptor;Ljetbrains/mps/util/MacroHelper;)V" />
-      <node id="1772246947774055941" at="33,0,105,0" concept="6" trace="invoke#()Ljetbrains/mps/project/structure/modules/GeneratorDescriptor;" />
-      <node id="1772246947774055938" at="31,162,105,15" concept="7" />
-      <node id="842994667883030958" at="193,143,269,5" concept="5" />
-      <node id="842994667883030500" at="31,0,109,0" concept="12" trace="loadGeneratorDescriptor#(Lorg/jdom/Element;Ljetbrains/mps/vfs/IFile;Ljava/lang/String;Ljetbrains/mps/util/MacroHelper;)Ljetbrains/mps/project/structure/modules/GeneratorDescriptor;" />
-      <node id="842994667883030948" at="193,0,274,0" concept="12" trace="loadGeneratorMappingConfigRef#(Lorg/jdom/Element;Ljava/lang/String;Z)Ljetbrains/mps/project/structure/modules/mappingpriorities/MappingConfig_AbstractRef;" />
-      <scope id="5386339623102268037" at="29,44,29,44" />
-      <scope id="1772246947774055984" at="58,29,59,174" />
-      <scope id="2907261777969004463" at="66,29,67,155" />
-      <scope id="1772246947774056039" at="73,146,74,158" />
-      <scope id="1772246947774056080" at="84,48,85,157" />
-      <scope id="842994667883030721" at="111,44,112,64" />
-      <scope id="842994667883030729" at="114,47,115,75" />
-      <scope id="842994667883030742" at="117,39,118,59" />
-      <scope id="7219017381642746498" at="120,43,121,103" />
-      <scope id="7289872969764901319" at="123,46,124,76" />
-      <scope id="7289872969764971895" at="126,45,127,68" />
-      <scope id="2184872129967231332" at="142,100,143,105" />
-      <scope id="842994667883030867" at="176,63,177,191" />
-      <scope id="842994667883030964" at="194,94,195,46" />
-      <scope id="842994667883030981" at="198,23,199,21" />
-      <scope id="842994667883031021" at="214,149,215,107" />
-      <scope id="842994667883031034" at="218,23,219,26" />
-      <scope id="842994667883031141" at="255,23,256,33" />
-      <scope id="5386339623102268034" at="29,0,31,0" />
-      <scope id="1772246947774055956" at="46,27,48,67">
+      <node id="1772246947774055941" at="31,43,32,84" concept="7" />
+      <node id="1772246947774055944" at="32,84,33,75" concept="7" />
+      <node id="1772246947774055941" at="33,75,34,54" concept="7" />
+      <node id="1772246947774055941" at="34,54,35,71" concept="3" />
+      <node id="1772246947774055941" at="35,71,36,122" concept="7" />
+      <node id="1772246947774055941" at="36,122,37,76" concept="3" />
+      <node id="1772246947774055941" at="37,76,38,121" concept="7" />
+      <node id="1772246947774055941" at="38,121,39,76" concept="3" />
+      <node id="1772246947774055941" at="39,76,40,115" concept="7" />
+      <node id="1772246947774055941" at="40,115,41,79" concept="3" />
+      <node id="1772246947774055954" at="41,79,42,0" concept="10" />
+      <node id="2184872129967228270" at="42,0,43,65" concept="7" />
+      <node id="1772246947774055956" at="44,27,45,79" concept="7" />
+      <node id="1772246947774055956" at="45,79,46,65" concept="3" />
+      <node id="1772246947774055968" at="47,9,48,0" concept="10" />
+      <node id="2184872129967228282" at="48,0,49,74" concept="7" />
+      <node id="1772246947774055970" at="50,36,51,66" concept="7" />
+      <node id="1772246947774055970" at="51,66,52,73" concept="3" />
+      <node id="1772246947774055982" at="53,9,54,0" concept="10" />
+      <node id="2184872129967228318" at="54,0,55,67" concept="7" />
+      <node id="1772246947774055985" at="56,29,57,174" concept="3" />
+      <node id="1772246947774056008" at="58,16,59,47" concept="9" />
+      <node id="1772246947774056010" at="59,47,60,184" concept="3" />
+      <node id="702807520180571976" at="61,9,62,0" concept="10" />
+      <node id="2907261777968996759" at="62,0,63,67" concept="7" />
+      <node id="2907261777969015043" at="64,29,65,155" concept="3" />
+      <node id="702807520180572183" at="66,9,67,0" concept="10" />
+      <node id="1772246947774056023" at="67,0,68,94" concept="3" />
+      <node id="1772246947774056027" at="68,94,69,0" concept="10" />
+      <node id="1772246947774056028" at="69,0,70,35" concept="9" />
+      <node id="1772246947774056040" at="71,146,72,158" concept="3" />
+      <node id="1772246947774056050" at="73,9,74,0" concept="10" />
+      <node id="1772246947774056060" at="75,157,76,91" concept="7" />
+      <node id="1772246947774056060" at="76,91,77,110" concept="7" />
+      <node id="1772246947774056060" at="77,110,78,75" concept="3" />
+      <node id="2184872129967230467" at="78,75,79,85" concept="7" />
+      <node id="1772246947774056097" at="80,34,81,133" concept="7" />
+      <node id="1772246947774056097" at="81,133,82,79" concept="3" />
+      <node id="2184872129967230485" at="83,11,84,83" concept="7" />
+      <node id="1772246947774056115" at="85,33,86,132" concept="7" />
+      <node id="1772246947774056115" at="86,132,87,80" concept="3" />
+      <node id="1772246947774055941" at="90,9,91,37" concept="8" />
+      <node id="1772246947774056148" at="93,15,94,63" concept="3" />
+      <node id="842994667883030504" at="94,63,95,22" concept="8" />
+      <node id="2184872129967231019" at="97,138,98,49" concept="7" />
+      <node id="2184872129967231034" at="99,44,100,64" concept="3" />
+      <node id="2184872129967231075" at="102,47,103,75" concept="3" />
+      <node id="2184872129967231084" at="105,37,106,68" concept="3" />
+      <node id="2184872129967231093" at="108,43,109,103" concept="3" />
+      <node id="7289872969764932428" at="111,46,112,76" concept="3" />
+      <node id="7289872969765003209" at="114,45,115,68" concept="3" />
+      <node id="2184872129967231201" at="116,5,117,0" concept="10" />
+      <node id="2184872129967231206" at="117,0,118,43" concept="7" />
+      <node id="842994667883030757" at="118,43,119,106" concept="3" />
+      <node id="2184872129967231243" at="119,106,120,33" concept="3" />
+      <node id="2907261777969313031" at="120,33,121,0" concept="10" />
+      <node id="2907261777969252521" at="122,62,123,45" concept="7" />
+      <node id="2907261777969268365" at="123,45,124,106" concept="3" />
+      <node id="2907261777969368259" at="124,106,125,35" concept="3" />
+      <node id="2184872129967231273" at="126,5,127,0" concept="10" />
+      <node id="2184872129967231388" at="127,0,128,31" concept="9" />
+      <node id="2184872129967231277" at="128,31,129,61" concept="7" />
+      <node id="2184872129967231343" at="130,100,131,105" concept="3" />
+      <node id="2184872129967231287" at="132,5,133,39" concept="3" />
+      <node id="2184872129967231390" at="133,39,134,0" concept="10" />
+      <node id="842994667883030786" at="134,0,135,72" concept="3" />
+      <node id="2184872129967231391" at="135,72,136,0" concept="10" />
+      <node id="2184872129967231470" at="136,0,137,30" concept="9" />
+      <node id="2184872129967231396" at="137,30,138,56" concept="7" />
+      <node id="2184872129967231475" at="139,91,140,65" concept="7" />
+      <node id="2184872129967231484" at="140,65,141,65" concept="3" />
+      <node id="2184872129967231622" at="141,65,142,0" concept="10" />
+      <node id="2184872129967231554" at="142,0,143,60" concept="7" />
+      <node id="2184872129967231563" at="143,60,144,57" concept="3" />
+      <node id="2184872129967231572" at="144,57,145,34" concept="3" />
+      <node id="2184872129967231621" at="145,34,146,0" concept="10" />
+      <node id="2184872129967231599" at="146,0,147,59" concept="7" />
+      <node id="2184872129967231605" at="147,59,148,58" concept="3" />
+      <node id="2184872129967231611" at="148,58,149,34" concept="3" />
+      <node id="2184872129967231625" at="149,34,150,0" concept="10" />
+      <node id="2184872129967231524" at="150,0,151,38" concept="3" />
+      <node id="2184872129967231406" at="152,5,153,34" concept="3" />
+      <node id="2184872129967231392" at="153,34,154,0" concept="10" />
+      <node id="2184872129967231216" at="154,0,155,52" concept="3" />
+      <node id="2184872129967230716" at="158,58,159,66" concept="3" />
+      <node id="2184872129967230768" at="159,66,160,0" concept="10" />
+      <node id="2184872129967230770" at="161,66,162,60" concept="3" />
+      <node id="2184872129967230779" at="162,60,163,0" concept="10" />
+      <node id="2184872129967230781" at="164,63,165,191" concept="3" />
+      <node id="2184872129967230835" at="166,65,167,143" concept="3" />
+      <node id="2184872129967230869" at="167,143,168,59" concept="7" />
+      <node id="842994667883030910" at="168,59,169,109" concept="3" />
+      <node id="2184872129967230878" at="169,109,170,43" concept="3" />
+      <node id="2184872129967230910" at="171,60,172,54" concept="7" />
+      <node id="2184872129967230949" at="173,136,174,71" concept="7" />
+      <node id="842994667883030938" at="174,71,175,74" concept="3" />
+      <node id="2184872129967230972" at="175,74,176,49" concept="3" />
+      <node id="2184872129967230919" at="177,7,178,43" concept="3" />
+      <node id="842994667883030965" at="182,94,183,46" concept="8" />
+      <node id="842994667883030975" at="184,107,185,78" concept="7" />
+      <node id="842994667883030982" at="186,23,187,21" concept="8" />
+      <node id="842994667883030985" at="188,7,189,0" concept="10" />
+      <node id="842994667883030987" at="191,51,192,100" concept="7" />
+      <node id="842994667883030987" at="192,100,193,123" concept="7" />
+      <node id="842994667883030987" at="193,123,194,74" concept="3" />
+      <node id="842994667883030987" at="194,74,195,76" concept="7" />
+      <node id="842994667883030987" at="195,76,196,78" concept="3" />
+      <node id="842994667883030987" at="196,78,197,41" concept="8" />
+      <node id="842994667883031007" at="200,69,201,73" concept="7" />
+      <node id="842994667883031022" at="202,149,203,107" concept="3" />
+      <node id="842994667883031032" at="204,7,205,0" concept="10" />
+      <node id="842994667883031035" at="206,23,207,26" concept="8" />
+      <node id="842994667883031038" at="208,7,209,0" concept="10" />
+      <node id="842994667883031040" at="211,51,212,100" concept="7" />
+      <node id="842994667883031040" at="212,100,213,123" concept="7" />
+      <node id="842994667883031040" at="213,123,214,74" concept="3" />
+      <node id="842994667883031040" at="214,74,215,81" concept="7" />
+      <node id="842994667883031040" at="215,81,216,78" concept="3" />
+      <node id="842994667883031040" at="216,78,217,41" concept="8" />
+      <node id="842994667883031060" at="220,67,221,28" concept="9" />
+      <node id="2184872129967230619" at="221,28,222,74" concept="7" />
+      <node id="842994667883031063" at="224,51,225,100" concept="7" />
+      <node id="842994667883031063" at="225,100,226,160" concept="7" />
+      <node id="842994667883031063" at="226,160,227,74" concept="3" />
+      <node id="842994667883031063" at="227,74,228,201" concept="7" />
+      <node id="842994667883031063" at="228,201,229,78" concept="3" />
+      <node id="842994667883031063" at="229,78,230,41" concept="8" />
+      <node id="1772246947774056163" at="233,70,234,26" concept="9" />
+      <node id="2184872129967230696" at="234,26,235,73" concept="7" />
+      <node id="842994667883031109" at="235,73,236,86" concept="7" />
+      <node id="842994667883031101" at="236,86,237,72" concept="7" />
+      <node id="842994667883031101" at="237,72,238,87" concept="7" />
+      <node id="842994667883031101" at="238,87,239,65" concept="3" />
+      <node id="842994667883031101" at="239,65,240,85" concept="7" />
+      <node id="842994667883031101" at="240,85,241,63" concept="3" />
+      <node id="842994667883031139" at="241,63,242,0" concept="10" />
+      <node id="842994667883031142" at="243,23,244,33" concept="8" />
+      <node id="842994667883031145" at="245,7,246,0" concept="10" />
+      <node id="842994667883031147" at="248,51,249,100" concept="7" />
+      <node id="842994667883031147" at="249,100,250,123" concept="7" />
+      <node id="842994667883031147" at="250,123,251,74" concept="3" />
+      <node id="842994667883031147" at="251,74,252,88" concept="7" />
+      <node id="842994667883031147" at="252,88,253,78" concept="3" />
+      <node id="842994667883031147" at="253,78,254,41" concept="8" />
+      <node id="842994667883031160" at="257,5,258,0" concept="10" />
+      <node id="842994667883031161" at="258,0,259,14" concept="9" />
+      <node id="842994667883031163" at="259,14,260,43" concept="8" />
+      <node id="5386339623102268034" at="27,0,29,0" concept="2" trace="GeneratorDescriptorPersistence#()V" />
+      <node id="1772246947774056006" at="58,14,61,9" concept="1" />
+      <node id="2907261777969004461" at="63,67,66,9" concept="5" />
+      <node id="1772246947774056030" at="70,35,73,9" concept="4" />
+      <node id="842994667883030715" at="98,49,101,5" concept="5" />
+      <node id="842994667883030728" at="101,5,104,5" concept="5" />
+      <node id="842994667883030741" at="104,5,107,5" concept="5" />
+      <node id="7219017381642746497" at="107,5,110,5" concept="5" />
+      <node id="7289872969764901316" at="110,5,113,5" concept="5" />
+      <node id="7289872969764971892" at="113,5,116,5" concept="5" />
+      <node id="2184872129967231327" at="129,61,132,5" concept="4" />
+      <node id="842994667883030980" at="185,78,188,7" concept="5" />
+      <node id="842994667883031012" at="201,73,204,7" concept="4" />
+      <node id="842994667883031033" at="205,0,208,7" concept="5" />
+      <node id="842994667883031140" at="242,0,245,7" concept="5" />
+      <node id="1772246947774055955" at="43,65,47,9" concept="5" />
+      <node id="1772246947774055969" at="49,74,53,9" concept="5" />
+      <node id="1772246947774056096" at="79,85,83,11" concept="5" />
+      <node id="1772246947774056114" at="84,83,88,11" concept="5" />
+      <node id="2907261777969326066" at="121,0,126,5" concept="5" />
+      <node id="842994667883030927" at="172,54,177,7" concept="4" />
+      <node id="1772246947774055983" at="55,67,61,9" concept="5" />
+      <node id="842994667883030987" at="191,0,199,0" concept="6" trace="invoke#()Ljetbrains/mps/project/structure/modules/mappingpriorities/MappingConfig_ExternalRef;" />
+      <node id="842994667883031040" at="211,0,219,0" concept="6" trace="invoke#()Ljetbrains/mps/project/structure/modules/mappingpriorities/MappingConfig_ExternalRef;" />
+      <node id="842994667883031063" at="224,0,232,0" concept="6" trace="invoke#()Ljetbrains/mps/project/structure/modules/mappingpriorities/MappingConfig_ExternalRef;" />
+      <node id="842994667883031147" at="248,0,256,0" concept="6" trace="invoke#()Ljetbrains/mps/project/structure/modules/mappingpriorities/MappingConfig_ExternalRef;" />
+      <node id="842994667883030986" at="189,0,199,17" concept="8" />
+      <node id="842994667883031039" at="209,0,219,17" concept="8" />
+      <node id="842994667883031062" at="222,74,232,17" concept="8" />
+      <node id="842994667883031146" at="246,0,256,17" concept="8" />
+      <node id="2184872129967231434" at="138,56,152,5" concept="4" />
+      <node id="1772246947774056051" at="74,0,90,9" concept="4" />
+      <node id="842994667883030847" at="157,114,179,5" concept="5" />
+      <node id="842994667883030839" at="157,0,181,0" concept="12" trace="saveGeneratorMappingConfigRef#(Ljetbrains/mps/project/structure/modules/mappingpriorities/MappingConfig_AbstractRef;Lorg/jdom/Element;)V" />
+      <node id="842994667883030697" at="97,0,157,0" concept="12" trace="saveGeneratorDescriptor#(Lorg/jdom/Element;Ljetbrains/mps/project/structure/modules/GeneratorDescriptor;Ljetbrains/mps/util/MacroHelper;)V" />
+      <node id="1772246947774055941" at="31,0,93,0" concept="6" trace="invoke#()Ljetbrains/mps/project/structure/modules/GeneratorDescriptor;" />
+      <node id="1772246947774055938" at="29,162,93,15" concept="7" />
+      <node id="842994667883030500" at="29,0,97,0" concept="12" trace="loadGeneratorDescriptor#(Lorg/jdom/Element;Ljetbrains/mps/vfs/IFile;Ljava/lang/String;Ljetbrains/mps/util/MacroHelper;)Ljetbrains/mps/project/structure/modules/GeneratorDescriptor;" />
+      <node id="842994667883030958" at="181,143,257,5" concept="5" />
+      <node id="842994667883030948" at="181,0,262,0" concept="12" trace="loadGeneratorMappingConfigRef#(Lorg/jdom/Element;Ljava/lang/String;Z)Ljetbrains/mps/project/structure/modules/mappingpriorities/MappingConfig_AbstractRef;" />
+      <scope id="5386339623102268037" at="27,44,27,44" />
+      <scope id="1772246947774055984" at="56,29,57,174" />
+      <scope id="2907261777969004463" at="64,29,65,155" />
+      <scope id="1772246947774056039" at="71,146,72,158" />
+      <scope id="842994667883030721" at="99,44,100,64" />
+      <scope id="842994667883030729" at="102,47,103,75" />
+      <scope id="842994667883030742" at="105,37,106,68" />
+      <scope id="7219017381642746498" at="108,43,109,103" />
+      <scope id="7289872969764901319" at="111,46,112,76" />
+      <scope id="7289872969764971895" at="114,45,115,68" />
+      <scope id="2184872129967231332" at="130,100,131,105" />
+      <scope id="842994667883030867" at="164,63,165,191" />
+      <scope id="842994667883030964" at="182,94,183,46" />
+      <scope id="842994667883030981" at="186,23,187,21" />
+      <scope id="842994667883031021" at="202,149,203,107" />
+      <scope id="842994667883031034" at="206,23,207,26" />
+      <scope id="842994667883031141" at="243,23,244,33" />
+      <scope id="5386339623102268034" at="27,0,29,0" />
+      <scope id="1772246947774055956" at="44,27,46,65">
         <var name="result_wk2vdq_a0a7a0a0a0b" id="1772246947774055956" />
       </scope>
-      <scope id="1772246947774055970" at="52,36,54,73">
+      <scope id="1772246947774055970" at="50,36,52,73">
         <var name="result_wk2vdq_a0a01a0a0a0b" id="1772246947774055970" />
       </scope>
-      <scope id="1772246947774056007" at="60,16,62,184" />
-      <scope id="1772246947774056066" at="80,15,82,79">
-        <var name="result_wk2vdq_a0a1a0a32a0a0a0b" id="1772246947774056066" />
-      </scope>
-      <scope id="1772246947774056097" at="92,34,94,79">
-        <var name="result_wk2vdq_a0a4a0a32a0a0a0b" id="1772246947774056097" />
-      </scope>
-      <scope id="1772246947774056115" at="97,33,99,80">
-        <var name="result_wk2vdq_a0a6a0a32a0a0a0b" id="1772246947774056115" />
-      </scope>
-      <scope id="842994667883030851" at="170,58,172,0" />
-      <scope id="842994667883030859" at="173,66,175,0" />
-      <scope id="1772246947774056030" at="72,35,75,9">
+      <scope id="1772246947774056007" at="58,16,60,184" />
+      <scope id="1772246947774056097" at="80,34,82,79">
+        <var name="result_wk2vdq_a0a2a0a32a0a0a0b" id="1772246947774056097" />
+      </scope>
+      <scope id="1772246947774056115" at="85,33,87,80">
+        <var name="result_wk2vdq_a0a4a0a32a0a0a0b" id="1772246947774056115" />
+      </scope>
+      <scope id="842994667883030851" at="158,58,160,0" />
+      <scope id="842994667883030859" at="161,66,163,0" />
+      <scope id="1772246947774056030" at="70,35,73,9">
         <var name="refGenerator" id="1772246947774056031" />
       </scope>
-      <scope id="1772246947774056080" at="83,48,86,13" />
-      <scope id="2907261777969326068" at="134,62,137,35">
+      <scope id="2907261777969326068" at="122,62,125,35">
         <var name="facets" id="2907261777969252522" />
       </scope>
-      <scope id="2184872129967231327" at="141,61,144,5">
+      <scope id="2184872129967231327" at="129,61,132,5">
         <var name="generatorReference" id="2184872129967231328" />
       </scope>
-      <scope id="842994667883030935" at="185,136,188,49">
+      <scope id="842994667883030935" at="173,136,176,49">
         <var name="mappingSetElement" id="2184872129967230950" />
       </scope>
-      <scope id="842994667883031012" at="213,73,216,7">
+      <scope id="842994667883031012" at="201,73,204,7">
         <var name="mappingSetElement" id="842994667883031013" />
       </scope>
-      <scope id="842994667883030893" at="178,65,182,43">
+      <scope id="842994667883030893" at="166,65,170,43">
         <var name="extMapping" id="2184872129967230870" />
       </scope>
-      <scope id="1772246947774056076" at="83,0,88,79">
-        <var name="e" id="1772246947774056077" />
-      </scope>
-      <scope id="1772246947774056079" at="83,48,88,79">
-        <var name="result_wk2vdq_a1a0b0a0x0a0a0a1" id="1772246947774056079" />
-      </scope>
-      <scope id="842994667883030927" at="184,54,189,7">
+      <scope id="842994667883030927" at="172,54,177,7">
         <var name="mappingRefInner" id="842994667883030928" />
       </scope>
-      <scope id="842994667883030987" at="203,51,209,41">
-=======
-      <node id="1772246947774055941" at="32,43,33,84" concept="7" />
-      <node id="1772246947774055944" at="33,84,34,75" concept="7" />
-      <node id="1772246947774055941" at="34,75,35,54" concept="7" />
-      <node id="1772246947774055941" at="35,54,36,71" concept="3" />
-      <node id="1772246947774055941" at="36,71,37,122" concept="7" />
-      <node id="1772246947774055941" at="37,122,38,76" concept="3" />
-      <node id="1772246947774055941" at="38,76,39,121" concept="7" />
-      <node id="1772246947774055941" at="39,121,40,76" concept="3" />
-      <node id="1772246947774055941" at="40,76,41,115" concept="7" />
-      <node id="1772246947774055941" at="41,115,42,79" concept="3" />
-      <node id="1772246947774055954" at="42,79,43,0" concept="10" />
-      <node id="2184872129967228270" at="43,0,44,65" concept="7" />
-      <node id="1772246947774055956" at="45,27,46,79" concept="7" />
-      <node id="1772246947774055956" at="46,79,47,65" concept="3" />
-      <node id="1772246947774055968" at="48,9,49,0" concept="10" />
-      <node id="2184872129967228282" at="49,0,50,74" concept="7" />
-      <node id="1772246947774055970" at="51,36,52,66" concept="7" />
-      <node id="1772246947774055970" at="52,66,53,73" concept="3" />
-      <node id="1772246947774055982" at="54,9,55,0" concept="10" />
-      <node id="2184872129967228318" at="55,0,56,67" concept="7" />
-      <node id="1772246947774055985" at="57,29,58,174" concept="3" />
-      <node id="1772246947774056008" at="59,16,60,47" concept="9" />
-      <node id="1772246947774056010" at="60,47,61,184" concept="3" />
-      <node id="702807520180571976" at="62,9,63,0" concept="10" />
-      <node id="2907261777968996759" at="63,0,64,67" concept="7" />
-      <node id="2907261777969015043" at="65,29,66,155" concept="3" />
-      <node id="702807520180572183" at="67,9,68,0" concept="10" />
-      <node id="1772246947774056023" at="68,0,69,94" concept="3" />
-      <node id="1772246947774056027" at="69,94,70,0" concept="10" />
-      <node id="1772246947774056028" at="70,0,71,35" concept="9" />
-      <node id="1772246947774056040" at="72,146,73,158" concept="3" />
-      <node id="1772246947774056050" at="74,9,75,0" concept="10" />
-      <node id="1772246947774056060" at="76,157,77,91" concept="7" />
-      <node id="1772246947774056060" at="77,91,78,110" concept="7" />
-      <node id="1772246947774056060" at="78,110,79,75" concept="3" />
-      <node id="2184872129967230467" at="79,75,80,85" concept="7" />
-      <node id="1772246947774056097" at="81,34,82,133" concept="7" />
-      <node id="1772246947774056097" at="82,133,83,79" concept="3" />
-      <node id="2184872129967230485" at="84,11,85,83" concept="7" />
-      <node id="1772246947774056115" at="86,33,87,132" concept="7" />
-      <node id="1772246947774056115" at="87,132,88,80" concept="3" />
-      <node id="1772246947774055941" at="91,9,92,37" concept="8" />
-      <node id="1772246947774056148" at="94,15,95,63" concept="3" />
-      <node id="842994667883030504" at="95,63,96,22" concept="8" />
-      <node id="2184872129967231019" at="99,138,100,49" concept="7" />
-      <node id="2184872129967231034" at="101,44,102,64" concept="3" />
-      <node id="2184872129967231075" at="104,47,105,75" concept="3" />
-      <node id="2184872129967231084" at="107,37,108,68" concept="3" />
-      <node id="2184872129967231093" at="110,43,111,103" concept="3" />
-      <node id="7289872969764932428" at="113,46,114,76" concept="3" />
-      <node id="7289872969765003209" at="116,45,117,68" concept="3" />
-      <node id="2184872129967231201" at="118,5,119,0" concept="10" />
-      <node id="2184872129967231206" at="119,0,120,43" concept="7" />
-      <node id="842994667883030757" at="120,43,121,106" concept="3" />
-      <node id="2184872129967231243" at="121,106,122,33" concept="3" />
-      <node id="2907261777969313031" at="122,33,123,0" concept="10" />
-      <node id="2907261777969252521" at="124,62,125,45" concept="7" />
-      <node id="2907261777969268365" at="125,45,126,106" concept="3" />
-      <node id="2907261777969368259" at="126,106,127,35" concept="3" />
-      <node id="2184872129967231273" at="128,5,129,0" concept="10" />
-      <node id="2184872129967231388" at="129,0,130,31" concept="9" />
-      <node id="2184872129967231277" at="130,31,131,61" concept="7" />
-      <node id="2184872129967231343" at="132,100,133,105" concept="3" />
-      <node id="2184872129967231287" at="134,5,135,39" concept="3" />
-      <node id="2184872129967231390" at="135,39,136,0" concept="10" />
-      <node id="842994667883030786" at="136,0,137,72" concept="3" />
-      <node id="2184872129967231391" at="137,72,138,0" concept="10" />
-      <node id="2184872129967231470" at="138,0,139,30" concept="9" />
-      <node id="2184872129967231396" at="139,30,140,56" concept="7" />
-      <node id="2184872129967231475" at="141,91,142,65" concept="7" />
-      <node id="2184872129967231484" at="142,65,143,65" concept="3" />
-      <node id="2184872129967231622" at="143,65,144,0" concept="10" />
-      <node id="2184872129967231554" at="144,0,145,60" concept="7" />
-      <node id="2184872129967231563" at="145,60,146,57" concept="3" />
-      <node id="2184872129967231572" at="146,57,147,34" concept="3" />
-      <node id="2184872129967231621" at="147,34,148,0" concept="10" />
-      <node id="2184872129967231599" at="148,0,149,59" concept="7" />
-      <node id="2184872129967231605" at="149,59,150,58" concept="3" />
-      <node id="2184872129967231611" at="150,58,151,34" concept="3" />
-      <node id="2184872129967231625" at="151,34,152,0" concept="10" />
-      <node id="2184872129967231524" at="152,0,153,38" concept="3" />
-      <node id="2184872129967231406" at="154,5,155,34" concept="3" />
-      <node id="2184872129967231392" at="155,34,156,0" concept="10" />
-      <node id="2184872129967231216" at="156,0,157,52" concept="3" />
-      <node id="2184872129967230716" at="161,58,162,66" concept="3" />
-      <node id="2184872129967230768" at="162,66,163,0" concept="10" />
-      <node id="2184872129967230770" at="164,66,165,60" concept="3" />
-      <node id="2184872129967230779" at="165,60,166,0" concept="10" />
-      <node id="2184872129967230781" at="167,63,168,191" concept="3" />
-      <node id="2184872129967230835" at="169,65,170,143" concept="3" />
-      <node id="2184872129967230869" at="170,143,171,59" concept="7" />
-      <node id="842994667883030910" at="171,59,172,109" concept="3" />
-      <node id="2184872129967230878" at="172,109,173,43" concept="3" />
-      <node id="2184872129967230910" at="174,60,175,54" concept="7" />
-      <node id="2184872129967230949" at="176,136,177,71" concept="7" />
-      <node id="842994667883030938" at="177,71,178,74" concept="3" />
-      <node id="2184872129967230972" at="178,74,179,49" concept="3" />
-      <node id="2184872129967230919" at="180,7,181,43" concept="3" />
-      <node id="842994667883030965" at="186,94,187,46" concept="8" />
-      <node id="842994667883030975" at="188,107,189,78" concept="7" />
-      <node id="842994667883030982" at="190,23,191,21" concept="8" />
-      <node id="842994667883030985" at="192,7,193,0" concept="10" />
-      <node id="842994667883030987" at="195,51,196,100" concept="7" />
-      <node id="842994667883030987" at="196,100,197,123" concept="7" />
-      <node id="842994667883030987" at="197,123,198,74" concept="3" />
-      <node id="842994667883030987" at="198,74,199,76" concept="7" />
-      <node id="842994667883030987" at="199,76,200,78" concept="3" />
-      <node id="842994667883030987" at="200,78,201,41" concept="8" />
-      <node id="842994667883031007" at="204,69,205,73" concept="7" />
-      <node id="842994667883031022" at="206,149,207,107" concept="3" />
-      <node id="842994667883031032" at="208,7,209,0" concept="10" />
-      <node id="842994667883031035" at="210,23,211,26" concept="8" />
-      <node id="842994667883031038" at="212,7,213,0" concept="10" />
-      <node id="842994667883031040" at="215,51,216,100" concept="7" />
-      <node id="842994667883031040" at="216,100,217,123" concept="7" />
-      <node id="842994667883031040" at="217,123,218,74" concept="3" />
-      <node id="842994667883031040" at="218,74,219,81" concept="7" />
-      <node id="842994667883031040" at="219,81,220,78" concept="3" />
-      <node id="842994667883031040" at="220,78,221,41" concept="8" />
-      <node id="842994667883031060" at="224,67,225,28" concept="9" />
-      <node id="2184872129967230619" at="225,28,226,74" concept="7" />
-      <node id="842994667883031063" at="228,51,229,100" concept="7" />
-      <node id="842994667883031063" at="229,100,230,160" concept="7" />
-      <node id="842994667883031063" at="230,160,231,74" concept="3" />
-      <node id="842994667883031063" at="231,74,232,201" concept="7" />
-      <node id="842994667883031063" at="232,201,233,78" concept="3" />
-      <node id="842994667883031063" at="233,78,234,41" concept="8" />
-      <node id="1772246947774056163" at="237,70,238,26" concept="9" />
-      <node id="2184872129967230696" at="238,26,239,73" concept="7" />
-      <node id="842994667883031109" at="239,73,240,86" concept="7" />
-      <node id="842994667883031101" at="240,86,241,72" concept="7" />
-      <node id="842994667883031101" at="241,72,242,87" concept="7" />
-      <node id="842994667883031101" at="242,87,243,65" concept="3" />
-      <node id="842994667883031101" at="243,65,244,85" concept="7" />
-      <node id="842994667883031101" at="244,85,245,63" concept="3" />
-      <node id="842994667883031139" at="245,63,246,0" concept="10" />
-      <node id="842994667883031142" at="247,23,248,33" concept="8" />
-      <node id="842994667883031145" at="249,7,250,0" concept="10" />
-      <node id="842994667883031147" at="252,51,253,100" concept="7" />
-      <node id="842994667883031147" at="253,100,254,123" concept="7" />
-      <node id="842994667883031147" at="254,123,255,74" concept="3" />
-      <node id="842994667883031147" at="255,74,256,88" concept="7" />
-      <node id="842994667883031147" at="256,88,257,78" concept="3" />
-      <node id="842994667883031147" at="257,78,258,41" concept="8" />
-      <node id="842994667883031160" at="261,5,262,0" concept="10" />
-      <node id="842994667883031161" at="262,0,263,14" concept="9" />
-      <node id="842994667883031163" at="263,14,264,43" concept="8" />
-      <node id="5386339623102268034" at="27,0,29,0" concept="2" trace="GeneratorDescriptorPersistence#()V" />
-      <node id="1772246947774056006" at="59,14,62,9" concept="1" />
-      <node id="2907261777969004461" at="64,67,67,9" concept="5" />
-      <node id="1772246947774056030" at="71,35,74,9" concept="4" />
-      <node id="842994667883030715" at="100,49,103,5" concept="5" />
-      <node id="842994667883030728" at="103,5,106,5" concept="5" />
-      <node id="842994667883030741" at="106,5,109,5" concept="5" />
-      <node id="7219017381642746497" at="109,5,112,5" concept="5" />
-      <node id="7289872969764901316" at="112,5,115,5" concept="5" />
-      <node id="7289872969764971892" at="115,5,118,5" concept="5" />
-      <node id="2184872129967231327" at="131,61,134,5" concept="4" />
-      <node id="842994667883030980" at="189,78,192,7" concept="5" />
-      <node id="842994667883031012" at="205,73,208,7" concept="4" />
-      <node id="842994667883031033" at="209,0,212,7" concept="5" />
-      <node id="842994667883031140" at="246,0,249,7" concept="5" />
-      <node id="1772246947774055955" at="44,65,48,9" concept="5" />
-      <node id="1772246947774055969" at="50,74,54,9" concept="5" />
-      <node id="1772246947774056096" at="80,85,84,11" concept="5" />
-      <node id="1772246947774056114" at="85,83,89,11" concept="5" />
-      <node id="2907261777969326066" at="123,0,128,5" concept="5" />
-      <node id="842994667883030927" at="175,54,180,7" concept="4" />
-      <node id="1772246947774055983" at="56,67,62,9" concept="5" />
-      <node id="842994667883030987" at="195,0,203,0" concept="6" trace="invoke#()Ljetbrains/mps/project/structure/modules/mappingpriorities/MappingConfig_ExternalRef;" />
-      <node id="842994667883031040" at="215,0,223,0" concept="6" trace="invoke#()Ljetbrains/mps/project/structure/modules/mappingpriorities/MappingConfig_ExternalRef;" />
-      <node id="842994667883031063" at="228,0,236,0" concept="6" trace="invoke#()Ljetbrains/mps/project/structure/modules/mappingpriorities/MappingConfig_ExternalRef;" />
-      <node id="842994667883031147" at="252,0,260,0" concept="6" trace="invoke#()Ljetbrains/mps/project/structure/modules/mappingpriorities/MappingConfig_ExternalRef;" />
-      <node id="842994667883030986" at="193,0,203,17" concept="8" />
-      <node id="842994667883031039" at="213,0,223,17" concept="8" />
-      <node id="842994667883031062" at="226,74,236,17" concept="8" />
-      <node id="842994667883031146" at="250,0,260,17" concept="8" />
-      <node id="2184872129967231434" at="140,56,154,5" concept="4" />
-      <node id="1772246947774056051" at="75,0,91,9" concept="4" />
-      <node id="842994667883030847" at="160,114,182,5" concept="5" />
-      <node id="842994667883030839" at="160,0,184,0" concept="12" trace="saveGeneratorMappingConfigRef#(Ljetbrains/mps/project/structure/modules/mappingpriorities/MappingConfig_AbstractRef;Lorg/jdom/Element;)V" />
-      <node id="842994667883030697" at="99,0,159,0" concept="12" trace="saveGeneratorDescriptor#(Lorg/jdom/Element;Ljetbrains/mps/project/structure/modules/GeneratorDescriptor;Ljetbrains/mps/util/MacroHelper;)V" />
-      <node id="1772246947774055941" at="32,0,94,0" concept="6" trace="invoke#()Ljetbrains/mps/project/structure/modules/GeneratorDescriptor;" />
-      <node id="1772246947774055938" at="30,162,94,15" concept="7" />
-      <node id="842994667883030500" at="30,0,98,0" concept="12" trace="loadGeneratorDescriptor#(Lorg/jdom/Element;Ljetbrains/mps/vfs/IFile;Ljava/lang/String;Ljetbrains/mps/util/MacroHelper;)Ljetbrains/mps/project/structure/modules/GeneratorDescriptor;" />
-      <node id="842994667883030958" at="185,143,261,5" concept="5" />
-      <node id="842994667883030948" at="185,0,266,0" concept="12" trace="loadGeneratorMappingConfigRef#(Lorg/jdom/Element;Ljava/lang/String;Z)Ljetbrains/mps/project/structure/modules/mappingpriorities/MappingConfig_AbstractRef;" />
-      <scope id="5386339623102268037" at="27,44,27,44" />
-      <scope id="1772246947774055984" at="57,29,58,174" />
-      <scope id="2907261777969004463" at="65,29,66,155" />
-      <scope id="1772246947774056039" at="72,146,73,158" />
-      <scope id="842994667883030721" at="101,44,102,64" />
-      <scope id="842994667883030729" at="104,47,105,75" />
-      <scope id="842994667883030742" at="107,37,108,68" />
-      <scope id="7219017381642746498" at="110,43,111,103" />
-      <scope id="7289872969764901319" at="113,46,114,76" />
-      <scope id="7289872969764971895" at="116,45,117,68" />
-      <scope id="2184872129967231332" at="132,100,133,105" />
-      <scope id="842994667883030867" at="167,63,168,191" />
-      <scope id="842994667883030964" at="186,94,187,46" />
-      <scope id="842994667883030981" at="190,23,191,21" />
-      <scope id="842994667883031021" at="206,149,207,107" />
-      <scope id="842994667883031034" at="210,23,211,26" />
-      <scope id="842994667883031141" at="247,23,248,33" />
-      <scope id="5386339623102268034" at="27,0,29,0" />
-      <scope id="1772246947774055956" at="45,27,47,65">
-        <var name="result_wk2vdq_a0a7a0a0a0b" id="1772246947774055956" />
-      </scope>
-      <scope id="1772246947774055970" at="51,36,53,73">
-        <var name="result_wk2vdq_a0a01a0a0a0b" id="1772246947774055970" />
-      </scope>
-      <scope id="1772246947774056007" at="59,16,61,184" />
-      <scope id="1772246947774056097" at="81,34,83,79">
-        <var name="result_wk2vdq_a0a2a0a32a0a0a0b" id="1772246947774056097" />
-      </scope>
-      <scope id="1772246947774056115" at="86,33,88,80">
-        <var name="result_wk2vdq_a0a4a0a32a0a0a0b" id="1772246947774056115" />
-      </scope>
-      <scope id="842994667883030851" at="161,58,163,0" />
-      <scope id="842994667883030859" at="164,66,166,0" />
-      <scope id="1772246947774056030" at="71,35,74,9">
-        <var name="refGenerator" id="1772246947774056031" />
-      </scope>
-      <scope id="2907261777969326068" at="124,62,127,35">
-        <var name="facets" id="2907261777969252522" />
-      </scope>
-      <scope id="2184872129967231327" at="131,61,134,5">
-        <var name="generatorReference" id="2184872129967231328" />
-      </scope>
-      <scope id="842994667883030935" at="176,136,179,49">
-        <var name="mappingSetElement" id="2184872129967230950" />
-      </scope>
-      <scope id="842994667883031012" at="205,73,208,7">
-        <var name="mappingSetElement" id="842994667883031013" />
-      </scope>
-      <scope id="842994667883030893" at="169,65,173,43">
-        <var name="extMapping" id="2184872129967230870" />
-      </scope>
-      <scope id="842994667883030927" at="175,54,180,7">
-        <var name="mappingRefInner" id="842994667883030928" />
-      </scope>
-      <scope id="842994667883030987" at="195,51,201,41">
->>>>>>> bf3a2c62
+      <scope id="842994667883030987" at="191,51,197,41">
         <var name="result_wk2vdq_a0a0a3a0a0e" id="842994667883030987" />
         <var name="result_wk2vdq_a0a3a0a0e" id="842994667883030987" />
         <var name="result_wk2vdq_a1a0a3a0a0e" id="842994667883030987" />
       </scope>
-<<<<<<< HEAD
-      <scope id="842994667883031040" at="223,51,229,41">
-=======
-      <scope id="842994667883031040" at="215,51,221,41">
->>>>>>> bf3a2c62
+      <scope id="842994667883031040" at="211,51,217,41">
         <var name="result_wk2vdq_a0a0a5a1a0e" id="842994667883031040" />
         <var name="result_wk2vdq_a0a5a1a0e" id="842994667883031040" />
         <var name="result_wk2vdq_a1a0a5a1a0e" id="842994667883031040" />
       </scope>
-<<<<<<< HEAD
-      <scope id="842994667883031063" at="236,51,242,41">
-=======
-      <scope id="842994667883031063" at="228,51,234,41">
->>>>>>> bf3a2c62
+      <scope id="842994667883031063" at="224,51,230,41">
         <var name="result_wk2vdq_a0a0a2a2a0e" id="842994667883031063" />
         <var name="result_wk2vdq_a0a2a2a0e" id="842994667883031063" />
         <var name="result_wk2vdq_a1a0a2a2a0e" id="842994667883031063" />
       </scope>
-<<<<<<< HEAD
-      <scope id="842994667883031147" at="260,51,266,41">
-=======
-      <scope id="842994667883031147" at="252,51,258,41">
->>>>>>> bf3a2c62
+      <scope id="842994667883031147" at="248,51,254,41">
         <var name="result_wk2vdq_a0a0a7a3a0e" id="842994667883031147" />
         <var name="result_wk2vdq_a0a7a3a0e" id="842994667883031147" />
         <var name="result_wk2vdq_a1a0a7a3a0e" id="842994667883031147" />
       </scope>
-<<<<<<< HEAD
-      <scope id="842994667883030924" at="183,60,190,43">
+      <scope id="842994667883030924" at="171,60,178,43">
         <var name="mappingSet" id="2184872129967230911" />
       </scope>
-      <scope id="842994667883030987" at="203,0,211,0" />
-      <scope id="842994667883031040" at="223,0,231,0" />
-      <scope id="842994667883031063" at="236,0,244,0" />
-      <scope id="842994667883031147" at="260,0,268,0" />
-      <scope id="2184872129967231439" at="151,91,163,38">
-=======
-      <scope id="842994667883030924" at="174,60,181,43">
-        <var name="mappingSet" id="2184872129967230911" />
-      </scope>
-      <scope id="842994667883030987" at="195,0,203,0" />
-      <scope id="842994667883031040" at="215,0,223,0" />
-      <scope id="842994667883031063" at="228,0,236,0" />
-      <scope id="842994667883031147" at="252,0,260,0" />
-      <scope id="2184872129967231439" at="141,91,153,38">
->>>>>>> bf3a2c62
+      <scope id="842994667883030987" at="191,0,199,0" />
+      <scope id="842994667883031040" at="211,0,219,0" />
+      <scope id="842994667883031063" at="224,0,232,0" />
+      <scope id="842994667883031147" at="248,0,256,0" />
+      <scope id="2184872129967231439" at="139,91,151,38">
         <var name="gpm" id="2184872129967231555" />
         <var name="lpm" id="2184872129967231600" />
         <var name="ruleElement" id="2184872129967231476" />
       </scope>
-<<<<<<< HEAD
-      <scope id="842994667883031059" at="232,67,244,17">
+      <scope id="842994667883031059" at="220,67,232,17">
         <var name="generator" id="2184872129967230620" />
       </scope>
-      <scope id="2184872129967231434" at="150,56,164,5">
-        <var name="rule" id="2184872129967231435" />
-      </scope>
-      <scope id="842994667883030974" at="196,107,211,17">
-        <var name="local" id="842994667883030976" />
-      </scope>
-      <scope id="842994667883031006" at="212,69,231,17">
-        <var name="mappingSet" id="842994667883031008" />
-      </scope>
-      <scope id="842994667883030842" at="169,114,191,5" />
-      <scope id="842994667883031101" at="245,70,268,17">
-=======
-      <scope id="842994667883031059" at="224,67,236,17">
-        <var name="generator" id="2184872129967230620" />
-      </scope>
-      <scope id="1772246947774056060" at="76,157,90,83">
+      <scope id="1772246947774056060" at="75,157,89,83">
         <var name="greaterPM" id="2184872129967230468" />
         <var name="lesserPM" id="2184872129967230486" />
         <var name="result_wk2vdq_a0a0a32a0a0a0b" id="1772246947774056060" />
         <var name="result_wk2vdq_a0a32a0a0a0b" id="1772246947774056060" />
       </scope>
-      <scope id="2184872129967231434" at="140,56,154,5">
+      <scope id="2184872129967231434" at="138,56,152,5">
         <var name="rule" id="2184872129967231435" />
       </scope>
-      <scope id="842994667883030974" at="188,107,203,17">
+      <scope id="842994667883030974" at="184,107,199,17">
         <var name="local" id="842994667883030976" />
       </scope>
-      <scope id="1772246947774056051" at="75,0,91,9">
+      <scope id="1772246947774056051" at="74,0,90,9">
         <var name="ruleElement" id="1772246947774056052" />
       </scope>
-      <scope id="842994667883031006" at="204,69,223,17">
+      <scope id="842994667883031006" at="200,69,219,17">
         <var name="mappingSet" id="842994667883031008" />
       </scope>
-      <scope id="842994667883030842" at="160,114,182,5" />
-      <scope id="842994667883031101" at="237,70,260,17">
->>>>>>> bf3a2c62
+      <scope id="842994667883030842" at="157,114,179,5" />
+      <scope id="842994667883031101" at="233,70,256,17">
         <var name="mappingNode" id="2184872129967230697" />
         <var name="mapping_SimpleRef" id="842994667883031110" />
         <var name="result_wk2vdq_a0a3a3a0e" id="842994667883031101" />
         <var name="result_wk2vdq_a1a3a3a0e" id="842994667883031101" />
         <var name="result_wk2vdq_a3a3a0e" id="842994667883031101" />
       </scope>
-<<<<<<< HEAD
-      <scope id="1772246947774056060" at="77,157,101,83">
-        <var name="greaterPM" id="2184872129967230468" />
-        <var name="lesserPM" id="2184872129967230486" />
-        <var name="result_wk2vdq_a0a32a0a0a0b" id="1772246947774056060" />
-      </scope>
-      <scope id="842994667883030839" at="169,0,193,0">
+      <scope id="842994667883030839" at="157,0,181,0">
         <var name="mappingRef" id="842994667883030944" />
         <var name="parentElement" id="842994667883030946" />
       </scope>
-      <scope id="1772246947774056051" at="76,0,102,9">
-        <var name="ruleElement" id="1772246947774056052" />
-      </scope>
-      <scope id="842994667883030708" at="109,138,167,52">
-=======
-      <scope id="842994667883030839" at="160,0,184,0">
-        <var name="mappingRef" id="842994667883030944" />
-        <var name="parentElement" id="842994667883030946" />
-      </scope>
-      <scope id="842994667883030708" at="99,138,157,52">
->>>>>>> bf3a2c62
+      <scope id="842994667883030708" at="97,138,155,52">
         <var name="extTemplates" id="2184872129967231278" />
         <var name="generator" id="2184872129967231020" />
         <var name="mapPrio" id="2184872129967231397" />
         <var name="models" id="2184872129967231207" />
       </scope>
-<<<<<<< HEAD
-      <scope id="842994667883030697" at="109,0,169,0">
-        <var name="descriptor" id="842994667883030700" />
-        <var name="languageGeneratorsElement" id="842994667883030698" />
-        <var name="macroHelper" id="842994667883030704" />
-      </scope>
-      <scope id="1772246947774055941" at="33,43,103,37">
-=======
-      <scope id="1772246947774055941" at="32,43,92,37">
->>>>>>> bf3a2c62
+      <scope id="1772246947774055941" at="31,43,91,37">
         <var name="facets" id="2907261777968996760" />
         <var name="genUID" id="1772246947774055945" />
         <var name="generatorName" id="2184872129967228283" />
@@ -1261,116 +652,92 @@
         <var name="result_wk2vdq_a4a0a0a0b" id="1772246947774055941" />
         <var name="uuid" id="2184872129967228271" />
       </scope>
-<<<<<<< HEAD
-      <scope id="1772246947774055941" at="33,0,105,0" />
-      <scope id="842994667883030503" at="31,162,107,22">
-        <var name="descriptor" id="1772246947774055939" />
-      </scope>
-      <scope id="842994667883030500" at="31,0,109,0">
-=======
-      <scope id="842994667883030697" at="99,0,159,0">
+      <scope id="842994667883030697" at="97,0,157,0">
         <var name="descriptor" id="842994667883030700" />
         <var name="languageGeneratorsElement" id="842994667883030698" />
         <var name="macroHelper" id="842994667883030704" />
       </scope>
-      <scope id="1772246947774055941" at="32,0,94,0" />
-      <scope id="842994667883030503" at="30,162,96,22">
+      <scope id="1772246947774055941" at="31,0,93,0" />
+      <scope id="842994667883030503" at="29,162,95,22">
         <var name="descriptor" id="1772246947774055939" />
       </scope>
-      <scope id="842994667883030500" at="30,0,98,0">
->>>>>>> bf3a2c62
+      <scope id="842994667883030500" at="29,0,97,0">
         <var name="contentRoot" id="7380026658789928203" />
         <var name="file" id="842994667883030693" />
         <var name="generatorElement" id="842994667883030691" />
         <var name="macroHelper" id="842994667883030695" />
       </scope>
-<<<<<<< HEAD
-      <scope id="842994667883030957" at="193,143,272,43" />
-      <scope id="842994667883030948" at="193,0,274,0">
-=======
-      <scope id="842994667883030957" at="185,143,264,43" />
-      <scope id="842994667883030948" at="185,0,266,0">
->>>>>>> bf3a2c62
+      <scope id="842994667883030957" at="181,143,260,43" />
+      <scope id="842994667883030948" at="181,0,262,0">
         <var name="childOfGen" id="842994667883030953" />
         <var name="genUID" id="842994667883030951" />
         <var name="parentElement" id="842994667883030949" />
       </scope>
-<<<<<<< HEAD
-      <unit id="842994667883030987" at="202,17,211,7" name="jetbrains.mps.project.persistence.GeneratorDescriptorPersistence$2" />
-      <unit id="842994667883031040" at="222,17,231,7" name="jetbrains.mps.project.persistence.GeneratorDescriptorPersistence$3" />
-      <unit id="842994667883031063" at="235,17,244,7" name="jetbrains.mps.project.persistence.GeneratorDescriptorPersistence$4" />
-      <unit id="842994667883031147" at="259,17,268,7" name="jetbrains.mps.project.persistence.GeneratorDescriptorPersistence$5" />
-      <unit id="1772246947774055941" at="32,41,105,5" name="jetbrains.mps.project.persistence.GeneratorDescriptorPersistence$1" />
-      <unit id="842994667883030499" at="28,0,276,0" name="jetbrains.mps.project.persistence.GeneratorDescriptorPersistence" />
-=======
-      <unit id="842994667883030987" at="194,17,203,7" name="jetbrains.mps.project.persistence.GeneratorDescriptorPersistence$2" />
-      <unit id="842994667883031040" at="214,17,223,7" name="jetbrains.mps.project.persistence.GeneratorDescriptorPersistence$3" />
-      <unit id="842994667883031063" at="227,17,236,7" name="jetbrains.mps.project.persistence.GeneratorDescriptorPersistence$4" />
-      <unit id="842994667883031147" at="251,17,260,7" name="jetbrains.mps.project.persistence.GeneratorDescriptorPersistence$5" />
-      <unit id="1772246947774055941" at="31,41,94,5" name="jetbrains.mps.project.persistence.GeneratorDescriptorPersistence$1" />
-      <unit id="842994667883030499" at="26,0,267,0" name="jetbrains.mps.project.persistence.GeneratorDescriptorPersistence" />
->>>>>>> bf3a2c62
+      <unit id="842994667883030987" at="190,17,199,7" name="jetbrains.mps.project.persistence.GeneratorDescriptorPersistence$2" />
+      <unit id="842994667883031040" at="210,17,219,7" name="jetbrains.mps.project.persistence.GeneratorDescriptorPersistence$3" />
+      <unit id="842994667883031063" at="223,17,232,7" name="jetbrains.mps.project.persistence.GeneratorDescriptorPersistence$4" />
+      <unit id="842994667883031147" at="247,17,256,7" name="jetbrains.mps.project.persistence.GeneratorDescriptorPersistence$5" />
+      <unit id="1772246947774055941" at="30,41,93,5" name="jetbrains.mps.project.persistence.GeneratorDescriptorPersistence$1" />
+      <unit id="842994667883030499" at="26,0,263,0" name="jetbrains.mps.project.persistence.GeneratorDescriptorPersistence" />
     </file>
   </root>
   <root nodeRef="r:a42e26eb-bbea-4e8d-a549-0d224ab71e57(jetbrains.mps.project.persistence)/842994667883031167">
     <file name="LanguageDescriptorPersistence.java">
-<<<<<<< HEAD
-      <node id="842994667883031176" at="29,108,30,34" concept="7" />
-      <node id="842994667883031179" at="30,34,31,0" concept="10" />
-      <node id="842994667883031182" at="32,9,33,54" concept="7" />
-      <node id="842994667883031187" at="33,54,34,64" concept="7" />
-      <node id="7380026658789741257" at="34,64,35,60" concept="7" />
-      <node id="842994667883031196" at="35,60,36,0" concept="10" />
-      <node id="842994667883031199" at="38,44,39,86" concept="7" />
-      <node id="842994667883031199" at="39,86,40,98" concept="7" />
-      <node id="842994667883031199" at="40,98,41,74" concept="3" />
-      <node id="2184872129967221762" at="41,74,42,71" concept="7" />
-      <node id="842994667883031209" at="43,34,44,65" concept="7" />
-      <node id="842994667883031209" at="44,65,45,73" concept="3" />
-      <node id="842994667883031227" at="46,11,47,0" concept="10" />
-      <node id="2184872129967221772" at="47,0,48,86" concept="7" />
-      <node id="842994667883031229" at="49,34,50,89" concept="7" />
-      <node id="842994667883031229" at="50,89,51,76" concept="3" />
-      <node id="842994667883031245" at="52,11,53,0" concept="10" />
-      <node id="2184872129967221805" at="53,0,54,71" concept="7" />
-      <node id="842994667883031248" at="55,34,56,181" concept="3" />
-      <node id="842994667883031271" at="57,18,58,49" concept="9" />
-      <node id="842994667883031273" at="58,49,59,187" concept="3" />
-      <node id="2907261777969093085" at="60,11,61,0" concept="10" />
-      <node id="2907261777969093640" at="61,0,62,68" concept="7" />
-      <node id="2907261777969093651" at="63,31,64,159" concept="3" />
-      <node id="2907261777969093329" at="65,11,66,0" concept="10" />
-      <node id="842994667883031285" at="66,0,67,0" concept="10" />
-      <node id="842994667883031286" at="67,0,68,97" concept="3" />
-      <node id="842994667883031301" at="69,157,70,146" concept="3" />
-      <node id="842994667883031311" at="71,11,72,0" concept="10" />
-      <node id="842994667883031312" at="72,0,73,82" concept="7" />
-      <node id="7500439221912764238" at="74,36,75,31" concept="9" />
-      <node id="842994667883031322" at="75,31,76,68" concept="3" />
-      <node id="842994667883031339" at="78,102,79,159" concept="3" />
-      <node id="2184872129967221928" at="80,11,81,0" concept="10" />
-      <node id="842994667883031360" at="82,143,83,162" concept="3" />
-      <node id="842994667883031370" at="84,11,85,0" concept="10" />
-      <node id="7500439221912764272" at="86,243,87,59" concept="9" />
-      <node id="5221322343053139503" at="87,59,88,133" concept="3" />
-      <node id="702807520180542215" at="89,11,90,0" concept="10" />
-      <node id="2184872129967222035" at="90,0,91,88" concept="7" />
-      <node id="2896881808974360393" at="92,41,93,113" concept="7" />
-      <node id="702807520180544892" at="93,113,94,79" concept="3" />
-      <node id="842994667883031433" at="95,11,96,0" concept="10" />
-      <node id="842994667883031444" at="97,136,98,121" concept="3" />
-      <node id="842994667883031199" at="99,11,100,41" concept="8" />
-      <node id="842994667883031470" at="103,27,104,39" concept="14" />
-      <node id="842994667883031474" at="105,5,106,0" concept="10" />
-      <node id="7500439221912764275" at="106,0,107,63" concept="3" />
-      <node id="842994667883031478" at="107,63,108,22" concept="8" />
-      <node id="7500439221912764284" at="112,42,113,51" concept="3" />
-      <node id="842994667883031506" at="114,7,115,13" concept="8" />
-      <node id="842994667883031507" at="116,5,117,0" concept="10" />
-      <node id="2184872129967227497" at="117,0,118,54" concept="7" />
-      <node id="2184872129967227506" at="118,54,119,73" concept="3" />
-      <node id="2184872129967227554" at="119,73,120,39" concept="7" />
-      <node id="2184872129967227570" at="121,23,122,49" concept="3" />
+      <node id="842994667883031176" at="30,108,31,34" concept="7" />
+      <node id="842994667883031179" at="31,34,32,0" concept="10" />
+      <node id="842994667883031182" at="33,9,34,54" concept="7" />
+      <node id="842994667883031187" at="34,54,35,64" concept="7" />
+      <node id="7380026658789741257" at="35,64,36,60" concept="7" />
+      <node id="842994667883031196" at="36,60,37,0" concept="10" />
+      <node id="842994667883031199" at="39,44,40,86" concept="7" />
+      <node id="842994667883031199" at="40,86,41,98" concept="7" />
+      <node id="842994667883031199" at="41,98,42,74" concept="3" />
+      <node id="2184872129967221762" at="42,74,43,66" concept="7" />
+      <node id="842994667883031209" at="44,29,45,83" concept="7" />
+      <node id="842994667883031209" at="45,83,46,71" concept="3" />
+      <node id="842994667883031227" at="47,11,48,0" concept="10" />
+      <node id="2184872129967221772" at="48,0,49,86" concept="7" />
+      <node id="842994667883031229" at="50,34,51,89" concept="7" />
+      <node id="842994667883031229" at="51,89,52,76" concept="3" />
+      <node id="842994667883031245" at="53,11,54,0" concept="10" />
+      <node id="2184872129967221805" at="54,0,55,71" concept="7" />
+      <node id="842994667883031248" at="56,34,57,181" concept="3" />
+      <node id="842994667883031271" at="58,18,59,49" concept="9" />
+      <node id="842994667883031273" at="59,49,60,187" concept="3" />
+      <node id="2907261777969093085" at="61,11,62,0" concept="10" />
+      <node id="2907261777969093640" at="62,0,63,68" concept="7" />
+      <node id="2907261777969093651" at="64,31,65,159" concept="3" />
+      <node id="2907261777969093329" at="66,11,67,0" concept="10" />
+      <node id="842994667883031285" at="67,0,68,0" concept="10" />
+      <node id="842994667883031286" at="68,0,69,97" concept="3" />
+      <node id="842994667883031301" at="70,157,71,146" concept="3" />
+      <node id="842994667883031311" at="72,11,73,0" concept="10" />
+      <node id="842994667883031312" at="73,0,74,82" concept="7" />
+      <node id="7500439221912764238" at="75,36,76,31" concept="9" />
+      <node id="842994667883031322" at="76,31,77,68" concept="3" />
+      <node id="842994667883031339" at="79,102,80,159" concept="3" />
+      <node id="2184872129967221928" at="81,11,82,0" concept="10" />
+      <node id="842994667883031360" at="83,143,84,162" concept="3" />
+      <node id="842994667883031370" at="85,11,86,0" concept="10" />
+      <node id="7500439221912764272" at="87,243,88,59" concept="9" />
+      <node id="5221322343053139503" at="88,59,89,133" concept="3" />
+      <node id="702807520180542215" at="90,11,91,0" concept="10" />
+      <node id="2184872129967222035" at="91,0,92,88" concept="7" />
+      <node id="2896881808974360393" at="93,41,94,113" concept="7" />
+      <node id="702807520180544892" at="94,113,95,79" concept="3" />
+      <node id="842994667883031433" at="96,11,97,0" concept="10" />
+      <node id="842994667883031444" at="98,136,99,121" concept="3" />
+      <node id="842994667883031199" at="100,11,101,41" concept="8" />
+      <node id="842994667883031470" at="104,27,105,39" concept="14" />
+      <node id="842994667883031474" at="106,5,107,0" concept="10" />
+      <node id="7500439221912764275" at="107,0,108,63" concept="3" />
+      <node id="842994667883031478" at="108,63,109,22" concept="8" />
+      <node id="7500439221912764284" at="113,42,114,51" concept="3" />
+      <node id="842994667883031506" at="115,7,116,13" concept="8" />
+      <node id="842994667883031507" at="117,5,118,0" concept="10" />
+      <node id="2184872129967227497" at="118,0,119,54" concept="7" />
+      <node id="2184872129967227506" at="119,54,120,73" concept="3" />
+      <node id="2184872129967227570" at="121,37,122,74" concept="3" />
       <node id="2184872129967227609" at="124,42,125,107" concept="3" />
       <node id="2184872129967227607" at="126,5,127,0" concept="10" />
       <node id="2184872129967227658" at="127,0,128,43" concept="7" />
@@ -1409,16 +776,16 @@
       <node id="7500439221912764296" at="175,42,176,25" concept="3" />
       <node id="7500439221912764300" at="178,5,179,63" concept="3" />
       <node id="842994667883031167" at="181,0,182,0" concept="11" trace="LOG" />
-      <node id="5386339623102268020" at="27,0,29,0" concept="2" trace="LanguageDescriptorPersistence#()V" />
-      <node id="842994667883031269" at="57,16,60,11" concept="1" />
-      <node id="2907261777969093646" at="62,68,65,11" concept="5" />
-      <node id="842994667883031291" at="68,97,71,11" concept="4" />
-      <node id="842994667883031333" at="77,11,80,11" concept="4" />
-      <node id="842994667883031350" at="81,0,84,11" concept="4" />
-      <node id="842994667883031434" at="96,0,99,11" concept="4" />
-      <node id="7500439221912764284" at="111,28,114,7" concept="1" />
-      <node id="7500439221912764284" at="111,28,114,7" concept="5" />
-      <node id="2184872129967227560" at="120,39,123,5" concept="5" />
+      <node id="5386339623102268020" at="28,0,30,0" concept="2" trace="LanguageDescriptorPersistence#()V" />
+      <node id="842994667883031269" at="58,16,61,11" concept="1" />
+      <node id="2907261777969093646" at="63,68,66,11" concept="5" />
+      <node id="842994667883031291" at="69,97,72,11" concept="4" />
+      <node id="842994667883031333" at="78,11,81,11" concept="4" />
+      <node id="842994667883031350" at="82,0,85,11" concept="4" />
+      <node id="842994667883031434" at="97,0,100,11" concept="4" />
+      <node id="7500439221912764284" at="112,28,115,7" concept="1" />
+      <node id="7500439221912764284" at="112,28,115,7" concept="5" />
+      <node id="2184872129967227560" at="120,73,123,5" concept="5" />
       <node id="842994667883031537" at="123,5,126,5" concept="5" />
       <node id="2184872129967227721" at="138,61,141,5" concept="4" />
       <node id="842994667883031592" at="145,51,148,5" concept="4" />
@@ -1426,244 +793,70 @@
       <node id="2184872129967228193" at="165,65,168,5" concept="4" />
       <node id="7500439221912764296" at="174,27,177,7" concept="1" />
       <node id="7500439221912764296" at="174,27,177,7" concept="5" />
-      <node id="842994667883031208" at="42,71,46,11" concept="5" />
-      <node id="842994667883031228" at="48,86,52,11" concept="5" />
-      <node id="842994667883031320" at="73,82,77,11" concept="5" />
-      <node id="842994667883031371" at="85,0,89,11" concept="4" />
-      <node id="702807520180542921" at="91,88,95,11" concept="5" />
+      <node id="842994667883031208" at="43,66,47,11" concept="5" />
+      <node id="842994667883031228" at="49,86,53,11" concept="5" />
+      <node id="842994667883031320" at="74,82,78,11" concept="5" />
+      <node id="842994667883031371" at="86,0,90,11" concept="4" />
+      <node id="702807520180542921" at="92,88,96,11" concept="5" />
       <node id="2907261777969429320" at="131,0,136,5" concept="5" />
       <node id="702807520180571605" at="150,0,155,5" concept="5" />
-      <node id="842994667883031246" at="54,71,60,11" concept="5" />
-      <node id="842994667883031499" at="110,113,116,5" concept="5" />
+      <node id="842994667883031246" at="55,71,61,11" concept="5" />
+      <node id="842994667883031499" at="111,113,117,5" concept="5" />
       <node id="842994667883031711" at="170,0,178,5" concept="15" />
-      <node id="842994667883031199" at="38,0,102,0" concept="6" trace="invoke#()Ljetbrains/mps/project/structure/modules/LanguageDescriptor;" />
-      <node id="842994667883031197" at="36,0,102,17" concept="3" />
-      <node id="842994667883031495" at="110,0,181,0" concept="12" trace="saveLanguageDescriptor#(Ljetbrains/mps/vfs/IFile;Ljetbrains/mps/project/structure/modules/LanguageDescriptor;Ljetbrains/mps/util/MacroHelper;)V" />
-      <node id="842994667883031180" at="31,0,105,5" concept="15" />
-      <node id="842994667883031168" at="29,0,110,0" concept="12" trace="loadLanguageDescriptor#(Ljetbrains/mps/vfs/IFile;Ljetbrains/mps/util/MacroHelper;)Ljetbrains/mps/project/structure/modules/LanguageDescriptor;" />
-      <scope id="5386339623102268023" at="27,43,27,43" />
-      <scope id="842994667883031247" at="55,34,56,181" />
-      <scope id="2907261777969093650" at="63,31,64,159" />
-      <scope id="842994667883031300" at="69,157,70,146" />
-      <scope id="842994667883031338" at="78,102,79,159" />
-      <scope id="842994667883031359" at="82,143,83,162" />
-      <scope id="842994667883031443" at="97,136,98,121" />
-      <scope id="842994667883031466" at="103,0,104,39">
+      <node id="842994667883031199" at="39,0,103,0" concept="6" trace="invoke#()Ljetbrains/mps/project/structure/modules/LanguageDescriptor;" />
+      <node id="842994667883031197" at="37,0,103,17" concept="3" />
+      <node id="842994667883031495" at="111,0,181,0" concept="12" trace="saveLanguageDescriptor#(Ljetbrains/mps/vfs/IFile;Ljetbrains/mps/project/structure/modules/LanguageDescriptor;Ljetbrains/mps/util/MacroHelper;)V" />
+      <node id="842994667883031180" at="32,0,106,5" concept="15" />
+      <node id="842994667883031168" at="30,0,111,0" concept="12" trace="loadLanguageDescriptor#(Ljetbrains/mps/vfs/IFile;Ljetbrains/mps/util/MacroHelper;)Ljetbrains/mps/project/structure/modules/LanguageDescriptor;" />
+      <scope id="5386339623102268023" at="28,43,28,43" />
+      <scope id="842994667883031247" at="56,34,57,181" />
+      <scope id="2907261777969093650" at="64,31,65,159" />
+      <scope id="842994667883031300" at="70,157,71,146" />
+      <scope id="842994667883031338" at="79,102,80,159" />
+      <scope id="842994667883031359" at="83,143,84,162" />
+      <scope id="842994667883031443" at="98,136,99,121" />
+      <scope id="842994667883031466" at="104,0,105,39">
         <var name="e" id="842994667883031467" />
       </scope>
-      <scope id="842994667883031469" at="103,27,104,39" />
-      <scope id="7500439221912764284" at="112,42,113,51" />
-      <scope id="2184872129967227561" at="121,23,122,49" />
+      <scope id="842994667883031469" at="104,27,105,39" />
+      <scope id="7500439221912764284" at="113,42,114,51" />
+      <scope id="2184872129967227561" at="121,37,122,74" />
       <scope id="842994667883031538" at="124,42,125,107" />
       <scope id="2184872129967227726" at="139,88,140,87" />
       <scope id="842994667883031597" at="146,103,147,107" />
       <scope id="2184872129967228153" at="158,50,159,88" />
       <scope id="2184872129967228198" at="166,89,167,81" />
       <scope id="7500439221912764296" at="175,42,176,25" />
-      <scope id="5386339623102268020" at="27,0,29,0" />
-      <scope id="842994667883031209" at="43,34,45,73">
+      <scope id="5386339623102268020" at="28,0,30,0" />
+      <scope id="842994667883031209" at="44,29,46,71">
         <var name="result_v3r4p8_a0a2a0a0e0c0b" id="842994667883031209" />
       </scope>
-      <scope id="842994667883031229" at="49,34,51,76">
+      <scope id="842994667883031229" at="50,34,52,76">
         <var name="result_v3r4p8_a0a5a0a0e0c0b" id="842994667883031229" />
       </scope>
-      <scope id="842994667883031270" at="57,18,59,187" />
-      <scope id="842994667883031321" at="74,36,76,68" />
-      <scope id="842994667883031380" at="86,243,88,133" />
-      <scope id="702807520180542922" at="92,41,94,79">
-=======
-      <node id="842994667883031176" at="31,108,32,34" concept="7" />
-      <node id="842994667883031179" at="32,34,33,0" concept="10" />
-      <node id="842994667883031182" at="34,9,35,54" concept="7" />
-      <node id="842994667883031187" at="35,54,36,64" concept="7" />
-      <node id="7380026658789741257" at="36,64,37,60" concept="7" />
-      <node id="842994667883031196" at="37,60,38,0" concept="10" />
-      <node id="842994667883031199" at="40,44,41,86" concept="7" />
-      <node id="842994667883031199" at="41,86,42,98" concept="7" />
-      <node id="842994667883031199" at="42,98,43,74" concept="3" />
-      <node id="2184872129967221762" at="43,74,44,66" concept="7" />
-      <node id="842994667883031209" at="45,29,46,83" concept="7" />
-      <node id="842994667883031209" at="46,83,47,71" concept="3" />
-      <node id="842994667883031227" at="48,11,49,0" concept="10" />
-      <node id="2184872129967221772" at="49,0,50,86" concept="7" />
-      <node id="842994667883031229" at="51,34,52,89" concept="7" />
-      <node id="842994667883031229" at="52,89,53,76" concept="3" />
-      <node id="842994667883031245" at="54,11,55,0" concept="10" />
-      <node id="2184872129967221805" at="55,0,56,71" concept="7" />
-      <node id="842994667883031248" at="57,34,58,181" concept="3" />
-      <node id="842994667883031271" at="59,18,60,49" concept="9" />
-      <node id="842994667883031273" at="60,49,61,187" concept="3" />
-      <node id="2907261777969093085" at="62,11,63,0" concept="10" />
-      <node id="2907261777969093640" at="63,0,64,68" concept="7" />
-      <node id="2907261777969093651" at="65,31,66,159" concept="3" />
-      <node id="2907261777969093329" at="67,11,68,0" concept="10" />
-      <node id="842994667883031285" at="68,0,69,0" concept="10" />
-      <node id="842994667883031286" at="69,0,70,97" concept="3" />
-      <node id="842994667883031301" at="71,157,72,146" concept="3" />
-      <node id="842994667883031311" at="73,11,74,0" concept="10" />
-      <node id="842994667883031312" at="74,0,75,82" concept="7" />
-      <node id="7500439221912764238" at="76,36,77,31" concept="9" />
-      <node id="842994667883031322" at="77,31,78,68" concept="3" />
-      <node id="842994667883031339" at="80,102,81,159" concept="3" />
-      <node id="2184872129967221928" at="82,11,83,0" concept="10" />
-      <node id="842994667883031360" at="84,143,85,162" concept="3" />
-      <node id="842994667883031370" at="86,11,87,0" concept="10" />
-      <node id="7500439221912764272" at="88,243,89,59" concept="9" />
-      <node id="5221322343053139503" at="89,59,90,133" concept="3" />
-      <node id="702807520180542215" at="91,11,92,0" concept="10" />
-      <node id="2184872129967222035" at="92,0,93,88" concept="7" />
-      <node id="2896881808974360393" at="94,41,95,113" concept="7" />
-      <node id="702807520180544892" at="95,113,96,79" concept="3" />
-      <node id="842994667883031433" at="97,11,98,0" concept="10" />
-      <node id="842994667883031444" at="99,136,100,121" concept="3" />
-      <node id="842994667883031199" at="101,11,102,41" concept="8" />
-      <node id="842994667883031470" at="105,27,106,39" concept="14" />
-      <node id="842994667883031474" at="107,5,108,0" concept="10" />
-      <node id="7500439221912764275" at="108,0,109,63" concept="3" />
-      <node id="842994667883031478" at="109,63,110,22" concept="8" />
-      <node id="7500439221912764284" at="115,42,116,51" concept="3" />
-      <node id="842994667883031506" at="117,7,118,13" concept="8" />
-      <node id="842994667883031507" at="119,5,120,0" concept="10" />
-      <node id="2184872129967227497" at="120,0,121,54" concept="7" />
-      <node id="2184872129967227506" at="121,54,122,73" concept="3" />
-      <node id="2184872129967227570" at="123,37,124,74" concept="3" />
-      <node id="2184872129967227609" at="126,42,127,107" concept="3" />
-      <node id="2184872129967227607" at="128,5,129,0" concept="10" />
-      <node id="2184872129967227658" at="129,0,130,43" concept="7" />
-      <node id="842994667883031563" at="130,43,131,106" concept="3" />
-      <node id="2184872129967227670" at="131,106,132,39" concept="3" />
-      <node id="842994667883031570" at="132,39,133,0" concept="10" />
-      <node id="2907261777969429328" at="134,62,135,45" concept="7" />
-      <node id="2907261777969429334" at="135,45,136,106" concept="3" />
-      <node id="2907261777969429341" at="136,106,137,41" concept="3" />
-      <node id="2907261777969415042" at="138,5,139,0" concept="10" />
-      <node id="2184872129967227698" at="139,0,140,61" concept="7" />
-      <node id="2184872129967227737" at="141,88,142,87" concept="3" />
-      <node id="2184872129967227711" at="143,5,144,48" concept="3" />
-      <node id="2184872129967227697" at="144,48,145,0" concept="10" />
-      <node id="842994667883031589" at="145,0,146,0" concept="10" />
-      <node id="2184872129967227764" at="146,0,147,51" concept="7" />
-      <node id="842994667883031598" at="148,103,149,107" concept="3" />
-      <node id="2184872129967227784" at="150,5,151,43" concept="3" />
-      <node id="702807520180571582" at="151,43,152,0" concept="10" />
-      <node id="2184872129967227796" at="153,63,154,65" concept="7" />
-      <node id="702807520180571628" at="154,65,155,127" concept="3" />
-      <node id="2184872129967227813" at="155,127,156,51" concept="3" />
-      <node id="2184872129967227852" at="157,5,158,0" concept="10" />
-      <node id="2184872129967227854" at="158,0,159,51" concept="7" />
-      <node id="2184872129967228165" at="160,50,161,88" concept="3" />
-      <node id="2184872129967227860" at="162,5,163,43" concept="3" />
-      <node id="842994667883031685" at="163,43,164,0" concept="10" />
-      <node id="842994667883031686" at="164,0,165,78" concept="3" />
-      <node id="842994667883031690" at="165,78,166,0" concept="10" />
-      <node id="2184872129967227871" at="166,0,167,65" concept="7" />
-      <node id="2184872129967228208" at="168,89,169,81" concept="3" />
-      <node id="2184872129967227877" at="170,5,171,50" concept="3" />
-      <node id="842994667883031710" at="171,50,172,0" concept="10" />
-      <node id="842994667883031713" at="173,9,174,48" concept="7" />
-      <node id="842994667883031719" at="174,48,175,64" concept="3" />
-      <node id="7500439221912764296" at="177,42,178,25" concept="3" />
-      <node id="7500439221912764300" at="180,5,181,63" concept="3" />
-      <node id="842994667883031167" at="184,0,185,0" concept="11" trace="LOG" />
-      <node id="5386339623102268020" at="28,0,30,0" concept="2" trace="LanguageDescriptorPersistence#()V" />
-      <node id="842994667883031269" at="59,16,62,11" concept="1" />
-      <node id="2907261777969093646" at="64,68,67,11" concept="5" />
-      <node id="842994667883031291" at="70,97,73,11" concept="4" />
-      <node id="842994667883031333" at="79,11,82,11" concept="4" />
-      <node id="842994667883031350" at="83,0,86,11" concept="4" />
-      <node id="842994667883031434" at="98,0,101,11" concept="4" />
-      <node id="7500439221912764284" at="114,28,117,7" concept="1" />
-      <node id="7500439221912764284" at="114,28,117,7" concept="5" />
-      <node id="2184872129967227560" at="122,73,125,5" concept="5" />
-      <node id="842994667883031537" at="125,5,128,5" concept="5" />
-      <node id="2184872129967227721" at="140,61,143,5" concept="4" />
-      <node id="842994667883031592" at="147,51,150,5" concept="4" />
-      <node id="2184872129967228148" at="159,51,162,5" concept="4" />
-      <node id="2184872129967228193" at="167,65,170,5" concept="4" />
-      <node id="7500439221912764296" at="176,27,179,7" concept="1" />
-      <node id="7500439221912764296" at="176,27,179,7" concept="5" />
-      <node id="842994667883031208" at="44,66,48,11" concept="5" />
-      <node id="842994667883031228" at="50,86,54,11" concept="5" />
-      <node id="842994667883031320" at="75,82,79,11" concept="5" />
-      <node id="842994667883031371" at="87,0,91,11" concept="4" />
-      <node id="702807520180542921" at="93,88,97,11" concept="5" />
-      <node id="2907261777969429320" at="133,0,138,5" concept="5" />
-      <node id="702807520180571605" at="152,0,157,5" concept="5" />
-      <node id="842994667883031246" at="56,71,62,11" concept="5" />
-      <node id="842994667883031499" at="113,113,119,5" concept="5" />
-      <node id="842994667883031711" at="172,0,180,5" concept="15" />
-      <node id="842994667883031199" at="40,0,104,0" concept="6" trace="invoke#()Ljetbrains/mps/project/structure/modules/LanguageDescriptor;" />
-      <node id="842994667883031197" at="38,0,104,17" concept="3" />
-      <node id="842994667883031495" at="113,0,183,0" concept="12" trace="saveLanguageDescriptor#(Ljetbrains/mps/vfs/IFile;Ljetbrains/mps/project/structure/modules/LanguageDescriptor;Ljetbrains/mps/util/MacroHelper;)V" />
-      <node id="842994667883031180" at="33,0,107,5" concept="15" />
-      <node id="842994667883031168" at="31,0,112,0" concept="12" trace="loadLanguageDescriptor#(Ljetbrains/mps/vfs/IFile;Ljetbrains/mps/util/MacroHelper;)Ljetbrains/mps/project/structure/modules/LanguageDescriptor;" />
-      <scope id="5386339623102268023" at="28,43,28,43" />
-      <scope id="842994667883031247" at="57,34,58,181" />
-      <scope id="2907261777969093650" at="65,31,66,159" />
-      <scope id="842994667883031300" at="71,157,72,146" />
-      <scope id="842994667883031338" at="80,102,81,159" />
-      <scope id="842994667883031359" at="84,143,85,162" />
-      <scope id="842994667883031443" at="99,136,100,121" />
-      <scope id="842994667883031466" at="105,0,106,39">
-        <var name="e" id="842994667883031467" />
-      </scope>
-      <scope id="842994667883031469" at="105,27,106,39" />
-      <scope id="7500439221912764284" at="115,42,116,51" />
-      <scope id="2184872129967227561" at="123,37,124,74" />
-      <scope id="842994667883031538" at="126,42,127,107" />
-      <scope id="2184872129967227726" at="141,88,142,87" />
-      <scope id="842994667883031597" at="148,103,149,107" />
-      <scope id="2184872129967228153" at="160,50,161,88" />
-      <scope id="2184872129967228198" at="168,89,169,81" />
-      <scope id="7500439221912764296" at="177,42,178,25" />
-      <scope id="5386339623102268020" at="28,0,30,0" />
-      <scope id="842994667883031209" at="45,29,47,71">
-        <var name="result_v3r4p8_a0a2a0a0e0c0b" id="842994667883031209" />
-      </scope>
-      <scope id="842994667883031229" at="51,34,53,76">
-        <var name="result_v3r4p8_a0a5a0a0e0c0b" id="842994667883031229" />
-      </scope>
-      <scope id="842994667883031270" at="59,18,61,187" />
-      <scope id="842994667883031321" at="76,36,78,68" />
-      <scope id="842994667883031380" at="88,243,90,133" />
-      <scope id="702807520180542922" at="94,41,96,79">
->>>>>>> bf3a2c62
+      <scope id="842994667883031270" at="58,18,60,187" />
+      <scope id="842994667883031321" at="75,36,77,68" />
+      <scope id="842994667883031380" at="87,243,89,133" />
+      <scope id="702807520180542922" at="93,41,95,79">
         <var name="roots" id="2896881808974360394" />
       </scope>
       <scope id="842994667883031712" at="171,9,173,64">
         <var name="os" id="842994667883031714" />
       </scope>
-<<<<<<< HEAD
-      <scope id="842994667883031291" at="68,97,71,11">
+      <scope id="842994667883031291" at="69,97,72,11">
         <var name="extendedLanguage" id="842994667883031292" />
       </scope>
-      <scope id="842994667883031333" at="77,11,80,11">
+      <scope id="842994667883031333" at="78,11,81,11">
         <var name="modelElement" id="842994667883031334" />
       </scope>
-      <scope id="842994667883031350" at="81,0,84,11">
+      <scope id="842994667883031350" at="82,0,85,11">
         <var name="generatorElement" id="842994667883031351" />
       </scope>
-      <scope id="842994667883031434" at="96,0,99,11">
+      <scope id="842994667883031434" at="97,0,100,11">
         <var name="entryElement" id="842994667883031435" />
       </scope>
-      <scope id="7500439221912764284" at="111,28,114,7" />
+      <scope id="7500439221912764284" at="112,28,115,7" />
       <scope id="2907261777969429327" at="132,62,135,41">
-=======
-      <scope id="842994667883031291" at="70,97,73,11">
-        <var name="extendedLanguage" id="842994667883031292" />
-      </scope>
-      <scope id="842994667883031333" at="79,11,82,11">
-        <var name="modelElement" id="842994667883031334" />
-      </scope>
-      <scope id="842994667883031350" at="83,0,86,11">
-        <var name="generatorElement" id="842994667883031351" />
-      </scope>
-      <scope id="842994667883031434" at="98,0,101,11">
-        <var name="entryElement" id="842994667883031435" />
-      </scope>
-      <scope id="7500439221912764284" at="114,28,117,7" />
-      <scope id="2907261777969429327" at="134,62,137,41">
->>>>>>> bf3a2c62
         <var name="facets" id="2907261777969429329" />
       </scope>
       <scope id="2184872129967227721" at="138,61,141,5">
@@ -1684,23 +877,13 @@
       <scope id="842994667883031729" at="174,0,177,7">
         <var name="e" id="842994667883031730" />
       </scope>
-<<<<<<< HEAD
       <scope id="7500439221912764296" at="174,27,177,7" />
       <scope id="842994667883031732" at="174,27,177,7" />
-      <scope id="842994667883031371" at="85,0,89,11">
+      <scope id="842994667883031371" at="86,0,90,11">
         <var name="entryElement" id="842994667883031372" />
       </scope>
-      <scope id="842994667883031503" at="111,28,115,13" />
-      <scope id="842994667883031199" at="38,44,100,41">
-=======
-      <scope id="7500439221912764296" at="176,27,179,7" />
-      <scope id="842994667883031732" at="176,27,179,7" />
-      <scope id="842994667883031371" at="87,0,91,11">
-        <var name="entryElement" id="842994667883031372" />
-      </scope>
-      <scope id="842994667883031503" at="114,28,118,13" />
-      <scope id="842994667883031199" at="40,44,102,41">
->>>>>>> bf3a2c62
+      <scope id="842994667883031503" at="112,28,116,13" />
+      <scope id="842994667883031199" at="39,44,101,41">
         <var name="autoImports" id="842994667883031313" />
         <var name="facets" id="2907261777969093641" />
         <var name="genOutput" id="2184872129967221773" />
@@ -1710,13 +893,8 @@
         <var name="stubModelEntries" id="2184872129967222036" />
         <var name="uuid" id="2184872129967221763" />
       </scope>
-<<<<<<< HEAD
-      <scope id="842994667883031199" at="38,0,102,0" />
-      <scope id="842994667883031498" at="110,113,179,63">
-=======
-      <scope id="842994667883031199" at="40,0,104,0" />
-      <scope id="842994667883031498" at="113,113,181,63">
->>>>>>> bf3a2c62
+      <scope id="842994667883031199" at="39,0,103,0" />
+      <scope id="842994667883031498" at="111,113,179,63">
         <var name="accessoryModels" id="2184872129967227699" />
         <var name="extendedLanguages" id="2184872129967227872" />
         <var name="generators" id="2184872129967227765" />
@@ -1724,1062 +902,550 @@
         <var name="models" id="2184872129967227659" />
         <var name="sourcePath" id="2184872129967227855" />
       </scope>
-<<<<<<< HEAD
-      <scope id="842994667883031181" at="32,9,102,17">
-=======
-      <scope id="842994667883031181" at="34,9,104,17">
->>>>>>> bf3a2c62
+      <scope id="842994667883031181" at="33,9,103,17">
         <var name="contentRoot" id="7380026658789741258" />
         <var name="document" id="842994667883031183" />
         <var name="languageElement" id="842994667883031188" />
       </scope>
-<<<<<<< HEAD
-      <scope id="842994667883031495" at="110,0,181,0">
-=======
-      <scope id="842994667883031495" at="113,0,183,0">
->>>>>>> bf3a2c62
+      <scope id="842994667883031495" at="111,0,181,0">
         <var name="descriptor" id="842994667883031739" />
         <var name="file" id="842994667883031737" />
         <var name="macroHelper" id="7414871074591383132" />
       </scope>
-<<<<<<< HEAD
-      <scope id="842994667883031171" at="29,108,108,22">
+      <scope id="842994667883031171" at="30,108,109,22">
         <var name="descriptor" id="842994667883031177" />
       </scope>
-      <scope id="842994667883031168" at="29,0,110,0">
+      <scope id="842994667883031168" at="30,0,111,0">
         <var name="file" id="842994667883031480" />
         <var name="macroHelper" id="7414871074591383076" />
       </scope>
-      <unit id="842994667883031199" at="37,23,102,7" name="jetbrains.mps.project.persistence.LanguageDescriptorPersistence$1" />
-      <unit id="842994667883031167" at="26,0,183,0" name="jetbrains.mps.project.persistence.LanguageDescriptorPersistence" />
-=======
-      <scope id="842994667883031171" at="31,108,110,22">
-        <var name="descriptor" id="842994667883031177" />
-      </scope>
-      <scope id="842994667883031168" at="31,0,112,0">
-        <var name="file" id="842994667883031480" />
-        <var name="macroHelper" id="7414871074591383076" />
-      </scope>
-      <unit id="842994667883031199" at="39,23,104,7" name="jetbrains.mps.project.persistence.LanguageDescriptorPersistence$1" />
-      <unit id="842994667883031167" at="27,0,186,0" name="jetbrains.mps.project.persistence.LanguageDescriptorPersistence" />
->>>>>>> bf3a2c62
+      <unit id="842994667883031199" at="38,23,103,7" name="jetbrains.mps.project.persistence.LanguageDescriptorPersistence$1" />
+      <unit id="842994667883031167" at="27,0,183,0" name="jetbrains.mps.project.persistence.LanguageDescriptorPersistence" />
     </file>
   </root>
   <root nodeRef="r:a42e26eb-bbea-4e8d-a549-0d224ab71e57(jetbrains.mps.project.persistence)/842994667883031742">
     <file name="ModuleDescriptorPersistence.java">
-<<<<<<< HEAD
-      <node id="8222824327012643020" at="46,0,47,0" concept="11" trace="HEADER_PATTERN" />
-      <node id="7168227884262543054" at="49,82,50,99" concept="3" />
-      <node id="7168227884262543066" at="50,99,51,0" concept="10" />
-      <node id="7168227884262543085" at="53,50,54,83" concept="8" />
-      <node id="2184872129967148861" at="56,25,57,0" concept="10" />
-      <node id="7168227884262543141" at="59,51,60,84" concept="8" />
-      <node id="842994667883031845" at="62,25,63,0" concept="10" />
-      <node id="842994667883031848" at="64,51,65,62" concept="7" />
-      <node id="7879430306815332183" at="65,62,66,58" concept="7" />
-      <node id="7879430306815326971" at="68,88,69,57" concept="3" />
-      <node id="2184872129967111596" at="75,52,76,57" concept="7" />
-      <node id="842994667883031884" at="76,57,77,69" concept="3" />
-      <node id="2184872129967111621" at="77,69,78,38" concept="3" />
-      <node id="2184872129967111592" at="79,5,80,0" concept="10" />
-      <node id="2184872129967111766" at="81,53,82,59" concept="7" />
-      <node id="2184872129967112151" at="83,105,84,79" concept="3" />
-      <node id="2184872129967111789" at="85,7,86,39" concept="3" />
-      <node id="2184872129967112296" at="88,51,89,55" concept="7" />
-      <node id="2184872129967112313" at="90,101,91,73" concept="3" />
-      <node id="2184872129967112302" at="92,7,93,37" concept="3" />
-      <node id="7879430306815358635" at="94,5,95,0" concept="10" />
-      <node id="7879430306815358718" at="96,51,97,64" concept="7" />
-      <node id="2184872129967112325" at="98,48,99,49" concept="7" />
-      <node id="5705137293084116017" at="99,49,100,70" concept="7" />
-      <node id="5705137293084116038" at="102,57,103,45" concept="8" />
-      <node id="2184872129967175188" at="105,29,106,35" concept="3" />
-      <node id="2709156219364650659" at="114,38,115,75" concept="7" />
-      <node id="2709156219364650659" at="115,75,116,133" concept="7" />
-      <node id="2709156219364650659" at="116,133,117,82" concept="3" />
-      <node id="2709156219364650659" at="117,82,118,105" concept="7" />
-      <node id="2709156219364650659" at="118,105,119,81" concept="3" />
-      <node id="2709156219364650659" at="119,81,120,46" concept="8" />
-      <node id="2184872129967112251" at="127,75,128,137" concept="3" />
-      <node id="6936456474377133293" at="132,23,133,46" concept="8" />
-      <node id="6936456474377133417" at="134,5,135,0" concept="10" />
-      <node id="5141445121878815851" at="135,0,136,66" concept="9" />
-      <node id="5141445121878911911" at="136,66,137,44" concept="7" />
-      <node id="7380026658790057560" at="138,26,139,61" concept="7" />
-      <node id="3296306614220081807" at="139,61,140,112" concept="8" />
-      <node id="5141445121878938850" at="141,59,142,51" concept="9" />
-      <node id="5141445121878944861" at="142,51,143,34" concept="7" />
-      <node id="5141445121878945384" at="143,34,144,28" concept="3" />
-      <node id="5141445121878947686" at="144,28,145,26" concept="3" />
-      <node id="6936456474377155589" at="145,26,146,79" concept="8" />
-      <node id="3296306614219413573" at="147,172,148,61" concept="7" />
-      <node id="3296306614220155373" at="148,61,149,104" concept="8" />
-      <node id="6936456474377155921" at="150,12,151,81" concept="8" />
-      <node id="3296306614219940638" at="155,116,156,66" concept="7" />
-      <node id="3296306614219940653" at="157,39,158,39" concept="3" />
-      <node id="3296306614219940660" at="159,7,160,40" concept="7" />
-      <node id="3296306614219960548" at="160,40,161,16" concept="7" />
-      <node id="3296306614219940671" at="162,38,163,30" concept="3" />
-      <node id="3296306614219940676" at="163,30,164,48" concept="3" />
-      <node id="3296306614219940682" at="164,48,165,61" concept="3" />
-      <node id="3296306614219940691" at="165,61,166,35" concept="3" />
-      <node id="3296306614219940699" at="167,14,168,43" concept="3" />
-      <node id="3296306614219940707" at="169,7,170,47" concept="7" />
-      <node id="3296306614219940714" at="170,47,171,62" concept="3" />
-      <node id="3296306614219940725" at="171,62,172,20" concept="8" />
-      <node id="3296306614219940792" at="173,5,174,0" concept="10" />
-      <node id="3296306614219969712" at="174,0,175,34" concept="7" />
-      <node id="3296306614219940798" at="175,34,176,31" concept="3" />
-      <node id="3296306614219940804" at="176,31,177,53" concept="7" />
-      <node id="3296306614219940811" at="177,53,178,36" concept="3" />
-      <node id="3296306614219940817" at="178,36,179,44" concept="8" />
-      <node id="7380026658790029192" at="182,146,183,99" concept="7" />
-      <node id="7380026658790233569" at="183,99,184,61" concept="7" />
-      <node id="5876291284226014862" at="185,47,186,36" concept="7" />
-      <node id="5876291284226061537" at="186,36,187,43" concept="3" />
-      <node id="5141445121878911179" at="187,43,188,54" concept="7" />
-      <node id="6936456474377236672" at="188,54,189,91" concept="7" />
-      <node id="6936456474377112719" at="190,31,191,61" concept="3" />
-      <node id="7380026658790032114" at="193,5,194,18" concept="8" />
-      <node id="2907261777968694672" at="196,114,197,103" concept="7" />
-      <node id="2907261777968694690" at="198,43,199,36" concept="7" />
-      <node id="2907261777968694695" at="199,36,200,43" concept="3" />
-      <node id="2907261777968694700" at="200,43,201,54" concept="7" />
-      <node id="2907261777968759964" at="202,25,203,85" concept="3" />
-      <node id="2907261777968694727" at="205,5,206,18" concept="8" />
-      <node id="5876291284226089490" at="209,70,210,35" concept="7" />
-      <node id="5876291284226080113" at="210,35,211,109" concept="3" />
-      <node id="5876291284226178539" at="213,64,214,58" concept="7" />
-      <node id="5876291284226181961" at="214,58,215,44" concept="3" />
-      <node id="5876291284226223470" at="219,42,220,118" concept="3" />
-      <node id="5876291284226245076" at="222,56,223,58" concept="7" />
-      <node id="5876291284226266556" at="223,58,224,53" concept="3" />
-      <node id="5876291284226261016" at="224,53,225,32" concept="3" />
-      <node id="5876291284226106366" at="228,55,229,56" concept="8" />
-      <node id="702807520180545463" at="233,41,234,52" concept="8" />
-      <node id="5221322343053250637" at="237,40,238,26" concept="8" />
-      <node id="5221322343053201713" at="242,95,243,65" concept="7" />
-      <node id="5221322343053203126" at="244,26,245,77" concept="7" />
-      <node id="5221322343053215086" at="246,78,247,20" concept="8" />
-      <node id="5221322343053201277" at="249,5,250,78" concept="8" />
-      <node id="2907261777968607461" at="253,83,254,43" concept="7" />
-      <node id="2907261777968607467" at="254,43,255,50" concept="7" />
-      <node id="2907261777968607473" at="255,50,256,55" concept="3" />
-      <node id="2907261777968607478" at="256,55,257,36" concept="7" />
-      <node id="2907261777968607495" at="257,36,258,46" concept="3" />
-      <node id="2907261777968607508" at="258,46,259,38" concept="3" />
-      <node id="3886341793879574988" at="264,84,265,42" concept="7" />
-      <node id="3886341793879626609" at="265,42,266,51" concept="7" />
-      <node id="5876291284226209836" at="266,51,267,52" concept="3" />
-      <node id="3435597731801353371" at="267,52,268,35" concept="7" />
-      <node id="3435597731801380112" at="269,78,270,45" concept="3" />
-      <node id="3886341793879650081" at="271,14,272,42" concept="3" />
-      <node id="2184872129967135419" at="273,7,274,35" concept="3" />
-      <node id="2184872129967135560" at="278,33,279,61" concept="7" />
-      <node id="2184872129967135567" at="279,61,280,94" concept="3" />
-      <node id="2184872129967135618" at="280,94,281,40" concept="3" />
-      <node id="2709156219364672199" at="284,76,285,64" concept="3" />
-      <node id="8222824327012642910" at="287,103,288,70" concept="3" />
-      <node id="8222824327012642918" at="288,70,289,45" concept="3" />
-      <node id="8222824327012642925" at="289,45,290,0" concept="10" />
-      <node id="8222824327012642926" at="290,0,291,31" concept="7" />
-      <node id="8222824327012642932" at="292,9,293,82" concept="3" />
-      <node id="8222824327012642941" at="293,82,294,34" concept="7" />
-      <node id="8222824327012642950" at="294,34,295,34" concept="7" />
-      <node id="8222824327012642957" at="296,27,297,49" concept="7" />
-      <node id="8222824327012642965" at="297,49,298,58" concept="7" />
-      <node id="8222824327012642971" at="299,43,300,44" concept="7" />
-      <node id="8222824327012642980" at="301,28,302,40" concept="3" />
-      <node id="8222824327012642988" at="302,40,303,35" concept="3" />
-      <node id="8222824327012643009" at="308,42,309,25" concept="3" />
-      <node id="8222824327012643013" at="311,15,312,32" concept="3" />
-      <node id="8222824327012654992" at="313,5,314,27" concept="3" />
-      <node id="8222824327012655001" at="314,27,315,91" concept="3" />
-      <node id="5141445121878824364" at="317,73,318,116" concept="8" />
-      <node id="842994667883031742" at="321,0,322,0" concept="11" trace="LOG" />
-      <node id="5386339623102268015" at="47,0,49,0" concept="2" trace="ModuleDescriptorPersistence#()V" />
-      <node id="5141445121878952860" at="150,10,152,5" concept="1" />
-      <node id="3296306614219940697" at="167,12,169,7" concept="1" />
-      <node id="3886341793879649481" at="271,12,273,7" concept="1" />
-      <node id="7168227884262543083" at="53,0,56,0" concept="6" trace="select#(Lorg/jdom/Element;)Lorg/jetbrains/mps/openapi/module/SModuleReference;" />
-      <node id="7168227884262543139" at="59,0,62,0" concept="6" trace="select#(Lorg/jdom/Element;)Lorg/jetbrains/mps/openapi/module/SModuleReference;" />
-      <node id="7879430306815326960" at="67,31,70,9" concept="4" />
-      <node id="842994667883031902" at="82,59,85,7" concept="4" />
-      <node id="842994667883031929" at="89,55,92,7" concept="4" />
-      <node id="5705137293084116034" at="102,0,105,0" concept="6" trace="select#(Lorg/jetbrains/mps/openapi/module/SModuleReference;)Ljetbrains/mps/project/structure/modules/Dependency;" />
-      <node id="842994667883032036" at="126,95,129,5" concept="4" />
-      <node id="7380026658790860240" at="131,143,134,5" concept="5" />
-      <node id="3296306614219940647" at="156,66,159,7" concept="17" />
-      <node id="6936456474377237229" at="189,91,192,7" concept="5" />
-      <node id="2907261777968756915" at="201,54,204,7" concept="5" />
-      <node id="5876291284226217085" at="218,100,221,5" concept="4" />
-      <node id="5876291284226106381" at="228,0,231,0" concept="12" trace="isPathAttribute#(Ljava/lang/String;)Z" />
-      <node id="702807520180545461" at="233,0,236,0" concept="6" trace="select#(Lorg/jdom/Element;)Ljava/lang/String;" />
-      <node id="5221322343053250282" at="237,0,240,0" concept="6" trace="accept#(Ljava/lang/String;)Z" />
-      <node id="5221322343053203682" at="245,77,248,7" concept="5" />
-      <node id="2709156219364672177" at="284,0,287,0" concept="12" trace="setTimestamp#(Ljetbrains/mps/project/structure/modules/ModuleDescriptor;Ljetbrains/mps/vfs/IFile;)V" />
-      <node id="8222824327012643009" at="307,29,310,7" concept="1" />
-      <node id="8222824327012643009" at="307,29,310,7" concept="5" />
-      <node id="5141445121878824358" at="317,0,320,0" concept="12" trace="matches#(Lorg/jetbrains/mps/openapi/persistence/Memento;Ljetbrains/mps/project/structure/model/ModelRootManager;)Z" />
-      <node id="5876291284226071581" at="208,99,212,5" concept="4" />
-      <node id="5876291284226149029" at="212,5,216,5" concept="4" />
-      <node id="8222824327012642978" at="300,44,304,11" concept="5" />
-      <node id="7168227884262543067" at="51,0,56,25" concept="3" />
-      <node id="7168227884262543123" at="57,0,62,25" concept="3" />
-      <node id="7879430306815332193" at="66,58,71,7" concept="5" />
-      <node id="842994667883031880" at="74,84,79,5" concept="5" />
-      <node id="5705137293084116007" at="100,70,105,29" concept="3" />
-      <node id="842994667883032029" at="126,0,131,0" concept="12" trace="saveDependencyList#(Lorg/jdom/Element;Ljava/util/Collection;)V" />
-      <node id="5876291284226230403" at="221,5,226,5" concept="4" />
-      <node id="3435597731801354604" at="268,35,273,7" concept="5" />
-      <node id="702807520180571503" at="277,112,282,5" concept="4" />
-      <node id="5221322343053202062" at="243,65,249,5" concept="5" />
-      <node id="842994667883031898" at="80,0,87,5" concept="5" />
-      <node id="842994667883031925" at="87,5,94,5" concept="5" />
-      <node id="702807520180571406" at="277,0,284,0" concept="12" trace="saveStubModelEntries#(Lorg/jdom/Element;Ljava/util/Collection;Ljetbrains/mps/util/MacroHelper;)V" />
-      <node id="8222824327012642969" at="298,58,305,9" concept="4" />
-      <node id="2709156219364650659" at="114,0,122,0" concept="6" trace="invoke#()Ljetbrains/mps/project/structure/modules/Dependency;" />
-      <node id="3296306614219940664" at="161,16,169,7" concept="5" />
-      <node id="2907261777968694687" at="197,103,205,5" concept="4" />
-      <node id="2907261777968607457" at="252,116,260,5" concept="4" />
-      <node id="842994667883031846" at="63,0,72,5" concept="5" />
-      <node id="7380026658790033490" at="184,61,193,5" concept="4" />
-      <node id="702807520180545456" at="231,115,240,24" concept="8" />
-      <node id="7879430306815358643" at="97,64,107,7" concept="5" />
-      <node id="2709156219364650658" at="112,49,122,19" concept="8" />
-      <node id="5876291284225974049" at="208,0,218,0" concept="12" trace="readMemento#(Lorg/jetbrains/mps/openapi/persistence/Memento;Lorg/jdom/Element;Ljetbrains/mps/util/MacroHelper;)V" />
-      <node id="5876291284226194667" at="218,0,228,0" concept="12" trace="writeMemento#(Lorg/jetbrains/mps/openapi/persistence/Memento;Lorg/jdom/Element;Ljetbrains/mps/util/MacroHelper;)V" />
-      <node id="5221322343053199383" at="242,0,252,0" concept="12" trace="loadStubModelEntry#(Lorg/jdom/Element;Ljetbrains/mps/util/MacroHelper;)Ljava/lang/String;" />
-      <node id="2907261777968607453" at="252,0,262,0" concept="12" trace="saveFacets#(Lorg/jdom/Element;Ljava/util/Collection;Ljetbrains/mps/util/MacroHelper;)V" />
-      <node id="702807520180545451" at="231,0,242,0" concept="12" trace="loadStubModelEntries#(Lorg/jdom/Element;Ljetbrains/mps/util/MacroHelper;)Ljava/util/List;" />
-      <node id="7759808016291243312" at="295,34,306,7" concept="5" />
-      <node id="842994667883031999" at="112,0,124,0" concept="6" trace="select#(Lorg/jdom/Element;)Ljetbrains/mps/project/structure/modules/Dependency;" />
-      <node id="2907261777968694667" at="196,0,208,0" concept="12" trace="loadFacets#(Ljava/lang/Iterable;Ljetbrains/mps/util/MacroHelper;)Ljava/util/List;" />
-      <node id="842994667883032157" at="263,122,275,5" concept="4" />
-      <node id="842994667883031952" at="95,0,108,5" concept="5" />
-      <node id="842994667883031992" at="110,75,124,24" concept="8" />
-      <node id="842994667883032122" at="182,0,196,0" concept="12" trace="loadModelRoots#(Ljava/lang/Iterable;Ljava/lang/String;Ljetbrains/mps/util/MacroHelper;)Ljava/util/List;" />
-      <node id="842994667883032149" at="263,0,277,0" concept="12" trace="saveModelRoots#(Lorg/jdom/Element;Ljava/util/Collection;Ljetbrains/mps/util/MacroHelper;)V" />
-      <node id="5141445121878917568" at="137,44,152,5" concept="5" />
-      <node id="842994667883031985" at="110,0,126,0" concept="12" trace="loadDependenciesList#(Lorg/jdom/Element;)Ljava/util/List;" />
-      <node id="3296306614219940620" at="154,169,173,5" concept="5" />
-      <node id="8222824327012642930" at="291,31,313,5" concept="16" />
-      <node id="6936456474377111043" at="131,0,154,0" concept="12" trace="createDescriptor#(Ljava/lang/String;Lorg/jetbrains/mps/openapi/persistence/Memento;Ljava/lang/String;[Ljetbrains/mps/project/structure/model/ModelRootDescriptor;)Ljetbrains/mps/project/structure/model/ModelRootDescriptor;" />
-      <node id="842994667883031743" at="49,0,74,0" concept="12" trace="loadDependencies#(Ljetbrains/mps/project/structure/modules/ModuleDescriptor;Lorg/jdom/Element;)V" />
-      <node id="3296306614219883474" at="154,0,181,0" concept="12" trace="mergeFileBasedModelRoot#(Ljava/lang/String;Ljava/lang/String;Ljava/lang/String;I[Ljetbrains/mps/project/structure/model/ModelRootDescriptor;)Ljetbrains/mps/project/structure/model/ModelRootDescriptor;" />
-      <node id="8222824327012642906" at="287,0,317,0" concept="12" trace="loadBrokenModule#(Ljetbrains/mps/project/structure/modules/ModuleDescriptor;Ljetbrains/mps/vfs/IFile;Ljetbrains/mps/project/persistence/ModuleReadException;)V" />
-      <node id="842994667883031873" at="74,0,110,0" concept="12" trace="saveDependencies#(Lorg/jdom/Element;Ljetbrains/mps/project/structure/modules/ModuleDescriptor;)V" />
-      <scope id="5386339623102268018" at="47,41,47,41" />
-      <scope id="7168227884262543084" at="53,50,54,83" />
-      <scope id="7168227884262543140" at="59,51,60,84" />
-      <scope id="7879430306815326963" at="68,88,69,57" />
-      <scope id="842994667883031907" at="83,105,84,79" />
-      <scope id="842994667883031934" at="90,101,91,73" />
-      <scope id="5705137293084116035" at="102,57,103,45" />
-      <scope id="842994667883032039" at="127,75,128,137" />
-      <scope id="7380026658790860242" at="132,23,133,46" />
-      <scope id="5141445121878952861" at="150,12,151,81" />
-      <scope id="3296306614219940652" at="157,39,158,39" />
-      <scope id="3296306614219940698" at="167,14,168,43" />
-      <scope id="6936456474377237231" at="190,31,191,61" />
-      <scope id="2907261777968756917" at="202,25,203,85" />
-      <scope id="5876291284226217088" at="219,42,220,118" />
-      <scope id="5876291284226106365" at="228,55,229,56" />
-      <scope id="702807520180545462" at="233,41,234,52" />
-      <scope id="5221322343053250283" at="237,40,238,26" />
-      <scope id="5221322343053203684" at="246,78,247,20" />
-      <scope id="3435597731801354606" at="269,78,270,45" />
-      <scope id="3886341793879649482" at="271,14,272,42" />
-      <scope id="2709156219364672180" at="284,76,285,64" />
-      <scope id="8222824327012643009" at="308,42,309,25" />
-      <scope id="8222824327012643012" at="311,15,312,32" />
-      <scope id="5141445121878824363" at="317,73,318,116" />
-      <scope id="5386339623102268015" at="47,0,49,0" />
-      <scope id="5141445121878917570" at="138,26,140,112">
+      <node id="8222824327012643020" at="47,0,48,0" concept="11" trace="HEADER_PATTERN" />
+      <node id="7168227884262543054" at="50,82,51,99" concept="3" />
+      <node id="7168227884262543066" at="51,99,52,0" concept="10" />
+      <node id="7168227884262543085" at="54,50,55,83" concept="8" />
+      <node id="2184872129967148861" at="57,25,58,0" concept="10" />
+      <node id="7168227884262543141" at="60,51,61,84" concept="8" />
+      <node id="842994667883031845" at="63,25,64,0" concept="10" />
+      <node id="842994667883031848" at="65,51,66,62" concept="7" />
+      <node id="7879430306815332183" at="66,62,67,58" concept="7" />
+      <node id="7879430306815326971" at="69,88,70,57" concept="3" />
+      <node id="2184872129967111596" at="76,52,77,57" concept="7" />
+      <node id="842994667883031884" at="77,57,78,69" concept="3" />
+      <node id="2184872129967111621" at="78,69,79,38" concept="3" />
+      <node id="2184872129967111592" at="80,5,81,0" concept="10" />
+      <node id="2184872129967111766" at="82,53,83,59" concept="7" />
+      <node id="2184872129967112151" at="84,105,85,79" concept="3" />
+      <node id="2184872129967111789" at="86,7,87,39" concept="3" />
+      <node id="2184872129967112296" at="89,51,90,55" concept="7" />
+      <node id="2184872129967112313" at="91,101,92,73" concept="3" />
+      <node id="2184872129967112302" at="93,7,94,37" concept="3" />
+      <node id="7879430306815358635" at="95,5,96,0" concept="10" />
+      <node id="7879430306815358718" at="97,51,98,64" concept="7" />
+      <node id="2184872129967112325" at="99,48,100,49" concept="7" />
+      <node id="5705137293084116017" at="100,49,101,70" concept="7" />
+      <node id="5705137293084116038" at="103,57,104,45" concept="8" />
+      <node id="2184872129967175188" at="106,29,107,35" concept="3" />
+      <node id="2709156219364650659" at="115,38,116,75" concept="7" />
+      <node id="2709156219364650659" at="116,75,117,133" concept="7" />
+      <node id="2709156219364650659" at="117,133,118,82" concept="3" />
+      <node id="2709156219364650659" at="118,82,119,105" concept="7" />
+      <node id="2709156219364650659" at="119,105,120,81" concept="3" />
+      <node id="831217244268533182" at="120,81,121,93" concept="7" />
+      <node id="2709156219364650659" at="121,93,122,109" concept="7" />
+      <node id="2709156219364650659" at="122,109,123,78" concept="3" />
+      <node id="2709156219364650659" at="123,78,124,46" concept="8" />
+      <node id="2680877670215456570" at="131,75,132,48" concept="7" />
+      <node id="2680877670215456576" at="132,48,133,72" concept="3" />
+      <node id="2680877670215456582" at="133,72,134,50" concept="3" />
+      <node id="831217244268527264" at="135,54,136,120" concept="9" />
+      <node id="831217244268527930" at="136,120,137,89" concept="9" />
+      <node id="2680877670215466021" at="137,89,138,62" concept="3" />
+      <node id="2680877670215456587" at="139,7,140,31" concept="3" />
+      <node id="6936456474377133293" at="145,23,146,46" concept="8" />
+      <node id="6936456474377133417" at="147,5,148,0" concept="10" />
+      <node id="5141445121878815851" at="148,0,149,66" concept="9" />
+      <node id="5141445121878911911" at="149,66,150,44" concept="7" />
+      <node id="7380026658790057560" at="151,26,152,61" concept="7" />
+      <node id="3296306614220081807" at="152,61,153,112" concept="8" />
+      <node id="5141445121878938850" at="154,59,155,51" concept="9" />
+      <node id="5141445121878944861" at="155,51,156,34" concept="7" />
+      <node id="5141445121878945384" at="156,34,157,28" concept="3" />
+      <node id="5141445121878947686" at="157,28,158,26" concept="3" />
+      <node id="6936456474377155589" at="158,26,159,79" concept="8" />
+      <node id="3296306614219413573" at="160,172,161,61" concept="7" />
+      <node id="3296306614220155373" at="161,61,162,104" concept="8" />
+      <node id="6936456474377155921" at="163,12,164,81" concept="8" />
+      <node id="3296306614219940638" at="168,116,169,66" concept="7" />
+      <node id="3296306614219940653" at="170,39,171,39" concept="3" />
+      <node id="3296306614219940660" at="172,7,173,40" concept="7" />
+      <node id="3296306614219960548" at="173,40,174,16" concept="7" />
+      <node id="3296306614219940671" at="175,38,176,30" concept="3" />
+      <node id="3296306614219940676" at="176,30,177,48" concept="3" />
+      <node id="3296306614219940682" at="177,48,178,61" concept="3" />
+      <node id="3296306614219940691" at="178,61,179,35" concept="3" />
+      <node id="3296306614219940699" at="180,14,181,43" concept="3" />
+      <node id="3296306614219940707" at="182,7,183,47" concept="7" />
+      <node id="3296306614219940714" at="183,47,184,62" concept="3" />
+      <node id="3296306614219940725" at="184,62,185,20" concept="8" />
+      <node id="3296306614219940792" at="186,5,187,0" concept="10" />
+      <node id="3296306614219969712" at="187,0,188,34" concept="7" />
+      <node id="3296306614219940798" at="188,34,189,31" concept="3" />
+      <node id="3296306614219940804" at="189,31,190,53" concept="7" />
+      <node id="3296306614219940811" at="190,53,191,36" concept="3" />
+      <node id="3296306614219940817" at="191,36,192,44" concept="8" />
+      <node id="7380026658790029192" at="195,146,196,99" concept="7" />
+      <node id="7380026658790233569" at="196,99,197,61" concept="7" />
+      <node id="5876291284226014862" at="198,47,199,36" concept="7" />
+      <node id="5876291284226061537" at="199,36,200,43" concept="3" />
+      <node id="5141445121878911179" at="200,43,201,54" concept="7" />
+      <node id="6936456474377236672" at="201,54,202,91" concept="7" />
+      <node id="6936456474377112719" at="203,31,204,61" concept="3" />
+      <node id="7380026658790032114" at="206,5,207,18" concept="8" />
+      <node id="2907261777968694672" at="209,114,210,103" concept="7" />
+      <node id="2907261777968694690" at="211,43,212,36" concept="7" />
+      <node id="2907261777968694695" at="212,36,213,43" concept="3" />
+      <node id="2907261777968694700" at="213,43,214,54" concept="7" />
+      <node id="2907261777968759964" at="215,25,216,85" concept="3" />
+      <node id="2907261777968694727" at="218,5,219,18" concept="8" />
+      <node id="5876291284226089490" at="222,70,223,35" concept="7" />
+      <node id="5876291284226080113" at="223,35,224,109" concept="3" />
+      <node id="5876291284226178539" at="226,64,227,58" concept="7" />
+      <node id="5876291284226181961" at="227,58,228,44" concept="3" />
+      <node id="5876291284226223470" at="232,42,233,118" concept="3" />
+      <node id="5876291284226245076" at="235,56,236,58" concept="7" />
+      <node id="5876291284226266556" at="236,58,237,53" concept="3" />
+      <node id="5876291284226261016" at="237,53,238,32" concept="3" />
+      <node id="5876291284226106366" at="241,55,242,56" concept="8" />
+      <node id="702807520180545463" at="246,41,247,52" concept="8" />
+      <node id="5221322343053250637" at="250,40,251,26" concept="8" />
+      <node id="5221322343053201713" at="255,95,256,65" concept="7" />
+      <node id="5221322343053203126" at="257,26,258,77" concept="7" />
+      <node id="5221322343053215086" at="259,78,260,20" concept="8" />
+      <node id="5221322343053201277" at="262,5,263,78" concept="8" />
+      <node id="2907261777968607461" at="266,83,267,43" concept="7" />
+      <node id="2907261777968607467" at="267,43,268,50" concept="7" />
+      <node id="2907261777968607473" at="268,50,269,55" concept="3" />
+      <node id="2907261777968607478" at="269,55,270,36" concept="7" />
+      <node id="2907261777968607495" at="270,36,271,46" concept="3" />
+      <node id="2907261777968607508" at="271,46,272,38" concept="3" />
+      <node id="3886341793879574988" at="277,84,278,42" concept="7" />
+      <node id="3886341793879626609" at="278,42,279,51" concept="7" />
+      <node id="5876291284226209836" at="279,51,280,52" concept="3" />
+      <node id="3435597731801353371" at="280,52,281,35" concept="7" />
+      <node id="3435597731801380112" at="282,78,283,45" concept="3" />
+      <node id="3886341793879650081" at="284,14,285,42" concept="3" />
+      <node id="2184872129967135419" at="286,7,287,35" concept="3" />
+      <node id="2184872129967135560" at="291,33,292,61" concept="7" />
+      <node id="2184872129967135567" at="292,61,293,94" concept="3" />
+      <node id="2184872129967135618" at="293,94,294,40" concept="3" />
+      <node id="2709156219364672199" at="297,76,298,64" concept="3" />
+      <node id="8222824327012642910" at="300,103,301,70" concept="3" />
+      <node id="8222824327012642918" at="301,70,302,33" concept="3" />
+      <node id="8222824327012642925" at="302,33,303,0" concept="10" />
+      <node id="8222824327012642926" at="303,0,304,31" concept="7" />
+      <node id="8222824327012642932" at="305,9,306,82" concept="3" />
+      <node id="8222824327012642941" at="306,82,307,34" concept="7" />
+      <node id="8222824327012642950" at="307,34,308,34" concept="7" />
+      <node id="8222824327012642957" at="309,27,310,49" concept="7" />
+      <node id="8222824327012642965" at="310,49,311,58" concept="7" />
+      <node id="8222824327012642971" at="312,43,313,44" concept="7" />
+      <node id="8222824327012642980" at="314,28,315,40" concept="3" />
+      <node id="8222824327012642988" at="315,40,316,54" concept="3" />
+      <node id="8222824327012643009" at="321,42,322,25" concept="3" />
+      <node id="8222824327012643013" at="324,15,325,32" concept="3" />
+      <node id="8222824327012654992" at="326,5,327,27" concept="3" />
+      <node id="8222824327012655001" at="327,27,328,91" concept="3" />
+      <node id="5141445121878824364" at="330,73,331,116" concept="8" />
+      <node id="842994667883031742" at="334,0,335,0" concept="11" trace="LOG" />
+      <node id="5386339623102268015" at="48,0,50,0" concept="2" trace="ModuleDescriptorPersistence#()V" />
+      <node id="5141445121878952860" at="163,10,165,5" concept="1" />
+      <node id="3296306614219940697" at="180,12,182,7" concept="1" />
+      <node id="3886341793879649481" at="284,12,286,7" concept="1" />
+      <node id="7168227884262543083" at="54,0,57,0" concept="6" trace="select#(Lorg/jdom/Element;)Lorg/jetbrains/mps/openapi/module/SModuleReference;" />
+      <node id="7168227884262543139" at="60,0,63,0" concept="6" trace="select#(Lorg/jdom/Element;)Lorg/jetbrains/mps/openapi/module/SModuleReference;" />
+      <node id="7879430306815326960" at="68,31,71,9" concept="4" />
+      <node id="842994667883031902" at="83,59,86,7" concept="4" />
+      <node id="842994667883031929" at="90,55,93,7" concept="4" />
+      <node id="5705137293084116034" at="103,0,106,0" concept="6" trace="select#(Lorg/jetbrains/mps/openapi/module/SModuleReference;)Ljetbrains/mps/project/structure/modules/Dependency;" />
+      <node id="7380026658790860240" at="144,143,147,5" concept="5" />
+      <node id="3296306614219940647" at="169,66,172,7" concept="17" />
+      <node id="6936456474377237229" at="202,91,205,7" concept="5" />
+      <node id="2907261777968756915" at="214,54,217,7" concept="5" />
+      <node id="5876291284226217085" at="231,100,234,5" concept="4" />
+      <node id="5876291284226106381" at="241,0,244,0" concept="12" trace="isPathAttribute#(Ljava/lang/String;)Z" />
+      <node id="702807520180545461" at="246,0,249,0" concept="6" trace="select#(Lorg/jdom/Element;)Ljava/lang/String;" />
+      <node id="5221322343053250282" at="250,0,253,0" concept="6" trace="accept#(Ljava/lang/String;)Z" />
+      <node id="5221322343053203682" at="258,77,261,7" concept="5" />
+      <node id="2709156219364672177" at="297,0,300,0" concept="12" trace="setTimestamp#(Ljetbrains/mps/project/structure/modules/ModuleDescriptor;Ljetbrains/mps/vfs/IFile;)V" />
+      <node id="8222824327012643009" at="320,29,323,7" concept="1" />
+      <node id="8222824327012643009" at="320,29,323,7" concept="5" />
+      <node id="5141445121878824358" at="330,0,333,0" concept="12" trace="matches#(Lorg/jetbrains/mps/openapi/persistence/Memento;Ljetbrains/mps/project/structure/model/ModelRootManager;)Z" />
+      <node id="5876291284226071581" at="221,99,225,5" concept="4" />
+      <node id="5876291284226149029" at="225,5,229,5" concept="4" />
+      <node id="8222824327012642978" at="313,44,317,11" concept="5" />
+      <node id="7168227884262543067" at="52,0,57,25" concept="3" />
+      <node id="7168227884262543123" at="58,0,63,25" concept="3" />
+      <node id="7879430306815332193" at="67,58,72,7" concept="5" />
+      <node id="842994667883031880" at="75,84,80,5" concept="5" />
+      <node id="5705137293084116007" at="101,70,106,29" concept="3" />
+      <node id="2680877670215461023" at="134,50,139,7" concept="5" />
+      <node id="5876291284226230403" at="234,5,239,5" concept="4" />
+      <node id="3435597731801354604" at="281,35,286,7" concept="5" />
+      <node id="702807520180571503" at="290,112,295,5" concept="4" />
+      <node id="5221322343053202062" at="256,65,262,5" concept="5" />
+      <node id="842994667883031898" at="81,0,88,5" concept="5" />
+      <node id="842994667883031925" at="88,5,95,5" concept="5" />
+      <node id="702807520180571406" at="290,0,297,0" concept="12" trace="saveStubModelEntries#(Lorg/jdom/Element;Ljava/util/Collection;Ljetbrains/mps/util/MacroHelper;)V" />
+      <node id="8222824327012642969" at="311,58,318,9" concept="4" />
+      <node id="3296306614219940664" at="174,16,182,7" concept="5" />
+      <node id="2907261777968694687" at="210,103,218,5" concept="4" />
+      <node id="2907261777968607457" at="265,116,273,5" concept="4" />
+      <node id="842994667883031846" at="64,0,73,5" concept="5" />
+      <node id="7380026658790033490" at="197,61,206,5" concept="4" />
+      <node id="702807520180545456" at="244,115,253,24" concept="8" />
+      <node id="7879430306815358643" at="98,64,108,7" concept="5" />
+      <node id="5876291284225974049" at="221,0,231,0" concept="12" trace="readMemento#(Lorg/jetbrains/mps/openapi/persistence/Memento;Lorg/jdom/Element;Ljetbrains/mps/util/MacroHelper;)V" />
+      <node id="5876291284226194667" at="231,0,241,0" concept="12" trace="writeMemento#(Lorg/jetbrains/mps/openapi/persistence/Memento;Lorg/jdom/Element;Ljetbrains/mps/util/MacroHelper;)V" />
+      <node id="5221322343053199383" at="255,0,265,0" concept="12" trace="loadStubModelEntry#(Lorg/jdom/Element;Ljetbrains/mps/util/MacroHelper;)Ljava/lang/String;" />
+      <node id="2907261777968607453" at="265,0,275,0" concept="12" trace="saveFacets#(Lorg/jdom/Element;Ljava/util/Collection;Ljetbrains/mps/util/MacroHelper;)V" />
+      <node id="2709156219364650659" at="115,0,126,0" concept="6" trace="invoke#()Ljetbrains/mps/project/structure/modules/Dependency;" />
+      <node id="842994667883032036" at="130,95,141,5" concept="4" />
+      <node id="702807520180545451" at="244,0,255,0" concept="12" trace="loadStubModelEntries#(Lorg/jdom/Element;Ljetbrains/mps/util/MacroHelper;)Ljava/util/List;" />
+      <node id="7759808016291243312" at="308,34,319,7" concept="5" />
+      <node id="2907261777968694667" at="209,0,221,0" concept="12" trace="loadFacets#(Ljava/lang/Iterable;Ljetbrains/mps/util/MacroHelper;)Ljava/util/List;" />
+      <node id="842994667883032157" at="276,122,288,5" concept="4" />
+      <node id="842994667883031952" at="96,0,109,5" concept="5" />
+      <node id="2709156219364650658" at="113,49,126,19" concept="8" />
+      <node id="842994667883032029" at="130,0,143,0" concept="12" trace="saveDependencyList#(Lorg/jdom/Element;Ljava/util/Collection;)V" />
+      <node id="842994667883032122" at="195,0,209,0" concept="12" trace="loadModelRoots#(Ljava/lang/Iterable;Ljava/lang/String;Ljetbrains/mps/util/MacroHelper;)Ljava/util/List;" />
+      <node id="842994667883032149" at="276,0,290,0" concept="12" trace="saveModelRoots#(Lorg/jdom/Element;Ljava/util/Collection;Ljetbrains/mps/util/MacroHelper;)V" />
+      <node id="842994667883031999" at="113,0,128,0" concept="6" trace="select#(Lorg/jdom/Element;)Ljetbrains/mps/project/structure/modules/Dependency;" />
+      <node id="5141445121878917568" at="150,44,165,5" concept="5" />
+      <node id="842994667883031992" at="111,75,128,24" concept="8" />
+      <node id="842994667883031985" at="111,0,130,0" concept="12" trace="loadDependenciesList#(Lorg/jdom/Element;)Ljava/util/List;" />
+      <node id="3296306614219940620" at="167,169,186,5" concept="5" />
+      <node id="8222824327012642930" at="304,31,326,5" concept="16" />
+      <node id="6936456474377111043" at="144,0,167,0" concept="12" trace="createDescriptor#(Ljava/lang/String;Lorg/jetbrains/mps/openapi/persistence/Memento;Ljava/lang/String;[Ljetbrains/mps/project/structure/model/ModelRootDescriptor;)Ljetbrains/mps/project/structure/model/ModelRootDescriptor;" />
+      <node id="842994667883031743" at="50,0,75,0" concept="12" trace="loadDependencies#(Ljetbrains/mps/project/structure/modules/ModuleDescriptor;Lorg/jdom/Element;)V" />
+      <node id="3296306614219883474" at="167,0,194,0" concept="12" trace="mergeFileBasedModelRoot#(Ljava/lang/String;Ljava/lang/String;Ljava/lang/String;I[Ljetbrains/mps/project/structure/model/ModelRootDescriptor;)Ljetbrains/mps/project/structure/model/ModelRootDescriptor;" />
+      <node id="8222824327012642906" at="300,0,330,0" concept="12" trace="loadBrokenModule#(Ljetbrains/mps/project/structure/modules/ModuleDescriptor;Ljetbrains/mps/vfs/IFile;Ljetbrains/mps/project/persistence/ModuleReadException;)V" />
+      <node id="842994667883031873" at="75,0,111,0" concept="12" trace="saveDependencies#(Lorg/jdom/Element;Ljetbrains/mps/project/structure/modules/ModuleDescriptor;)V" />
+      <scope id="5386339623102268018" at="48,41,48,41" />
+      <scope id="7168227884262543084" at="54,50,55,83" />
+      <scope id="7168227884262543140" at="60,51,61,84" />
+      <scope id="7879430306815326963" at="69,88,70,57" />
+      <scope id="842994667883031907" at="84,105,85,79" />
+      <scope id="842994667883031934" at="91,101,92,73" />
+      <scope id="5705137293084116035" at="103,57,104,45" />
+      <scope id="7380026658790860242" at="145,23,146,46" />
+      <scope id="5141445121878952861" at="163,12,164,81" />
+      <scope id="3296306614219940652" at="170,39,171,39" />
+      <scope id="3296306614219940698" at="180,14,181,43" />
+      <scope id="6936456474377237231" at="203,31,204,61" />
+      <scope id="2907261777968756917" at="215,25,216,85" />
+      <scope id="5876291284226217088" at="232,42,233,118" />
+      <scope id="5876291284226106365" at="241,55,242,56" />
+      <scope id="702807520180545462" at="246,41,247,52" />
+      <scope id="5221322343053250283" at="250,40,251,26" />
+      <scope id="5221322343053203684" at="259,78,260,20" />
+      <scope id="3435597731801354606" at="282,78,283,45" />
+      <scope id="3886341793879649482" at="284,14,285,42" />
+      <scope id="2709156219364672180" at="297,76,298,64" />
+      <scope id="8222824327012643009" at="321,42,322,25" />
+      <scope id="8222824327012643012" at="324,15,325,32" />
+      <scope id="5141445121878824363" at="330,73,331,116" />
+      <scope id="5386339623102268015" at="48,0,50,0" />
+      <scope id="5141445121878917570" at="151,26,153,112">
         <var name="path" id="7380026658790057559" />
       </scope>
-      <scope id="3296306614219413570" at="147,172,149,104">
+      <scope id="3296306614219413570" at="160,172,162,104">
         <var name="path" id="3296306614219413574" />
       </scope>
-      <scope id="5876291284226071583" at="209,70,211,109">
+      <scope id="5876291284226071583" at="222,70,224,109">
         <var name="name" id="5876291284226089491" />
       </scope>
-      <scope id="5876291284226149031" at="213,64,215,44">
+      <scope id="5876291284226149031" at="226,64,228,44">
         <var name="child" id="5876291284226178540" />
       </scope>
-      <scope id="8222824327012642979" at="301,28,303,35" />
-      <scope id="7168227884262543083" at="53,0,56,0">
+      <scope id="8222824327012642979" at="314,28,316,54" />
+      <scope id="7168227884262543083" at="54,0,57,0">
         <var name="ul" id="7168227884262543083" />
       </scope>
-      <scope id="7168227884262543139" at="59,0,62,0">
+      <scope id="7168227884262543139" at="60,0,63,0">
         <var name="udk" id="7168227884262543139" />
       </scope>
-      <scope id="7879430306815326960" at="67,31,70,9">
+      <scope id="7879430306815326960" at="68,31,71,9">
         <var name="dep" id="7879430306815326961" />
       </scope>
-      <scope id="7879430306815332195" at="67,31,70,9" />
-      <scope id="842994667883031881" at="75,52,78,38">
+      <scope id="7879430306815332195" at="68,31,71,9" />
+      <scope id="842994667883031881" at="76,52,79,38">
         <var name="dependencies" id="2184872129967111597" />
       </scope>
-      <scope id="842994667883031902" at="82,59,85,7">
+      <scope id="842994667883031902" at="83,59,86,7">
         <var name="langRef" id="842994667883031903" />
       </scope>
-      <scope id="842994667883031929" at="89,55,92,7">
+      <scope id="842994667883031929" at="90,55,93,7">
         <var name="dkRef" id="842994667883031930" />
       </scope>
-      <scope id="5705137293084116034" at="102,0,105,0">
+      <scope id="5705137293084116034" at="103,0,106,0">
         <var name="it" id="5705137293084116034" />
       </scope>
-      <scope id="842994667883032031" at="126,95,129,5" />
-      <scope id="842994667883032036" at="126,95,129,5">
-        <var name="md" id="842994667883032037" />
-      </scope>
-      <scope id="5876291284226217085" at="218,100,221,5">
+      <scope id="2680877670215461026" at="135,54,138,62" />
+      <scope id="5876291284226217085" at="231,100,234,5">
         <var name="key" id="5876291284226217086" />
       </scope>
-      <scope id="5876291284226230405" at="222,56,225,32">
+      <scope id="5876291284226230405" at="235,56,238,32">
         <var name="child" id="5876291284226245077" />
       </scope>
-      <scope id="5876291284226106381" at="228,0,231,0">
+      <scope id="5876291284226106381" at="241,0,244,0">
         <var name="name" id="5876291284226106376" />
       </scope>
-      <scope id="702807520180545461" at="233,0,236,0">
+      <scope id="702807520180545461" at="246,0,249,0">
         <var name="mre" id="702807520180545461" />
       </scope>
-      <scope id="5221322343053250282" at="237,0,240,0">
+      <scope id="5221322343053250282" at="250,0,253,0">
         <var name="it" id="5221322343053250282" />
       </scope>
-      <scope id="702807520180571506" at="278,33,281,40">
+      <scope id="702807520180571506" at="291,33,294,40">
         <var name="stubModelEntry" id="2184872129967135561" />
       </scope>
-      <scope id="2709156219364672177" at="284,0,287,0">
+      <scope id="2709156219364672177" at="297,0,300,0">
         <var name="descriptor" id="2709156219364672181" />
         <var name="file" id="2709156219364672183" />
       </scope>
-      <scope id="8222824327012643005" at="307,0,310,7">
+      <scope id="8222824327012643005" at="320,0,323,7">
         <var name="e" id="8222824327012643006" />
       </scope>
-      <scope id="8222824327012643008" at="307,29,310,7" />
-      <scope id="8222824327012643009" at="307,29,310,7" />
-      <scope id="5141445121878824358" at="317,0,320,0">
+      <scope id="8222824327012643008" at="320,29,323,7" />
+      <scope id="8222824327012643009" at="320,29,323,7" />
+      <scope id="5141445121878824358" at="330,0,333,0">
         <var name="manager" id="5141445121878824359" />
         <var name="mrm" id="5141445121878824361" />
       </scope>
-      <scope id="3296306614219940670" at="162,38,166,35" />
-      <scope id="5876291284226071581" at="208,99,212,5">
+      <scope id="3296306614219940670" at="175,38,179,35" />
+      <scope id="5876291284226071581" at="221,99,225,5">
         <var name="attr" id="5876291284226071584" />
       </scope>
-      <scope id="5876291284226149029" at="212,5,216,5">
+      <scope id="5876291284226149029" at="225,5,229,5">
         <var name="elem" id="5876291284226149032" />
       </scope>
-      <scope id="5221322343053202064" at="244,26,248,7">
+      <scope id="5221322343053202064" at="257,26,261,7">
         <var name="className" id="5221322343053203127" />
       </scope>
-      <scope id="842994667883031899" at="81,53,86,39">
+      <scope id="842994667883031899" at="82,53,87,39">
         <var name="usedLanguages" id="2184872129967111767" />
       </scope>
-      <scope id="842994667883031926" at="88,51,93,37">
+      <scope id="842994667883031926" at="89,51,94,37">
         <var name="usedDevKits" id="2184872129967112297" />
       </scope>
-      <scope id="842994667883032029" at="126,0,131,0">
-        <var name="dependencies" id="842994667883032059" />
-        <var name="result" id="842994667883032057" />
-      </scope>
-      <scope id="5141445121878924321" at="141,59,146,79">
+      <scope id="5141445121878924321" at="154,59,159,79">
         <var name="path" id="5141445121878944862" />
       </scope>
-      <scope id="5876291284226230403" at="221,5,226,5">
+      <scope id="5876291284226230403" at="234,5,239,5">
         <var name="childMemento" id="5876291284226230406" />
       </scope>
-      <scope id="702807520180571409" at="277,112,282,5" />
-      <scope id="702807520180571503" at="277,112,282,5">
+      <scope id="702807520180571409" at="290,112,295,5" />
+      <scope id="702807520180571503" at="290,112,295,5">
         <var name="root" id="702807520180571504" />
       </scope>
-      <scope id="8222824327012642970" at="299,43,304,11">
+      <scope id="8222824327012642970" at="312,43,317,11">
         <var name="m" id="8222824327012642972" />
       </scope>
-      <scope id="2709156219364650659" at="114,38,120,46">
-        <var name="result_dxyzb6_a0a0a0a0a0a0a4" id="2709156219364650659" />
-        <var name="result_dxyzb6_a0a0a0a0a0a4" id="2709156219364650659" />
-        <var name="result_dxyzb6_a1a0a0a0a0a0a4" id="2709156219364650659" />
-      </scope>
-      <scope id="2907261777968694689" at="198,43,204,7">
+      <scope id="2907261777968694689" at="211,43,217,7">
         <var name="m" id="2907261777968694691" />
         <var name="type" id="2907261777968694701" />
       </scope>
-      <scope id="2907261777968607460" at="253,83,259,38">
-=======
-      <node id="8222824327012643020" at="47,0,48,0" concept="11" trace="HEADER_PATTERN" />
-      <node id="7168227884262543054" at="52,82,53,99" concept="3" />
-      <node id="7168227884262543066" at="53,99,54,0" concept="10" />
-      <node id="7168227884262543085" at="56,50,57,83" concept="8" />
-      <node id="2184872129967148861" at="59,25,60,0" concept="10" />
-      <node id="7168227884262543141" at="62,51,63,84" concept="8" />
-      <node id="842994667883031845" at="65,25,66,0" concept="10" />
-      <node id="842994667883031848" at="67,51,68,62" concept="7" />
-      <node id="7879430306815332183" at="68,62,69,58" concept="7" />
-      <node id="7879430306815326971" at="71,88,72,57" concept="3" />
-      <node id="2184872129967111596" at="79,52,80,57" concept="7" />
-      <node id="842994667883031884" at="80,57,81,69" concept="3" />
-      <node id="2184872129967111621" at="81,69,82,38" concept="3" />
-      <node id="2184872129967111592" at="83,5,84,0" concept="10" />
-      <node id="2184872129967111766" at="85,53,86,59" concept="7" />
-      <node id="2184872129967112151" at="87,105,88,79" concept="3" />
-      <node id="2184872129967111789" at="89,7,90,39" concept="3" />
-      <node id="2184872129967112296" at="92,51,93,55" concept="7" />
-      <node id="2184872129967112313" at="94,101,95,73" concept="3" />
-      <node id="2184872129967112302" at="96,7,97,37" concept="3" />
-      <node id="7879430306815358635" at="98,5,99,0" concept="10" />
-      <node id="7879430306815358718" at="100,51,101,64" concept="7" />
-      <node id="2184872129967112325" at="102,48,103,49" concept="7" />
-      <node id="5705137293084116017" at="103,49,104,70" concept="7" />
-      <node id="5705137293084116038" at="106,57,107,45" concept="8" />
-      <node id="2184872129967175188" at="109,29,110,35" concept="3" />
-      <node id="2709156219364650659" at="119,38,120,75" concept="7" />
-      <node id="2709156219364650659" at="120,75,121,133" concept="7" />
-      <node id="2709156219364650659" at="121,133,122,82" concept="3" />
-      <node id="2709156219364650659" at="122,82,123,105" concept="7" />
-      <node id="2709156219364650659" at="123,105,124,81" concept="3" />
-      <node id="831217244268533182" at="124,81,125,93" concept="7" />
-      <node id="2709156219364650659" at="125,93,126,109" concept="7" />
-      <node id="2709156219364650659" at="126,109,127,78" concept="3" />
-      <node id="2709156219364650659" at="127,78,128,46" concept="8" />
-      <node id="2680877670215456570" at="136,75,137,48" concept="7" />
-      <node id="2680877670215456576" at="137,48,138,72" concept="3" />
-      <node id="2680877670215456582" at="138,72,139,50" concept="3" />
-      <node id="831217244268527264" at="140,54,141,120" concept="9" />
-      <node id="831217244268527930" at="141,120,142,89" concept="9" />
-      <node id="2680877670215466021" at="142,89,143,62" concept="3" />
-      <node id="2680877670215456587" at="144,7,145,31" concept="3" />
-      <node id="6936456474377133293" at="152,23,153,46" concept="8" />
-      <node id="6936456474377133417" at="154,5,155,0" concept="10" />
-      <node id="5141445121878815851" at="155,0,156,66" concept="9" />
-      <node id="5141445121878911911" at="156,66,157,44" concept="7" />
-      <node id="7380026658790057560" at="158,26,159,61" concept="7" />
-      <node id="3296306614220081807" at="159,61,160,112" concept="8" />
-      <node id="5141445121878938850" at="161,59,162,51" concept="9" />
-      <node id="5141445121878944861" at="162,51,163,34" concept="7" />
-      <node id="5141445121878945384" at="163,34,164,28" concept="3" />
-      <node id="5141445121878947686" at="164,28,165,26" concept="3" />
-      <node id="6936456474377155589" at="165,26,166,79" concept="8" />
-      <node id="3296306614219413573" at="167,172,168,61" concept="7" />
-      <node id="3296306614220155373" at="168,61,169,104" concept="8" />
-      <node id="6936456474377155921" at="170,12,171,81" concept="8" />
-      <node id="3296306614219940638" at="176,116,177,66" concept="7" />
-      <node id="3296306614219940653" at="178,39,179,39" concept="3" />
-      <node id="3296306614219940660" at="180,7,181,40" concept="7" />
-      <node id="3296306614219960548" at="181,40,182,16" concept="7" />
-      <node id="3296306614219940671" at="183,38,184,30" concept="3" />
-      <node id="3296306614219940676" at="184,30,185,48" concept="3" />
-      <node id="3296306614219940682" at="185,48,186,61" concept="3" />
-      <node id="3296306614219940691" at="186,61,187,35" concept="3" />
-      <node id="3296306614219940699" at="188,14,189,43" concept="3" />
-      <node id="3296306614219940707" at="190,7,191,47" concept="7" />
-      <node id="3296306614219940714" at="191,47,192,62" concept="3" />
-      <node id="3296306614219940725" at="192,62,193,20" concept="8" />
-      <node id="3296306614219940792" at="194,5,195,0" concept="10" />
-      <node id="3296306614219969712" at="195,0,196,34" concept="7" />
-      <node id="3296306614219940798" at="196,34,197,31" concept="3" />
-      <node id="3296306614219940804" at="197,31,198,53" concept="7" />
-      <node id="3296306614219940811" at="198,53,199,36" concept="3" />
-      <node id="3296306614219940817" at="199,36,200,44" concept="8" />
-      <node id="7380026658790029192" at="205,146,206,99" concept="7" />
-      <node id="7380026658790233569" at="206,99,207,61" concept="7" />
-      <node id="5876291284226014862" at="208,47,209,36" concept="7" />
-      <node id="5876291284226061537" at="209,36,210,43" concept="3" />
-      <node id="5141445121878911179" at="210,43,211,54" concept="7" />
-      <node id="6936456474377236672" at="211,54,212,91" concept="7" />
-      <node id="6936456474377112719" at="213,31,214,61" concept="3" />
-      <node id="7380026658790032114" at="216,5,217,18" concept="8" />
-      <node id="2907261777968694672" at="220,114,221,103" concept="7" />
-      <node id="2907261777968694690" at="222,43,223,36" concept="7" />
-      <node id="2907261777968694695" at="223,36,224,43" concept="3" />
-      <node id="2907261777968694700" at="224,43,225,54" concept="7" />
-      <node id="2907261777968759964" at="226,25,227,85" concept="3" />
-      <node id="2907261777968694727" at="229,5,230,18" concept="8" />
-      <node id="5876291284226089490" at="234,70,235,35" concept="7" />
-      <node id="5876291284226080113" at="235,35,236,109" concept="3" />
-      <node id="5876291284226178539" at="238,64,239,58" concept="7" />
-      <node id="5876291284226181961" at="239,58,240,44" concept="3" />
-      <node id="5876291284226223470" at="245,42,246,118" concept="3" />
-      <node id="5876291284226245076" at="248,56,249,58" concept="7" />
-      <node id="5876291284226266556" at="249,58,250,53" concept="3" />
-      <node id="5876291284226261016" at="250,53,251,32" concept="3" />
-      <node id="5876291284226106366" at="255,55,256,56" concept="8" />
-      <node id="702807520180545463" at="261,41,262,52" concept="8" />
-      <node id="5221322343053250637" at="265,40,266,26" concept="8" />
-      <node id="5221322343053201713" at="271,95,272,65" concept="7" />
-      <node id="5221322343053203126" at="273,26,274,77" concept="7" />
-      <node id="5221322343053215086" at="275,78,276,20" concept="8" />
-      <node id="5221322343053201277" at="278,5,279,78" concept="8" />
-      <node id="2907261777968607461" at="283,83,284,43" concept="7" />
-      <node id="2907261777968607467" at="284,43,285,50" concept="7" />
-      <node id="2907261777968607473" at="285,50,286,55" concept="3" />
-      <node id="2907261777968607478" at="286,55,287,36" concept="7" />
-      <node id="2907261777968607495" at="287,36,288,46" concept="3" />
-      <node id="2907261777968607508" at="288,46,289,38" concept="3" />
-      <node id="3886341793879574988" at="296,84,297,42" concept="7" />
-      <node id="3886341793879626609" at="297,42,298,51" concept="7" />
-      <node id="5876291284226209836" at="298,51,299,52" concept="3" />
-      <node id="3435597731801353371" at="299,52,300,35" concept="7" />
-      <node id="3435597731801380112" at="301,78,302,45" concept="3" />
-      <node id="3886341793879650081" at="303,14,304,42" concept="3" />
-      <node id="2184872129967135419" at="305,7,306,35" concept="3" />
-      <node id="2184872129967135560" at="311,33,312,61" concept="7" />
-      <node id="2184872129967135567" at="312,61,313,94" concept="3" />
-      <node id="2184872129967135618" at="313,94,314,40" concept="3" />
-      <node id="2709156219364672199" at="318,76,319,64" concept="3" />
-      <node id="8222824327012642910" at="322,103,323,70" concept="3" />
-      <node id="8222824327012642918" at="323,70,324,33" concept="3" />
-      <node id="8222824327012642925" at="324,33,325,0" concept="10" />
-      <node id="8222824327012642926" at="325,0,326,31" concept="7" />
-      <node id="8222824327012642932" at="327,9,328,82" concept="3" />
-      <node id="8222824327012642941" at="328,82,329,34" concept="7" />
-      <node id="8222824327012642950" at="329,34,330,34" concept="7" />
-      <node id="8222824327012642957" at="331,27,332,49" concept="7" />
-      <node id="8222824327012642965" at="332,49,333,58" concept="7" />
-      <node id="8222824327012642971" at="334,43,335,44" concept="7" />
-      <node id="8222824327012642980" at="336,28,337,40" concept="3" />
-      <node id="8222824327012642988" at="337,40,338,54" concept="3" />
-      <node id="8222824327012643009" at="343,42,344,25" concept="3" />
-      <node id="8222824327012643013" at="346,15,347,32" concept="3" />
-      <node id="8222824327012654992" at="348,5,349,27" concept="3" />
-      <node id="8222824327012655001" at="349,27,350,91" concept="3" />
-      <node id="5141445121878824364" at="353,73,354,116" concept="8" />
-      <node id="842994667883031742" at="358,0,359,0" concept="11" trace="LOG" />
-      <node id="5386339623102268015" at="49,0,51,0" concept="2" trace="ModuleDescriptorPersistence#()V" />
-      <node id="5141445121878952860" at="170,10,172,5" concept="1" />
-      <node id="3296306614219940697" at="188,12,190,7" concept="1" />
-      <node id="3886341793879649481" at="303,12,305,7" concept="1" />
-      <node id="7168227884262543083" at="56,0,59,0" concept="6" trace="select#(Lorg/jdom/Element;)Lorg/jetbrains/mps/openapi/module/SModuleReference;" />
-      <node id="7168227884262543139" at="62,0,65,0" concept="6" trace="select#(Lorg/jdom/Element;)Lorg/jetbrains/mps/openapi/module/SModuleReference;" />
-      <node id="7879430306815326960" at="70,31,73,9" concept="4" />
-      <node id="842994667883031902" at="86,59,89,7" concept="4" />
-      <node id="842994667883031929" at="93,55,96,7" concept="4" />
-      <node id="5705137293084116034" at="106,0,109,0" concept="6" trace="select#(Lorg/jetbrains/mps/openapi/module/SModuleReference;)Ljetbrains/mps/project/structure/modules/Dependency;" />
-      <node id="7380026658790860240" at="151,143,154,5" concept="5" />
-      <node id="3296306614219940647" at="177,66,180,7" concept="17" />
-      <node id="6936456474377237229" at="212,91,215,7" concept="5" />
-      <node id="2907261777968756915" at="225,54,228,7" concept="5" />
-      <node id="5876291284226217085" at="244,100,247,5" concept="4" />
-      <node id="5876291284226106381" at="255,0,258,0" concept="12" trace="isPathAttribute#(Ljava/lang/String;)Z" />
-      <node id="702807520180545461" at="261,0,264,0" concept="6" trace="select#(Lorg/jdom/Element;)Ljava/lang/String;" />
-      <node id="5221322343053250282" at="265,0,268,0" concept="6" trace="accept#(Ljava/lang/String;)Z" />
-      <node id="5221322343053203682" at="274,77,277,7" concept="5" />
-      <node id="2709156219364672177" at="318,0,321,0" concept="12" trace="setTimestamp#(Ljetbrains/mps/project/structure/modules/ModuleDescriptor;Ljetbrains/mps/vfs/IFile;)V" />
-      <node id="8222824327012643009" at="342,29,345,7" concept="1" />
-      <node id="8222824327012643009" at="342,29,345,7" concept="5" />
-      <node id="5141445121878824358" at="353,0,356,0" concept="12" trace="matches#(Lorg/jetbrains/mps/openapi/persistence/Memento;Ljetbrains/mps/project/structure/model/ModelRootManager;)Z" />
-      <node id="5876291284226071581" at="233,99,237,5" concept="4" />
-      <node id="5876291284226149029" at="237,5,241,5" concept="4" />
-      <node id="8222824327012642978" at="335,44,339,11" concept="5" />
-      <node id="7168227884262543067" at="54,0,59,25" concept="3" />
-      <node id="7168227884262543123" at="60,0,65,25" concept="3" />
-      <node id="7879430306815332193" at="69,58,74,7" concept="5" />
-      <node id="842994667883031880" at="78,84,83,5" concept="5" />
-      <node id="5705137293084116007" at="104,70,109,29" concept="3" />
-      <node id="2680877670215461023" at="139,50,144,7" concept="5" />
-      <node id="5876291284226230403" at="247,5,252,5" concept="4" />
-      <node id="3435597731801354604" at="300,35,305,7" concept="5" />
-      <node id="702807520180571503" at="310,112,315,5" concept="4" />
-      <node id="5221322343053202062" at="272,65,278,5" concept="5" />
-      <node id="842994667883031898" at="84,0,91,5" concept="5" />
-      <node id="842994667883031925" at="91,5,98,5" concept="5" />
-      <node id="702807520180571406" at="310,0,317,0" concept="12" trace="saveStubModelEntries#(Lorg/jdom/Element;Ljava/util/Collection;Ljetbrains/mps/util/MacroHelper;)V" />
-      <node id="8222824327012642969" at="333,58,340,9" concept="4" />
-      <node id="3296306614219940664" at="182,16,190,7" concept="5" />
-      <node id="2907261777968694687" at="221,103,229,5" concept="4" />
-      <node id="2907261777968607457" at="282,116,290,5" concept="4" />
-      <node id="842994667883031846" at="66,0,75,5" concept="5" />
-      <node id="7380026658790033490" at="207,61,216,5" concept="4" />
-      <node id="702807520180545456" at="259,115,268,24" concept="8" />
-      <node id="7879430306815358643" at="101,64,111,7" concept="5" />
-      <node id="5876291284225974049" at="233,0,243,0" concept="12" trace="readMemento#(Lorg/jetbrains/mps/openapi/persistence/Memento;Lorg/jdom/Element;Ljetbrains/mps/util/MacroHelper;)V" />
-      <node id="5876291284226194667" at="244,0,254,0" concept="12" trace="writeMemento#(Lorg/jetbrains/mps/openapi/persistence/Memento;Lorg/jdom/Element;Ljetbrains/mps/util/MacroHelper;)V" />
-      <node id="5221322343053199383" at="271,0,281,0" concept="12" trace="loadStubModelEntry#(Lorg/jdom/Element;Ljetbrains/mps/util/MacroHelper;)Ljava/lang/String;" />
-      <node id="2907261777968607453" at="282,0,292,0" concept="12" trace="saveFacets#(Lorg/jdom/Element;Ljava/util/Collection;Ljetbrains/mps/util/MacroHelper;)V" />
-      <node id="2709156219364650659" at="119,0,130,0" concept="6" trace="invoke#()Ljetbrains/mps/project/structure/modules/Dependency;" />
-      <node id="842994667883032036" at="135,95,146,5" concept="4" />
-      <node id="702807520180545451" at="259,0,270,0" concept="12" trace="loadStubModelEntries#(Lorg/jdom/Element;Ljetbrains/mps/util/MacroHelper;)Ljava/util/List;" />
-      <node id="7759808016291243312" at="330,34,341,7" concept="5" />
-      <node id="2907261777968694667" at="220,0,232,0" concept="12" trace="loadFacets#(Ljava/lang/Iterable;Ljetbrains/mps/util/MacroHelper;)Ljava/util/List;" />
-      <node id="842994667883032157" at="295,122,307,5" concept="4" />
-      <node id="842994667883031952" at="99,0,112,5" concept="5" />
-      <node id="2709156219364650658" at="117,49,130,19" concept="8" />
-      <node id="842994667883032029" at="135,0,148,0" concept="12" trace="saveDependencyList#(Lorg/jdom/Element;Ljava/util/Collection;)V" />
-      <node id="842994667883032122" at="205,0,219,0" concept="12" trace="loadModelRoots#(Ljava/lang/Iterable;Ljava/lang/String;Ljetbrains/mps/util/MacroHelper;)Ljava/util/List;" />
-      <node id="842994667883032149" at="295,0,309,0" concept="12" trace="saveModelRoots#(Lorg/jdom/Element;Ljava/util/Collection;Ljetbrains/mps/util/MacroHelper;)V" />
-      <node id="842994667883031999" at="117,0,132,0" concept="6" trace="select#(Lorg/jdom/Element;)Ljetbrains/mps/project/structure/modules/Dependency;" />
-      <node id="5141445121878917568" at="157,44,172,5" concept="5" />
-      <node id="842994667883031992" at="115,75,132,24" concept="8" />
-      <node id="842994667883031985" at="115,0,134,0" concept="12" trace="loadDependenciesList#(Lorg/jdom/Element;)Ljava/util/List;" />
-      <node id="3296306614219940620" at="175,169,194,5" concept="5" />
-      <node id="8222824327012642930" at="326,31,348,5" concept="16" />
-      <node id="6936456474377111043" at="151,0,174,0" concept="12" trace="createDescriptor#(Ljava/lang/String;Lorg/jetbrains/mps/openapi/persistence/Memento;Ljava/lang/String;[Ljetbrains/mps/project/structure/model/ModelRootDescriptor;)Ljetbrains/mps/project/structure/model/ModelRootDescriptor;" />
-      <node id="842994667883031743" at="52,0,77,0" concept="12" trace="loadDependencies#(Ljetbrains/mps/project/structure/modules/ModuleDescriptor;Lorg/jdom/Element;)V" />
-      <node id="3296306614219883474" at="175,0,202,0" concept="12" trace="mergeFileBasedModelRoot#(Ljava/lang/String;Ljava/lang/String;Ljava/lang/String;I[Ljetbrains/mps/project/structure/model/ModelRootDescriptor;)Ljetbrains/mps/project/structure/model/ModelRootDescriptor;" />
-      <node id="8222824327012642906" at="322,0,352,0" concept="12" trace="loadBrokenModule#(Ljetbrains/mps/project/structure/modules/ModuleDescriptor;Ljetbrains/mps/vfs/IFile;Ljetbrains/mps/project/persistence/ModuleReadException;)V" />
-      <node id="842994667883031873" at="78,0,114,0" concept="12" trace="saveDependencies#(Lorg/jdom/Element;Ljetbrains/mps/project/structure/modules/ModuleDescriptor;)V" />
-      <scope id="5386339623102268018" at="49,41,49,41" />
-      <scope id="7168227884262543084" at="56,50,57,83" />
-      <scope id="7168227884262543140" at="62,51,63,84" />
-      <scope id="7879430306815326963" at="71,88,72,57" />
-      <scope id="842994667883031907" at="87,105,88,79" />
-      <scope id="842994667883031934" at="94,101,95,73" />
-      <scope id="5705137293084116035" at="106,57,107,45" />
-      <scope id="7380026658790860242" at="152,23,153,46" />
-      <scope id="5141445121878952861" at="170,12,171,81" />
-      <scope id="3296306614219940652" at="178,39,179,39" />
-      <scope id="3296306614219940698" at="188,14,189,43" />
-      <scope id="6936456474377237231" at="213,31,214,61" />
-      <scope id="2907261777968756917" at="226,25,227,85" />
-      <scope id="5876291284226217088" at="245,42,246,118" />
-      <scope id="5876291284226106365" at="255,55,256,56" />
-      <scope id="702807520180545462" at="261,41,262,52" />
-      <scope id="5221322343053250283" at="265,40,266,26" />
-      <scope id="5221322343053203684" at="275,78,276,20" />
-      <scope id="3435597731801354606" at="301,78,302,45" />
-      <scope id="3886341793879649482" at="303,14,304,42" />
-      <scope id="2709156219364672180" at="318,76,319,64" />
-      <scope id="8222824327012643009" at="343,42,344,25" />
-      <scope id="8222824327012643012" at="346,15,347,32" />
-      <scope id="5141445121878824363" at="353,73,354,116" />
-      <scope id="5386339623102268015" at="49,0,51,0" />
-      <scope id="5141445121878917570" at="158,26,160,112">
-        <var name="path" id="7380026658790057559" />
-      </scope>
-      <scope id="3296306614219413570" at="167,172,169,104">
-        <var name="path" id="3296306614219413574" />
-      </scope>
-      <scope id="5876291284226071583" at="234,70,236,109">
-        <var name="name" id="5876291284226089491" />
-      </scope>
-      <scope id="5876291284226149031" at="238,64,240,44">
-        <var name="child" id="5876291284226178540" />
-      </scope>
-      <scope id="8222824327012642979" at="336,28,338,54" />
-      <scope id="7168227884262543083" at="56,0,59,0">
-        <var name="ul" id="7168227884262543083" />
-      </scope>
-      <scope id="7168227884262543139" at="62,0,65,0">
-        <var name="udk" id="7168227884262543139" />
-      </scope>
-      <scope id="7879430306815326960" at="70,31,73,9">
-        <var name="dep" id="7879430306815326961" />
-      </scope>
-      <scope id="7879430306815332195" at="70,31,73,9" />
-      <scope id="842994667883031881" at="79,52,82,38">
-        <var name="dependencies" id="2184872129967111597" />
-      </scope>
-      <scope id="842994667883031902" at="86,59,89,7">
-        <var name="langRef" id="842994667883031903" />
-      </scope>
-      <scope id="842994667883031929" at="93,55,96,7">
-        <var name="dkRef" id="842994667883031930" />
-      </scope>
-      <scope id="5705137293084116034" at="106,0,109,0">
-        <var name="it" id="5705137293084116034" />
-      </scope>
-      <scope id="2680877670215461026" at="140,54,143,62" />
-      <scope id="5876291284226217085" at="244,100,247,5">
-        <var name="key" id="5876291284226217086" />
-      </scope>
-      <scope id="5876291284226230405" at="248,56,251,32">
-        <var name="child" id="5876291284226245077" />
-      </scope>
-      <scope id="5876291284226106381" at="255,0,258,0">
-        <var name="name" id="5876291284226106376" />
-      </scope>
-      <scope id="702807520180545461" at="261,0,264,0">
-        <var name="mre" id="702807520180545461" />
-      </scope>
-      <scope id="5221322343053250282" at="265,0,268,0">
-        <var name="it" id="5221322343053250282" />
-      </scope>
-      <scope id="702807520180571506" at="311,33,314,40">
-        <var name="stubModelEntry" id="2184872129967135561" />
-      </scope>
-      <scope id="2709156219364672177" at="318,0,321,0">
-        <var name="descriptor" id="2709156219364672181" />
-        <var name="file" id="2709156219364672183" />
-      </scope>
-      <scope id="8222824327012643005" at="342,0,345,7">
-        <var name="e" id="8222824327012643006" />
-      </scope>
-      <scope id="8222824327012643008" at="342,29,345,7" />
-      <scope id="8222824327012643009" at="342,29,345,7" />
-      <scope id="5141445121878824358" at="353,0,356,0">
-        <var name="manager" id="5141445121878824359" />
-        <var name="mrm" id="5141445121878824361" />
-      </scope>
-      <scope id="3296306614219940670" at="183,38,187,35" />
-      <scope id="5876291284226071581" at="233,99,237,5">
-        <var name="attr" id="5876291284226071584" />
-      </scope>
-      <scope id="5876291284226149029" at="237,5,241,5">
-        <var name="elem" id="5876291284226149032" />
-      </scope>
-      <scope id="5221322343053202064" at="273,26,277,7">
-        <var name="className" id="5221322343053203127" />
-      </scope>
-      <scope id="842994667883031899" at="85,53,90,39">
-        <var name="usedLanguages" id="2184872129967111767" />
-      </scope>
-      <scope id="842994667883031926" at="92,51,97,37">
-        <var name="usedDevKits" id="2184872129967112297" />
-      </scope>
-      <scope id="5141445121878924321" at="161,59,166,79">
-        <var name="path" id="5141445121878944862" />
-      </scope>
-      <scope id="5876291284226230403" at="247,5,252,5">
-        <var name="childMemento" id="5876291284226230406" />
-      </scope>
-      <scope id="702807520180571409" at="310,112,315,5" />
-      <scope id="702807520180571503" at="310,112,315,5">
-        <var name="root" id="702807520180571504" />
-      </scope>
-      <scope id="8222824327012642970" at="334,43,339,11">
-        <var name="m" id="8222824327012642972" />
-      </scope>
-      <scope id="2907261777968694689" at="222,43,228,7">
-        <var name="m" id="2907261777968694691" />
-        <var name="type" id="2907261777968694701" />
-      </scope>
-      <scope id="2907261777968607460" at="283,83,289,38">
->>>>>>> bf3a2c62
+      <scope id="2907261777968607460" at="266,83,272,38">
         <var name="facetElement" id="2907261777968607468" />
         <var name="memento" id="2907261777968607462" />
         <var name="type" id="2907261777968607479" />
       </scope>
-<<<<<<< HEAD
-      <scope id="842994667883031847" at="64,51,71,7">
+      <scope id="842994667883031847" at="65,51,72,7">
         <var name="ld" id="842994667883031849" />
         <var name="runtimeXML" id="7879430306815332184" />
       </scope>
-      <scope id="7380026658790033492" at="185,47,192,7">
-=======
-      <scope id="842994667883031847" at="67,51,74,7">
-        <var name="ld" id="842994667883031849" />
-        <var name="runtimeXML" id="7879430306815332184" />
-      </scope>
-      <scope id="7380026658790033492" at="208,47,215,7">
->>>>>>> bf3a2c62
+      <scope id="7380026658790033492" at="198,47,205,7">
         <var name="descriptor" id="6936456474377236673" />
         <var name="m" id="5876291284226014863" />
         <var name="type" id="5141445121878911180" />
       </scope>
-<<<<<<< HEAD
-      <scope id="702807520180571406" at="277,0,284,0">
-=======
-      <scope id="702807520180571406" at="310,0,317,0">
->>>>>>> bf3a2c62
+      <scope id="702807520180571406" at="290,0,297,0">
         <var name="entries" id="702807520180571492" />
         <var name="macroHelper" id="702807520180571497" />
         <var name="result" id="702807520180571490" />
       </scope>
-<<<<<<< HEAD
-      <scope id="8222824327012642969" at="298,58,305,9">
+      <scope id="8222824327012642969" at="311,58,318,9">
         <var name="line" id="8222824327012642999" />
       </scope>
-      <scope id="7879430306815358644" at="98,48,106,35">
+      <scope id="7879430306815358644" at="99,48,107,35">
         <var name="runtime" id="2184872129967112326" />
         <var name="runtimeModules" id="5705137293084116018" />
       </scope>
-      <scope id="2709156219364650659" at="114,0,122,0" />
-      <scope id="2907261777968694687" at="197,103,205,5">
+      <scope id="2907261777968694687" at="210,103,218,5">
         <var name="element" id="2907261777968694725" />
       </scope>
-      <scope id="5876291284225981987" at="208,99,216,5" />
-      <scope id="5876291284226194670" at="218,100,226,5" />
-      <scope id="5221322343053199386" at="242,95,250,78">
+      <scope id="5876291284225981987" at="221,99,229,5" />
+      <scope id="5876291284226194670" at="231,100,239,5" />
+      <scope id="5221322343053199386" at="255,95,263,78">
         <var name="manager" id="5221322343053201714" />
       </scope>
-      <scope id="2907261777968607456" at="252,116,260,5" />
-      <scope id="2907261777968607457" at="252,116,260,5">
+      <scope id="2907261777968607456" at="265,116,273,5" />
+      <scope id="2907261777968607457" at="265,116,273,5">
         <var name="facet" id="2907261777968607458" />
       </scope>
-      <scope id="7380026658790033490" at="184,61,193,5">
-        <var name="element" id="7380026658790033493" />
-      </scope>
-      <scope id="702807520180545455" at="231,115,240,24" />
-      <scope id="7759808016291243313" at="296,27,305,9">
-        <var name="pattern" id="8222824327012642966" />
-        <var name="s" id="8222824327012642958" />
-      </scope>
-      <scope id="842994667883032000" at="112,49,122,19" />
-      <scope id="2907261777968694671" at="196,114,206,18">
-        <var name="result" id="2907261777968694673" />
-      </scope>
-      <scope id="5876291284225974049" at="208,0,218,0">
-=======
-      <scope id="8222824327012642969" at="333,58,340,9">
-        <var name="line" id="8222824327012642999" />
-      </scope>
-      <scope id="7879430306815358644" at="102,48,110,35">
-        <var name="runtime" id="2184872129967112326" />
-        <var name="runtimeModules" id="5705137293084116018" />
-      </scope>
-      <scope id="2907261777968694687" at="221,103,229,5">
-        <var name="element" id="2907261777968694725" />
-      </scope>
-      <scope id="5876291284225981987" at="233,99,241,5" />
-      <scope id="5876291284226194670" at="244,100,252,5" />
-      <scope id="5221322343053199386" at="271,95,279,78">
-        <var name="manager" id="5221322343053201714" />
-      </scope>
-      <scope id="2907261777968607456" at="282,116,290,5" />
-      <scope id="2907261777968607457" at="282,116,290,5">
-        <var name="facet" id="2907261777968607458" />
-      </scope>
-      <scope id="2709156219364650659" at="119,38,128,46">
+      <scope id="2709156219364650659" at="115,38,124,46">
         <var name="result_dxyzb6_a0a0a0a0a0a0a4" id="2709156219364650659" />
         <var name="result_dxyzb6_a0a0a0a0a0a4" id="2709156219364650659" />
         <var name="result_dxyzb6_a1a0a0a0a0a0a4" id="2709156219364650659" />
         <var name="result_dxyzb6_a3a0a0a0a0a0a4" id="2709156219364650659" />
         <var name="s" id="831217244268533183" />
       </scope>
-      <scope id="842994667883032039" at="136,75,145,31">
+      <scope id="842994667883032039" at="131,75,140,31">
         <var name="child" id="2680877670215456571" />
       </scope>
-      <scope id="7380026658790033490" at="207,61,216,5">
+      <scope id="7380026658790033490" at="197,61,206,5">
         <var name="element" id="7380026658790033493" />
       </scope>
-      <scope id="702807520180545455" at="259,115,268,24" />
-      <scope id="7759808016291243313" at="331,27,340,9">
+      <scope id="702807520180545455" at="244,115,253,24" />
+      <scope id="7759808016291243313" at="309,27,318,9">
         <var name="pattern" id="8222824327012642966" />
         <var name="s" id="8222824327012642958" />
       </scope>
-      <scope id="2907261777968694671" at="220,114,230,18">
+      <scope id="2907261777968694671" at="209,114,219,18">
         <var name="result" id="2907261777968694673" />
       </scope>
-      <scope id="5876291284225974049" at="233,0,243,0">
->>>>>>> bf3a2c62
+      <scope id="5876291284225974049" at="221,0,231,0">
         <var name="element" id="5876291284226013759" />
         <var name="macroHelper" id="5876291284226084950" />
         <var name="memento" id="5876291284226013991" />
       </scope>
-<<<<<<< HEAD
-      <scope id="5876291284226194667" at="218,0,228,0">
-=======
-      <scope id="5876291284226194667" at="244,0,254,0">
->>>>>>> bf3a2c62
+      <scope id="5876291284226194667" at="231,0,241,0">
         <var name="element" id="5876291284226197103" />
         <var name="macroHelper" id="5876291284226197426" />
         <var name="memento" id="5876291284226197023" />
       </scope>
-<<<<<<< HEAD
-      <scope id="5221322343053199383" at="242,0,252,0">
+      <scope id="5221322343053199383" at="255,0,265,0">
         <var name="macroHelper" id="5221322343053201137" />
         <var name="modelRootElement" id="5221322343053201135" />
       </scope>
-      <scope id="2907261777968607453" at="252,0,262,0">
-=======
-      <scope id="5221322343053199383" at="271,0,281,0">
-        <var name="macroHelper" id="5221322343053201137" />
-        <var name="modelRootElement" id="5221322343053201135" />
-      </scope>
-      <scope id="2907261777968607453" at="282,0,292,0">
->>>>>>> bf3a2c62
+      <scope id="2907261777968607453" at="265,0,275,0">
         <var name="facets" id="2907261777968607515" />
         <var name="macroHelper" id="2907261777968607518" />
         <var name="result" id="2907261777968607513" />
       </scope>
-<<<<<<< HEAD
-      <scope id="842994667883032162" at="264,84,274,35">
-=======
-      <scope id="842994667883032162" at="296,84,306,35">
->>>>>>> bf3a2c62
+      <scope id="842994667883032162" at="277,84,287,35">
         <var name="memento" id="3886341793879574989" />
         <var name="modelRoot" id="3886341793879626610" />
         <var name="type" id="3435597731801353372" />
       </scope>
-<<<<<<< HEAD
-      <scope id="842994667883031953" at="96,51,107,7">
+      <scope id="842994667883031953" at="97,51,108,7">
         <var name="ld" id="7879430306815358719" />
       </scope>
-      <scope id="702807520180545451" at="231,0,242,0">
+      <scope id="2709156219364650659" at="115,0,126,0" />
+      <scope id="842994667883032031" at="130,95,141,5" />
+      <scope id="842994667883032036" at="130,95,141,5">
+        <var name="md" id="842994667883032037" />
+      </scope>
+      <scope id="702807520180545451" at="244,0,255,0">
         <var name="macroHelper" id="702807520180545476" />
         <var name="stubModelEntriesElement" id="702807520180545471" />
       </scope>
-      <scope id="842994667883031999" at="112,0,124,0">
-        <var name="d" id="842994667883031999" />
-      </scope>
-      <scope id="842994667883032126" at="182,146,194,18">
+      <scope id="842994667883032126" at="195,146,207,18">
         <var name="cache" id="7380026658790233570" />
         <var name="result" id="7380026658790029195" />
       </scope>
-      <scope id="2907261777968694667" at="196,0,208,0">
+      <scope id="2907261777968694667" at="209,0,221,0">
         <var name="facetElements" id="2907261777968694729" />
         <var name="macroHelper" id="2907261777968694734" />
       </scope>
-      <scope id="842994667883032152" at="263,122,275,5" />
-      <scope id="842994667883032157" at="263,122,275,5">
+      <scope id="842994667883032152" at="276,122,288,5" />
+      <scope id="842994667883032157" at="276,122,288,5">
         <var name="root" id="842994667883032158" />
       </scope>
-      <scope id="842994667883031991" at="110,75,124,24" />
-      <scope id="842994667883032122" at="182,0,196,0">
-=======
-      <scope id="842994667883031953" at="100,51,111,7">
-        <var name="ld" id="7879430306815358719" />
-      </scope>
-      <scope id="2709156219364650659" at="119,0,130,0" />
-      <scope id="842994667883032031" at="135,95,146,5" />
-      <scope id="842994667883032036" at="135,95,146,5">
-        <var name="md" id="842994667883032037" />
-      </scope>
-      <scope id="702807520180545451" at="259,0,270,0">
-        <var name="macroHelper" id="702807520180545476" />
-        <var name="stubModelEntriesElement" id="702807520180545471" />
-      </scope>
-      <scope id="842994667883032126" at="205,146,217,18">
-        <var name="cache" id="7380026658790233570" />
-        <var name="result" id="7380026658790029195" />
-      </scope>
-      <scope id="2907261777968694667" at="220,0,232,0">
-        <var name="facetElements" id="2907261777968694729" />
-        <var name="macroHelper" id="2907261777968694734" />
-      </scope>
-      <scope id="842994667883032152" at="295,122,307,5" />
-      <scope id="842994667883032157" at="295,122,307,5">
-        <var name="root" id="842994667883032158" />
-      </scope>
-      <scope id="842994667883032000" at="117,49,130,19" />
-      <scope id="842994667883032029" at="135,0,148,0">
+      <scope id="842994667883032000" at="113,49,126,19" />
+      <scope id="842994667883032029" at="130,0,143,0">
         <var name="dependencies" id="842994667883032059" />
         <var name="result" id="842994667883032057" />
       </scope>
-      <scope id="842994667883032122" at="205,0,219,0">
->>>>>>> bf3a2c62
+      <scope id="842994667883032122" at="195,0,209,0">
         <var name="macroHelper" id="842994667883032147" />
         <var name="modelRootElements" id="842994667883032142" />
         <var name="moduleContentRoot" id="7380026658788287979" />
       </scope>
-<<<<<<< HEAD
-      <scope id="842994667883032149" at="263,0,277,0">
-=======
-      <scope id="842994667883032149" at="295,0,309,0">
->>>>>>> bf3a2c62
+      <scope id="842994667883032149" at="276,0,290,0">
         <var name="macroHelper" id="842994667883032215" />
         <var name="modelRoots" id="2709156219364680750" />
         <var name="result" id="842994667883032209" />
       </scope>
-<<<<<<< HEAD
-      <scope id="8222824327012642931" at="292,9,306,7">
+      <scope id="8222824327012642931" at="305,9,319,7">
         <var name="buf" id="8222824327012642942" />
         <var name="readChars" id="8222824327012642951" />
       </scope>
-      <scope id="842994667883031985" at="110,0,126,0">
-        <var name="depElement" id="842994667883031986" />
-      </scope>
-      <scope id="3296306614219940637" at="155,116,172,20">
-=======
-      <scope id="8222824327012642931" at="327,9,341,7">
-        <var name="buf" id="8222824327012642942" />
-        <var name="readChars" id="8222824327012642951" />
-      </scope>
-      <scope id="842994667883031999" at="117,0,132,0">
+      <scope id="842994667883031999" at="113,0,128,0">
         <var name="d" id="842994667883031999" />
       </scope>
-      <scope id="842994667883031991" at="115,75,132,24" />
-      <scope id="3296306614219940637" at="176,116,193,20">
->>>>>>> bf3a2c62
+      <scope id="842994667883031991" at="111,75,128,24" />
+      <scope id="3296306614219940637" at="168,116,185,20">
         <var name="m" id="3296306614219960549" />
         <var name="relPath" id="3296306614219940639" />
         <var name="result" id="3296306614219940661" />
         <var name="sr" id="3296306614219940708" />
       </scope>
-<<<<<<< HEAD
-      <scope id="6936456474377111047" at="131,143,152,5">
+      <scope id="842994667883031985" at="111,0,130,0">
+        <var name="depElement" id="842994667883031986" />
+      </scope>
+      <scope id="6936456474377111047" at="144,143,165,5">
         <var name="manager" id="5141445121878911912" />
       </scope>
-      <scope id="842994667883031746" at="49,82,72,5" />
-      <scope id="6936456474377111043" at="131,0,154,0">
-=======
-      <scope id="842994667883031985" at="115,0,134,0">
-        <var name="depElement" id="842994667883031986" />
-      </scope>
-      <scope id="6936456474377111047" at="151,143,172,5">
-        <var name="manager" id="5141445121878911912" />
-      </scope>
-      <scope id="842994667883031746" at="52,82,75,5" />
-      <scope id="6936456474377111043" at="151,0,174,0">
->>>>>>> bf3a2c62
+      <scope id="842994667883031746" at="50,82,73,5" />
+      <scope id="6936456474377111043" at="144,0,167,0">
         <var name="cache" id="6936456474377133800" />
         <var name="m" id="6936456474377112182" />
         <var name="moduleContentRoot" id="6936456474377133628" />
         <var name="type" id="6936456474377131967" />
       </scope>
-<<<<<<< HEAD
-      <scope id="842994667883031743" at="49,0,74,0">
+      <scope id="842994667883031743" at="50,0,75,0">
         <var name="descriptor" id="842994667883031869" />
         <var name="root" id="842994667883031871" />
       </scope>
-      <scope id="3296306614219883477" at="154,169,179,44">
+      <scope id="3296306614219883477" at="167,169,192,44">
         <var name="m" id="3296306614219969713" />
         <var name="sourceRoot" id="3296306614219940805" />
       </scope>
-      <scope id="3296306614219883474" at="154,0,181,0">
-=======
-      <scope id="842994667883031743" at="52,0,77,0">
-        <var name="descriptor" id="842994667883031869" />
-        <var name="root" id="842994667883031871" />
-      </scope>
-      <scope id="3296306614219883477" at="175,169,200,44">
-        <var name="m" id="3296306614219969713" />
-        <var name="sourceRoot" id="3296306614219940805" />
-      </scope>
-      <scope id="3296306614219883474" at="175,0,202,0">
->>>>>>> bf3a2c62
+      <scope id="3296306614219883474" at="167,0,194,0">
         <var name="cache" id="3296306614219900139" />
         <var name="cacheIndex" id="3296306614219902211" />
         <var name="moduleContentRoot" id="3296306614219900136" />
         <var name="path" id="3296306614219943528" />
         <var name="type" id="3296306614219900132" />
       </scope>
-<<<<<<< HEAD
-      <scope id="8222824327012642909" at="287,103,315,91">
+      <scope id="8222824327012642909" at="300,103,328,91">
         <var name="r" id="8222824327012642927" />
       </scope>
-      <scope id="8222824327012642906" at="287,0,317,0">
-=======
-      <scope id="8222824327012642909" at="322,103,350,91">
-        <var name="r" id="8222824327012642927" />
-      </scope>
-      <scope id="8222824327012642906" at="322,0,352,0">
->>>>>>> bf3a2c62
+      <scope id="8222824327012642906" at="300,0,330,0">
         <var name="exception" id="8222824327012654997" />
         <var name="file" id="8222824327012643018" />
         <var name="md" id="8222824327012643016" />
       </scope>
-<<<<<<< HEAD
-      <scope id="842994667883031876" at="74,84,108,5" />
-      <scope id="842994667883031873" at="74,0,110,0">
+      <scope id="842994667883031876" at="75,84,109,5" />
+      <scope id="842994667883031873" at="75,0,111,0">
         <var name="descriptor" id="842994667883031983" />
         <var name="result" id="842994667883031981" />
       </scope>
-      <unit id="7168227884262543083" at="52,146,56,5" name="jetbrains.mps.project.persistence.ModuleDescriptorPersistence$1" />
-      <unit id="7168227884262543139" at="58,140,62,5" name="jetbrains.mps.project.persistence.ModuleDescriptorPersistence$2" />
-      <unit id="5705137293084116034" at="101,83,105,9" name="jetbrains.mps.project.persistence.ModuleDescriptorPersistence$3" />
-      <unit id="702807520180545461" at="232,105,236,5" name="jetbrains.mps.project.persistence.ModuleDescriptorPersistence$5" />
-      <unit id="5221322343053250282" at="236,17,240,5" name="jetbrains.mps.project.persistence.ModuleDescriptorPersistence$6" />
-      <unit id="2709156219364650659" at="113,19,122,9" name="jetbrains.mps.project.persistence.ModuleDescriptorPersistence$5" />
-      <unit id="842994667883031999" at="111,88,124,5" name="jetbrains.mps.project.persistence.ModuleDescriptorPersistence$4" />
-      <unit id="842994667883031742" at="45,0,323,0" name="jetbrains.mps.project.persistence.ModuleDescriptorPersistence" />
-=======
-      <scope id="842994667883031876" at="78,84,112,5" />
-      <scope id="842994667883031873" at="78,0,114,0">
-        <var name="descriptor" id="842994667883031983" />
-        <var name="result" id="842994667883031981" />
-      </scope>
-      <unit id="7168227884262543083" at="55,146,59,5" name="jetbrains.mps.project.persistence.ModuleDescriptorPersistence$1" />
-      <unit id="7168227884262543139" at="61,140,65,5" name="jetbrains.mps.project.persistence.ModuleDescriptorPersistence$2" />
-      <unit id="5705137293084116034" at="105,83,109,9" name="jetbrains.mps.project.persistence.ModuleDescriptorPersistence$3" />
-      <unit id="702807520180545461" at="260,105,264,5" name="jetbrains.mps.project.persistence.ModuleDescriptorPersistence$5" />
-      <unit id="5221322343053250282" at="264,17,268,5" name="jetbrains.mps.project.persistence.ModuleDescriptorPersistence$6" />
-      <unit id="2709156219364650659" at="118,19,130,9" name="jetbrains.mps.project.persistence.ModuleDescriptorPersistence$5" />
-      <unit id="842994667883031999" at="116,88,132,5" name="jetbrains.mps.project.persistence.ModuleDescriptorPersistence$4" />
-      <unit id="842994667883031742" at="46,0,360,0" name="jetbrains.mps.project.persistence.ModuleDescriptorPersistence" />
->>>>>>> bf3a2c62
+      <unit id="7168227884262543083" at="53,146,57,5" name="jetbrains.mps.project.persistence.ModuleDescriptorPersistence$1" />
+      <unit id="7168227884262543139" at="59,140,63,5" name="jetbrains.mps.project.persistence.ModuleDescriptorPersistence$2" />
+      <unit id="5705137293084116034" at="102,83,106,9" name="jetbrains.mps.project.persistence.ModuleDescriptorPersistence$3" />
+      <unit id="702807520180545461" at="245,105,249,5" name="jetbrains.mps.project.persistence.ModuleDescriptorPersistence$5" />
+      <unit id="5221322343053250282" at="249,17,253,5" name="jetbrains.mps.project.persistence.ModuleDescriptorPersistence$6" />
+      <unit id="2709156219364650659" at="114,19,126,9" name="jetbrains.mps.project.persistence.ModuleDescriptorPersistence$5" />
+      <unit id="842994667883031999" at="112,88,128,5" name="jetbrains.mps.project.persistence.ModuleDescriptorPersistence$4" />
+      <unit id="842994667883031742" at="46,0,336,0" name="jetbrains.mps.project.persistence.ModuleDescriptorPersistence" />
     </file>
   </root>
   <root nodeRef="r:a42e26eb-bbea-4e8d-a549-0d224ab71e57(jetbrains.mps.project.persistence)/842994667883032218">
@@ -2932,333 +1598,168 @@
   </root>
   <root nodeRef="r:a42e26eb-bbea-4e8d-a549-0d224ab71e57(jetbrains.mps.project.persistence)/842994667883032842">
     <file name="SolutionDescriptorPersistence.java">
-<<<<<<< HEAD
-      <node id="2184872129967195043" at="22,0,23,0" concept="11" trace="SOURCE_PATH" />
-      <node id="2184872129967195051" at="23,0,24,0" concept="11" trace="SOURCE_PATH_SOURCE" />
-      <node id="2184872129967195058" at="24,0,25,0" concept="11" trace="COMPILE_IN_MPS" />
-      <node id="842994667883032851" at="27,102,28,34" concept="7" />
-      <node id="842994667883032856" at="29,9,30,54" concept="7" />
-      <node id="842994667883032861" at="30,54,31,60" concept="7" />
-      <node id="7380026658789572790" at="31,60,32,60" concept="7" />
-      <node id="842994667883032873" at="32,60,33,0" concept="10" />
-      <node id="842994667883032874" at="33,0,34,33" concept="0" />
-      <node id="842994667883032878" at="34,33,35,0" concept="10" />
-      <node id="842994667883032881" at="37,44,38,86" concept="7" />
-      <node id="842994667883032881" at="38,86,39,89" concept="7" />
-      <node id="842994667883032881" at="39,89,40,74" concept="3" />
-      <node id="842994667883032890" at="40,74,41,0" concept="10" />
-      <node id="842994667883032892" at="42,62,43,93" concept="7" />
-      <node id="842994667883032892" at="43,93,44,73" concept="3" />
-      <node id="2184872129967194383" at="45,11,46,0" concept="10" />
-      <node id="2184872129967194385" at="46,0,47,74" concept="7" />
-      <node id="1371785386182008035" at="48,62,49,94" concept="7" />
-      <node id="1371785386182008035" at="49,94,50,73" concept="3" />
-      <node id="1371785386182008032" at="51,11,52,0" concept="10" />
-      <node id="842994667883032881" at="52,0,53,115" concept="7" />
-      <node id="842994667883032881" at="53,115,54,77" concept="3" />
-      <node id="842994667883032929" at="54,77,55,0" concept="10" />
-      <node id="2184872129967194450" at="55,0,56,82" concept="7" />
-      <node id="842994667883032931" at="57,62,58,90" concept="7" />
-      <node id="842994667883032931" at="58,90,59,80" concept="3" />
-      <node id="842994667883032947" at="60,11,61,0" concept="10" />
-      <node id="842994667883032948" at="61,0,62,206" concept="3" />
-      <node id="2907261777969157787" at="62,206,63,0" concept="10" />
-      <node id="2907261777969168051" at="63,0,64,64" concept="7" />
-      <node id="2907261777969168062" at="65,31,66,159" concept="3" />
-      <node id="2907261777969157962" at="67,11,68,0" concept="10" />
-      <node id="842994667883032964" at="68,0,69,0" concept="10" />
-      <node id="2184872129967194529" at="69,0,70,84" concept="7" />
-      <node id="2896881808974360368" at="71,41,72,113" concept="7" />
-      <node id="702807520180572303" at="72,113,73,79" concept="3" />
-      <node id="702807520180572492" at="74,11,75,0" concept="10" />
-      <node id="842994667883032965" at="75,0,76,93" concept="3" />
-      <node id="148855744827195970" at="77,235,78,56" concept="9" />
-      <node id="7168227884262543444" at="78,56,79,133" concept="3" />
-      <node id="842994667883033007" at="80,11,81,0" concept="10" />
-      <node id="842994667883033018" at="82,141,83,121" concept="3" />
-      <node id="842994667883032881" at="84,11,85,41" concept="8" />
-      <node id="842994667883033037" at="88,27,89,39" concept="14" />
-      <node id="148855744827195973" at="90,5,91,63" concept="3" />
-      <node id="842994667883033043" at="91,63,92,22" concept="8" />
-      <node id="148855744827197543" at="96,42,97,50" concept="3" />
-      <node id="842994667883033055" at="98,7,99,13" concept="8" />
-      <node id="842994667883033059" at="100,5,101,0" concept="10" />
-      <node id="2184872129967194653" at="101,0,102,45" concept="7" />
-      <node id="2184872129967194678" at="103,44,104,61" concept="3" />
-      <node id="2184872129967194711" at="106,39,107,56" concept="3" />
-      <node id="2184872129967194735" at="109,52,110,69" concept="3" />
-      <node id="2184872129967194780" at="111,5,112,88" concept="3" />
-      <node id="2184872129967194817" at="113,45,114,101" concept="3" />
-      <node id="842994667883033140" at="115,5,116,0" concept="10" />
-      <node id="2184872129967194858" at="116,0,117,43" concept="7" />
-      <node id="842994667883033143" at="117,43,118,106" concept="3" />
-      <node id="2184872129967194884" at="118,106,119,30" concept="3" />
-      <node id="2907261777969476257" at="119,30,120,0" concept="10" />
-      <node id="2907261777969476744" at="121,62,122,45" concept="7" />
-      <node id="2907261777969476750" at="122,45,123,106" concept="3" />
-      <node id="2907261777969476757" at="123,106,124,32" concept="3" />
-      <node id="2907261777969476457" at="125,5,126,0" concept="10" />
-      <node id="842994667883033150" at="126,0,127,0" concept="10" />
-      <node id="2184872129967194921" at="128,63,129,65" concept="7" />
-      <node id="702807520180571706" at="129,65,130,127" concept="3" />
-      <node id="2184872129967194932" at="130,127,131,42" concept="3" />
-      <node id="702807520180571722" at="132,5,133,0" concept="10" />
-      <node id="2184872129967194964" at="133,0,134,50" concept="7" />
-      <node id="2184872129967195019" at="135,50,136,98" concept="3" />
-      <node id="2184872129967194977" at="137,5,138,34" concept="3" />
-      <node id="842994667883033200" at="138,34,139,0" concept="10" />
-      <node id="842994667883033201" at="139,0,140,69" concept="3" />
-      <node id="842994667883033206" at="140,69,141,0" concept="10" />
-      <node id="842994667883033209" at="142,9,143,48" concept="7" />
-      <node id="842994667883033215" at="143,48,144,55" concept="3" />
-      <node id="1772246947774001112" at="146,42,147,25" concept="3" />
-      <node id="842994667883033231" at="149,5,150,0" concept="10" />
-      <node id="1772246947774001116" at="150,0,151,63" concept="3" />
-      <node id="842994667883032842" at="153,0,154,0" concept="11" trace="LOG" />
-      <node id="5386339623102269794" at="25,0,27,0" concept="2" trace="SolutionDescriptorPersistence#()V" />
-      <node id="2907261777969168057" at="64,64,67,11" concept="5" />
-      <node id="842994667883033008" at="81,0,84,11" concept="4" />
-      <node id="148855744827197543" at="95,28,98,7" concept="1" />
-      <node id="148855744827197543" at="95,28,98,7" concept="5" />
-      <node id="842994667883033070" at="102,45,105,5" concept="5" />
-      <node id="842994667883033083" at="105,5,108,5" concept="5" />
-      <node id="1371785386182008624" at="108,5,111,5" concept="5" />
-      <node id="842994667883033123" at="112,88,115,5" concept="5" />
-      <node id="842994667883033182" at="134,50,137,5" concept="4" />
-      <node id="1772246947774001112" at="145,27,148,7" concept="1" />
-      <node id="1772246947774001112" at="145,27,148,7" concept="5" />
-      <node id="842994667883032891" at="41,0,45,11" concept="5" />
-      <node id="1371785386182008034" at="47,74,51,11" concept="5" />
-      <node id="842994667883032930" at="56,82,60,11" concept="5" />
-      <node id="702807520180572301" at="70,84,74,11" concept="5" />
-      <node id="842994667883032969" at="76,93,80,11" concept="4" />
-      <node id="2907261777969476736" at="120,0,125,5" concept="5" />
-      <node id="702807520180571702" at="127,0,132,5" concept="5" />
-      <node id="842994667883033051" at="94,113,100,5" concept="5" />
-      <node id="842994667883033207" at="141,0,149,5" concept="15" />
-      <node id="842994667883032881" at="37,0,87,0" concept="6" trace="invoke#()Ljetbrains/mps/project/structure/modules/SolutionDescriptor;" />
-      <node id="842994667883032879" at="35,0,87,17" concept="3" />
-      <node id="842994667883033047" at="94,0,153,0" concept="12" trace="saveSolutionDescriptor#(Ljetbrains/mps/vfs/IFile;Ljetbrains/mps/project/structure/modules/SolutionDescriptor;Ljetbrains/mps/util/MacroHelper;)V" />
-      <node id="842994667883032854" at="28,34,90,5" concept="15" />
-      <node id="842994667883032843" at="27,0,94,0" concept="12" trace="loadSolutionDescriptor#(Ljetbrains/mps/vfs/IFile;Ljetbrains/mps/util/MacroHelper;)Ljetbrains/mps/project/structure/modules/SolutionDescriptor;" />
-      <scope id="5386339623102269797" at="25,43,25,43" />
-      <scope id="2907261777969168061" at="65,31,66,159" />
-      <scope id="842994667883033017" at="82,141,83,121" />
-      <scope id="842994667883033033" at="88,0,89,39">
-        <var name="e" id="842994667883033034" />
-      </scope>
-      <scope id="842994667883033036" at="88,27,89,39" />
-      <scope id="148855744827197543" at="96,42,97,50" />
-      <scope id="842994667883033071" at="103,44,104,61" />
-      <scope id="842994667883033089" at="106,39,107,56" />
-      <scope id="1371785386182008625" at="109,52,110,69" />
-      <scope id="842994667883033124" at="113,45,114,101" />
-      <scope id="842994667883033187" at="135,50,136,98" />
-      <scope id="1772246947774001112" at="146,42,147,25" />
-      <scope id="5386339623102269794" at="25,0,27,0" />
-      <scope id="842994667883032892" at="42,62,44,73">
-        <var name="result_8ckma3_a0a2a0a0g0b0e" id="842994667883032892" />
-      </scope>
-      <scope id="1371785386182008035" at="48,62,50,73">
-        <var name="result_8ckma3_a0a5a0a0g0b0e" id="1371785386182008035" />
-      </scope>
-      <scope id="842994667883032931" at="57,62,59,80">
-        <var name="result_8ckma3_a0a01a0a0g0b0e" id="842994667883032931" />
-      </scope>
-      <scope id="702807520180572302" at="71,41,73,79">
-        <var name="roots" id="2896881808974360369" />
-      </scope>
-      <scope id="842994667883032971" at="77,235,79,133" />
-      <scope id="842994667883033208" at="142,9,144,55">
-        <var name="os" id="842994667883033210" />
-      </scope>
-      <scope id="842994667883033008" at="81,0,84,11">
-        <var name="entryElement" id="842994667883033009" />
-      </scope>
-      <scope id="148855744827197543" at="95,28,98,7" />
-      <scope id="2907261777969476743" at="121,62,124,32">
-        <var name="facets" id="2907261777969476745" />
-      </scope>
-      <scope id="702807520180571703" at="128,63,131,42">
-        <var name="stubModelEntries" id="2184872129967194922" />
-      </scope>
-      <scope id="842994667883033182" at="134,50,137,5">
-        <var name="p" id="842994667883033183" />
-      </scope>
-      <scope id="842994667883033225" at="145,0,148,7">
-        <var name="e" id="842994667883033226" />
-      </scope>
-      <scope id="1772246947774001112" at="145,27,148,7" />
-      <scope id="842994667883033228" at="145,27,148,7" />
-      <scope id="842994667883032969" at="76,93,80,11">
-        <var name="entryElement" id="842994667883032970" />
-      </scope>
-      <scope id="842994667883033052" at="95,28,99,13" />
-      <scope id="842994667883032881" at="37,44,85,41">
-=======
       <node id="2184872129967195043" at="23,0,24,0" concept="11" trace="SOURCE_PATH" />
       <node id="2184872129967195051" at="24,0,25,0" concept="11" trace="SOURCE_PATH_SOURCE" />
       <node id="2184872129967195058" at="25,0,26,0" concept="11" trace="COMPILE_IN_MPS" />
-      <node id="842994667883032851" at="30,102,31,34" concept="7" />
-      <node id="842994667883032856" at="32,9,33,54" concept="7" />
-      <node id="842994667883032861" at="33,54,34,60" concept="7" />
-      <node id="7380026658789572790" at="34,60,35,60" concept="7" />
-      <node id="842994667883032873" at="35,60,36,0" concept="10" />
-      <node id="842994667883032874" at="36,0,37,33" concept="0" />
-      <node id="842994667883032878" at="37,33,38,0" concept="10" />
-      <node id="842994667883032881" at="40,44,41,86" concept="7" />
-      <node id="842994667883032881" at="41,86,42,89" concept="7" />
-      <node id="842994667883032881" at="42,89,43,74" concept="3" />
-      <node id="842994667883032890" at="43,74,44,0" concept="10" />
-      <node id="842994667883032892" at="45,62,46,116" concept="7" />
-      <node id="842994667883032892" at="46,116,47,71" concept="3" />
-      <node id="2184872129967194383" at="48,11,49,0" concept="10" />
-      <node id="2184872129967194385" at="49,0,50,74" concept="7" />
-      <node id="1371785386182008035" at="51,62,52,94" concept="7" />
-      <node id="1371785386182008035" at="52,94,53,73" concept="3" />
-      <node id="1371785386182008032" at="54,11,55,0" concept="10" />
-      <node id="842994667883032881" at="55,0,56,115" concept="7" />
-      <node id="842994667883032881" at="56,115,57,77" concept="3" />
-      <node id="842994667883032929" at="57,77,58,0" concept="10" />
-      <node id="2184872129967194450" at="58,0,59,82" concept="7" />
-      <node id="842994667883032931" at="60,62,61,90" concept="7" />
-      <node id="842994667883032931" at="61,90,62,80" concept="3" />
-      <node id="842994667883032947" at="63,11,64,0" concept="10" />
-      <node id="842994667883032948" at="64,0,65,206" concept="3" />
-      <node id="2907261777969157787" at="65,206,66,0" concept="10" />
-      <node id="2907261777969168051" at="66,0,67,64" concept="7" />
-      <node id="2907261777969168062" at="68,31,69,159" concept="3" />
-      <node id="2907261777969157962" at="70,11,71,0" concept="10" />
-      <node id="842994667883032964" at="71,0,72,0" concept="10" />
-      <node id="2184872129967194529" at="72,0,73,84" concept="7" />
-      <node id="2896881808974360368" at="74,41,75,113" concept="7" />
-      <node id="702807520180572303" at="75,113,76,79" concept="3" />
-      <node id="702807520180572492" at="77,11,78,0" concept="10" />
-      <node id="842994667883032965" at="78,0,79,93" concept="3" />
-      <node id="148855744827195970" at="80,235,81,56" concept="9" />
-      <node id="7168227884262543444" at="81,56,82,133" concept="3" />
-      <node id="842994667883033007" at="83,11,84,0" concept="10" />
-      <node id="842994667883033018" at="85,141,86,121" concept="3" />
-      <node id="842994667883032881" at="87,11,88,41" concept="8" />
-      <node id="842994667883033037" at="91,27,92,39" concept="14" />
-      <node id="148855744827195973" at="93,5,94,63" concept="3" />
-      <node id="842994667883033043" at="94,63,95,22" concept="8" />
-      <node id="148855744827197543" at="100,42,101,50" concept="3" />
-      <node id="842994667883033055" at="102,7,103,13" concept="8" />
-      <node id="842994667883033059" at="104,5,105,0" concept="10" />
-      <node id="2184872129967194653" at="105,0,106,45" concept="7" />
-      <node id="2184872129967194678" at="107,44,108,61" concept="3" />
-      <node id="2184872129967194711" at="110,37,111,65" concept="3" />
-      <node id="2184872129967194735" at="113,52,114,69" concept="3" />
-      <node id="2184872129967194780" at="115,5,116,88" concept="3" />
-      <node id="2184872129967194817" at="117,45,118,101" concept="3" />
-      <node id="842994667883033140" at="119,5,120,0" concept="10" />
-      <node id="2184872129967194858" at="120,0,121,43" concept="7" />
-      <node id="842994667883033143" at="121,43,122,106" concept="3" />
-      <node id="2184872129967194884" at="122,106,123,30" concept="3" />
-      <node id="2907261777969476257" at="123,30,124,0" concept="10" />
-      <node id="2907261777969476744" at="125,62,126,45" concept="7" />
-      <node id="2907261777969476750" at="126,45,127,106" concept="3" />
-      <node id="2907261777969476757" at="127,106,128,32" concept="3" />
-      <node id="2907261777969476457" at="129,5,130,0" concept="10" />
-      <node id="842994667883033150" at="130,0,131,0" concept="10" />
-      <node id="2184872129967194921" at="132,63,133,65" concept="7" />
-      <node id="702807520180571706" at="133,65,134,127" concept="3" />
-      <node id="2184872129967194932" at="134,127,135,42" concept="3" />
-      <node id="702807520180571722" at="136,5,137,0" concept="10" />
-      <node id="2184872129967194964" at="137,0,138,50" concept="7" />
-      <node id="2184872129967195019" at="139,50,140,98" concept="3" />
-      <node id="2184872129967194977" at="141,5,142,34" concept="3" />
-      <node id="842994667883033200" at="142,34,143,0" concept="10" />
-      <node id="842994667883033201" at="143,0,144,69" concept="3" />
-      <node id="842994667883033206" at="144,69,145,0" concept="10" />
-      <node id="842994667883033209" at="146,9,147,48" concept="7" />
-      <node id="842994667883033215" at="147,48,148,55" concept="3" />
-      <node id="1772246947774001112" at="150,42,151,25" concept="3" />
-      <node id="842994667883033231" at="153,5,154,0" concept="10" />
-      <node id="1772246947774001116" at="154,0,155,63" concept="3" />
-      <node id="842994667883032842" at="158,0,159,0" concept="11" trace="LOG" />
-      <node id="5386339623102269794" at="27,0,29,0" concept="2" trace="SolutionDescriptorPersistence#()V" />
-      <node id="2907261777969168057" at="67,64,70,11" concept="5" />
-      <node id="842994667883033008" at="84,0,87,11" concept="4" />
-      <node id="148855744827197543" at="99,28,102,7" concept="1" />
-      <node id="148855744827197543" at="99,28,102,7" concept="5" />
-      <node id="842994667883033070" at="106,45,109,5" concept="5" />
-      <node id="842994667883033083" at="109,5,112,5" concept="5" />
-      <node id="1371785386182008624" at="112,5,115,5" concept="5" />
-      <node id="842994667883033123" at="116,88,119,5" concept="5" />
-      <node id="842994667883033182" at="138,50,141,5" concept="4" />
-      <node id="1772246947774001112" at="149,27,152,7" concept="1" />
-      <node id="1772246947774001112" at="149,27,152,7" concept="5" />
-      <node id="842994667883032891" at="44,0,48,11" concept="5" />
-      <node id="1371785386182008034" at="50,74,54,11" concept="5" />
-      <node id="842994667883032930" at="59,82,63,11" concept="5" />
-      <node id="702807520180572301" at="73,84,77,11" concept="5" />
-      <node id="842994667883032969" at="79,93,83,11" concept="4" />
-      <node id="2907261777969476736" at="124,0,129,5" concept="5" />
-      <node id="702807520180571702" at="131,0,136,5" concept="5" />
-      <node id="842994667883033051" at="98,113,104,5" concept="5" />
-      <node id="842994667883033207" at="145,0,153,5" concept="15" />
-      <node id="842994667883032881" at="40,0,90,0" concept="6" trace="invoke#()Ljetbrains/mps/project/structure/modules/SolutionDescriptor;" />
-      <node id="842994667883032879" at="38,0,90,17" concept="3" />
-      <node id="842994667883033047" at="98,0,157,0" concept="12" trace="saveSolutionDescriptor#(Ljetbrains/mps/vfs/IFile;Ljetbrains/mps/project/structure/modules/SolutionDescriptor;Ljetbrains/mps/util/MacroHelper;)V" />
-      <node id="842994667883032854" at="31,34,93,5" concept="15" />
-      <node id="842994667883032843" at="30,0,97,0" concept="12" trace="loadSolutionDescriptor#(Ljetbrains/mps/vfs/IFile;Ljetbrains/mps/util/MacroHelper;)Ljetbrains/mps/project/structure/modules/SolutionDescriptor;" />
-      <scope id="5386339623102269797" at="27,43,27,43" />
-      <scope id="2907261777969168061" at="68,31,69,159" />
-      <scope id="842994667883033017" at="85,141,86,121" />
-      <scope id="842994667883033033" at="91,0,92,39">
+      <node id="842994667883032851" at="28,102,29,34" concept="7" />
+      <node id="842994667883032856" at="30,9,31,54" concept="7" />
+      <node id="842994667883032861" at="31,54,32,60" concept="7" />
+      <node id="7380026658789572790" at="32,60,33,60" concept="7" />
+      <node id="842994667883032873" at="33,60,34,0" concept="10" />
+      <node id="842994667883032874" at="34,0,35,33" concept="0" />
+      <node id="842994667883032878" at="35,33,36,0" concept="10" />
+      <node id="842994667883032881" at="38,44,39,86" concept="7" />
+      <node id="842994667883032881" at="39,86,40,89" concept="7" />
+      <node id="842994667883032881" at="40,89,41,74" concept="3" />
+      <node id="842994667883032890" at="41,74,42,0" concept="10" />
+      <node id="842994667883032892" at="43,62,44,116" concept="7" />
+      <node id="842994667883032892" at="44,116,45,71" concept="3" />
+      <node id="2184872129967194383" at="46,11,47,0" concept="10" />
+      <node id="2184872129967194385" at="47,0,48,74" concept="7" />
+      <node id="1371785386182008035" at="49,62,50,94" concept="7" />
+      <node id="1371785386182008035" at="50,94,51,73" concept="3" />
+      <node id="1371785386182008032" at="52,11,53,0" concept="10" />
+      <node id="842994667883032881" at="53,0,54,115" concept="7" />
+      <node id="842994667883032881" at="54,115,55,77" concept="3" />
+      <node id="842994667883032929" at="55,77,56,0" concept="10" />
+      <node id="2184872129967194450" at="56,0,57,82" concept="7" />
+      <node id="842994667883032931" at="58,62,59,90" concept="7" />
+      <node id="842994667883032931" at="59,90,60,80" concept="3" />
+      <node id="842994667883032947" at="61,11,62,0" concept="10" />
+      <node id="842994667883032948" at="62,0,63,206" concept="3" />
+      <node id="2907261777969157787" at="63,206,64,0" concept="10" />
+      <node id="2907261777969168051" at="64,0,65,64" concept="7" />
+      <node id="2907261777969168062" at="66,31,67,159" concept="3" />
+      <node id="2907261777969157962" at="68,11,69,0" concept="10" />
+      <node id="842994667883032964" at="69,0,70,0" concept="10" />
+      <node id="2184872129967194529" at="70,0,71,84" concept="7" />
+      <node id="2896881808974360368" at="72,41,73,113" concept="7" />
+      <node id="702807520180572303" at="73,113,74,79" concept="3" />
+      <node id="702807520180572492" at="75,11,76,0" concept="10" />
+      <node id="842994667883032965" at="76,0,77,93" concept="3" />
+      <node id="148855744827195970" at="78,235,79,56" concept="9" />
+      <node id="7168227884262543444" at="79,56,80,133" concept="3" />
+      <node id="842994667883033007" at="81,11,82,0" concept="10" />
+      <node id="842994667883033018" at="83,141,84,121" concept="3" />
+      <node id="842994667883032881" at="85,11,86,41" concept="8" />
+      <node id="842994667883033037" at="89,27,90,39" concept="14" />
+      <node id="148855744827195973" at="91,5,92,63" concept="3" />
+      <node id="842994667883033043" at="92,63,93,22" concept="8" />
+      <node id="148855744827197543" at="97,42,98,50" concept="3" />
+      <node id="842994667883033055" at="99,7,100,13" concept="8" />
+      <node id="842994667883033059" at="101,5,102,0" concept="10" />
+      <node id="2184872129967194653" at="102,0,103,45" concept="7" />
+      <node id="2184872129967194678" at="104,44,105,61" concept="3" />
+      <node id="2184872129967194711" at="107,37,108,65" concept="3" />
+      <node id="2184872129967194735" at="110,52,111,69" concept="3" />
+      <node id="2184872129967194780" at="112,5,113,88" concept="3" />
+      <node id="2184872129967194817" at="114,45,115,101" concept="3" />
+      <node id="842994667883033140" at="116,5,117,0" concept="10" />
+      <node id="2184872129967194858" at="117,0,118,43" concept="7" />
+      <node id="842994667883033143" at="118,43,119,106" concept="3" />
+      <node id="2184872129967194884" at="119,106,120,30" concept="3" />
+      <node id="2907261777969476257" at="120,30,121,0" concept="10" />
+      <node id="2907261777969476744" at="122,62,123,45" concept="7" />
+      <node id="2907261777969476750" at="123,45,124,106" concept="3" />
+      <node id="2907261777969476757" at="124,106,125,32" concept="3" />
+      <node id="2907261777969476457" at="126,5,127,0" concept="10" />
+      <node id="842994667883033150" at="127,0,128,0" concept="10" />
+      <node id="2184872129967194921" at="129,63,130,65" concept="7" />
+      <node id="702807520180571706" at="130,65,131,127" concept="3" />
+      <node id="2184872129967194932" at="131,127,132,42" concept="3" />
+      <node id="702807520180571722" at="133,5,134,0" concept="10" />
+      <node id="2184872129967194964" at="134,0,135,50" concept="7" />
+      <node id="2184872129967195019" at="136,50,137,98" concept="3" />
+      <node id="2184872129967194977" at="138,5,139,34" concept="3" />
+      <node id="842994667883033200" at="139,34,140,0" concept="10" />
+      <node id="842994667883033201" at="140,0,141,69" concept="3" />
+      <node id="842994667883033206" at="141,69,142,0" concept="10" />
+      <node id="842994667883033209" at="143,9,144,48" concept="7" />
+      <node id="842994667883033215" at="144,48,145,55" concept="3" />
+      <node id="1772246947774001112" at="147,42,148,25" concept="3" />
+      <node id="842994667883033231" at="150,5,151,0" concept="10" />
+      <node id="1772246947774001116" at="151,0,152,63" concept="3" />
+      <node id="842994667883032842" at="154,0,155,0" concept="11" trace="LOG" />
+      <node id="5386339623102269794" at="26,0,28,0" concept="2" trace="SolutionDescriptorPersistence#()V" />
+      <node id="2907261777969168057" at="65,64,68,11" concept="5" />
+      <node id="842994667883033008" at="82,0,85,11" concept="4" />
+      <node id="148855744827197543" at="96,28,99,7" concept="1" />
+      <node id="148855744827197543" at="96,28,99,7" concept="5" />
+      <node id="842994667883033070" at="103,45,106,5" concept="5" />
+      <node id="842994667883033083" at="106,5,109,5" concept="5" />
+      <node id="1371785386182008624" at="109,5,112,5" concept="5" />
+      <node id="842994667883033123" at="113,88,116,5" concept="5" />
+      <node id="842994667883033182" at="135,50,138,5" concept="4" />
+      <node id="1772246947774001112" at="146,27,149,7" concept="1" />
+      <node id="1772246947774001112" at="146,27,149,7" concept="5" />
+      <node id="842994667883032891" at="42,0,46,11" concept="5" />
+      <node id="1371785386182008034" at="48,74,52,11" concept="5" />
+      <node id="842994667883032930" at="57,82,61,11" concept="5" />
+      <node id="702807520180572301" at="71,84,75,11" concept="5" />
+      <node id="842994667883032969" at="77,93,81,11" concept="4" />
+      <node id="2907261777969476736" at="121,0,126,5" concept="5" />
+      <node id="702807520180571702" at="128,0,133,5" concept="5" />
+      <node id="842994667883033051" at="95,113,101,5" concept="5" />
+      <node id="842994667883033207" at="142,0,150,5" concept="15" />
+      <node id="842994667883032881" at="38,0,88,0" concept="6" trace="invoke#()Ljetbrains/mps/project/structure/modules/SolutionDescriptor;" />
+      <node id="842994667883032879" at="36,0,88,17" concept="3" />
+      <node id="842994667883033047" at="95,0,154,0" concept="12" trace="saveSolutionDescriptor#(Ljetbrains/mps/vfs/IFile;Ljetbrains/mps/project/structure/modules/SolutionDescriptor;Ljetbrains/mps/util/MacroHelper;)V" />
+      <node id="842994667883032854" at="29,34,91,5" concept="15" />
+      <node id="842994667883032843" at="28,0,95,0" concept="12" trace="loadSolutionDescriptor#(Ljetbrains/mps/vfs/IFile;Ljetbrains/mps/util/MacroHelper;)Ljetbrains/mps/project/structure/modules/SolutionDescriptor;" />
+      <scope id="5386339623102269797" at="26,43,26,43" />
+      <scope id="2907261777969168061" at="66,31,67,159" />
+      <scope id="842994667883033017" at="83,141,84,121" />
+      <scope id="842994667883033033" at="89,0,90,39">
         <var name="e" id="842994667883033034" />
       </scope>
-      <scope id="842994667883033036" at="91,27,92,39" />
-      <scope id="148855744827197543" at="100,42,101,50" />
-      <scope id="842994667883033071" at="107,44,108,61" />
-      <scope id="842994667883033089" at="110,37,111,65" />
-      <scope id="1371785386182008625" at="113,52,114,69" />
-      <scope id="842994667883033124" at="117,45,118,101" />
-      <scope id="842994667883033187" at="139,50,140,98" />
-      <scope id="1772246947774001112" at="150,42,151,25" />
-      <scope id="5386339623102269794" at="27,0,29,0" />
-      <scope id="842994667883032892" at="45,62,47,71">
+      <scope id="842994667883033036" at="89,27,90,39" />
+      <scope id="148855744827197543" at="97,42,98,50" />
+      <scope id="842994667883033071" at="104,44,105,61" />
+      <scope id="842994667883033089" at="107,37,108,65" />
+      <scope id="1371785386182008625" at="110,52,111,69" />
+      <scope id="842994667883033124" at="114,45,115,101" />
+      <scope id="842994667883033187" at="136,50,137,98" />
+      <scope id="1772246947774001112" at="147,42,148,25" />
+      <scope id="5386339623102269794" at="26,0,28,0" />
+      <scope id="842994667883032892" at="43,62,45,71">
         <var name="result_8ckma3_a0a2a0a0g0b0e" id="842994667883032892" />
       </scope>
-      <scope id="1371785386182008035" at="51,62,53,73">
+      <scope id="1371785386182008035" at="49,62,51,73">
         <var name="result_8ckma3_a0a5a0a0g0b0e" id="1371785386182008035" />
       </scope>
-      <scope id="842994667883032931" at="60,62,62,80">
+      <scope id="842994667883032931" at="58,62,60,80">
         <var name="result_8ckma3_a0a01a0a0g0b0e" id="842994667883032931" />
       </scope>
-      <scope id="702807520180572302" at="74,41,76,79">
+      <scope id="702807520180572302" at="72,41,74,79">
         <var name="roots" id="2896881808974360369" />
       </scope>
-      <scope id="842994667883032971" at="80,235,82,133" />
-      <scope id="842994667883033208" at="146,9,148,55">
+      <scope id="842994667883032971" at="78,235,80,133" />
+      <scope id="842994667883033208" at="143,9,145,55">
         <var name="os" id="842994667883033210" />
       </scope>
-      <scope id="842994667883033008" at="84,0,87,11">
+      <scope id="842994667883033008" at="82,0,85,11">
         <var name="entryElement" id="842994667883033009" />
       </scope>
-      <scope id="148855744827197543" at="99,28,102,7" />
-      <scope id="2907261777969476743" at="125,62,128,32">
+      <scope id="148855744827197543" at="96,28,99,7" />
+      <scope id="2907261777969476743" at="122,62,125,32">
         <var name="facets" id="2907261777969476745" />
       </scope>
-      <scope id="702807520180571703" at="132,63,135,42">
+      <scope id="702807520180571703" at="129,63,132,42">
         <var name="stubModelEntries" id="2184872129967194922" />
       </scope>
-      <scope id="842994667883033182" at="138,50,141,5">
+      <scope id="842994667883033182" at="135,50,138,5">
         <var name="p" id="842994667883033183" />
       </scope>
-      <scope id="842994667883033225" at="149,0,152,7">
+      <scope id="842994667883033225" at="146,0,149,7">
         <var name="e" id="842994667883033226" />
       </scope>
-      <scope id="1772246947774001112" at="149,27,152,7" />
-      <scope id="842994667883033228" at="149,27,152,7" />
-      <scope id="842994667883032969" at="79,93,83,11">
+      <scope id="1772246947774001112" at="146,27,149,7" />
+      <scope id="842994667883033228" at="146,27,149,7" />
+      <scope id="842994667883032969" at="77,93,81,11">
         <var name="entryElement" id="842994667883032970" />
       </scope>
-      <scope id="842994667883033052" at="99,28,103,13" />
-      <scope id="842994667883032881" at="40,44,88,41">
->>>>>>> bf3a2c62
+      <scope id="842994667883033052" at="96,28,100,13" />
+      <scope id="842994667883032881" at="38,44,86,41">
         <var name="facets" id="2907261777969168052" />
         <var name="genOutput" id="2184872129967194451" />
         <var name="pluginKind" id="2184872129967194386" />
@@ -3267,65 +1768,36 @@
         <var name="result_8ckma3_a7a0a0g0b0e" id="842994667883032881" />
         <var name="stubModelEntries" id="2184872129967194530" />
       </scope>
-<<<<<<< HEAD
-      <scope id="842994667883032881" at="37,0,87,0" />
-      <scope id="842994667883033050" at="94,113,151,63">
-=======
-      <scope id="842994667883032881" at="40,0,90,0" />
-      <scope id="842994667883033050" at="98,113,155,63">
->>>>>>> bf3a2c62
+      <scope id="842994667883032881" at="38,0,88,0" />
+      <scope id="842994667883033050" at="95,113,152,63">
         <var name="models" id="2184872129967194859" />
         <var name="result" id="2184872129967194654" />
         <var name="sourcePath" id="2184872129967194965" />
       </scope>
-<<<<<<< HEAD
-      <scope id="842994667883032855" at="29,9,87,17">
-=======
-      <scope id="842994667883032855" at="32,9,90,17">
->>>>>>> bf3a2c62
+      <scope id="842994667883032855" at="30,9,88,17">
         <var name="contentRoot" id="7380026658789572791" />
         <var name="document" id="842994667883032857" />
         <var name="rootElement" id="842994667883032862" />
       </scope>
-<<<<<<< HEAD
-      <scope id="842994667883033047" at="94,0,153,0">
-=======
-      <scope id="842994667883033047" at="98,0,157,0">
->>>>>>> bf3a2c62
+      <scope id="842994667883033047" at="95,0,154,0">
         <var name="descriptor" id="842994667883033236" />
         <var name="file" id="842994667883033234" />
         <var name="macroHelper" id="7414871074591353636" />
       </scope>
-<<<<<<< HEAD
-      <scope id="842994667883032846" at="27,102,92,22">
+      <scope id="842994667883032846" at="28,102,93,22">
         <var name="descriptor" id="842994667883032852" />
       </scope>
-      <scope id="842994667883032843" at="27,0,94,0">
+      <scope id="842994667883032843" at="28,0,95,0">
         <var name="file" id="842994667883033045" />
         <var name="macroHelper" id="7414871074591352979" />
       </scope>
-      <unit id="842994667883032881" at="36,23,87,7" name="jetbrains.mps.project.persistence.SolutionDescriptorPersistence$1" />
-      <unit id="842994667883032842" at="21,0,155,0" name="jetbrains.mps.project.persistence.SolutionDescriptorPersistence" />
-=======
-      <scope id="842994667883032846" at="30,102,95,22">
-        <var name="descriptor" id="842994667883032852" />
-      </scope>
-      <scope id="842994667883032843" at="30,0,97,0">
-        <var name="file" id="842994667883033045" />
-        <var name="macroHelper" id="7414871074591352979" />
-      </scope>
-      <unit id="842994667883032881" at="39,23,90,7" name="jetbrains.mps.project.persistence.SolutionDescriptorPersistence$1" />
-      <unit id="842994667883032842" at="22,0,160,0" name="jetbrains.mps.project.persistence.SolutionDescriptorPersistence" />
->>>>>>> bf3a2c62
+      <unit id="842994667883032881" at="37,23,88,7" name="jetbrains.mps.project.persistence.SolutionDescriptorPersistence$1" />
+      <unit id="842994667883032842" at="22,0,156,0" name="jetbrains.mps.project.persistence.SolutionDescriptorPersistence" />
     </file>
   </root>
   <root nodeRef="r:a42e26eb-bbea-4e8d-a549-0d224ab71e57(jetbrains.mps.project.persistence)/9015822011646764006">
     <file name="GeneratorDescriptorPersistence.java">
-<<<<<<< HEAD
-      <node id="9015822011646764013" at="100,11,101,83" concept="3" />
-=======
-      <node id="9015822011646764013" at="89,11,90,83" concept="3" />
->>>>>>> bf3a2c62
+      <node id="9015822011646764013" at="88,11,89,83" concept="3" />
     </file>
   </root>
 </debug-info>
