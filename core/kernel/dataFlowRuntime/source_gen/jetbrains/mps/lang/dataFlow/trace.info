--- conflicted
+++ resolved
@@ -292,7 +292,6 @@
       <node id="4282822416100099072" at="25,0,26,0" concept="4" trace="myBuilders" />
       <node id="8204202203348314086" at="26,0,27,0" concept="4" trace="myLoaded" />
       <node id="4958544726713861137" at="29,26,30,35" concept="3" />
-<<<<<<< HEAD
       <node id="4282822416100099097" at="33,103,34,51" concept="3" />
       <node id="1519428872448357928" at="38,27,39,63" concept="13" />
       <node id="1519428872448357911" at="40,5,41,20" concept="3" />
@@ -311,7 +310,7 @@
       <node id="8204202203348315715" at="68,20,69,16" concept="3" />
       <node id="8204202203348315647" at="72,91,73,56" concept="8" />
       <node id="8204202203348315663" at="74,77,75,98" concept="8" />
-      <node id="8204202203348315670" at="75,98,76,125" concept="8" />
+      <node id="8204202203348315670" at="75,98,76,128" concept="8" />
       <node id="8204202203348315683" at="78,15,79,68" concept="8" />
       <node id="8204202203348315710" at="79,68,80,35" concept="3" />
       <node id="8204202203348315689" at="81,33,82,28" concept="3" />
@@ -321,59 +320,19 @@
       <node id="4282822416100099135" at="49,0,52,0" concept="7" trace="register#(Ljava/lang/String;Ljetbrains/mps/lang/dataFlow/DataFlowBuilder;)V" />
       <node id="8204202203348315516" at="64,43,67,5" concept="6" />
       <node id="4282822416100099081" at="88,0,91,0" concept="11" trace="getInstance#()Ljetbrains/mps/lang/dataFlow/DataFlowManager;" />
-=======
-      <node id="4282822416100099097" at="34,103,35,51" concept="3" />
-      <node id="1519428872448357928" at="40,27,41,63" concept="13" />
-      <node id="1519428872448357911" at="42,5,43,20" concept="3" />
-      <node id="4282822416100099113" at="43,20,44,69" concept="3" />
-      <node id="4958544726713861144" at="48,25,49,72" concept="3" />
-      <node id="1519428872448357904" at="49,72,50,20" concept="3" />
-      <node id="4282822416100099143" at="53,71,54,48" concept="3" />
-      <node id="8204202203348315724" at="57,46,58,18" concept="3" />
-      <node id="4282822416100099169" at="58,18,59,58" concept="9" />
-      <node id="8204202203348315726" at="62,65,63,18" concept="3" />
-      <node id="4282822416100099181" at="63,18,64,44" concept="9" />
-      <node id="4282822416100099192" at="67,24,68,28" concept="3" />
-      <node id="8204202203348315529" at="68,28,69,21" concept="3" />
-      <node id="8204202203348315520" at="73,19,74,13" concept="9" />
-      <node id="8204202203348315522" at="75,5,76,20" concept="3" />
-      <node id="8204202203348315715" at="76,20,77,16" concept="3" />
-      <node id="8204202203348315647" at="81,91,82,56" concept="8" />
-      <node id="8204202203348315663" at="83,77,84,98" concept="8" />
-      <node id="8204202203348315670" at="84,98,85,128" concept="8" />
-      <node id="8204202203348315683" at="87,15,88,68" concept="8" />
-      <node id="8204202203348315710" at="88,68,89,35" concept="3" />
-      <node id="8204202203348315689" at="90,33,91,28" concept="3" />
-      <node id="4282822416100099085" at="98,47,99,20" concept="9" />
-      <node id="4282822416100099090" at="34,0,37,0" concept="2" trace="DataFlowManager#(Ljetbrains/mps/classloading/ClassLoaderManager;Ljetbrains/mps/smodel/MPSModuleRepository;)V" />
-      <node id="1519428872448357919" at="39,22,42,5" concept="6" />
-      <node id="4282822416100099135" at="53,0,56,0" concept="7" trace="register#(Ljava/lang/String;Ljetbrains/mps/lang/dataFlow/DataFlowBuilder;)V" />
-      <node id="8204202203348315516" at="72,43,75,5" concept="6" />
-      <node id="4282822416100099081" at="98,0,101,0" concept="11" trace="getInstance#()Ljetbrains/mps/lang/dataFlow/DataFlowManager;" />
->>>>>>> bf3a2c62
       <node id="4958544726713861133" at="28,0,32,0" concept="7" trace="unload#()V" />
       <node id="4282822416100099163" at="52,0,56,0" concept="7" trace="buildProgramFor#(Lorg/jetbrains/mps/openapi/model/SNode;)Ljetbrains/mps/lang/dataFlow/framework/Program;" />
       <node id="4282822416100099176" at="56,0,60,0" concept="7" trace="getBuilderFor#(Ljava/lang/String;)Ljetbrains/mps/lang/dataFlow/DataFlowBuilder;" />
       <node id="4282822416100099188" at="60,0,64,0" concept="7" trace="clear#()V" />
       <node id="4282822416100099131" at="44,0,49,0" concept="7" trace="dispose#()V" />
       <node id="4958544726713861127" at="27,0,33,0" concept="4" trace="myReloadHandler" />
-<<<<<<< HEAD
       <node id="8204202203348315686" at="77,36,83,11" concept="14" />
       <node id="8204202203348315512" at="64,0,71,0" concept="7" trace="checkLoaded#()V" />
       <node id="4282822416100099109" at="36,0,44,0" concept="7" trace="init#()V" />
-      <node id="8204202203348315678" at="76,125,84,9" concept="6" />
+      <node id="8204202203348315678" at="76,128,84,9" concept="6" />
       <node id="8204202203348315653" at="73,56,85,7" concept="6" />
       <node id="8204202203348315639" at="71,23,86,5" concept="5" />
       <node id="8204202203348315635" at="71,0,88,0" concept="7" trace="load#()V" />
-=======
-      <node id="8204202203348315686" at="86,36,92,11" concept="14" />
-      <node id="8204202203348315512" at="72,0,79,0" concept="7" trace="checkLoaded#()V" />
-      <node id="4282822416100099109" at="38,0,46,0" concept="7" trace="init#()V" />
-      <node id="8204202203348315678" at="85,128,93,9" concept="6" />
-      <node id="8204202203348315653" at="82,56,94,7" concept="6" />
-      <node id="8204202203348315639" at="80,23,95,5" concept="5" />
-      <node id="8204202203348315635" at="80,0,97,0" concept="7" trace="load#()V" />
->>>>>>> bf3a2c62
       <scope id="4958544726713861136" at="29,26,30,35" />
       <scope id="4282822416100099096" at="33,103,34,51" />
       <scope id="1519428872448357920" at="38,27,39,63" />
