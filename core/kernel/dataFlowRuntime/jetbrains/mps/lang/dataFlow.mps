--- conflicted
+++ resolved
@@ -2,18 +2,13 @@
 <model ref="2af156ab-65c1-4a62-bd0d-ea734f71eab6/r:a1d8bbbf-d4f0-431f-8dcd-a6badc777315(jetbrains.mps.dataFlow.runtime/jetbrains.mps.lang.dataFlow)">
   <persistence version="9" />
   <languages>
-    <use id="83888646-71ce-4f1c-9c53-c54016f6ad4f" name="jetbrains.mps.baseLanguage.collections" version="0" />
-    <use id="7866978e-a0f0-4cc7-81bc-4d213d9375e1" name="jetbrains.mps.lang.smodel" version="4" />
-    <use id="760a0a8c-eabb-4521-8bfd-65db761a9ba3" name="jetbrains.mps.baseLanguage.logging" version="0" />
-    <use id="f3061a53-9226-4cc5-a443-f952ceaf5816" name="jetbrains.mps.baseLanguage" version="4" />
-<<<<<<< HEAD
-    <use id="f2801650-65d5-424e-bb1b-463a8781b786" name="jetbrains.mps.baseLanguage.javadoc" version="2" />
-=======
-    <use id="69b8a993-9b87-4d96-bf0c-3559f4bb0c63" name="jetbrains.mps.lang.slanguage" version="0" />
->>>>>>> d968de6b
+    <use id="83888646-71ce-4f1c-9c53-c54016f6ad4f" name="jetbrains.mps.baseLanguage.collections" version="-1" />
+    <use id="7866978e-a0f0-4cc7-81bc-4d213d9375e1" name="jetbrains.mps.lang.smodel" version="-1" />
+    <use id="760a0a8c-eabb-4521-8bfd-65db761a9ba3" name="jetbrains.mps.baseLanguage.logging" version="-1" />
+    <use id="f3061a53-9226-4cc5-a443-f952ceaf5816" name="jetbrains.mps.baseLanguage" version="-1" />
   </languages>
   <imports>
-    <import index="tpee" ref="r:00000000-0000-4000-0000-011c895902ca(jetbrains.mps.baseLanguage.structure)" />
+    <import index="tpee" ref="f3061a53-9226-4cc5-a443-f952ceaf5816/r:00000000-0000-4000-0000-011c895902ca(jetbrains.mps.baseLanguage/jetbrains.mps.baseLanguage.structure)" />
     <import index="33ny" ref="6354ebe7-c22a-4a0f-ac54-50b52ab9b065/java:java.util(JDK/)" />
     <import index="wyt6" ref="6354ebe7-c22a-4a0f-ac54-50b52ab9b065/java:java.lang(JDK/)" />
     <import index="1fjm" ref="6ed54515-acc8-4d1e-a16c-9fd6cfe951ea/java:jetbrains.mps.lang.dataFlow.framework(MPS.Core/)" />
@@ -25,20 +20,16 @@
     <import index="z1c3" ref="6ed54515-acc8-4d1e-a16c-9fd6cfe951ea/java:jetbrains.mps.project(MPS.Core/)" />
     <import index="wyuk" ref="6ed54515-acc8-4d1e-a16c-9fd6cfe951ea/java:jetbrains.mps.components(MPS.Core/)" />
     <import index="mhbf" ref="8865b7a8-5271-43d3-884c-6fd1d9cfdd34/java:org.jetbrains.mps.openapi.model(MPS.OpenAPI/)" />
-    <import index="unno" ref="r:61e3d524-8c49-4491-b5e3-f6d6e9364527(jetbrains.mps.util)" />
+    <import index="unno" ref="2d3c70e9-aab2-4870-8d8d-6036800e4103/r:61e3d524-8c49-4491-b5e3-f6d6e9364527(jetbrains.mps.kernel/jetbrains.mps.util)" />
     <import index="3qmy" ref="6ed54515-acc8-4d1e-a16c-9fd6cfe951ea/java:jetbrains.mps.classloading(MPS.Core/)" />
     <import index="q7tw" ref="6ed54515-acc8-4d1e-a16c-9fd6cfe951ea/java:org.apache.log4j(MPS.Core/)" />
     <import index="lui2" ref="8865b7a8-5271-43d3-884c-6fd1d9cfdd34/java:org.jetbrains.mps.openapi.module(MPS.OpenAPI/)" />
     <import index="48b2" ref="6ed54515-acc8-4d1e-a16c-9fd6cfe951ea/java:jetbrains.mps.cleanup(MPS.Core/)" />
     <import index="j8aq" ref="6ed54515-acc8-4d1e-a16c-9fd6cfe951ea/java:jetbrains.mps.module(MPS.Core/)" />
-<<<<<<< HEAD
     <import index="c17a" ref="8865b7a8-5271-43d3-884c-6fd1d9cfdd34/java:org.jetbrains.mps.openapi.language(MPS.OpenAPI/)" />
+    <import index="ncw5" ref="6ed54515-acc8-4d1e-a16c-9fd6cfe951ea/java:jetbrains.mps.util.annotation(MPS.Core/)" />
     <import index="vndm" ref="6ed54515-acc8-4d1e-a16c-9fd6cfe951ea/java:jetbrains.mps.smodel.language(MPS.Core/)" />
-    <import index="ncw5" ref="6ed54515-acc8-4d1e-a16c-9fd6cfe951ea/java:jetbrains.mps.util.annotation(MPS.Core/)" />
-=======
     <import index="hgrf" ref="r:01b252f4-57dd-45b0-b193-1c0cf81e6653(jetbrains.mps.lang.dataFlow.plugin)" />
-    <import index="c17a" ref="8865b7a8-5271-43d3-884c-6fd1d9cfdd34/java:org.jetbrains.mps.openapi.language(MPS.OpenAPI/)" implicit="true" />
->>>>>>> d968de6b
   </imports>
   <registry>
     <language id="f3061a53-9226-4cc5-a443-f952ceaf5816" name="jetbrains.mps.baseLanguage">
@@ -164,7 +155,7 @@
         <child id="1068580123160" name="condition" index="3clFbw" />
         <child id="1068580123161" name="ifTrue" index="3clFbx" />
       </concept>
-      <concept id="1068580123136" name="jetbrains.mps.baseLanguage.structure.StatementList" flags="sn" stub="5293379017992965193" index="3clFbS">
+      <concept id="1068580123136" name="jetbrains.mps.baseLanguage.structure.StatementList" flags="sn" index="3clFbS">
         <child id="1068581517665" name="statement" index="3cqZAp" />
       </concept>
       <concept id="1068580123137" name="jetbrains.mps.baseLanguage.structure.BooleanConstant" flags="nn" index="3clFbT">
@@ -246,7 +237,6 @@
         <reference id="1170346070688" name="classifier" index="1Y3XeK" />
       </concept>
     </language>
-<<<<<<< HEAD
     <language id="f2801650-65d5-424e-bb1b-463a8781b786" name="jetbrains.mps.baseLanguage.javadoc">
       <concept id="2546654756694997551" name="jetbrains.mps.baseLanguage.javadoc.structure.LinkInlineDocTag" flags="ng" index="92FcH">
         <child id="2546654756694997556" name="reference" index="92FcQ" />
@@ -276,13 +266,12 @@
         <property id="8970989240999019144" name="text" index="1dT_AB" />
       </concept>
       <concept id="2068944020170241612" name="jetbrains.mps.baseLanguage.javadoc.structure.ClassifierDocComment" flags="ng" index="3UR2Jj" />
-=======
+    </language>
     <language id="69b8a993-9b87-4d96-bf0c-3559f4bb0c63" name="jetbrains.mps.lang.slanguage">
       <concept id="6171083915388330090" name="jetbrains.mps.lang.slanguage.structure.AspectModelRefExpression" flags="ng" index="1qvjxa">
         <reference id="6171083915388597767" name="aspect" index="1quiSB" />
         <child id="6171083915388330091" name="lang" index="1qvjxb" />
       </concept>
->>>>>>> d968de6b
     </language>
     <language id="760a0a8c-eabb-4521-8bfd-65db761a9ba3" name="jetbrains.mps.baseLanguage.logging">
       <concept id="1167227138527" name="jetbrains.mps.baseLanguage.logging.structure.LogStatement" flags="nn" index="34ab3g">
@@ -518,6 +507,14 @@
     </node>
     <node concept="2tJIrI" id="3LlMlIU2hrS" role="jymVt" />
     <node concept="3clFbW" id="3HJD4JbIvBv" role="jymVt">
+      <node concept="2AHcQZ" id="qrAFe9j8mh" role="2AJF6D">
+        <ref role="2AI5Lk" to="wyt6:~Deprecated" resolve="Deprecated" />
+      </node>
+      <node concept="P$JXv" id="qrAFe9j8me" role="lGtFl">
+        <node concept="TZ5HI" id="qrAFe9j8mf" role="3nqlJM">
+          <node concept="TZ5HA" id="qrAFe9j8mg" role="3HnX3l" />
+        </node>
+      </node>
       <node concept="3Tm1VV" id="3HJD4JbIvBw" role="1B3o_S" />
       <node concept="37vLTG" id="3HJD4JbIvBx" role="3clF46">
         <property role="TrG5h" value="dataFlowManager" />
@@ -539,14 +536,6 @@
             </node>
           </node>
         </node>
-      </node>
-      <node concept="P$JXv" id="qrAFe9j8me" role="lGtFl">
-        <node concept="TZ5HI" id="qrAFe9j8mf" role="3nqlJM">
-          <node concept="TZ5HA" id="qrAFe9j8mg" role="3HnX3l" />
-        </node>
-      </node>
-      <node concept="2AHcQZ" id="qrAFe9j8mh" role="2AJF6D">
-        <ref role="2AI5Lk" to="wyt6:~Deprecated" resolve="Deprecated" />
       </node>
     </node>
     <node concept="3clFb_" id="3LlMlIU252u" role="jymVt">
@@ -690,6 +679,7 @@
               </node>
               <node concept="3clFbS" id="3HJD4JbIvCn" role="3clFbx">
                 <node concept="3clFbF" id="3HJD4JbIvCo" role="3cqZAp">
+                  <node concept="15s5l7" id="3LlMlIU2jJE" role="lGtFl" />
                   <node concept="2OqwBi" id="3HJD4JbIvCp" role="3clFbG">
                     <node concept="37vLTw" id="qrAFe9ji_f" role="2Oq$k0">
                       <ref role="3cqZAo" node="qrAFe9jhSa" resolve="dataFlowBuilder" />
@@ -704,7 +694,6 @@
                       </node>
                     </node>
                   </node>
-                  <node concept="15s5l7" id="3LlMlIU2jJE" role="lGtFl" />
                 </node>
                 <node concept="3zACq4" id="3HJD4JbIvCx" role="3cqZAp" />
               </node>
@@ -2017,11 +2006,38 @@
   <node concept="312cEu" id="3HJD4JbIwf_">
     <property role="TrG5h" value="DataFlowBuilder" />
     <property role="1sVAO0" value="true" />
+    <node concept="3uibUv" id="4dNj9j_76Qf" role="EKbjA">
+      <ref role="3uigEE" to="1fjm:~IDataFlowBuilder" resolve="IDataFlowBuilder" />
+    </node>
     <node concept="2tJIrI" id="4dNj9j_5KJa" role="jymVt" />
     <node concept="3Tm1VV" id="3HJD4JbIwfA" role="1B3o_S" />
     <node concept="3clFb_" id="3HJD4JbIwfE" role="jymVt">
       <property role="1EzhhJ" value="false" />
       <property role="TrG5h" value="build" />
+      <node concept="2AHcQZ" id="4dNj9j_5KJN" role="2AJF6D">
+        <ref role="2AI5Lk" to="wyt6:~Deprecated" resolve="Deprecated" />
+      </node>
+      <node concept="P$JXv" id="4dNj9j_5KJK" role="lGtFl">
+        <node concept="TZ5HI" id="4dNj9j_5KJL" role="3nqlJM">
+          <node concept="TZ5HA" id="4dNj9j_5KJM" role="3HnX3l" />
+        </node>
+        <node concept="TZ5HA" id="4dNj9j_5KKh" role="TZ5H$">
+          <node concept="1dT_AC" id="4dNj9j_5KKi" role="1dT_Ay">
+            <property role="1dT_AB" value="Since MPS 3.4 use " />
+          </node>
+          <node concept="1dT_AA" id="4dNj9j_5KKn" role="1dT_Ay">
+            <node concept="92FcH" id="4dNj9j_5KKt" role="qph3F">
+              <node concept="TZ5HA" id="4dNj9j_5KKv" role="2XjZqd" />
+              <node concept="VXe0Z" id="4dNj9j_7np7" role="92FcQ">
+                <ref role="VXe0S" node="4dNj9j_5Kld" resolve="build" />
+              </node>
+            </node>
+          </node>
+          <node concept="1dT_AC" id="4dNj9j_5KKm" role="1dT_Ay">
+            <property role="1dT_AB" value="}" />
+          </node>
+        </node>
+      </node>
       <node concept="3Tm1VV" id="3HJD4JbIwfF" role="1B3o_S" />
       <node concept="3cqZAl" id="3HJD4JbIwfG" role="3clF45" />
       <node concept="37vLTG" id="3HJD4JbIwfH" role="3clF46">
@@ -2037,30 +2053,6 @@
         </node>
       </node>
       <node concept="3clFbS" id="3HJD4JbIwfL" role="3clF47" />
-      <node concept="P$JXv" id="4dNj9j_5KJK" role="lGtFl">
-        <node concept="TZ5HI" id="4dNj9j_5KJL" role="3nqlJM">
-          <node concept="TZ5HA" id="4dNj9j_5KJM" role="3HnX3l" />
-        </node>
-        <node concept="TZ5HA" id="4dNj9j_5KKh" role="TZ5H$">
-          <node concept="1dT_AC" id="4dNj9j_5KKi" role="1dT_Ay">
-            <property role="1dT_AB" value="Since MPS 3.4 use " />
-          </node>
-          <node concept="1dT_AA" id="4dNj9j_5KKn" role="1dT_Ay">
-            <node concept="92FcH" id="4dNj9j_5KKt" role="qph3F">
-              <node concept="TZ5HA" id="4dNj9j_5KKv" role="2XjZqd" />
-              <node concept="VXe0Z" id="4dNj9j_7np7" role="92FcQ">
-                <ref role="VXe0S" node="4dNj9j_5Kld" resolve="build" />
-              </node>
-            </node>
-          </node>
-          <node concept="1dT_AC" id="4dNj9j_5KKm" role="1dT_Ay">
-            <property role="1dT_AB" value="}" />
-          </node>
-        </node>
-      </node>
-      <node concept="2AHcQZ" id="4dNj9j_5KJN" role="2AJF6D">
-        <ref role="2AI5Lk" to="wyt6:~Deprecated" resolve="Deprecated" />
-      </node>
     </node>
     <node concept="2tJIrI" id="4dNj9j_5KkV" role="jymVt" />
     <node concept="3clFb_" id="4dNj9j_5Kld" role="jymVt">
@@ -2086,12 +2078,41 @@
         </node>
       </node>
     </node>
-    <node concept="3uibUv" id="4dNj9j_76Qf" role="EKbjA">
-      <ref role="3uigEE" to="1fjm:~IDataFlowBuilder" resolve="IDataFlowBuilder" />
-    </node>
   </node>
   <node concept="312cEu" id="3HJD4JbIwfM">
     <property role="TrG5h" value="DataFlowManager" />
+    <node concept="2AHcQZ" id="qrAFe9joRj" role="2AJF6D">
+      <ref role="2AI5Lk" to="wyt6:~Deprecated" resolve="Deprecated" />
+    </node>
+    <node concept="2AHcQZ" id="5uYjGaoZrK7" role="2AJF6D">
+      <ref role="2AI5Lk" to="ncw5:~ToRemove" resolve="ToRemove" />
+      <node concept="2B6LJw" id="5uYjGaoZvcq" role="2B76xF">
+        <ref role="2B6OnR" to="ncw5:~ToRemove.version()" resolve="version" />
+        <node concept="3b6qkQ" id="5uYjGaoZvdv" role="2B70Vg">
+          <property role="$nhwW" value="3.4" />
+        </node>
+      </node>
+    </node>
+    <node concept="3UR2Jj" id="qrAFe9joRg" role="lGtFl">
+      <node concept="TZ5HI" id="qrAFe9joRh" role="3nqlJM">
+        <node concept="TZ5HA" id="qrAFe9joRi" role="3HnX3l">
+          <node concept="1dT_AC" id="5uYjGaoZwh0" role="1dT_Ay">
+            <property role="1dT_AB" value="use " />
+          </node>
+          <node concept="1dT_AA" id="5uYjGaoZwhp" role="1dT_Ay">
+            <node concept="92FcH" id="5uYjGaoZwoZ" role="qph3F">
+              <node concept="TZ5HA" id="5uYjGaoZwp1" role="2XjZqd" />
+              <node concept="VXe08" id="5uYjGaoZIgd" role="92FcQ">
+                <ref role="VXe09" node="3HJD4JbIvBk" resolve="MPSProgramBuilder" />
+              </node>
+            </node>
+          </node>
+          <node concept="1dT_AC" id="5uYjGaoZwho" role="1dT_Ay">
+            <property role="1dT_AB" value=" directly to build program" />
+          </node>
+        </node>
+      </node>
+    </node>
     <node concept="3Tm1VV" id="3HJD4JbIwfN" role="1B3o_S" />
     <node concept="3uibUv" id="3MUxWWhZPrm" role="EKbjA">
       <ref role="3uigEE" to="wyuk:~CoreComponent" resolve="CoreComponent" />
@@ -2486,14 +2507,14 @@
             <node concept="3cpWs8" id="77rbAYG3qRZ" role="3cqZAp">
               <node concept="3cpWsn" id="77rbAYG3qRH" role="3cpWs9">
                 <property role="TrG5h" value="dfaModel" />
-                <node concept="3uibUv" id="77rbAYG3qS0" role="1tU5fm">
-                  <ref role="3uigEE" to="mhbf:~SModel" resolve="SModel" />
-                </node>
                 <node concept="1qvjxa" id="1ZE6IpOfBBP" role="33vP2m">
                   <ref role="1quiSB" to="hgrf:2LiUEk8oQ$g" resolve="dataFlow" />
                   <node concept="37vLTw" id="1ZE6IpOfBHA" role="1qvjxb">
                     <ref role="3cqZAo" node="77rbAYG3qRG" resolve="l" />
                   </node>
+                </node>
+                <node concept="3uibUv" id="77rbAYG3qS0" role="1tU5fm">
+                  <ref role="3uigEE" to="mhbf:~SModel" resolve="SModel" />
                 </node>
               </node>
             </node>
@@ -2711,37 +2732,5 @@
         </node>
       </node>
     </node>
-    <node concept="3UR2Jj" id="qrAFe9joRg" role="lGtFl">
-      <node concept="TZ5HI" id="qrAFe9joRh" role="3nqlJM">
-        <node concept="TZ5HA" id="qrAFe9joRi" role="3HnX3l">
-          <node concept="1dT_AC" id="5uYjGaoZwh0" role="1dT_Ay">
-            <property role="1dT_AB" value="use " />
-          </node>
-          <node concept="1dT_AA" id="5uYjGaoZwhp" role="1dT_Ay">
-            <node concept="92FcH" id="5uYjGaoZwoZ" role="qph3F">
-              <node concept="TZ5HA" id="5uYjGaoZwp1" role="2XjZqd" />
-              <node concept="VXe08" id="5uYjGaoZIgd" role="92FcQ">
-                <ref role="VXe09" node="3HJD4JbIvBk" resolve="MPSProgramBuilder" />
-              </node>
-            </node>
-          </node>
-          <node concept="1dT_AC" id="5uYjGaoZwho" role="1dT_Ay">
-            <property role="1dT_AB" value=" directly to build program" />
-          </node>
-        </node>
-      </node>
-    </node>
-    <node concept="2AHcQZ" id="qrAFe9joRj" role="2AJF6D">
-      <ref role="2AI5Lk" to="wyt6:~Deprecated" resolve="Deprecated" />
-    </node>
-    <node concept="2AHcQZ" id="5uYjGaoZrK7" role="2AJF6D">
-      <ref role="2AI5Lk" to="ncw5:~ToRemove" resolve="ToRemove" />
-      <node concept="2B6LJw" id="5uYjGaoZvcq" role="2B76xF">
-        <ref role="2B6OnR" to="ncw5:~ToRemove.version()" resolve="version" />
-        <node concept="3b6qkQ" id="5uYjGaoZvdv" role="2B70Vg">
-          <property role="$nhwW" value="3.4" />
-        </node>
-      </node>
-    </node>
   </node>
 </model>
