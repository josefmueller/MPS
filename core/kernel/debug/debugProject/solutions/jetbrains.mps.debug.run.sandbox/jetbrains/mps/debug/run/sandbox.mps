--- conflicted
+++ resolved
@@ -498,8 +498,6 @@
             <link role="classConcept:3" targetNodeId="4495133539197110684" resolveInfo="DebugCollections" />
           </node>
         </node>
-<<<<<<< HEAD
-=======
         <node role="statement:3" type="jetbrains.mps.baseLanguage.structure.ExpressionStatement:3" id="5510975828073867573">
           <node role="expression:3" type="jetbrains.mps.baseLanguage.structure.StaticMethodCall:3" id="5510975828073867575">
             <link role="baseMethodDeclaration:3" targetNodeId="5510975828073867294" resolveInfo="testSortedMap" />
@@ -518,7 +516,6 @@
             <link role="classConcept:3" targetNodeId="4495133539197110684" resolveInfo="DebugCollections" />
           </node>
         </node>
->>>>>>> c2d96f40
       </node>
       <node role="parameter:3" type="jetbrains.mps.baseLanguage.structure.ParameterDeclaration:3" id="4495133539197113658">
         <property name="name:3" value="args" />
@@ -543,8 +540,6 @@
               <node role="creator:3" type="jetbrains.mps.baseLanguage.collections.structure.HashMapCreator:7" id="1549837254988521241">
                 <node role="keyType:7" type="jetbrains.mps.baseLanguage.structure.StringType:3" id="1549837254988521244" />
                 <node role="valueType:7" type="jetbrains.mps.baseLanguage.structure.StringType:3" id="1549837254988521245" />
-<<<<<<< HEAD
-=======
               </node>
             </node>
           </node>
@@ -557,7 +552,6 @@
               </node>
               <node role="map:7" type="jetbrains.mps.baseLanguage.structure.LocalVariableReference:3" id="1549837254988521248">
                 <link role="variableDeclaration:3" targetNodeId="1549837254988521232" resolveInfo="strings" />
->>>>>>> c2d96f40
               </node>
             </node>
             <node role="rValue:3" type="jetbrains.mps.baseLanguage.structure.StringLiteral:3" id="1549837254988521257">
@@ -565,16 +559,6 @@
             </node>
           </node>
         </node>
-<<<<<<< HEAD
-        <node role="statement:3" type="jetbrains.mps.baseLanguage.structure.ExpressionStatement:3" id="1549837254988521247">
-          <node role="expression:3" type="jetbrains.mps.baseLanguage.structure.AssignmentExpression:3" id="1549837254988521253">
-            <node role="lValue:3" type="jetbrains.mps.baseLanguage.collections.structure.MapElement:7" id="1549837254988521249">
-              <node role="key:7" type="jetbrains.mps.baseLanguage.structure.StringLiteral:3" id="1549837254988521252">
-                <property name="value:3" value="one" />
-              </node>
-              <node role="map:7" type="jetbrains.mps.baseLanguage.structure.LocalVariableReference:3" id="1549837254988521248">
-                <link role="variableDeclaration:3" targetNodeId="1549837254988521232" resolveInfo="strings" />
-=======
         <node role="statement:3" type="jetbrains.mps.baseLanguage.structure.ExpressionStatement:3" id="1549837254988521258">
           <node role="expression:3" type="jetbrains.mps.baseLanguage.structure.AssignmentExpression:3" id="1549837254988521259">
             <node role="lValue:3" type="jetbrains.mps.baseLanguage.collections.structure.MapElement:7" id="1549837254988521260">
@@ -595,7 +579,6 @@
             <node role="lValue:3" type="jetbrains.mps.baseLanguage.collections.structure.MapElement:7" id="1549837254988521266">
               <node role="key:7" type="jetbrains.mps.baseLanguage.structure.StringLiteral:3" id="1549837254988521267">
                 <property name="value:3" value="three" />
->>>>>>> c2d96f40
               </node>
               <node role="map:7" type="jetbrains.mps.baseLanguage.structure.LocalVariableReference:3" id="1549837254988521268">
                 <link role="variableDeclaration:3" targetNodeId="1549837254988521232" resolveInfo="strings" />
@@ -604,18 +587,8 @@
             <node role="rValue:3" type="jetbrains.mps.baseLanguage.structure.StringLiteral:3" id="1549837254988521269">
               <property name="value:3" value="3" />
             </node>
-            <node role="rValue:3" type="jetbrains.mps.baseLanguage.structure.StringLiteral:3" id="1549837254988521257">
-              <property name="value:3" value="1" />
-            </node>
-          </node>
-        </node>
-<<<<<<< HEAD
-        <node role="statement:3" type="jetbrains.mps.baseLanguage.structure.ExpressionStatement:3" id="1549837254988521258">
-          <node role="expression:3" type="jetbrains.mps.baseLanguage.structure.AssignmentExpression:3" id="1549837254988521259">
-            <node role="lValue:3" type="jetbrains.mps.baseLanguage.collections.structure.MapElement:7" id="1549837254988521260">
-              <node role="key:7" type="jetbrains.mps.baseLanguage.structure.StringLiteral:3" id="1549837254988521261">
-                <property name="value:3" value="two" />
-=======
+          </node>
+        </node>
         <node role="statement:3" type="jetbrains.mps.baseLanguage.structure.ExpressionStatement:3" id="1549837254988521271">
           <node role="expression:3" type="jetbrains.mps.baseLanguage.structure.DotExpression:3" id="1549837254988521948">
             <node role="operand:3" type="jetbrains.mps.baseLanguage.structure.StaticFieldReference:3" id="1549837254988521272">
@@ -626,44 +599,10 @@
               <link role="baseMethodDeclaration:3" targetNodeId="1.~PrintStream.println(java.lang.Object):void" resolveInfo="println" />
               <node role="actualArgument:3" type="jetbrains.mps.baseLanguage.structure.LocalVariableReference:3" id="1549837254988521953">
                 <link role="variableDeclaration:3" targetNodeId="1549837254988521232" resolveInfo="strings" />
->>>>>>> c2d96f40
-              </node>
-              <node role="map:7" type="jetbrains.mps.baseLanguage.structure.LocalVariableReference:3" id="1549837254988521262">
-                <link role="variableDeclaration:3" targetNodeId="1549837254988521232" resolveInfo="strings" />
-              </node>
-            </node>
-            <node role="rValue:3" type="jetbrains.mps.baseLanguage.structure.StringLiteral:3" id="1549837254988521263">
-              <property name="value:3" value="2" />
-            </node>
-          </node>
-        </node>
-<<<<<<< HEAD
-        <node role="statement:3" type="jetbrains.mps.baseLanguage.structure.ExpressionStatement:3" id="1549837254988521264">
-          <node role="expression:3" type="jetbrains.mps.baseLanguage.structure.AssignmentExpression:3" id="1549837254988521265">
-            <node role="lValue:3" type="jetbrains.mps.baseLanguage.collections.structure.MapElement:7" id="1549837254988521266">
-              <node role="key:7" type="jetbrains.mps.baseLanguage.structure.StringLiteral:3" id="1549837254988521267">
-                <property name="value:3" value="three" />
-              </node>
-              <node role="map:7" type="jetbrains.mps.baseLanguage.structure.LocalVariableReference:3" id="1549837254988521268">
-                <link role="variableDeclaration:3" targetNodeId="1549837254988521232" resolveInfo="strings" />
-              </node>
-            </node>
-            <node role="rValue:3" type="jetbrains.mps.baseLanguage.structure.StringLiteral:3" id="1549837254988521269">
-              <property name="value:3" value="3" />
-            </node>
-          </node>
-        </node>
-        <node role="statement:3" type="jetbrains.mps.baseLanguage.structure.ExpressionStatement:3" id="1549837254988521271">
-          <node role="expression:3" type="jetbrains.mps.baseLanguage.structure.DotExpression:3" id="1549837254988521948">
-            <node role="operand:3" type="jetbrains.mps.baseLanguage.structure.StaticFieldReference:3" id="1549837254988521272">
-              <link role="classifier:3" targetNodeId="2.~System" resolveInfo="System" />
-              <link role="variableDeclaration:3" targetNodeId="2.~System.out" resolveInfo="out" />
-            </node>
-            <node role="operation:3" type="jetbrains.mps.baseLanguage.structure.InstanceMethodCallOperation:3" id="1549837254988521952">
-              <link role="baseMethodDeclaration:3" targetNodeId="1.~PrintStream.println(java.lang.Object):void" resolveInfo="println" />
-              <node role="actualArgument:3" type="jetbrains.mps.baseLanguage.structure.LocalVariableReference:3" id="1549837254988521953">
-                <link role="variableDeclaration:3" targetNodeId="1549837254988521232" resolveInfo="strings" />
-=======
+              </node>
+            </node>
+          </node>
+        </node>
       </node>
     </node>
     <node role="staticMethod:3" type="jetbrains.mps.baseLanguage.structure.StaticMethodDeclaration:3" id="5510975828073867294">
@@ -709,7 +648,6 @@
               </node>
               <node role="map:7" type="jetbrains.mps.baseLanguage.structure.LocalVariableReference:3" id="5510975828073867317">
                 <link role="variableDeclaration:3" targetNodeId="5510975828073867299" resolveInfo="strings" />
->>>>>>> c2d96f40
               </node>
             </node>
             <node role="rValue:3" type="jetbrains.mps.baseLanguage.structure.StringLiteral:3" id="5510975828073867318">
@@ -732,7 +670,20 @@
             </node>
           </node>
         </node>
-<<<<<<< HEAD
+        <node role="statement:3" type="jetbrains.mps.baseLanguage.structure.ExpressionStatement:3" id="5510975828073867325">
+          <node role="expression:3" type="jetbrains.mps.baseLanguage.structure.DotExpression:3" id="5510975828073867326">
+            <node role="operand:3" type="jetbrains.mps.baseLanguage.structure.StaticFieldReference:3" id="5510975828073867327">
+              <link role="classifier:3" targetNodeId="2.~System" resolveInfo="System" />
+              <link role="variableDeclaration:3" targetNodeId="2.~System.out" resolveInfo="out" />
+            </node>
+            <node role="operation:3" type="jetbrains.mps.baseLanguage.structure.InstanceMethodCallOperation:3" id="5510975828073867328">
+              <link role="baseMethodDeclaration:3" targetNodeId="1.~PrintStream.println(java.lang.Object):void" resolveInfo="println" />
+              <node role="actualArgument:3" type="jetbrains.mps.baseLanguage.structure.LocalVariableReference:3" id="5510975828073867329">
+                <link role="variableDeclaration:3" targetNodeId="5510975828073867299" resolveInfo="strings" />
+              </node>
+            </node>
+          </node>
+        </node>
       </node>
     </node>
     <node role="staticMethod:3" type="jetbrains.mps.baseLanguage.structure.StaticMethodDeclaration:3" id="1549837254988521191">
@@ -749,23 +700,10 @@
             <node role="initializer:3" type="jetbrains.mps.baseLanguage.structure.GenericNewExpression:3" id="1549837254988521198">
               <node role="creator:3" type="jetbrains.mps.baseLanguage.collections.structure.ListCreatorWithInit:7" id="1549837254988521199">
                 <node role="elementType:7" type="jetbrains.mps.baseLanguage.structure.StringType:3" id="1549837254988521200" />
-=======
-        <node role="statement:3" type="jetbrains.mps.baseLanguage.structure.ExpressionStatement:3" id="5510975828073867325">
-          <node role="expression:3" type="jetbrains.mps.baseLanguage.structure.DotExpression:3" id="5510975828073867326">
-            <node role="operand:3" type="jetbrains.mps.baseLanguage.structure.StaticFieldReference:3" id="5510975828073867327">
-              <link role="classifier:3" targetNodeId="2.~System" resolveInfo="System" />
-              <link role="variableDeclaration:3" targetNodeId="2.~System.out" resolveInfo="out" />
-            </node>
-            <node role="operation:3" type="jetbrains.mps.baseLanguage.structure.InstanceMethodCallOperation:3" id="5510975828073867328">
-              <link role="baseMethodDeclaration:3" targetNodeId="1.~PrintStream.println(java.lang.Object):void" resolveInfo="println" />
-              <node role="actualArgument:3" type="jetbrains.mps.baseLanguage.structure.LocalVariableReference:3" id="5510975828073867329">
-                <link role="variableDeclaration:3" targetNodeId="5510975828073867299" resolveInfo="strings" />
->>>>>>> c2d96f40
-              </node>
-            </node>
-          </node>
-        </node>
-<<<<<<< HEAD
+              </node>
+            </node>
+          </node>
+        </node>
         <node role="statement:3" type="jetbrains.mps.baseLanguage.structure.ExpressionStatement:3" id="1549837254988521201">
           <node role="expression:3" type="jetbrains.mps.baseLanguage.structure.DotExpression:3" id="1549837254988521202">
             <node role="operand:3" type="jetbrains.mps.baseLanguage.structure.LocalVariableReference:3" id="1549837254988521203">
@@ -774,53 +712,14 @@
             <node role="operation:3" type="jetbrains.mps.baseLanguage.collections.structure.AddElementOperation:7" id="1549837254988521204">
               <node role="argument:7" type="jetbrains.mps.baseLanguage.structure.StringLiteral:3" id="1549837254988521205">
                 <property name="value:3" value="alpha" />
-=======
-      </node>
-    </node>
-    <node role="staticMethod:3" type="jetbrains.mps.baseLanguage.structure.StaticMethodDeclaration:3" id="1549837254988521191">
-      <property name="name:3" value="testList" />
-      <node role="visibility:3" type="jetbrains.mps.baseLanguage.structure.PrivateVisibility:3" id="1549837254988521192" />
-      <node role="returnType:3" type="jetbrains.mps.baseLanguage.structure.VoidType:3" id="1549837254988521193" />
-      <node role="body:3" type="jetbrains.mps.baseLanguage.structure.StatementList:3" id="1549837254988521194">
-        <node role="statement:3" type="jetbrains.mps.baseLanguage.structure.LocalVariableDeclarationStatement:3" id="1549837254988521195">
-          <node role="localVariableDeclaration:3" type="jetbrains.mps.baseLanguage.structure.LocalVariableDeclaration:3" id="1549837254988521190">
-            <property name="name:3" value="strings" />
-            <node role="type:3" type="jetbrains.mps.baseLanguage.collections.structure.ListType:7" id="1549837254988521196">
-              <node role="elementType:7" type="jetbrains.mps.baseLanguage.structure.StringType:3" id="1549837254988521197" />
-            </node>
-            <node role="initializer:3" type="jetbrains.mps.baseLanguage.structure.GenericNewExpression:3" id="1549837254988521198">
-              <node role="creator:3" type="jetbrains.mps.baseLanguage.collections.structure.ListCreatorWithInit:7" id="1549837254988521199">
-                <node role="elementType:7" type="jetbrains.mps.baseLanguage.structure.StringType:3" id="1549837254988521200" />
->>>>>>> c2d96f40
-              </node>
-            </node>
-          </node>
-        </node>
-<<<<<<< HEAD
-=======
-        <node role="statement:3" type="jetbrains.mps.baseLanguage.structure.ExpressionStatement:3" id="1549837254988521201">
-          <node role="expression:3" type="jetbrains.mps.baseLanguage.structure.DotExpression:3" id="1549837254988521202">
-            <node role="operand:3" type="jetbrains.mps.baseLanguage.structure.LocalVariableReference:3" id="1549837254988521203">
-              <link role="variableDeclaration:3" targetNodeId="1549837254988521190" resolveInfo="strings" />
-            </node>
-            <node role="operation:3" type="jetbrains.mps.baseLanguage.collections.structure.AddElementOperation:7" id="1549837254988521204">
-              <node role="argument:7" type="jetbrains.mps.baseLanguage.structure.StringLiteral:3" id="1549837254988521205">
-                <property name="value:3" value="alpha" />
-              </node>
-            </node>
-          </node>
-        </node>
->>>>>>> c2d96f40
+              </node>
+            </node>
+          </node>
+        </node>
         <node role="statement:3" type="jetbrains.mps.baseLanguage.structure.ExpressionStatement:3" id="1549837254988521206">
           <node role="expression:3" type="jetbrains.mps.baseLanguage.structure.DotExpression:3" id="1549837254988521207">
             <node role="operand:3" type="jetbrains.mps.baseLanguage.structure.LocalVariableReference:3" id="1549837254988521208">
               <link role="variableDeclaration:3" targetNodeId="1549837254988521190" resolveInfo="strings" />
-<<<<<<< HEAD
-            </node>
-            <node role="operation:3" type="jetbrains.mps.baseLanguage.collections.structure.AddElementOperation:7" id="1549837254988521209">
-              <node role="argument:7" type="jetbrains.mps.baseLanguage.structure.StringLiteral:3" id="1549837254988521210">
-                <property name="value:3" value="beta" />
-=======
             </node>
             <node role="operation:3" type="jetbrains.mps.baseLanguage.collections.structure.AddElementOperation:7" id="1549837254988521209">
               <node role="argument:7" type="jetbrains.mps.baseLanguage.structure.StringLiteral:3" id="1549837254988521210">
@@ -907,35 +806,10 @@
             <node role="operation:3" type="jetbrains.mps.baseLanguage.collections.structure.AddElementOperation:7" id="3485234895530210272">
               <node role="argument:7" type="jetbrains.mps.baseLanguage.structure.StringLiteral:3" id="3485234895530210273">
                 <property name="value:3" value="gamma" />
->>>>>>> c2d96f40
-              </node>
-            </node>
-          </node>
-        </node>
-<<<<<<< HEAD
-        <node role="statement:3" type="jetbrains.mps.baseLanguage.structure.ExpressionStatement:3" id="1549837254988521211">
-          <node role="expression:3" type="jetbrains.mps.baseLanguage.structure.DotExpression:3" id="1549837254988521212">
-            <node role="operand:3" type="jetbrains.mps.baseLanguage.structure.LocalVariableReference:3" id="1549837254988521213">
-              <link role="variableDeclaration:3" targetNodeId="1549837254988521190" resolveInfo="strings" />
-            </node>
-            <node role="operation:3" type="jetbrains.mps.baseLanguage.collections.structure.AddElementOperation:7" id="1549837254988521214">
-              <node role="argument:7" type="jetbrains.mps.baseLanguage.structure.StringLiteral:3" id="1549837254988521215">
-                <property name="value:3" value="gamma" />
-              </node>
-            </node>
-          </node>
-        </node>
-        <node role="statement:3" type="jetbrains.mps.baseLanguage.structure.ExpressionStatement:3" id="1549837254988521216">
-          <node role="expression:3" type="jetbrains.mps.baseLanguage.structure.DotExpression:3" id="1549837254988521217">
-            <node role="operand:3" type="jetbrains.mps.baseLanguage.structure.StaticFieldReference:3" id="1549837254988521218">
-              <link role="classifier:3" targetNodeId="2.~System" resolveInfo="System" />
-              <link role="variableDeclaration:3" targetNodeId="2.~System.out" resolveInfo="out" />
-            </node>
-            <node role="operation:3" type="jetbrains.mps.baseLanguage.structure.InstanceMethodCallOperation:3" id="1549837254988521219">
-              <link role="baseMethodDeclaration:3" targetNodeId="1.~PrintStream.println(java.lang.Object):void" resolveInfo="println" />
-              <node role="actualArgument:3" type="jetbrains.mps.baseLanguage.structure.LocalVariableReference:3" id="1549837254988521220">
-                <link role="variableDeclaration:3" targetNodeId="1549837254988521190" resolveInfo="strings" />
-=======
+              </node>
+            </node>
+          </node>
+        </node>
         <node role="statement:3" type="jetbrains.mps.baseLanguage.structure.ExpressionStatement:3" id="3485234895530210274">
           <node role="expression:3" type="jetbrains.mps.baseLanguage.structure.DotExpression:3" id="3485234895530210275">
             <node role="operand:3" type="jetbrains.mps.baseLanguage.structure.StaticFieldReference:3" id="3485234895530210276">
@@ -946,13 +820,10 @@
               <link role="baseMethodDeclaration:3" targetNodeId="1.~PrintStream.println(java.lang.Object):void" resolveInfo="println" />
               <node role="actualArgument:3" type="jetbrains.mps.baseLanguage.structure.LocalVariableReference:3" id="3485234895530210278">
                 <link role="variableDeclaration:3" targetNodeId="3485234895530210253" resolveInfo="strings" />
->>>>>>> c2d96f40
-              </node>
-            </node>
-          </node>
-        </node>
-<<<<<<< HEAD
-=======
+              </node>
+            </node>
+          </node>
+        </node>
       </node>
     </node>
     <node role="staticMethod:3" type="jetbrains.mps.baseLanguage.structure.StaticMethodDeclaration:3" id="2608445015225481448">
@@ -1023,7 +894,6 @@
             </node>
           </node>
         </node>
->>>>>>> c2d96f40
       </node>
     </node>
     <node role="visibility:3" type="jetbrains.mps.baseLanguage.structure.PublicVisibility:3" id="4495133539197110685" />
