<?xml version="1.0" encoding="UTF-8"?>
<model modelUID="r:5b646244-9348-4892-8868-7e2e5cb2c7d9(jetbrains.mps.debug.customViewers.editor)">
  <persistence version="4" />
  <refactoringHistory />
  <language namespace="fa8aeae9-4df9-4e13-bfb1-9b04c67ddb77(jetbrains.mps.debug.customViewers)" />
  <language namespace="18bc6592-03a6-4e29-a83a-7ff23bde13ba(jetbrains.mps.lang.editor)" />
  <language namespace="f3061a53-9226-4cc5-a443-f952ceaf5816(jetbrains.mps.baseLanguage)" />
  <languageAspect modelUID="r:00000000-0000-4000-0000-011c89590334(jetbrains.mps.baseLanguage.closures.constraints)" version="2" />
  <languageAspect modelUID="r:00000000-0000-4000-0000-011c895902c1(jetbrains.mps.baseLanguage.constraints)" version="83" />
  <languageAspect modelUID="r:00000000-0000-4000-0000-011c89590301(jetbrains.mps.lang.smodel.structure)" version="16" />
  <languageAspect modelUID="r:00000000-0000-4000-0000-011c89590283(jetbrains.mps.lang.core.constraints)" version="2" />
  <languageAspect modelUID="r:00000000-0000-4000-0000-011c89590288(jetbrains.mps.lang.core.structure)" version="0" />
  <languageAspect modelUID="r:00000000-0000-4000-0000-011c895902db(jetbrains.mps.baseLanguage.blTypes.constraints)" version="0" />
  <languageAspect modelUID="r:00000000-0000-4000-0000-011c89590298(jetbrains.mps.lang.editor.constraints)" version="21" />
  <languageAspect modelUID="r:00000000-0000-4000-0000-011c8959028c(jetbrains.mps.lang.structure.constraints)" version="11" />
  <languageAspect modelUID="r:00000000-0000-4000-0000-011c895902fb(jetbrains.mps.lang.smodel.constraints)" version="21" />
  <languageAspect modelUID="r:00000000-0000-4000-0000-011c89590373(jetbrains.mps.baseLanguage.classifiers.structure)" version="0" />
  <languageAspect modelUID="r:00000000-0000-4000-0000-011c8959029e(jetbrains.mps.lang.editor.structure)" version="32" />
  <languageAspect modelUID="r:00000000-0000-4000-0000-011c89590338(jetbrains.mps.baseLanguage.closures.structure)" version="3" />
  <languageAspect modelUID="r:00000000-0000-4000-0000-011c8959033d(jetbrains.mps.lang.annotations.structure)" version="0" />
  <languageAspect modelUID="r:00000000-0000-4000-0000-011c895902ca(jetbrains.mps.baseLanguage.structure)" version="3" />
  <languageAspect modelUID="r:00000000-0000-4000-0000-011c895902ba(jetbrains.mps.lang.sharedConcepts.constraints)" version="0" />
  <languageAspect modelUID="r:00000000-0000-4000-0000-011c8959036e(jetbrains.mps.baseLanguage.classifiers.constraints)" version="7" />
  <languageAspect modelUID="r:00000000-0000-4000-0000-011c89590292(jetbrains.mps.lang.structure.structure)" version="0" />
  <languageAspect modelUID="r:00000000-0000-4000-0000-011c895902bc(jetbrains.mps.lang.sharedConcepts.structure)" version="0" />
  <languageAspect modelUID="r:00000000-0000-4000-0000-011c89590328(jetbrains.mps.baseLanguage.collections.constraints)" version="6" />
  <languageAspect modelUID="r:00000000-0000-4000-0000-011c89590345(jetbrains.mps.lang.pattern.structure)" version="0" />
  <languageAspect modelUID="r:00000000-0000-4000-0000-011c895902ae(jetbrains.mps.lang.typesystem.constraints)" version="17" />
  <languageAspect modelUID="r:00000000-0000-4000-0000-011c8959032e(jetbrains.mps.baseLanguage.collections.structure)" version="7" />
  <languageAspect modelUID="r:00000000-0000-4000-0000-011c89590340(jetbrains.mps.lang.pattern.constraints)" version="2" />
  <languageAspect modelUID="r:00000000-0000-4000-0000-011c895902b4(jetbrains.mps.lang.typesystem.structure)" version="3" />
  <languageAspect modelUID="r:00000000-0000-4000-0000-011c8959034b(jetbrains.mps.lang.quotation.structure)" version="0" />
  <devkit namespace="2677cb18-f558-4e33-bc38-a5139cee06dc(jetbrains.mps.devkit.language-design)" />
  <maxImportIndex value="5" />
  <import index="1" modelUID="r:c8cdf89f-8d25-442c-ae58-6e44844b68d7(jetbrains.mps.debug.customViewers.structure)" version="-1" />
  <import index="2" modelUID="f:java_stub#jetbrains.mps.vfs(jetbrains.mps.vfs@java_stub)" version="-1" />
  <import index="3" modelUID="f:java_stub#jetbrains.mps.lang.structure.editor(jetbrains.mps.lang.structure.editor@java_stub)" version="-1" />
  <import index="4" modelUID="f:java_stub#jetbrains.mps.plugins(jetbrains.mps.plugins@java_stub)" version="-1" />
  <import index="5" modelUID="f:java_stub#jetbrains.mps.project(jetbrains.mps.project@java_stub)" version="-1" />
  <visible index="2" modelUID="r:00000000-0000-4000-0000-011c89590288(jetbrains.mps.lang.core.structure)" />
  <node type="jetbrains.mps.lang.editor.structure.ConceptEditorDeclaration:32" id="5117350825036234464">
    <property name="package:32" value="types" />
    <link role="conceptDeclaration:32" targetNodeId="1.5117350825036234462" resolveInfo="ValueType" />
    <node role="cellModel:32" type="jetbrains.mps.lang.editor.structure.CellModel_ConceptProperty:32" id="5117350825036234466">
      <link role="relationDeclaration:32" targetNodeId="2v.1137473891462:0" resolveInfo="alias" />
    </node>
  </node>
  <node type="jetbrains.mps.lang.editor.structure.ConceptEditorDeclaration:32" id="5117350825036234470">
    <property name="package:32" value="types" />
    <link role="conceptDeclaration:32" targetNodeId="1.5117350825036234467" resolveInfo="ArrayValueType" />
    <node role="cellModel:32" type="jetbrains.mps.lang.editor.structure.CellModel_ConceptProperty:32" id="5117350825036234472">
      <link role="relationDeclaration:32" targetNodeId="2v.1156235010670:0" resolveInfo="alias" />
    </node>
  </node>
  <node type="jetbrains.mps.lang.editor.structure.ConceptEditorDeclaration:32" id="5117350825036234475">
    <property name="package:32" value="types" />
    <link role="conceptDeclaration:32" targetNodeId="1.5117350825036234473" resolveInfo="ObjectValueType" />
    <node role="cellModel:32" type="jetbrains.mps.lang.editor.structure.CellModel_ConceptProperty:32" id="5117350825036234477">
      <link role="relationDeclaration:32" targetNodeId="2v.1156235010670:0" resolveInfo="alias" />
    </node>
  </node>
  <node type="jetbrains.mps.lang.editor.structure.ConceptEditorDeclaration:32" id="5117350825036234480">
    <property name="package:32" value="types" />
    <link role="conceptDeclaration:32" targetNodeId="1.5117350825036234478" resolveInfo="PrimitiveValueType" />
    <node role="cellModel:32" type="jetbrains.mps.lang.editor.structure.CellModel_ConceptProperty:32" id="5117350825036234482">
      <link role="relationDeclaration:32" targetNodeId="2v.1156235010670:0" resolveInfo="alias" />
    </node>
  </node>
  <node type="jetbrains.mps.lang.editor.structure.ConceptEditorDeclaration:32" id="5117350825036235733">
    <link role="conceptDeclaration:32" targetNodeId="1.5117350825036234483" resolveInfo="CustomWatchable" />
    <node role="cellModel:32" type="jetbrains.mps.lang.editor.structure.CellModel_Collection:32" id="5117350825036235735">
      <node role="childCellModel:32" type="jetbrains.mps.lang.editor.structure.CellModel_Collection:32" id="5117350825036235742">
        <node role="styleItem:32" type="jetbrains.mps.lang.editor.structure.SelectableStyleSheetItem:32" id="5117350825036235743">
          <property name="flag:32" value="false" />
        </node>
        <node role="childCellModel:32" type="jetbrains.mps.lang.editor.structure.CellModel_Constant:32" id="5117350825036235746">
          <property name="text:32" value="watchable" />
        </node>
        <node role="childCellModel:32" type="jetbrains.mps.lang.editor.structure.CellModel_Property:32" id="5117350825036235748">
          <link role="relationDeclaration:32" targetNodeId="2v.1169194664001:0" resolveInfo="name" />
        </node>
        <node role="cellLayout:32" type="jetbrains.mps.lang.editor.structure.CellLayout_Horizontal:32" id="5117350825036235745" />
      </node>
      <node role="childCellModel:32" type="jetbrains.mps.lang.editor.structure.CellModel_Collection:32" id="5117350825036256254">
        <node role="childCellModel:32" type="jetbrains.mps.lang.editor.structure.CellModel_Constant:32" id="5117350825036256255">
          <property name="text:32" value="icon:" />
          <node role="styleItem:32" type="jetbrains.mps.lang.editor.structure.SelectableStyleSheetItem:32" id="5117350825036256256">
            <property name="flag:32" value="false" />
          </node>
        </node>
        <node role="childCellModel:32" type="jetbrains.mps.lang.editor.structure.CellModel_Alternation:32" id="5117350825036256257">
          <node role="alternationCondition:32" type="jetbrains.mps.lang.editor.structure.QueryFunction_NodeCondition:32" id="5117350825036256258">
            <node role="body:32" type="jetbrains.mps.baseLanguage.structure.StatementList:3" id="5117350825036256259">
              <node role="statement:3" type="jetbrains.mps.baseLanguage.structure.LocalVariableDeclarationStatement:3" id="5117350825036256260">
                <node role="localVariableDeclaration:3" type="jetbrains.mps.baseLanguage.structure.LocalVariableDeclaration:3" id="5117350825036256261">
                  <property name="name:3" value="path" />
                  <node role="type:3" type="jetbrains.mps.baseLanguage.structure.StringType:3" id="5117350825036256262" />
                  <node role="initializer:3" type="jetbrains.mps.baseLanguage.structure.NullLiteral:3" id="5117350825036256263" />
                </node>
              </node>
              <node role="statement:3" type="jetbrains.mps.baseLanguage.structure.LocalVariableDeclarationStatement:3" id="5117350825036256264">
                <node role="localVariableDeclaration:3" type="jetbrains.mps.baseLanguage.structure.LocalVariableDeclaration:3" id="5117350825036256265">
                  <property name="name:3" value="module" />
                  <node role="type:3" type="jetbrains.mps.baseLanguage.structure.ClassifierType:3" id="5117350825036256266">
                    <link role="classifier:3" targetNodeId="5.~IModule" resolveInfo="IModule" />
                  </node>
                  <node role="initializer:3" type="jetbrains.mps.baseLanguage.structure.StaticMethodCall:3" id="5117350825036256267">
                    <link role="baseMethodDeclaration:3" targetNodeId="3.~EditorUtil.findAnchorModule(jetbrains.mps.smodel.SNode):jetbrains.mps.project.IModule" resolveInfo="findAnchorModule" />
                    <link role="classConcept:3" targetNodeId="3.~EditorUtil" resolveInfo="EditorUtil" />
                    <node role="actualArgument:3" type="jetbrains.mps.lang.editor.structure.ConceptFunctionParameter_node:32" id="5117350825036256268" />
                  </node>
                </node>
              </node>
              <node role="statement:3" type="jetbrains.mps.baseLanguage.structure.IfStatement:3" id="5117350825036256269">
                <node role="ifTrue:3" type="jetbrains.mps.baseLanguage.structure.StatementList:3" id="5117350825036256270">
                  <node role="statement:3" type="jetbrains.mps.baseLanguage.structure.ExpressionStatement:3" id="5117350825036256271">
                    <node role="expression:3" type="jetbrains.mps.baseLanguage.structure.AssignmentExpression:3" id="5117350825036256272">
                      <node role="rValue:3" type="jetbrains.mps.baseLanguage.structure.StaticMethodCall:3" id="5117350825036256273">
                        <link role="classConcept:3" targetNodeId="4.~MacrosUtil" resolveInfo="MacrosUtil" />
                        <link role="baseMethodDeclaration:3" targetNodeId="4.~MacrosUtil.expandPath(java.lang.String,java.lang.String):java.lang.String" resolveInfo="expandPath" />
                        <node role="actualArgument:3" type="jetbrains.mps.baseLanguage.structure.DotExpression:3" id="5117350825036256274">
                          <node role="operand:3" type="jetbrains.mps.lang.editor.structure.ConceptFunctionParameter_node:32" id="5117350825036256275" />
                          <node role="operation:3" type="jetbrains.mps.lang.smodel.structure.SPropertyAccess:16" id="5117350825036256276">
                            <link role="property:16" targetNodeId="1.5117350825036235732" resolveInfo="iconPath" />
                          </node>
                        </node>
                        <node role="actualArgument:3" type="jetbrains.mps.baseLanguage.structure.DotExpression:3" id="5117350825036256277">
                          <node role="operand:3" type="jetbrains.mps.baseLanguage.structure.LocalVariableReference:3" id="5117350825036256278">
                            <link role="variableDeclaration:3" targetNodeId="5117350825036256265" resolveInfo="module" />
                          </node>
                          <node role="operation:3" type="jetbrains.mps.baseLanguage.structure.InstanceMethodCallOperation:3" id="5117350825036256279">
                            <link role="baseMethodDeclaration:3" targetNodeId="5.~IModule.getModuleUID():java.lang.String" resolveInfo="getModuleUID" />
                          </node>
                        </node>
                      </node>
                      <node role="lValue:3" type="jetbrains.mps.baseLanguage.structure.LocalVariableReference:3" id="5117350825036256280">
                        <link role="variableDeclaration:3" targetNodeId="5117350825036256261" resolveInfo="path" />
                      </node>
                    </node>
                  </node>
                </node>
                <node role="condition:3" type="jetbrains.mps.baseLanguage.structure.NotEqualsExpression:3" id="5117350825036256281">
                  <node role="rightExpression:3" type="jetbrains.mps.baseLanguage.structure.NullLiteral:3" id="5117350825036256282" />
                  <node role="leftExpression:3" type="jetbrains.mps.baseLanguage.structure.LocalVariableReference:3" id="5117350825036256283">
                    <link role="variableDeclaration:3" targetNodeId="5117350825036256265" resolveInfo="module" />
                  </node>
                </node>
              </node>
              <node role="statement:3" type="jetbrains.mps.baseLanguage.structure.ExpressionStatement:3" id="5117350825036256284">
                <node role="expression:3" type="jetbrains.mps.baseLanguage.structure.AndExpression:3" id="5117350825036256285">
                  <node role="leftExpression:3" type="jetbrains.mps.baseLanguage.structure.NotEqualsExpression:3" id="5117350825036256286">
                    <node role="rightExpression:3" type="jetbrains.mps.baseLanguage.structure.NullLiteral:3" id="5117350825036256287" />
                    <node role="leftExpression:3" type="jetbrains.mps.baseLanguage.structure.LocalVariableReference:3" id="5117350825036256288">
                      <link role="variableDeclaration:3" targetNodeId="5117350825036256261" resolveInfo="path" />
                    </node>
                  </node>
                  <node role="rightExpression:3" type="jetbrains.mps.baseLanguage.structure.DotExpression:3" id="5117350825036256289">
                    <node role="operation:3" type="jetbrains.mps.baseLanguage.structure.InstanceMethodCallOperation:3" id="5117350825036256290">
                      <link role="baseMethodDeclaration:3" targetNodeId="2.~IFile.exists():boolean" resolveInfo="exists" />
                    </node>
                    <node role="operand:3" type="jetbrains.mps.baseLanguage.structure.StaticMethodCall:3" id="5117350825036256291">
                      <link role="classConcept:3" targetNodeId="2.~FileSystem" resolveInfo="FileSystem" />
                      <link role="baseMethodDeclaration:3" targetNodeId="2.~FileSystem.getFile(java.lang.String):jetbrains.mps.vfs.IFile" resolveInfo="getFile" />
                      <node role="actualArgument:3" type="jetbrains.mps.baseLanguage.structure.LocalVariableReference:3" id="5117350825036256292">
                        <link role="variableDeclaration:3" targetNodeId="5117350825036256261" resolveInfo="path" />
                      </node>
                    </node>
                  </node>
                </node>
              </node>
            </node>
          </node>
          <node role="ifFalseCellModel:32" type="jetbrains.mps.lang.editor.structure.CellModel_Constant:32" id="5117350825036256293">
            <property name="text:32" value="&lt;no icon&gt;" />
            <node role="styleItem:32" type="jetbrains.mps.lang.editor.structure.ForegroundColorStyleClassItem:32" id="5117350825036256294">
              <property name="color:32" value="lightGray" />
            </node>
          </node>
          <node role="ifTrueCellModel:32" type="jetbrains.mps.lang.editor.structure.CellModel_Collection:32" id="5117350825036256295">
            <property name="vertical:32" value="false" />
            <node role="childCellModel:32" type="jetbrains.mps.lang.editor.structure.CellModel_Image:32" id="5117350825036256296">
              <node role="imagePathProvider:32" type="jetbrains.mps.lang.editor.structure.QueryFunction_ImagePath:32" id="5117350825036256297">
                <node role="body:32" type="jetbrains.mps.baseLanguage.structure.StatementList:3" id="5117350825036256298">
                  <node role="statement:3" type="jetbrains.mps.baseLanguage.structure.ExpressionStatement:3" id="5117350825036256299">
                    <node role="expression:3" type="jetbrains.mps.baseLanguage.structure.DotExpression:3" id="5117350825036256300">
                      <node role="operand:3" type="jetbrains.mps.lang.editor.structure.ConceptFunctionParameter_node:32" id="5117350825036256301" />
                      <node role="operation:3" type="jetbrains.mps.lang.smodel.structure.SPropertyAccess:16" id="5117350825036256316">
                        <link role="property:16" targetNodeId="1.5117350825036235732" resolveInfo="iconPath" />
                      </node>
                    </node>
                  </node>
                </node>
              </node>
            </node>
            <node role="childCellModel:32" type="jetbrains.mps.lang.editor.structure.CellModel_Property:32" id="5117350825036256303">
              <link role="relationDeclaration:32" targetNodeId="1.5117350825036235732" resolveInfo="iconPath" />
            </node>
            <node role="styleItem:32" type="jetbrains.mps.lang.editor.structure.SelectableStyleSheetItem:32" id="5117350825036256304">
              <property name="flag:32" value="false" />
            </node>
            <node role="cellLayout:32" type="jetbrains.mps.lang.editor.structure.CellLayout_Horizontal:32" id="5117350825036256305" />
          </node>
        </node>
        <node role="childCellModel:32" type="jetbrains.mps.lang.editor.structure.CellModel_JComponent:32" id="5117350825036256306">
          <property name="componentProviderID:32" value="SelectIconButton" />
          <node role="componentProvider:32" type="jetbrains.mps.lang.editor.structure.QueryFunction_JComponent:32" id="5117350825036256307">
            <node role="body:32" type="jetbrains.mps.baseLanguage.structure.StatementList:3" id="5117350825036256308">
              <node role="statement:3" type="jetbrains.mps.baseLanguage.structure.ReturnStatement:3" id="5117350825036256309">
                <node role="expression:3" type="jetbrains.mps.baseLanguage.structure.StaticMethodCall:3" id="5117350825036256310">
                  <link role="classConcept:3" targetNodeId="3.~EditorUtil" resolveInfo="EditorUtil" />
                  <link role="baseMethodDeclaration:3" targetNodeId="3.~EditorUtil.createSelectIconButton(jetbrains.mps.smodel.SNode,java.lang.String,jetbrains.mps.nodeEditor.EditorContext):javax.swing.JComponent" resolveInfo="createSelectIconButton" />
                  <node role="actualArgument:3" type="jetbrains.mps.lang.editor.structure.ConceptFunctionParameter_node:32" id="5117350825036256311" />
                  <node role="actualArgument:3" type="jetbrains.mps.baseLanguage.structure.StringLiteral:3" id="5117350825036256312">
                    <property name="value:3" value="iconPath" />
                  </node>
                  <node role="actualArgument:3" type="jetbrains.mps.lang.editor.structure.ConceptFunctionParameter_editorContext:32" id="5117350825036256313" />
                </node>
              </node>
            </node>
          </node>
        </node>
        <node role="styleItem:32" type="jetbrains.mps.lang.editor.structure.SelectableStyleSheetItem:32" id="5117350825036256314">
          <property name="flag:32" value="false" />
        </node>
        <node role="cellLayout:32" type="jetbrains.mps.lang.editor.structure.CellLayout_Horizontal:32" id="5117350825036256315" />
      </node>
      <node role="cellLayout:32" type="jetbrains.mps.lang.editor.structure.CellLayout_Vertical:32" id="5117350825036235737" />
    </node>
  </node>
  <node type="jetbrains.mps.lang.editor.structure.ConceptEditorDeclaration:32" id="5117350825036256319">
    <link role="conceptDeclaration:32" targetNodeId="1.5117350825036256317" resolveInfo="CustomWatchablesContainer" />
    <node role="cellModel:32" type="jetbrains.mps.lang.editor.structure.CellModel_Collection:32" id="5117350825036256321">
      <node role="childCellModel:32" type="jetbrains.mps.lang.editor.structure.CellModel_Collection:32" id="4089989733346843029">
        <node role="styleItem:32" type="jetbrains.mps.lang.editor.structure.SelectableStyleSheetItem:32" id="4089989733346843030">
          <property name="flag:32" value="false" />
        </node>
        <node role="childCellModel:32" type="jetbrains.mps.lang.editor.structure.CellModel_Constant:32" id="4089989733346843031">
          <property name="text:32" value="custom watchables" />
        </node>
        <node role="childCellModel:32" type="jetbrains.mps.lang.editor.structure.CellModel_Property:32" id="4089989733346843035">
          <link role="relationDeclaration:32" targetNodeId="2v.1169194664001:0" resolveInfo="name" />
        </node>
        <node role="cellLayout:32" type="jetbrains.mps.lang.editor.structure.CellLayout_Horizontal:32" id="4089989733346843032" />
      </node>
      <node role="childCellModel:32" type="jetbrains.mps.lang.editor.structure.CellModel_Constant:32" id="5117350825036256330">
        <property name="text:32" value="" />
      </node>
      <node role="childCellModel:32" type="jetbrains.mps.lang.editor.structure.CellModel_RefNodeList:32" id="5117350825036256327">
        <link role="relationDeclaration:32" targetNodeId="1.5117350825036256318" />
        <node role="cellLayout:32" type="jetbrains.mps.lang.editor.structure.CellLayout_Vertical:32" id="5117350825036256328" />
      </node>
      <node role="cellLayout:32" type="jetbrains.mps.lang.editor.structure.CellLayout_Vertical:32" id="5117350825036256323" />
    </node>
  </node>
  <node type="jetbrains.mps.lang.editor.structure.ConceptEditorDeclaration:32" id="5117350825036256335">
    <property name="package:32" value="types" />
    <link role="conceptDeclaration:32" targetNodeId="1.5117350825036256333" resolveInfo="WatchableType" />
    <node role="cellModel:32" type="jetbrains.mps.lang.editor.structure.CellModel_ConceptProperty:32" id="5117350825036256337">
      <link role="relationDeclaration:32" targetNodeId="2v.1137473891462:0" resolveInfo="alias" />
    </node>
  </node>
  <node type="jetbrains.mps.lang.editor.structure.ConceptEditorDeclaration:32" id="5117350825036256342">
    <property name="package:32" value="types" />
    <link role="conceptDeclaration:32" targetNodeId="1.5117350825036256338" resolveInfo="WatchableCreator" />
    <node role="cellModel:32" type="jetbrains.mps.lang.editor.structure.CellModel_Collection:32" id="5117350825036256344">
      <node role="childCellModel:32" type="jetbrains.mps.lang.editor.structure.CellModel_ConceptProperty:32" id="5117350825036256348">
        <link role="relationDeclaration:32" targetNodeId="2v.1137473891462:0" resolveInfo="alias" />
      </node>
      <node role="childCellModel:32" type="jetbrains.mps.lang.editor.structure.CellModel_RefCell:32" id="5264817233616806012">
        <link role="relationDeclaration:32" targetNodeId="1.5264817233616806010" />
        <node role="editorComponent:32" type="jetbrains.mps.lang.editor.structure.InlineEditorComponent:32" id="5264817233616806013">
          <node role="cellModel:32" type="jetbrains.mps.lang.editor.structure.CellModel_Property:32" id="5264817233616806015">
            <property name="readOnly:32" value="true" />
            <link role="relationDeclaration:32" targetNodeId="2v.1169194664001:0" resolveInfo="name" />
          </node>
        </node>
      </node>
      <node role="childCellModel:32" type="jetbrains.mps.lang.editor.structure.CellModel_Constant:32" id="5117350825036256350">
        <property name="text:32" value="(" />
      </node>
      <node role="childCellModel:32" type="jetbrains.mps.lang.editor.structure.CellModel_RefNode:32" id="5117350825036256352">
        <link role="relationDeclaration:32" targetNodeId="1.5117350825036256341" />
      </node>
      <node role="childCellModel:32" type="jetbrains.mps.lang.editor.structure.CellModel_Constant:32" id="5117350825036256354">
        <property name="text:32" value=")" />
      </node>
      <node role="cellLayout:32" type="jetbrains.mps.lang.editor.structure.CellLayout_Indent:32" id="5117350825036256346" />
    </node>
  </node>
  <node type="jetbrains.mps.lang.editor.structure.ConceptEditorDeclaration:32" id="5264817233616809564">
    <link role="conceptDeclaration:32" targetNodeId="1.5117350825036256331" resolveInfo="CustomViewer" />
    <node role="cellModel:32" type="jetbrains.mps.lang.editor.structure.CellModel_Collection:32" id="5264817233616809566">
      <node role="childCellModel:32" type="jetbrains.mps.lang.editor.structure.CellModel_Collection:32" id="5264817233616809569">
        <node role="styleItem:32" type="jetbrains.mps.lang.editor.structure.SelectableStyleSheetItem:32" id="5264817233616809570">
          <property name="flag:32" value="false" />
        </node>
        <node role="cellLayout:32" type="jetbrains.mps.lang.editor.structure.CellLayout_Horizontal:32" id="5264817233616809572" />
        <node role="childCellModel:32" type="jetbrains.mps.lang.editor.structure.CellModel_Constant:32" id="5264817233616809573">
          <property name="text:32" value="custom viewer" />
        </node>
        <node role="childCellModel:32" type="jetbrains.mps.lang.editor.structure.CellModel_Property:32" id="5264817233616809575">
          <link role="relationDeclaration:32" targetNodeId="2v.1169194664001:0" resolveInfo="name" />
        </node>
      </node>
      <node role="childCellModel:32" type="jetbrains.mps.lang.editor.structure.CellModel_Constant:32" id="4089989733346806811">
        <property name="text:32" value="" />
      </node>
      <node role="childCellModel:32" type="jetbrains.mps.lang.editor.structure.CellModel_Constant:32" id="4089989733346806807">
        <property name="text:32" value="get value presentation:" />
      </node>
      <node role="childCellModel:32" type="jetbrains.mps.lang.editor.structure.CellModel_RefNode:32" id="4089989733346806809">
        <property name="noTargetText:32" value="original presentation" />
        <link role="relationDeclaration:32" targetNodeId="1.4089989733346803665" />
      </node>
      <node role="childCellModel:32" type="jetbrains.mps.lang.editor.structure.CellModel_Constant:32" id="5264817233616809578">
        <property name="text:32" value="" />
      </node>
      <node role="childCellModel:32" type="jetbrains.mps.lang.editor.structure.CellModel_Constant:32" id="4089989733346839781">
        <property name="text:32" value="can wrap value:" />
      </node>
      <node role="childCellModel:32" type="jetbrains.mps.lang.editor.structure.CellModel_RefNode:32" id="4089989733346839783">
        <link role="relationDeclaration:32" targetNodeId="1.4089989733346839779" />
      </node>
      <node role="childCellModel:32" type="jetbrains.mps.lang.editor.structure.CellModel_Constant:32" id="4089989733346839785">
        <property name="text:32" value="" />
      </node>
      <node role="childCellModel:32" type="jetbrains.mps.lang.editor.structure.CellModel_Constant:32" id="5264817233616809581">
        <property name="text:32" value="get custom watchables:" />
      </node>
      <node role="childCellModel:32" type="jetbrains.mps.lang.editor.structure.CellModel_RefNode:32" id="5264817233616809583">
        <link role="relationDeclaration:32" targetNodeId="1.5264817233616809563" />
      </node>
      <node role="cellLayout:32" type="jetbrains.mps.lang.editor.structure.CellLayout_Vertical:32" id="5264817233616809568" />
    </node>
  </node>
  <node type="jetbrains.mps.lang.editor.structure.ConceptEditorDeclaration:32" id="2488554353950283281">
    <property name="package:32" value="operations.object" />
    <link role="conceptDeclaration:32" targetNodeId="1.2488554353950280317" resolveInfo="FieldsListOperation" />
    <node role="cellModel:32" type="jetbrains.mps.lang.editor.structure.CellModel_ConceptProperty:32" id="2488554353950286423">
      <link role="relationDeclaration:32" targetNodeId="2v.1137473891462:0" resolveInfo="alias" />
    </node>
  </node>
  <node type="jetbrains.mps.lang.editor.structure.ConceptEditorDeclaration:32" id="2488554353950312698">
    <property name="package:32" value="operations.object" />
    <link role="conceptDeclaration:32" targetNodeId="1.2488554353950312668" resolveInfo="FieldOperation" />
    <node role="cellModel:32" type="jetbrains.mps.lang.editor.structure.CellModel_Collection:32" id="2488554353950312700">
      <node role="childCellModel:32" type="jetbrains.mps.lang.editor.structure.CellModel_ConceptProperty:32" id="2488554353950312704">
        <link role="relationDeclaration:32" targetNodeId="2v.1137473891462:0" resolveInfo="alias" />
      </node>
      <node role="childCellModel:32" type="jetbrains.mps.lang.editor.structure.CellModel_Constant:32" id="2488554353950312706">
        <property name="text:32" value="(" />
      </node>
      <node role="childCellModel:32" type="jetbrains.mps.lang.editor.structure.CellModel_RefNode:32" id="2488554353950312708">
        <link role="relationDeclaration:32" targetNodeId="1.2488554353950312694" />
      </node>
      <node role="childCellModel:32" type="jetbrains.mps.lang.editor.structure.CellModel_Constant:32" id="2488554353950312710">
        <property name="text:32" value=")" />
      </node>
      <node role="cellLayout:32" type="jetbrains.mps.lang.editor.structure.CellLayout_Indent:32" id="2488554353950312702" />
    </node>
  </node>
  <node type="jetbrains.mps.lang.editor.structure.ConceptEditorDeclaration:32" id="2488554353950312754">
    <property name="package:32" value="operations.array" />
    <link role="conceptDeclaration:32" targetNodeId="1.2488554353950312745" resolveInfo="ElementOperation" />
    <node role="cellModel:32" type="jetbrains.mps.lang.editor.structure.CellModel_Collection:32" id="2488554353950312756">
      <node role="childCellModel:32" type="jetbrains.mps.lang.editor.structure.CellModel_ConceptProperty:32" id="2488554353950312759">
        <link role="relationDeclaration:32" targetNodeId="2v.1137473891462:0" resolveInfo="alias" />
      </node>
      <node role="childCellModel:32" type="jetbrains.mps.lang.editor.structure.CellModel_Constant:32" id="2488554353950312761">
        <property name="text:32" value="[" />
      </node>
      <node role="childCellModel:32" type="jetbrains.mps.lang.editor.structure.CellModel_RefNode:32" id="2488554353950312763">
        <link role="relationDeclaration:32" targetNodeId="1.2488554353950312753" />
      </node>
      <node role="childCellModel:32" type="jetbrains.mps.lang.editor.structure.CellModel_Constant:32" id="2488554353950312765">
        <property name="text:32" value="]" />
      </node>
      <node role="cellLayout:32" type="jetbrains.mps.lang.editor.structure.CellLayout_Indent:32" id="2488554353950312758" />
    </node>
  </node>
  <node type="jetbrains.mps.lang.editor.structure.ConceptEditorDeclaration:32" id="1843851250586691380">
    <property name="package:32" value="operations.object" />
    <link role="conceptDeclaration:32" targetNodeId="1.1843851250586690702" resolveInfo="ClassNameOperation" />
    <node role="cellModel:32" type="jetbrains.mps.lang.editor.structure.CellModel_ConceptProperty:32" id="1843851250586694522">
      <link role="relationDeclaration:32" targetNodeId="2v.1137473891462:0" resolveInfo="alias" />
    </node>
  </node>
  <node type="jetbrains.mps.lang.editor.structure.ConceptEditorDeclaration:32" id="1843851250586694543">
    <property name="package:32" value="operations.object" />
    <link role="conceptDeclaration:32" targetNodeId="1.1843851250586694536" resolveInfo="ClassFqNameOperation" />
    <node role="cellModel:32" type="jetbrains.mps.lang.editor.structure.CellModel_ConceptProperty:32" id="1843851250586694545">
      <link role="relationDeclaration:32" targetNodeId="2v.1137473891462:0" resolveInfo="alias" />
    </node>
  </node>
  <node type="jetbrains.mps.lang.editor.structure.ConceptEditorDeclaration:32" id="1843851250586694565">
    <property name="package:32" value="operations.array" />
    <link role="conceptDeclaration:32" targetNodeId="1.1843851250586694559" resolveInfo="SizeOperation" />
    <node role="cellModel:32" type="jetbrains.mps.lang.editor.structure.CellModel_ConceptProperty:32" id="1843851250586694567">
      <link role="relationDeclaration:32" targetNodeId="2v.1137473891462:0" resolveInfo="alias" />
    </node>
  </node>
  <node type="jetbrains.mps.lang.editor.structure.ConceptEditorDeclaration:32" id="1843851250586697547">
    <property name="package:32" value="operations.object" />
    <link role="conceptDeclaration:32" targetNodeId="1.1843851250586697538" resolveInfo="AllElementsOperation" />
    <node role="cellModel:32" type="jetbrains.mps.lang.editor.structure.CellModel_ConceptProperty:32" id="1843851250586697549">
      <link role="relationDeclaration:32" targetNodeId="2v.1137473891462:0" resolveInfo="alias" />
    </node>
  </node>
  <node type="jetbrains.mps.lang.editor.structure.ConceptEditorDeclaration:32" id="1843851250586697577">
    <property name="package:32" value="operations.array" />
    <link role="conceptDeclaration:32" targetNodeId="1.1843851250586697564" resolveInfo="ElementsRangeOperation" />
    <node role="cellModel:32" type="jetbrains.mps.lang.editor.structure.CellModel_Collection:32" id="1843851250586697579">
      <node role="childCellModel:32" type="jetbrains.mps.lang.editor.structure.CellModel_ConceptProperty:32" id="1843851250586697582">
        <link role="relationDeclaration:32" targetNodeId="2v.1137473891462:0" resolveInfo="alias" />
      </node>
      <node role="childCellModel:32" type="jetbrains.mps.lang.editor.structure.CellModel_Constant:32" id="1843851250586697585">
        <property name="text:32" value="[" />
      </node>
      <node role="childCellModel:32" type="jetbrains.mps.lang.editor.structure.CellModel_RefNode:32" id="1843851250586697587">
        <link role="relationDeclaration:32" targetNodeId="1.1843851250586697565" />
      </node>
      <node role="childCellModel:32" type="jetbrains.mps.lang.editor.structure.CellModel_Constant:32" id="1843851250586697589">
        <property name="text:32" value=".." />
      </node>
      <node role="childCellModel:32" type="jetbrains.mps.lang.editor.structure.CellModel_RefNode:32" id="1843851250586697591">
        <link role="relationDeclaration:32" targetNodeId="1.1843851250586697568" />
      </node>
      <node role="childCellModel:32" type="jetbrains.mps.lang.editor.structure.CellModel_Constant:32" id="1843851250586697594">
        <property name="text:32" value="]" />
      </node>
      <node role="cellLayout:32" type="jetbrains.mps.lang.editor.structure.CellLayout_Indent:32" id="1843851250586697581" />
    </node>
  </node>
  <node type="jetbrains.mps.lang.editor.structure.ConceptEditorDeclaration:32" id="7744028807303022096">
    <property name="package:32" value="operations.object" />
    <link role="conceptDeclaration:32" targetNodeId="1.7744028807303021417" resolveInfo="CallMethodOperation" />
    <node role="cellModel:32" type="jetbrains.mps.lang.editor.structure.CellModel_Collection:32" id="7744028807303023748">
      <node role="childCellModel:32" type="jetbrains.mps.lang.editor.structure.CellModel_ConceptProperty:32" id="7744028807303023749">
        <link role="relationDeclaration:32" targetNodeId="2v.1137473891462:0" resolveInfo="alias" />
      </node>
      <node role="childCellModel:32" type="jetbrains.mps.lang.editor.structure.CellModel_RefNode:32" id="7744028807303023752">
        <link role="relationDeclaration:32" targetNodeId="1.7744028807303021420" />
      </node>
      <node role="childCellModel:32" type="jetbrains.mps.lang.editor.structure.CellModel_Constant:32" id="7744028807303028948">
        <property name="text:32" value=":" />
      </node>
      <node role="childCellModel:32" type="jetbrains.mps.lang.editor.structure.CellModel_RefNode:32" id="7744028807303028950">
        <link role="relationDeclaration:32" targetNodeId="1.7744028807303028944" />
      </node>
      <node role="childCellModel:32" type="jetbrains.mps.lang.editor.structure.CellModel_Constant:32" id="7744028807303023754">
        <property name="text:32" value="(" />
      </node>
      <node role="childCellModel:32" type="jetbrains.mps.lang.editor.structure.CellModel_RefNodeList:32" id="7744028807303023756">
        <property name="separatorText:32" value="," />
        <link role="relationDeclaration:32" targetNodeId="1.7744028807303021419" />
        <node role="cellLayout:32" type="jetbrains.mps.lang.editor.structure.CellLayout_Indent:32" id="7744028807303023757" />
      </node>
      <node role="childCellModel:32" type="jetbrains.mps.lang.editor.structure.CellModel_Constant:32" id="7744028807303023759">
        <property name="text:32" value=")" />
      </node>
      <node role="cellLayout:32" type="jetbrains.mps.lang.editor.structure.CellLayout_Indent:32" id="7744028807303023750" />
    </node>
  </node>
  <node type="jetbrains.mps.lang.editor.structure.ConceptEditorDeclaration:32" id="7744028807303050610">
    <property name="package:32" value="operations.primitive" />
    <link role="conceptDeclaration:32" targetNodeId="1.7744028807303050605" resolveInfo="JavaValueOperation" />
    <node role="cellModel:32" type="jetbrains.mps.lang.editor.structure.CellModel_ConceptProperty:32" id="7744028807303050612">
      <link role="relationDeclaration:32" targetNodeId="2v.1137473891462:0" resolveInfo="alias" />
    </node>
  </node>
  <node type="jetbrains.mps.lang.editor.structure.ConceptEditorDeclaration:32" id="7430908097350531685">
<<<<<<< HEAD
=======
    <property name="package:32" value="types" />
>>>>>>> c2d96f40
    <link role="conceptDeclaration:32" targetNodeId="1.7430908097350531683" resolveInfo="StringValueType" />
    <node role="cellModel:32" type="jetbrains.mps.lang.editor.structure.CellModel_ConceptProperty:32" id="7430908097350531687">
      <link role="relationDeclaration:32" targetNodeId="2v.1156235010670:0" resolveInfo="alias" />
    </node>
  </node>
  <node type="jetbrains.mps.lang.editor.structure.ConceptEditorDeclaration:32" id="7471356136625957321">
<<<<<<< HEAD
=======
    <property name="package:32" value="operations.string" />
>>>>>>> c2d96f40
    <link role="conceptDeclaration:32" targetNodeId="1.7471356136625957315" resolveInfo="StringValueOperation" />
    <node role="cellModel:32" type="jetbrains.mps.lang.editor.structure.CellModel_ConceptProperty:32" id="7471356136625957323">
      <link role="relationDeclaration:32" targetNodeId="2v.1156235010670:0" resolveInfo="alias" />
    </node>
  </node>
<<<<<<< HEAD
=======
  <node type="jetbrains.mps.lang.editor.structure.ConceptEditorDeclaration:32" id="929171734855790864">
    <property name="package:32" value="operations.object" />
    <link role="conceptDeclaration:32" targetNodeId="1.929171734855789933" resolveInfo="IsInstanceOfOperation" />
    <node role="cellModel:32" type="jetbrains.mps.lang.editor.structure.CellModel_Collection:32" id="929171734855790866">
      <node role="childCellModel:32" type="jetbrains.mps.lang.editor.structure.CellModel_ConceptProperty:32" id="929171734855790869">
        <link role="relationDeclaration:32" targetNodeId="2v.1137473891462:0" resolveInfo="alias" />
      </node>
      <node role="childCellModel:32" type="jetbrains.mps.lang.editor.structure.CellModel_Constant:32" id="929171734855790871">
        <property name="text:32" value="(" />
      </node>
      <node role="childCellModel:32" type="jetbrains.mps.lang.editor.structure.CellModel_RefNode:32" id="929171734855790875">
        <link role="relationDeclaration:32" targetNodeId="1.929171734855790188" />
      </node>
      <node role="childCellModel:32" type="jetbrains.mps.lang.editor.structure.CellModel_Constant:32" id="929171734855790873">
        <property name="text:32" value=")" />
      </node>
      <node role="cellLayout:32" type="jetbrains.mps.lang.editor.structure.CellLayout_Indent:32" id="929171734855790868" />
    </node>
  </node>
>>>>>>> c2d96f40
</model>
<|MERGE_RESOLUTION|>--- conflicted
+++ resolved
@@ -469,27 +469,19 @@
     </node>
   </node>
   <node type="jetbrains.mps.lang.editor.structure.ConceptEditorDeclaration:32" id="7430908097350531685">
-<<<<<<< HEAD
-=======
-    <property name="package:32" value="types" />
->>>>>>> c2d96f40
+    <property name="package:32" value="types" />
     <link role="conceptDeclaration:32" targetNodeId="1.7430908097350531683" resolveInfo="StringValueType" />
     <node role="cellModel:32" type="jetbrains.mps.lang.editor.structure.CellModel_ConceptProperty:32" id="7430908097350531687">
       <link role="relationDeclaration:32" targetNodeId="2v.1156235010670:0" resolveInfo="alias" />
     </node>
   </node>
   <node type="jetbrains.mps.lang.editor.structure.ConceptEditorDeclaration:32" id="7471356136625957321">
-<<<<<<< HEAD
-=======
     <property name="package:32" value="operations.string" />
->>>>>>> c2d96f40
     <link role="conceptDeclaration:32" targetNodeId="1.7471356136625957315" resolveInfo="StringValueOperation" />
     <node role="cellModel:32" type="jetbrains.mps.lang.editor.structure.CellModel_ConceptProperty:32" id="7471356136625957323">
       <link role="relationDeclaration:32" targetNodeId="2v.1156235010670:0" resolveInfo="alias" />
     </node>
   </node>
-<<<<<<< HEAD
-=======
   <node type="jetbrains.mps.lang.editor.structure.ConceptEditorDeclaration:32" id="929171734855790864">
     <property name="package:32" value="operations.object" />
     <link role="conceptDeclaration:32" targetNodeId="1.929171734855789933" resolveInfo="IsInstanceOfOperation" />
@@ -509,5 +501,4 @@
       <node role="cellLayout:32" type="jetbrains.mps.lang.editor.structure.CellLayout_Indent:32" id="929171734855790868" />
     </node>
   </node>
->>>>>>> c2d96f40
 </model>
