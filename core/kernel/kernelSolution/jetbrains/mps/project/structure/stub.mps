--- conflicted
+++ resolved
@@ -420,11 +420,7 @@
           </node>
           <node role="variable" roleId="tpee.1144230900587" type="tpee.LocalVariableDeclaration" typeId="tpee.1068581242863" id="269654322145298856">
             <property name="name" nameId="tpck.1169194664001" value="dep" />
-<<<<<<< HEAD
-            <node role="type" roleId="tpee.5680397130376446158" type="tpee.ClassifierType" typeId="tpee.1107535904670" id="3186687972183003358">
-=======
             <node role="type" roleId="tpee.5680397130376446158" type="tpee.ClassifierType" typeId="tpee.1107535904670" id="3435784865751732329">
->>>>>>> dd299119
               <link role="classifier" roleId="tpee.1107535924139" targetNodeId="ho7a.~ModuleReference" resolveInfo="ModuleReference" />
             </node>
           </node>
