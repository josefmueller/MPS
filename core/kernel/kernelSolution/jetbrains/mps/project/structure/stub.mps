<?xml version="1.0" encoding="UTF-8"?>
<model modelUID="r:5b5d3edc-7109-4b21-b309-f1eed7ed275b(jetbrains.mps.project.structure.stub)">
  <persistence version="7" />
  <language namespace="f3061a53-9226-4cc5-a443-f952ceaf5816(jetbrains.mps.baseLanguage)" />
  <language namespace="7866978e-a0f0-4cc7-81bc-4d213d9375e1(jetbrains.mps.lang.smodel)" />
  <language namespace="83888646-71ce-4f1c-9c53-c54016f6ad4f(jetbrains.mps.baseLanguage.collections)" />
  <import index="hypd" modelUID="r:aa31e43e-9240-4f4d-b6db-5c1c9a86c59e(jetbrains.mps.lang.project.structure)" version="-1" />
  <import index="k7g3" modelUID="f:java_stub#6354ebe7-c22a-4a0f-ac54-50b52ab9b065#java.util(java.util@java_stub)" version="-1" />
  <import index="kqhl" modelUID="f:java_stub#6ed54515-acc8-4d1e-a16c-9fd6cfe951ea#jetbrains.mps.project.structure.modules(MPS.Core/jetbrains.mps.project.structure.modules@java_stub)" version="-1" />
  <import index="cu2c" modelUID="f:java_stub#6ed54515-acc8-4d1e-a16c-9fd6cfe951ea#jetbrains.mps.smodel(MPS.Core/jetbrains.mps.smodel@java_stub)" version="-1" />
  <import index="n8sb" modelUID="f:java_stub#6ed54515-acc8-4d1e-a16c-9fd6cfe951ea#jetbrains.mps.project.structure.model(MPS.Core/jetbrains.mps.project.structure.model@java_stub)" version="-1" />
  <import index="59et" modelUID="f:java_stub#6ed54515-acc8-4d1e-a16c-9fd6cfe951ea#jetbrains.mps.vfs(MPS.Core/jetbrains.mps.vfs@java_stub)" version="-1" />
  <import index="bocb" modelUID="f:java_stub#6ed54515-acc8-4d1e-a16c-9fd6cfe951ea#jetbrains.mps.project.structure.modules.mappingpriorities(MPS.Core/jetbrains.mps.project.structure.modules.mappingpriorities@java_stub)" version="-1" />
  <import index="vsqj" modelUID="f:java_stub#6ed54515-acc8-4d1e-a16c-9fd6cfe951ea#jetbrains.mps.project(MPS.Core/jetbrains.mps.project@java_stub)" version="-1" />
  <import index="tpck" modelUID="r:00000000-0000-4000-0000-011c89590288(jetbrains.mps.lang.core.structure)" version="0" implicit="yes" />
  <import index="tpee" modelUID="r:00000000-0000-4000-0000-011c895902ca(jetbrains.mps.baseLanguage.structure)" version="3" implicit="yes" />
  <import index="tp25" modelUID="r:00000000-0000-4000-0000-011c89590301(jetbrains.mps.lang.smodel.structure)" version="16" implicit="yes" />
  <import index="e2lb" modelUID="f:java_stub#6354ebe7-c22a-4a0f-ac54-50b52ab9b065#java.lang(java.lang@java_stub)" version="-1" implicit="yes" />
  <import index="tp2q" modelUID="r:00000000-0000-4000-0000-011c8959032e(jetbrains.mps.baseLanguage.collections.structure)" version="7" implicit="yes" />
  <roots>
    <node type="tpee.ClassConcept" typeId="tpee.1068390468198" id="4198951972171372748">
      <property name="name" nameId="tpck.1169194664001" value="ProjectStructureBuilder" />
      <property name="abstractClass" nameId="tpee.1075300953594" value="true" />
    </node>
  </roots>
  <root id="4198951972171372748">
    <node role="field" roleId="tpee.1068390468199" type="tpee.FieldDeclaration" typeId="tpee.1068390468200" id="4198951972171373441">
      <property name="name" nameId="tpck.1169194664001" value="mySource" />
      <property name="isFinal" nameId="tpee.1176718929932" value="true" />
      <node role="visibility" roleId="tpee.1178549979242" type="tpee.PrivateVisibility" typeId="tpee.1146644623116" id="4198951972171373442" />
      <node role="type" roleId="tpee.5680397130376446158" type="tpee.ClassifierType" typeId="tpee.1107535904670" id="4198951972171373444">
        <link role="classifier" roleId="tpee.1107535924139" targetNodeId="kqhl.~ModuleDescriptor" resolveInfo="ModuleDescriptor" />
      </node>
    </node>
    <node role="field" roleId="tpee.1068390468199" type="tpee.FieldDeclaration" typeId="tpee.1068390468200" id="2721285250110487901">
      <property name="name" nameId="tpck.1169194664001" value="myFile" />
      <property name="isFinal" nameId="tpee.1176718929932" value="true" />
      <node role="visibility" roleId="tpee.1178549979242" type="tpee.PrivateVisibility" typeId="tpee.1146644623116" id="2721285250110487902" />
      <node role="type" roleId="tpee.5680397130376446158" type="tpee.ClassifierType" typeId="tpee.1107535904670" id="2721285250110487903">
        <link role="classifier" roleId="tpee.1107535924139" targetNodeId="59et.~IFile" resolveInfo="IFile" />
      </node>
    </node>
    <node role="field" roleId="tpee.1068390468199" type="tpee.FieldDeclaration" typeId="tpee.1068390468200" id="2721285250110524841">
      <property name="name" nameId="tpck.1169194664001" value="myModel" />
      <node role="visibility" roleId="tpee.1178549979242" type="tpee.PrivateVisibility" typeId="tpee.1146644623116" id="2721285250110524842" />
      <node role="type" roleId="tpee.5680397130376446158" type="tp25.SModelType" typeId="tp25.1143226024141" id="2721285250110524846" />
    </node>
    <node role="field" roleId="tpee.1068390468199" type="tpee.FieldDeclaration" typeId="tpee.1068390468200" id="4198951972171373756">
      <property name="name" nameId="tpck.1169194664001" value="myTarget" />
      <node role="visibility" roleId="tpee.1178549979242" type="tpee.PrivateVisibility" typeId="tpee.1146644623116" id="4198951972171373757" />
      <node role="type" roleId="tpee.5680397130376446158" type="tp25.SNodeType" typeId="tp25.1138055754698" id="4198951972171373759">
        <link role="concept" roleId="tp25.1138405853777" targetNodeId="hypd.6370754048397540894" resolveInfo="Module" />
      </node>
    </node>
    <node role="method" roleId="tpee.1107880067339" type="tpee.InstanceMethodDeclaration" typeId="tpee.1068580123165" id="4198951972171373412">
      <property name="name" nameId="tpck.1169194664001" value="convert" />
      <node role="returnType" roleId="tpee.1068580123133" type="tp25.SNodeType" typeId="tp25.1138055754698" id="4198951972171373416">
        <link role="concept" roleId="tp25.1138405853777" targetNodeId="hypd.6370754048397540894" resolveInfo="Module" />
      </node>
      <node role="visibility" roleId="tpee.1178549979242" type="tpee.PublicVisibility" typeId="tpee.1146644602865" id="4198951972171373414" />
      <node role="body" roleId="tpee.1068580123135" type="tpee.StatementList" typeId="tpee.1068580123136" id="4198951972171373415">
        <node role="statement" roleId="tpee.1068581517665" type="tpee.IfStatement" typeId="tpee.1068580123159" id="4198951972171373425">
          <node role="ifTrue" roleId="tpee.1068580123161" type="tpee.StatementList" typeId="tpee.1068580123136" id="4198951972171373427">
            <node role="statement" roleId="tpee.1068581517665" type="tpee.ExpressionStatement" typeId="tpee.1068580123155" id="4198951972171373762">
              <node role="expression" roleId="tpee.1068580123156" type="tpee.AssignmentExpression" typeId="tpee.1068498886294" id="4198951972171373764">
                <node role="lValue" roleId="tpee.1068498886295" type="tpee.LocalInstanceFieldReference" typeId="tpee.7785501532031639928" id="4198951972171373763">
                  <link role="variableDeclaration" roleId="tpee.1068581517664" targetNodeId="4198951972171373756" resolveInfo="myTarget" />
                </node>
                <node role="rValue" roleId="tpee.1068498886297" type="tpee.LocalInstanceMethodCall" typeId="tpee.3066917033203108594" id="2721285250110587449">
                  <link role="baseMethodDeclaration" roleId="tpee.1068499141037" targetNodeId="4198951972171373437" resolveInfo="convertLanguage" />
                  <node role="actualArgument" roleId="tpee.1068499141038" type="tpee.CastExpression" typeId="tpee.1070534934090" id="2721285250110587462">
                    <node role="expression" roleId="tpee.1070534934092" type="tpee.LocalInstanceFieldReference" typeId="tpee.7785501532031639928" id="2721285250110587450">
                      <link role="variableDeclaration" roleId="tpee.1068581517664" targetNodeId="4198951972171373441" resolveInfo="mySource" />
                    </node>
                    <node role="type" roleId="tpee.1070534934091" type="tpee.ClassifierType" typeId="tpee.1107535904670" id="2721285250110587465">
                      <link role="classifier" roleId="tpee.1107535924139" targetNodeId="kqhl.~LanguageDescriptor" resolveInfo="LanguageDescriptor" />
                    </node>
                  </node>
                </node>
              </node>
            </node>
          </node>
          <node role="condition" roleId="tpee.1068580123160" type="tpee.InstanceOfExpression" typeId="tpee.1081256982272" id="4198951972171373429">
            <node role="leftExpression" roleId="tpee.1081256993304" type="tpee.LocalInstanceFieldReference" typeId="tpee.7785501532031639928" id="4198951972171373451">
              <link role="variableDeclaration" roleId="tpee.1068581517664" targetNodeId="4198951972171373441" resolveInfo="mySource" />
            </node>
            <node role="classType" roleId="tpee.1081256993305" type="tpee.ClassifierType" typeId="tpee.1107535904670" id="4198951972171373432">
              <link role="classifier" roleId="tpee.1107535924139" targetNodeId="kqhl.~LanguageDescriptor" resolveInfo="LanguageDescriptor" />
            </node>
          </node>
          <node role="elsifClauses" roleId="tpee.1206060520071" type="tpee.ElsifClause" typeId="tpee.1206060495898" id="4198951972171373523">
            <node role="condition" roleId="tpee.1206060619838" type="tpee.InstanceOfExpression" typeId="tpee.1081256982272" id="4198951972171373524">
              <node role="classType" roleId="tpee.1081256993305" type="tpee.ClassifierType" typeId="tpee.1107535904670" id="4198951972171373551">
                <link role="classifier" roleId="tpee.1107535924139" targetNodeId="kqhl.~SolutionDescriptor" resolveInfo="SolutionDescriptor" />
              </node>
              <node role="leftExpression" roleId="tpee.1081256993304" type="tpee.LocalInstanceFieldReference" typeId="tpee.7785501532031639928" id="4198951972171373526">
                <link role="variableDeclaration" roleId="tpee.1068581517664" targetNodeId="4198951972171373441" resolveInfo="mySource" />
              </node>
            </node>
            <node role="statementList" roleId="tpee.1206060644605" type="tpee.StatementList" typeId="tpee.1068580123136" id="4198951972171373527">
              <node role="statement" roleId="tpee.1068581517665" type="tpee.ExpressionStatement" typeId="tpee.1068580123155" id="4198951972171373773">
                <node role="expression" roleId="tpee.1068580123156" type="tpee.AssignmentExpression" typeId="tpee.1068498886294" id="4198951972171373774">
                  <node role="lValue" roleId="tpee.1068498886295" type="tpee.LocalInstanceFieldReference" typeId="tpee.7785501532031639928" id="4198951972171373775">
                    <link role="variableDeclaration" roleId="tpee.1068581517664" targetNodeId="4198951972171373756" resolveInfo="myTarget" />
                  </node>
                  <node role="rValue" roleId="tpee.1068498886297" type="tpee.LocalInstanceMethodCall" typeId="tpee.3066917033203108594" id="2721285250110587529">
                    <link role="baseMethodDeclaration" roleId="tpee.1068499141037" targetNodeId="2721285250110587466" resolveInfo="convertSolution" />
                    <node role="actualArgument" roleId="tpee.1068499141038" type="tpee.CastExpression" typeId="tpee.1070534934090" id="2721285250110587531">
                      <node role="type" roleId="tpee.1070534934091" type="tpee.ClassifierType" typeId="tpee.1107535904670" id="2721285250110587535">
                        <link role="classifier" roleId="tpee.1107535924139" targetNodeId="kqhl.~SolutionDescriptor" resolveInfo="SolutionDescriptor" />
                      </node>
                      <node role="expression" roleId="tpee.1070534934092" type="tpee.LocalInstanceFieldReference" typeId="tpee.7785501532031639928" id="2721285250110587530">
                        <link role="variableDeclaration" roleId="tpee.1068581517664" targetNodeId="4198951972171373441" resolveInfo="mySource" />
                      </node>
                    </node>
                  </node>
                </node>
              </node>
            </node>
          </node>
          <node role="elsifClauses" roleId="tpee.1206060520071" type="tpee.ElsifClause" typeId="tpee.1206060495898" id="4198951972171373537">
            <node role="condition" roleId="tpee.1206060619838" type="tpee.InstanceOfExpression" typeId="tpee.1081256982272" id="4198951972171373538">
              <node role="classType" roleId="tpee.1081256993305" type="tpee.ClassifierType" typeId="tpee.1107535904670" id="4198951972171373552">
                <link role="classifier" roleId="tpee.1107535924139" targetNodeId="kqhl.~DevkitDescriptor" resolveInfo="DevkitDescriptor" />
              </node>
              <node role="leftExpression" roleId="tpee.1081256993304" type="tpee.LocalInstanceFieldReference" typeId="tpee.7785501532031639928" id="4198951972171373540">
                <link role="variableDeclaration" roleId="tpee.1068581517664" targetNodeId="4198951972171373441" resolveInfo="mySource" />
              </node>
            </node>
            <node role="statementList" roleId="tpee.1206060644605" type="tpee.StatementList" typeId="tpee.1068580123136" id="4198951972171373541">
              <node role="statement" roleId="tpee.1068581517665" type="tpee.ExpressionStatement" typeId="tpee.1068580123155" id="2721285250110587518">
                <node role="expression" roleId="tpee.1068580123156" type="tpee.AssignmentExpression" typeId="tpee.1068498886294" id="2721285250110587520">
                  <node role="lValue" roleId="tpee.1068498886295" type="tpee.LocalInstanceFieldReference" typeId="tpee.7785501532031639928" id="2721285250110587519">
                    <link role="variableDeclaration" roleId="tpee.1068581517664" targetNodeId="4198951972171373756" resolveInfo="myTarget" />
                  </node>
                  <node role="rValue" roleId="tpee.1068498886297" type="tpee.LocalInstanceMethodCall" typeId="tpee.3066917033203108594" id="2721285250110587523">
                    <link role="baseMethodDeclaration" roleId="tpee.1068499141037" targetNodeId="4198951972171373563" resolveInfo="convertDevkit" />
                    <node role="actualArgument" roleId="tpee.1068499141038" type="tpee.CastExpression" typeId="tpee.1070534934090" id="2721285250110587525">
                      <node role="type" roleId="tpee.1070534934091" type="tpee.ClassifierType" typeId="tpee.1107535904670" id="2721285250110587528">
                        <link role="classifier" roleId="tpee.1107535924139" targetNodeId="kqhl.~DevkitDescriptor" resolveInfo="DevkitDescriptor" />
                      </node>
                      <node role="expression" roleId="tpee.1070534934092" type="tpee.LocalInstanceFieldReference" typeId="tpee.7785501532031639928" id="2721285250110587524">
                        <link role="variableDeclaration" roleId="tpee.1068581517664" targetNodeId="4198951972171373441" resolveInfo="mySource" />
                      </node>
                    </node>
                  </node>
                </node>
              </node>
            </node>
          </node>
        </node>
        <node role="statement" roleId="tpee.1068581517665" type="tpee.ReturnStatement" typeId="tpee.1068581242878" id="4198951972171373434">
          <node role="expression" roleId="tpee.1068581517676" type="tpee.LocalInstanceFieldReference" typeId="tpee.7785501532031639928" id="4198951972171373783">
            <link role="variableDeclaration" roleId="tpee.1068581517664" targetNodeId="4198951972171373756" resolveInfo="myTarget" />
          </node>
        </node>
      </node>
    </node>
    <node role="method" roleId="tpee.1107880067339" type="tpee.InstanceMethodDeclaration" typeId="tpee.1068580123165" id="4198951972171373437">
      <property name="name" nameId="tpck.1169194664001" value="convertLanguage" />
      <node role="visibility" roleId="tpee.1178549979242" type="tpee.PrivateVisibility" typeId="tpee.1146644623116" id="4198951972171373452" />
      <node role="body" roleId="tpee.1068580123135" type="tpee.StatementList" typeId="tpee.1068580123136" id="4198951972171373440">
        <node role="statement" roleId="tpee.1068581517665" type="tpee.LocalVariableDeclarationStatement" typeId="tpee.1068581242864" id="2721285250110587434">
          <node role="localVariableDeclaration" roleId="tpee.1068581242865" type="tpee.LocalVariableDeclaration" typeId="tpee.1068581242863" id="2721285250110587435">
            <property name="name" nameId="tpck.1169194664001" value="result" />
            <node role="type" roleId="tpee.5680397130376446158" type="tp25.SNodeType" typeId="tp25.1138055754698" id="2721285250110587436">
              <link role="concept" roleId="tp25.1138405853777" targetNodeId="hypd.6370754048397540895" resolveInfo="Language" />
            </node>
            <node role="initializer" roleId="tpee.1068431790190" type="tpee.GenericNewExpression" typeId="tpee.1145552977093" id="2326502737553273945">
              <node role="creator" roleId="tpee.1145553007750" type="tp25.SNodeCreator" typeId="tp25.1180636770613" id="2326502737553273946">
                <node role="createdType" roleId="tp25.1180636770616" type="tp25.SNodeType" typeId="tp25.1138055754698" id="2326502737553273947">
                  <link role="concept" roleId="tp25.1138405853777" targetNodeId="hypd.6370754048397540895" resolveInfo="Language" />
                </node>
              </node>
            </node>
          </node>
        </node>
        <node role="statement" roleId="tpee.1068581517665" type="tpee.ExpressionStatement" typeId="tpee.1068580123155" id="2326502737553273951">
          <node role="expression" roleId="tpee.1068580123156" type="tpee.DotExpression" typeId="tpee.1197027756228" id="2326502737553273952">
            <node role="operand" roleId="tpee.1197027771414" type="tp25.SemanticDowncastExpression" typeId="tp25.1145404486709" id="2326502737553273953">
              <node role="leftExpression" roleId="tp25.1145404616321" type="tpee.LocalVariableReference" typeId="tpee.1068581242866" id="2326502737553273963">
                <link role="variableDeclaration" roleId="tpee.1068581517664" targetNodeId="2721285250110587435" resolveInfo="result" />
              </node>
            </node>
            <node role="operation" roleId="tpee.1197027833540" type="tpee.InstanceMethodCallOperation" typeId="tpee.1202948039474" id="2326502737553273955">
              <link role="baseMethodDeclaration" roleId="tpee.1068499141037" targetNodeId="cu2c.~SNode%dsetId(jetbrains%dmps%dsmodel%dSNodeId)%cvoid" resolveInfo="setId" />
              <node role="actualArgument" roleId="tpee.1068499141038" type="tpee.StaticMethodCall" typeId="tpee.1081236700937" id="2326502737553273956">
                <link role="baseMethodDeclaration" roleId="tpee.1068499141037" targetNodeId="cu2c.~SNodeId%dfromString(java%dlang%dString)%cjetbrains%dmps%dsmodel%dSNodeId" resolveInfo="fromString" />
                <link role="classConcept" roleId="tpee.1144433194310" targetNodeId="cu2c.~SNodeId" resolveInfo="SNodeId" />
                <node role="actualArgument" roleId="tpee.1068499141038" type="tpee.StringLiteral" typeId="tpee.1070475926800" id="2326502737553273957">
                  <property name="value" nameId="tpee.1070475926801" value="~root" />
                </node>
              </node>
            </node>
          </node>
        </node>
        <node role="statement" roleId="tpee.1068581517665" type="tpee.ExpressionStatement" typeId="tpee.1068580123155" id="2326502737553273958">
          <node role="expression" roleId="tpee.1068580123156" type="tpee.DotExpression" typeId="tpee.1197027756228" id="2326502737553273959">
            <node role="operand" roleId="tpee.1197027771414" type="tpee.LocalInstanceFieldReference" typeId="tpee.7785501532031639928" id="2326502737553273960">
              <link role="variableDeclaration" roleId="tpee.1068581517664" targetNodeId="2721285250110524841" resolveInfo="myModel" />
            </node>
            <node role="operation" roleId="tpee.1197027833540" type="tp25.Model_AddRootOperation" typeId="tp25.1206482823744" id="2326502737553273961">
              <node role="nodeArgument" roleId="tp25.1206482823746" type="tpee.LocalVariableReference" typeId="tpee.1068581242866" id="2326502737553273964">
                <link role="variableDeclaration" roleId="tpee.1068581517664" targetNodeId="2721285250110587435" resolveInfo="result" />
              </node>
            </node>
          </node>
        </node>
        <node role="statement" roleId="tpee.1068581517665" type="tpee.ExpressionStatement" typeId="tpee.1068580123155" id="4198951972171373495">
          <node role="expression" roleId="tpee.1068580123156" type="tpee.LocalInstanceMethodCall" typeId="tpee.3066917033203108594" id="4198951972171373496">
            <link role="baseMethodDeclaration" roleId="tpee.1068499141037" targetNodeId="4198951972171373569" resolveInfo="fill" />
            <node role="actualArgument" roleId="tpee.1068499141038" type="tpee.LocalVariableReference" typeId="tpee.1068581242866" id="2326502737553273965">
              <link role="variableDeclaration" roleId="tpee.1068581517664" targetNodeId="2721285250110587435" resolveInfo="result" />
            </node>
            <node role="actualArgument" roleId="tpee.1068499141038" type="tpee.ParameterReference" typeId="tpee.1068581242874" id="2721285250110587459">
              <link role="variableDeclaration" roleId="tpee.1068581517664" targetNodeId="2721285250110587455" resolveInfo="source" />
            </node>
          </node>
        </node>
        <node role="statement" roleId="tpee.1068581517665" type="tpee.ExpressionStatement" typeId="tpee.1068580123155" id="269654322145296910">
          <node role="expression" roleId="tpee.1068580123156" type="tpee.AssignmentExpression" typeId="tpee.1068498886294" id="269654322145296917">
            <node role="lValue" roleId="tpee.1068498886295" type="tpee.DotExpression" typeId="tpee.1197027756228" id="269654322145296912">
              <node role="operand" roleId="tpee.1197027771414" type="tpee.LocalVariableReference" typeId="tpee.1068581242866" id="269654322145296911">
                <link role="variableDeclaration" roleId="tpee.1068581517664" targetNodeId="2721285250110587435" resolveInfo="result" />
              </node>
              <node role="operation" roleId="tpee.1197027833540" type="tp25.SPropertyAccess" typeId="tp25.1138056022639" id="269654322145296916">
                <link role="property" roleId="tp25.1138056395725" targetNodeId="hypd.269654322145263494" resolveInfo="doNotGenerateAdapters" />
              </node>
            </node>
            <node role="rValue" roleId="tpee.1068498886297" type="tpee.DotExpression" typeId="tpee.1197027756228" id="269654322145296926">
              <node role="operand" roleId="tpee.1197027771414" type="tpee.ParameterReference" typeId="tpee.1068581242874" id="269654322145296920">
                <link role="variableDeclaration" roleId="tpee.1068581517664" targetNodeId="2721285250110587455" resolveInfo="source" />
              </node>
              <node role="operation" roleId="tpee.1197027833540" type="tpee.InstanceMethodCallOperation" typeId="tpee.1202948039474" id="269654322145296930">
                <link role="baseMethodDeclaration" roleId="tpee.1068499141037" targetNodeId="kqhl.~LanguageDescriptor%disDoNotGenerateAdapters()%cboolean" resolveInfo="isDoNotGenerateAdapters" />
              </node>
            </node>
          </node>
        </node>
        <node role="statement" roleId="tpee.1068581517665" type="tpee.ExpressionStatement" typeId="tpee.1068580123155" id="269654322145296932">
          <node role="expression" roleId="tpee.1068580123156" type="tpee.AssignmentExpression" typeId="tpee.1068498886294" id="269654322145296939">
            <node role="lValue" roleId="tpee.1068498886295" type="tpee.DotExpression" typeId="tpee.1197027756228" id="269654322145296934">
              <node role="operand" roleId="tpee.1197027771414" type="tpee.LocalVariableReference" typeId="tpee.1068581242866" id="269654322145296933">
                <link role="variableDeclaration" roleId="tpee.1068581517664" targetNodeId="2721285250110587435" resolveInfo="result" />
              </node>
              <node role="operation" roleId="tpee.1197027833540" type="tp25.SPropertyAccess" typeId="tp25.1138056022639" id="269654322145296938">
                <link role="property" roleId="tp25.1138056395725" targetNodeId="hypd.269654322145296906" resolveInfo="genPath" />
              </node>
            </node>
            <node role="rValue" roleId="tpee.1068498886297" type="tpee.DotExpression" typeId="tpee.1197027756228" id="269654322145296943">
              <node role="operand" roleId="tpee.1197027771414" type="tpee.ParameterReference" typeId="tpee.1068581242874" id="269654322145296942">
                <link role="variableDeclaration" roleId="tpee.1068581517664" targetNodeId="2721285250110587455" resolveInfo="source" />
              </node>
              <node role="operation" roleId="tpee.1197027833540" type="tpee.InstanceMethodCallOperation" typeId="tpee.1202948039474" id="269654322145296947">
                <link role="baseMethodDeclaration" roleId="tpee.1068499141037" targetNodeId="kqhl.~LanguageDescriptor%dgetGenPath()%cjava%dlang%dString" resolveInfo="getGenPath" />
              </node>
            </node>
          </node>
        </node>
        <node role="statement" roleId="tpee.1068581517665" type="tpee.ExpressionStatement" typeId="tpee.1068580123155" id="6835717623312062016">
          <node role="expression" roleId="tpee.1068580123156" type="tpee.AssignmentExpression" typeId="tpee.1068498886294" id="6835717623312062023">
            <node role="lValue" roleId="tpee.1068498886295" type="tpee.DotExpression" typeId="tpee.1197027756228" id="6835717623312062018">
              <node role="operand" roleId="tpee.1197027771414" type="tpee.LocalVariableReference" typeId="tpee.1068581242866" id="6835717623312062017">
                <link role="variableDeclaration" roleId="tpee.1068581517664" targetNodeId="2721285250110587435" resolveInfo="result" />
              </node>
              <node role="operation" roleId="tpee.1197027833540" type="tp25.SPropertyAccess" typeId="tp25.1138056022639" id="6835717623312062022">
                <link role="property" roleId="tp25.1138056395725" targetNodeId="hypd.6835717623312062005" resolveInfo="languagePath" />
              </node>
            </node>
            <node role="rValue" roleId="tpee.1068498886297" type="tpee.DotExpression" typeId="tpee.1197027756228" id="6835717623312062027">
              <node role="operand" roleId="tpee.1197027771414" type="tpee.LocalInstanceFieldReference" typeId="tpee.7785501532031639928" id="6835717623312062026">
                <link role="variableDeclaration" roleId="tpee.1068581517664" targetNodeId="2721285250110487901" resolveInfo="myFile" />
              </node>
              <node role="operation" roleId="tpee.1197027833540" type="tpee.InstanceMethodCallOperation" typeId="tpee.1202948039474" id="6835717623312062031">
                <link role="baseMethodDeclaration" roleId="tpee.1068499141037" targetNodeId="59et.~IFile%dgetPath()%cjava%dlang%dString" resolveInfo="getPath" />
              </node>
            </node>
          </node>
        </node>
        <node role="statement" roleId="tpee.1068581517665" type="tpee.ForeachStatement" typeId="tpee.1144226303539" id="269654322145296949">
          <node role="body" roleId="tpee.1154032183016" type="tpee.StatementList" typeId="tpee.1068580123136" id="269654322145296950">
            <node role="statement" roleId="tpee.1068581517665" type="tpee.ExpressionStatement" typeId="tpee.1068580123155" id="269654322145298811">
              <node role="expression" roleId="tpee.1068580123156" type="tpee.DotExpression" typeId="tpee.1197027756228" id="269654322145298818">
                <node role="operand" roleId="tpee.1197027771414" type="tpee.DotExpression" typeId="tpee.1197027756228" id="269654322145298813">
                  <node role="operand" roleId="tpee.1197027771414" type="tpee.LocalVariableReference" typeId="tpee.1068581242866" id="269654322145298812">
                    <link role="variableDeclaration" roleId="tpee.1068581517664" targetNodeId="2721285250110587435" resolveInfo="result" />
                  </node>
                  <node role="operation" roleId="tpee.1197027833540" type="tp25.SLinkListAccess" typeId="tp25.1138056282393" id="269654322145298817">
                    <link role="link" roleId="tp25.1138056546658" targetNodeId="hypd.269654322145263488" />
                  </node>
                </node>
                <node role="operation" roleId="tpee.1197027833540" type="tpee.InstanceMethodCallOperation" typeId="tpee.1202948039474" id="269654322145298822">
                  <link role="baseMethodDeclaration" roleId="tpee.1068499141037" targetNodeId="k7g3.~List%dadd(java%dlang%dObject)%cboolean" resolveInfo="add" />
                  <node role="actualArgument" roleId="tpee.1068499141038" type="tpee.LocalInstanceMethodCall" typeId="tpee.3066917033203108594" id="269654322145298823">
                    <link role="baseMethodDeclaration" roleId="tpee.1068499141037" targetNodeId="269654322145296961" resolveInfo="convert" />
                    <node role="actualArgument" roleId="tpee.1068499141038" type="tpee.LocalVariableReference" typeId="tpee.1068581242866" id="269654322145298824">
                      <link role="variableDeclaration" roleId="tpee.1068581517664" targetNodeId="269654322145296952" resolveInfo="ref" />
                    </node>
                  </node>
                </node>
              </node>
            </node>
          </node>
          <node role="variable" roleId="tpee.1144230900587" type="tpee.LocalVariableDeclaration" typeId="tpee.1068581242863" id="269654322145296952">
            <property name="name" nameId="tpck.1169194664001" value="ref" />
            <node role="type" roleId="tpee.5680397130376446158" type="tpee.ClassifierType" typeId="tpee.1107535904670" id="269654322145296954">
              <link role="classifier" roleId="tpee.1107535924139" targetNodeId="cu2c.~SModelReference" resolveInfo="SModelReference" />
            </node>
          </node>
          <node role="iterable" roleId="tpee.1144226360166" type="tpee.DotExpression" typeId="tpee.1197027756228" id="269654322145296956">
            <node role="operand" roleId="tpee.1197027771414" type="tpee.ParameterReference" typeId="tpee.1068581242874" id="269654322145296955">
              <link role="variableDeclaration" roleId="tpee.1068581517664" targetNodeId="2721285250110587455" resolveInfo="source" />
            </node>
            <node role="operation" roleId="tpee.1197027833540" type="tpee.InstanceMethodCallOperation" typeId="tpee.1202948039474" id="269654322145296960">
              <link role="baseMethodDeclaration" roleId="tpee.1068499141037" targetNodeId="kqhl.~LanguageDescriptor%dgetAccessoryModels()%cjava%dutil%dList" resolveInfo="getAccessoryModels" />
            </node>
          </node>
        </node>
        <node role="statement" roleId="tpee.1068581517665" type="tpee.ForeachStatement" typeId="tpee.1144226303539" id="2721285250110524666">
          <node role="body" roleId="tpee.1154032183016" type="tpee.StatementList" typeId="tpee.1068580123136" id="2721285250110524667">
            <node role="statement" roleId="tpee.1068581517665" type="tpee.ExpressionStatement" typeId="tpee.1068580123155" id="2721285250110587419">
              <node role="expression" roleId="tpee.1068580123156" type="tpee.DotExpression" typeId="tpee.1197027756228" id="2721285250110587426">
                <node role="operand" roleId="tpee.1197027771414" type="tpee.DotExpression" typeId="tpee.1197027756228" id="2721285250110587421">
                  <node role="operand" roleId="tpee.1197027771414" type="tpee.LocalVariableReference" typeId="tpee.1068581242866" id="2721285250110587461">
                    <link role="variableDeclaration" roleId="tpee.1068581517664" targetNodeId="2721285250110587435" resolveInfo="result" />
                  </node>
                  <node role="operation" roleId="tpee.1197027833540" type="tp25.SLinkListAccess" typeId="tp25.1138056282393" id="2721285250110587425">
                    <link role="link" roleId="tp25.1138056546658" targetNodeId="hypd.6370754048397540919" />
                  </node>
                </node>
                <node role="operation" roleId="tpee.1197027833540" type="tpee.InstanceMethodCallOperation" typeId="tpee.1202948039474" id="2721285250110587430">
                  <link role="baseMethodDeclaration" roleId="tpee.1068499141037" targetNodeId="k7g3.~List%dadd(java%dlang%dObject)%cboolean" resolveInfo="add" />
                  <node role="actualArgument" roleId="tpee.1068499141038" type="tpee.LocalInstanceMethodCall" typeId="tpee.3066917033203108594" id="2721285250110587431">
                    <link role="baseMethodDeclaration" roleId="tpee.1068499141037" targetNodeId="4198951972171373464" resolveInfo="convert" />
                    <node role="actualArgument" roleId="tpee.1068499141038" type="tpee.LocalVariableReference" typeId="tpee.1068581242866" id="2721285250110587432">
                      <link role="variableDeclaration" roleId="tpee.1068581517664" targetNodeId="2721285250110524669" resolveInfo="descriptor" />
                    </node>
                  </node>
                </node>
              </node>
            </node>
          </node>
          <node role="variable" roleId="tpee.1144230900587" type="tpee.LocalVariableDeclaration" typeId="tpee.1068581242863" id="2721285250110524669">
            <property name="name" nameId="tpck.1169194664001" value="descriptor" />
            <node role="type" roleId="tpee.5680397130376446158" type="tpee.ClassifierType" typeId="tpee.1107535904670" id="2721285250110524799">
              <link role="classifier" roleId="tpee.1107535924139" targetNodeId="kqhl.~GeneratorDescriptor" resolveInfo="GeneratorDescriptor" />
            </node>
          </node>
          <node role="iterable" roleId="tpee.1144226360166" type="tpee.DotExpression" typeId="tpee.1197027756228" id="2721285250110524677">
            <node role="operand" roleId="tpee.1197027771414" type="tpee.ParameterReference" typeId="tpee.1068581242874" id="2721285250110587460">
              <link role="variableDeclaration" roleId="tpee.1068581517664" targetNodeId="2721285250110587455" resolveInfo="source" />
            </node>
            <node role="operation" roleId="tpee.1197027833540" type="tpee.InstanceMethodCallOperation" typeId="tpee.1202948039474" id="2721285250110524798">
              <link role="baseMethodDeclaration" roleId="tpee.1068499141037" targetNodeId="kqhl.~LanguageDescriptor%dgetGenerators()%cjava%dutil%dList" resolveInfo="getGenerators" />
            </node>
          </node>
        </node>
        <node role="statement" roleId="tpee.1068581517665" type="tpee.ForeachStatement" typeId="tpee.1144226303539" id="269654322145298826">
          <node role="body" roleId="tpee.1154032183016" type="tpee.StatementList" typeId="tpee.1068580123136" id="269654322145298827">
            <node role="statement" roleId="tpee.1068581517665" type="tpee.ExpressionStatement" typeId="tpee.1068580123155" id="269654322145298838">
              <node role="expression" roleId="tpee.1068580123156" type="tpee.DotExpression" typeId="tpee.1197027756228" id="269654322145298845">
                <node role="operand" roleId="tpee.1197027771414" type="tpee.DotExpression" typeId="tpee.1197027756228" id="269654322145298840">
                  <node role="operand" roleId="tpee.1197027771414" type="tpee.LocalVariableReference" typeId="tpee.1068581242866" id="269654322145298839">
                    <link role="variableDeclaration" roleId="tpee.1068581517664" targetNodeId="2721285250110587435" resolveInfo="result" />
                  </node>
                  <node role="operation" roleId="tpee.1197027833540" type="tp25.SLinkListAccess" typeId="tp25.1138056282393" id="269654322145298844">
                    <link role="link" roleId="tp25.1138056546658" targetNodeId="hypd.269654322145263489" />
                  </node>
                </node>
                <node role="operation" roleId="tpee.1197027833540" type="tpee.InstanceMethodCallOperation" typeId="tpee.1202948039474" id="269654322145298849">
                  <link role="baseMethodDeclaration" roleId="tpee.1068499141037" targetNodeId="k7g3.~List%dadd(java%dlang%dObject)%cboolean" resolveInfo="add" />
                  <node role="actualArgument" roleId="tpee.1068499141038" type="tpee.LocalInstanceMethodCall" typeId="tpee.3066917033203108594" id="269654322145298850">
                    <link role="baseMethodDeclaration" roleId="tpee.1068499141037" targetNodeId="2721285250110587168" resolveInfo="convert" />
                    <node role="actualArgument" roleId="tpee.1068499141038" type="tpee.LocalVariableReference" typeId="tpee.1068581242866" id="269654322145298851">
                      <link role="variableDeclaration" roleId="tpee.1068581517664" targetNodeId="269654322145298829" resolveInfo="ref" />
                    </node>
                  </node>
                </node>
              </node>
            </node>
          </node>
          <node role="variable" roleId="tpee.1144230900587" type="tpee.LocalVariableDeclaration" typeId="tpee.1068581242863" id="269654322145298829">
            <property name="name" nameId="tpck.1169194664001" value="ref" />
            <node role="type" roleId="tpee.5680397130376446158" type="tpee.ClassifierType" typeId="tpee.1107535904670" id="269654322145298832">
              <link role="classifier" roleId="tpee.1107535924139" targetNodeId="kqhl.~ModuleReference" resolveInfo="ModuleReference" />
            </node>
          </node>
          <node role="iterable" roleId="tpee.1144226360166" type="tpee.DotExpression" typeId="tpee.1197027756228" id="269654322145298833">
            <node role="operand" roleId="tpee.1197027771414" type="tpee.ParameterReference" typeId="tpee.1068581242874" id="269654322145298831">
              <link role="variableDeclaration" roleId="tpee.1068581517664" targetNodeId="2721285250110587455" resolveInfo="source" />
            </node>
            <node role="operation" roleId="tpee.1197027833540" type="tpee.InstanceMethodCallOperation" typeId="tpee.1202948039474" id="269654322145298837">
              <link role="baseMethodDeclaration" roleId="tpee.1068499141037" targetNodeId="kqhl.~LanguageDescriptor%dgetExtendedLanguages()%cjava%dutil%dList" resolveInfo="getExtendedLanguages" />
            </node>
          </node>
        </node>
        <node role="statement" roleId="tpee.1068581517665" type="tpee.ForeachStatement" typeId="tpee.1144226303539" id="269654322145298853">
          <node role="body" roleId="tpee.1154032183016" type="tpee.StatementList" typeId="tpee.1068580123136" id="269654322145298854">
            <node role="statement" roleId="tpee.1068581517665" type="tpee.ExpressionStatement" typeId="tpee.1068580123155" id="269654322145298865">
              <node role="expression" roleId="tpee.1068580123156" type="tpee.DotExpression" typeId="tpee.1197027756228" id="269654322145298872">
                <node role="operand" roleId="tpee.1197027771414" type="tpee.DotExpression" typeId="tpee.1197027756228" id="269654322145298867">
                  <node role="operand" roleId="tpee.1197027771414" type="tpee.LocalVariableReference" typeId="tpee.1068581242866" id="269654322145298866">
                    <link role="variableDeclaration" roleId="tpee.1068581517664" targetNodeId="2721285250110587435" resolveInfo="result" />
                  </node>
                  <node role="operation" roleId="tpee.1197027833540" type="tp25.SLinkListAccess" typeId="tp25.1138056282393" id="269654322145298871">
                    <link role="link" roleId="tp25.1138056546658" targetNodeId="hypd.269654322145263490" />
                  </node>
                </node>
                <node role="operation" roleId="tpee.1197027833540" type="tpee.InstanceMethodCallOperation" typeId="tpee.1202948039474" id="269654322145298876">
                  <link role="baseMethodDeclaration" roleId="tpee.1068499141037" targetNodeId="k7g3.~List%dadd(java%dlang%dObject)%cboolean" resolveInfo="add" />
                  <node role="actualArgument" roleId="tpee.1068499141038" type="tpee.LocalInstanceMethodCall" typeId="tpee.3066917033203108594" id="269654322145298878">
                    <link role="baseMethodDeclaration" roleId="tpee.1068499141037" targetNodeId="2721285250110587168" resolveInfo="convert" />
                    <node role="actualArgument" roleId="tpee.1068499141038" type="tpee.LocalVariableReference" typeId="tpee.1068581242866" id="269654322145298879">
                      <link role="variableDeclaration" roleId="tpee.1068581517664" targetNodeId="269654322145298856" resolveInfo="dep" />
                    </node>
                  </node>
                </node>
              </node>
            </node>
          </node>
          <node role="variable" roleId="tpee.1144230900587" type="tpee.LocalVariableDeclaration" typeId="tpee.1068581242863" id="269654322145298856">
            <property name="name" nameId="tpck.1169194664001" value="dep" />
            <node role="type" roleId="tpee.5680397130376446158" type="tpee.ClassifierType" typeId="tpee.1107535904670" id="3435784865751732329">
              <link role="classifier" roleId="tpee.1107535924139" targetNodeId="kqhl.~ModuleReference" resolveInfo="ModuleReference" />
            </node>
          </node>
          <node role="iterable" roleId="tpee.1144226360166" type="tpee.DotExpression" typeId="tpee.1197027756228" id="269654322145298860">
            <node role="operand" roleId="tpee.1197027771414" type="tpee.ParameterReference" typeId="tpee.1068581242874" id="269654322145298859">
              <link role="variableDeclaration" roleId="tpee.1068581517664" targetNodeId="2721285250110587455" resolveInfo="source" />
            </node>
            <node role="operation" roleId="tpee.1197027833540" type="tpee.InstanceMethodCallOperation" typeId="tpee.1202948039474" id="269654322145298864">
              <link role="baseMethodDeclaration" roleId="tpee.1068499141037" targetNodeId="kqhl.~LanguageDescriptor%dgetRuntimeModules()%cjava%dutil%dList" resolveInfo="getRuntimeModules" />
            </node>
          </node>
        </node>
        <node role="statement" roleId="tpee.1068581517665" type="tpee.ForeachStatement" typeId="tpee.1144226303539" id="269654322145298881">
          <node role="body" roleId="tpee.1154032183016" type="tpee.StatementList" typeId="tpee.1068580123136" id="269654322145298882">
            <node role="statement" roleId="tpee.1068581517665" type="tpee.ExpressionStatement" typeId="tpee.1068580123155" id="269654322145298893">
              <node role="expression" roleId="tpee.1068580123156" type="tpee.DotExpression" typeId="tpee.1197027756228" id="269654322145298900">
                <node role="operand" roleId="tpee.1197027771414" type="tpee.DotExpression" typeId="tpee.1197027756228" id="269654322145298895">
                  <node role="operand" roleId="tpee.1197027771414" type="tpee.LocalVariableReference" typeId="tpee.1068581242866" id="269654322145298894">
                    <link role="variableDeclaration" roleId="tpee.1068581517664" targetNodeId="2721285250110587435" resolveInfo="result" />
                  </node>
                  <node role="operation" roleId="tpee.1197027833540" type="tp25.SLinkListAccess" typeId="tp25.1138056282393" id="269654322145298899">
                    <link role="link" roleId="tp25.1138056546658" targetNodeId="hypd.269654322145263491" />
                  </node>
                </node>
                <node role="operation" roleId="tpee.1197027833540" type="tpee.InstanceMethodCallOperation" typeId="tpee.1202948039474" id="269654322145298904">
                  <link role="baseMethodDeclaration" roleId="tpee.1068499141037" targetNodeId="k7g3.~List%dadd(java%dlang%dObject)%cboolean" resolveInfo="add" />
                  <node role="actualArgument" roleId="tpee.1068499141038" type="tpee.LocalInstanceMethodCall" typeId="tpee.3066917033203108594" id="269654322145298905">
                    <link role="baseMethodDeclaration" roleId="tpee.1068499141037" targetNodeId="269654322145296795" resolveInfo="convert" />
                    <node role="actualArgument" roleId="tpee.1068499141038" type="tpee.LocalVariableReference" typeId="tpee.1068581242866" id="269654322145298906">
                      <link role="variableDeclaration" roleId="tpee.1068581517664" targetNodeId="269654322145298884" resolveInfo="entry" />
                    </node>
                  </node>
                </node>
              </node>
            </node>
          </node>
          <node role="variable" roleId="tpee.1144230900587" type="tpee.LocalVariableDeclaration" typeId="tpee.1068581242863" id="269654322145298884">
            <property name="name" nameId="tpck.1169194664001" value="entry" />
            <node role="type" roleId="tpee.5680397130376446158" type="tpee.ClassifierType" typeId="tpee.1107535904670" id="4455495789557403021">
              <link role="classifier" roleId="tpee.1107535924139" targetNodeId="n8sb.~ModelRoot" resolveInfo="ModelRoot" />
            </node>
          </node>
          <node role="iterable" roleId="tpee.1144226360166" type="tpee.DotExpression" typeId="tpee.1197027756228" id="269654322145298888">
            <node role="operand" roleId="tpee.1197027771414" type="tpee.ParameterReference" typeId="tpee.1068581242874" id="269654322145298887">
              <link role="variableDeclaration" roleId="tpee.1068581517664" targetNodeId="2721285250110587455" resolveInfo="source" />
            </node>
            <node role="operation" roleId="tpee.1197027833540" type="tpee.InstanceMethodCallOperation" typeId="tpee.1202948039474" id="269654322145298892">
              <link role="baseMethodDeclaration" roleId="tpee.1068499141037" targetNodeId="kqhl.~LanguageDescriptor%dgetRuntimeStubModels()%cjava%dutil%dList" resolveInfo="getRuntimeStubModels" />
            </node>
          </node>
        </node>
        <node role="statement" roleId="tpee.1068581517665" type="tpee.ForeachStatement" typeId="tpee.1144226303539" id="269654322145298908">
          <node role="body" roleId="tpee.1154032183016" type="tpee.StatementList" typeId="tpee.1068580123136" id="269654322145298909">
            <node role="statement" roleId="tpee.1068581517665" type="tpee.ExpressionStatement" typeId="tpee.1068580123155" id="269654322145298920">
              <node role="expression" roleId="tpee.1068580123156" type="tpee.DotExpression" typeId="tpee.1197027756228" id="269654322145298927">
                <node role="operand" roleId="tpee.1197027771414" type="tpee.DotExpression" typeId="tpee.1197027756228" id="269654322145298922">
                  <node role="operand" roleId="tpee.1197027771414" type="tpee.LocalVariableReference" typeId="tpee.1068581242866" id="269654322145298921">
                    <link role="variableDeclaration" roleId="tpee.1068581517664" targetNodeId="2721285250110587435" resolveInfo="result" />
                  </node>
                  <node role="operation" roleId="tpee.1197027833540" type="tp25.SLinkListAccess" typeId="tp25.1138056282393" id="269654322145298926">
                    <link role="link" roleId="tp25.1138056546658" targetNodeId="hypd.269654322145263515" />
                  </node>
                </node>
                <node role="operation" roleId="tpee.1197027833540" type="tpee.InstanceMethodCallOperation" typeId="tpee.1202948039474" id="269654322145298931">
                  <link role="baseMethodDeclaration" roleId="tpee.1068499141037" targetNodeId="k7g3.~List%dadd(java%dlang%dObject)%cboolean" resolveInfo="add" />
                  <node role="actualArgument" roleId="tpee.1068499141038" type="tpee.LocalInstanceMethodCall" typeId="tpee.3066917033203108594" id="269654322145298932">
                    <link role="baseMethodDeclaration" roleId="tpee.1068499141037" targetNodeId="269654322145298934" resolveInfo="convert" />
                    <node role="actualArgument" roleId="tpee.1068499141038" type="tpee.LocalVariableReference" typeId="tpee.1068581242866" id="269654322145298933">
                      <link role="variableDeclaration" roleId="tpee.1068581517664" targetNodeId="269654322145298911" resolveInfo="sol" />
                    </node>
                  </node>
                </node>
              </node>
            </node>
          </node>
          <node role="variable" roleId="tpee.1144230900587" type="tpee.LocalVariableDeclaration" typeId="tpee.1068581242863" id="269654322145298911">
            <property name="name" nameId="tpck.1169194664001" value="sol" />
            <node role="type" roleId="tpee.5680397130376446158" type="tpee.ClassifierType" typeId="tpee.1107535904670" id="269654322145298913">
              <link role="classifier" roleId="tpee.1107535924139" targetNodeId="kqhl.~StubSolution" resolveInfo="StubSolution" />
            </node>
          </node>
          <node role="iterable" roleId="tpee.1144226360166" type="tpee.DotExpression" typeId="tpee.1197027756228" id="269654322145298915">
            <node role="operand" roleId="tpee.1197027771414" type="tpee.ParameterReference" typeId="tpee.1068581242874" id="269654322145298914">
              <link role="variableDeclaration" roleId="tpee.1068581517664" targetNodeId="2721285250110587455" resolveInfo="source" />
            </node>
            <node role="operation" roleId="tpee.1197027833540" type="tpee.InstanceMethodCallOperation" typeId="tpee.1202948039474" id="269654322145298919">
              <link role="baseMethodDeclaration" roleId="tpee.1068499141037" targetNodeId="kqhl.~LanguageDescriptor%dgetStubSolutions()%cjava%dutil%dList" resolveInfo="getStubSolutions" />
            </node>
          </node>
        </node>
        <node role="statement" roleId="tpee.1068581517665" type="tpee.ExpressionStatement" typeId="tpee.1068580123155" id="4243809718336239964">
          <node role="expression" roleId="tpee.1068580123156" type="tpee.LocalInstanceMethodCall" typeId="tpee.3066917033203108594" id="4243809718336239965">
            <link role="baseMethodDeclaration" roleId="tpee.1068499141037" targetNodeId="4243809718336239951" resolveInfo="collectModels" />
            <node role="actualArgument" roleId="tpee.1068499141038" type="tpee.LocalVariableReference" typeId="tpee.1068581242866" id="4243809718336239966">
              <link role="variableDeclaration" roleId="tpee.1068581517664" targetNodeId="2721285250110587435" resolveInfo="result" />
            </node>
            <node role="actualArgument" roleId="tpee.1068499141038" type="tpee.ParameterReference" typeId="tpee.1068581242874" id="2864381551719928046">
              <link role="variableDeclaration" roleId="tpee.1068581517664" targetNodeId="2721285250110587455" resolveInfo="source" />
            </node>
          </node>
        </node>
        <node role="statement" roleId="tpee.1068581517665" type="tpee.ExpressionStatement" typeId="tpee.1068580123155" id="2721285250110587453">
          <node role="expression" roleId="tpee.1068580123156" type="tpee.LocalVariableReference" typeId="tpee.1068581242866" id="2721285250110587454">
            <link role="variableDeclaration" roleId="tpee.1068581517664" targetNodeId="2721285250110587435" resolveInfo="result" />
          </node>
        </node>
      </node>
      <node role="returnType" roleId="tpee.1068580123133" type="tp25.SNodeType" typeId="tp25.1138055754698" id="2721285250110587451">
        <link role="concept" roleId="tp25.1138405853777" targetNodeId="hypd.6370754048397540895" resolveInfo="Language" />
      </node>
      <node role="parameter" roleId="tpee.1068580123134" type="tpee.ParameterDeclaration" typeId="tpee.1068498886292" id="2721285250110587455">
        <property name="name" nameId="tpck.1169194664001" value="source" />
        <node role="type" roleId="tpee.5680397130376446158" type="tpee.ClassifierType" typeId="tpee.1107535904670" id="2721285250110587456">
          <link role="classifier" roleId="tpee.1107535924139" targetNodeId="kqhl.~LanguageDescriptor" resolveInfo="LanguageDescriptor" />
        </node>
      </node>
    </node>
    <node role="method" roleId="tpee.1107880067339" type="tpee.InstanceMethodDeclaration" typeId="tpee.1068580123165" id="2721285250110587466">
      <property name="name" nameId="tpck.1169194664001" value="convertSolution" />
      <node role="returnType" roleId="tpee.1068580123133" type="tp25.SNodeType" typeId="tp25.1138055754698" id="2721285250110587474">
        <link role="concept" roleId="tp25.1138405853777" targetNodeId="hypd.6370754048397540896" resolveInfo="Solution" />
      </node>
      <node role="visibility" roleId="tpee.1178549979242" type="tpee.PrivateVisibility" typeId="tpee.1146644623116" id="2721285250110587496" />
      <node role="body" roleId="tpee.1068580123135" type="tpee.StatementList" typeId="tpee.1068580123136" id="2721285250110587469">
        <node role="statement" roleId="tpee.1068581517665" type="tpee.LocalVariableDeclarationStatement" typeId="tpee.1068581242864" id="2721285250110587475">
          <node role="localVariableDeclaration" roleId="tpee.1068581242865" type="tpee.LocalVariableDeclaration" typeId="tpee.1068581242863" id="2721285250110587476">
            <property name="name" nameId="tpck.1169194664001" value="result" />
            <node role="type" roleId="tpee.5680397130376446158" type="tp25.SNodeType" typeId="tp25.1138055754698" id="2721285250110587477">
              <link role="concept" roleId="tp25.1138405853777" targetNodeId="hypd.6370754048397540896" resolveInfo="Solution" />
            </node>
            <node role="initializer" roleId="tpee.1068431790190" type="tpee.GenericNewExpression" typeId="tpee.1145552977093" id="2326502737553273991">
              <node role="creator" roleId="tpee.1145553007750" type="tp25.SNodeCreator" typeId="tp25.1180636770613" id="2326502737553273993">
                <node role="createdType" roleId="tp25.1180636770616" type="tp25.SNodeType" typeId="tp25.1138055754698" id="2326502737553273994">
                  <link role="concept" roleId="tp25.1138405853777" targetNodeId="hypd.6370754048397540896" resolveInfo="Solution" />
                </node>
              </node>
            </node>
          </node>
        </node>
        <node role="statement" roleId="tpee.1068581517665" type="tpee.ExpressionStatement" typeId="tpee.1068580123155" id="2326502737553273967">
          <node role="expression" roleId="tpee.1068580123156" type="tpee.DotExpression" typeId="tpee.1197027756228" id="2326502737553273968">
            <node role="operand" roleId="tpee.1197027771414" type="tp25.SemanticDowncastExpression" typeId="tp25.1145404486709" id="2326502737553273969">
              <node role="leftExpression" roleId="tp25.1145404616321" type="tpee.LocalVariableReference" typeId="tpee.1068581242866" id="2326502737553273970">
                <link role="variableDeclaration" roleId="tpee.1068581517664" targetNodeId="2721285250110587476" resolveInfo="result" />
              </node>
            </node>
            <node role="operation" roleId="tpee.1197027833540" type="tpee.InstanceMethodCallOperation" typeId="tpee.1202948039474" id="2326502737553273971">
              <link role="baseMethodDeclaration" roleId="tpee.1068499141037" targetNodeId="cu2c.~SNode%dsetId(jetbrains%dmps%dsmodel%dSNodeId)%cvoid" resolveInfo="setId" />
              <node role="actualArgument" roleId="tpee.1068499141038" type="tpee.StaticMethodCall" typeId="tpee.1081236700937" id="2326502737553273972">
                <link role="baseMethodDeclaration" roleId="tpee.1068499141037" targetNodeId="cu2c.~SNodeId%dfromString(java%dlang%dString)%cjetbrains%dmps%dsmodel%dSNodeId" resolveInfo="fromString" />
                <link role="classConcept" roleId="tpee.1144433194310" targetNodeId="cu2c.~SNodeId" resolveInfo="SNodeId" />
                <node role="actualArgument" roleId="tpee.1068499141038" type="tpee.StringLiteral" typeId="tpee.1070475926800" id="2326502737553273973">
                  <property name="value" nameId="tpee.1070475926801" value="~root" />
                </node>
              </node>
            </node>
          </node>
        </node>
        <node role="statement" roleId="tpee.1068581517665" type="tpee.ExpressionStatement" typeId="tpee.1068580123155" id="2326502737553273974">
          <node role="expression" roleId="tpee.1068580123156" type="tpee.DotExpression" typeId="tpee.1197027756228" id="2326502737553273976">
            <node role="operand" roleId="tpee.1197027771414" type="tpee.LocalInstanceFieldReference" typeId="tpee.7785501532031639928" id="2326502737553273975">
              <link role="variableDeclaration" roleId="tpee.1068581517664" targetNodeId="2721285250110524841" resolveInfo="myModel" />
            </node>
            <node role="operation" roleId="tpee.1197027833540" type="tp25.Model_AddRootOperation" typeId="tp25.1206482823744" id="2326502737553273980">
              <node role="nodeArgument" roleId="tp25.1206482823746" type="tpee.LocalVariableReference" typeId="tpee.1068581242866" id="2326502737553273989">
                <link role="variableDeclaration" roleId="tpee.1068581517664" targetNodeId="2721285250110587476" resolveInfo="result" />
              </node>
            </node>
          </node>
        </node>
        <node role="statement" roleId="tpee.1068581517665" type="tpee.ExpressionStatement" typeId="tpee.1068580123155" id="2721285250110587489">
          <node role="expression" roleId="tpee.1068580123156" type="tpee.LocalInstanceMethodCall" typeId="tpee.3066917033203108594" id="2721285250110587490">
            <link role="baseMethodDeclaration" roleId="tpee.1068499141037" targetNodeId="4198951972171373569" resolveInfo="fill" />
            <node role="actualArgument" roleId="tpee.1068499141038" type="tpee.LocalVariableReference" typeId="tpee.1068581242866" id="2721285250110587491">
              <link role="variableDeclaration" roleId="tpee.1068581517664" targetNodeId="2721285250110587476" resolveInfo="result" />
            </node>
            <node role="actualArgument" roleId="tpee.1068499141038" type="tpee.ParameterReference" typeId="tpee.1068581242874" id="2721285250110587493">
              <link role="variableDeclaration" roleId="tpee.1068581517664" targetNodeId="2721285250110587472" resolveInfo="source" />
            </node>
          </node>
        </node>
        <node role="statement" roleId="tpee.1068581517665" type="tpee.ExpressionStatement" typeId="tpee.1068580123155" id="269654322145299078">
          <node role="expression" roleId="tpee.1068580123156" type="tpee.AssignmentExpression" typeId="tpee.1068498886294" id="269654322145299085">
            <node role="lValue" roleId="tpee.1068498886295" type="tpee.DotExpression" typeId="tpee.1197027756228" id="269654322145299080">
              <node role="operand" roleId="tpee.1197027771414" type="tpee.LocalVariableReference" typeId="tpee.1068581242866" id="269654322145299079">
                <link role="variableDeclaration" roleId="tpee.1068581517664" targetNodeId="2721285250110587476" resolveInfo="result" />
              </node>
              <node role="operation" roleId="tpee.1197027833540" type="tp25.SPropertyAccess" typeId="tp25.1138056022639" id="269654322145299084">
                <link role="property" roleId="tp25.1138056395725" targetNodeId="hypd.269654322145299054" resolveInfo="outputPath" />
              </node>
            </node>
            <node role="rValue" roleId="tpee.1068498886297" type="tpee.DotExpression" typeId="tpee.1197027756228" id="269654322145299089">
              <node role="operand" roleId="tpee.1197027771414" type="tpee.ParameterReference" typeId="tpee.1068581242874" id="269654322145299088">
                <link role="variableDeclaration" roleId="tpee.1068581517664" targetNodeId="2721285250110587472" resolveInfo="source" />
              </node>
              <node role="operation" roleId="tpee.1197027833540" type="tpee.InstanceMethodCallOperation" typeId="tpee.1202948039474" id="269654322145299093">
                <link role="baseMethodDeclaration" roleId="tpee.1068499141037" targetNodeId="kqhl.~SolutionDescriptor%dgetOutputPath()%cjava%dlang%dString" resolveInfo="getOutputPath" />
              </node>
            </node>
          </node>
        </node>
        <node role="statement" roleId="tpee.1068581517665" type="tpee.ExpressionStatement" typeId="tpee.1068580123155" id="6835717623312030373">
          <node role="expression" roleId="tpee.1068580123156" type="tpee.AssignmentExpression" typeId="tpee.1068498886294" id="6835717623312061990">
            <node role="lValue" roleId="tpee.1068498886295" type="tpee.DotExpression" typeId="tpee.1197027756228" id="6835717623312030375">
              <node role="operand" roleId="tpee.1197027771414" type="tpee.LocalVariableReference" typeId="tpee.1068581242866" id="6835717623312030374">
                <link role="variableDeclaration" roleId="tpee.1068581517664" targetNodeId="2721285250110587476" resolveInfo="result" />
              </node>
              <node role="operation" roleId="tpee.1197027833540" type="tp25.SPropertyAccess" typeId="tp25.1138056022639" id="6835717623312061989">
                <link role="property" roleId="tp25.1138056395725" targetNodeId="hypd.6835717623312030364" resolveInfo="solutionPath" />
              </node>
            </node>
            <node role="rValue" roleId="tpee.1068498886297" type="tpee.DotExpression" typeId="tpee.1197027756228" id="6835717623312062000">
              <node role="operand" roleId="tpee.1197027771414" type="tpee.LocalInstanceFieldReference" typeId="tpee.7785501532031639928" id="6835717623312061999">
                <link role="variableDeclaration" roleId="tpee.1068581517664" targetNodeId="2721285250110487901" resolveInfo="myFile" />
              </node>
              <node role="operation" roleId="tpee.1197027833540" type="tpee.InstanceMethodCallOperation" typeId="tpee.1202948039474" id="6835717623312062004">
                <link role="baseMethodDeclaration" roleId="tpee.1068499141037" targetNodeId="59et.~IFile%dgetPath()%cjava%dlang%dString" resolveInfo="getPath" />
              </node>
            </node>
          </node>
        </node>
        <node role="statement" roleId="tpee.1068581517665" type="tpee.ExpressionStatement" typeId="tpee.1068580123155" id="4243809718336239968">
          <node role="expression" roleId="tpee.1068580123156" type="tpee.LocalInstanceMethodCall" typeId="tpee.3066917033203108594" id="4243809718336239969">
            <link role="baseMethodDeclaration" roleId="tpee.1068499141037" targetNodeId="4243809718336239951" resolveInfo="collectModels" />
            <node role="actualArgument" roleId="tpee.1068499141038" type="tpee.LocalVariableReference" typeId="tpee.1068581242866" id="4243809718336239970">
              <link role="variableDeclaration" roleId="tpee.1068581517664" targetNodeId="2721285250110587476" resolveInfo="result" />
            </node>
            <node role="actualArgument" roleId="tpee.1068499141038" type="tpee.ParameterReference" typeId="tpee.1068581242874" id="2864381551719928044">
              <link role="variableDeclaration" roleId="tpee.1068581517664" targetNodeId="2721285250110587472" resolveInfo="source" />
            </node>
          </node>
        </node>
        <node role="statement" roleId="tpee.1068581517665" type="tpee.ExpressionStatement" typeId="tpee.1068580123155" id="2721285250110587486">
          <node role="expression" roleId="tpee.1068580123156" type="tpee.LocalVariableReference" typeId="tpee.1068581242866" id="2721285250110587487">
            <link role="variableDeclaration" roleId="tpee.1068581517664" targetNodeId="2721285250110587476" resolveInfo="result" />
          </node>
        </node>
      </node>
      <node role="parameter" roleId="tpee.1068580123134" type="tpee.ParameterDeclaration" typeId="tpee.1068498886292" id="2721285250110587472">
        <property name="name" nameId="tpck.1169194664001" value="source" />
        <node role="type" roleId="tpee.5680397130376446158" type="tpee.ClassifierType" typeId="tpee.1107535904670" id="2721285250110587473">
          <link role="classifier" roleId="tpee.1107535924139" targetNodeId="kqhl.~SolutionDescriptor" resolveInfo="SolutionDescriptor" />
        </node>
      </node>
    </node>
    <node role="method" roleId="tpee.1107880067339" type="tpee.InstanceMethodDeclaration" typeId="tpee.1068580123165" id="4198951972171373563">
      <property name="name" nameId="tpck.1169194664001" value="convertDevkit" />
      <node role="returnType" roleId="tpee.1068580123133" type="tp25.SNodeType" typeId="tp25.1138055754698" id="2721285250110587497">
        <link role="concept" roleId="tp25.1138405853777" targetNodeId="hypd.6370754048397540911" resolveInfo="DevKit" />
      </node>
      <node role="visibility" roleId="tpee.1178549979242" type="tpee.PrivateVisibility" typeId="tpee.1146644623116" id="4198951972171373565" />
      <node role="body" roleId="tpee.1068580123135" type="tpee.StatementList" typeId="tpee.1068580123136" id="4198951972171373566">
        <node role="statement" roleId="tpee.1068581517665" type="tpee.LocalVariableDeclarationStatement" typeId="tpee.1068581242864" id="2721285250110587501">
          <node role="localVariableDeclaration" roleId="tpee.1068581242865" type="tpee.LocalVariableDeclaration" typeId="tpee.1068581242863" id="2721285250110587502">
            <property name="name" nameId="tpck.1169194664001" value="result" />
            <node role="type" roleId="tpee.5680397130376446158" type="tp25.SNodeType" typeId="tp25.1138055754698" id="2721285250110587503">
              <link role="concept" roleId="tp25.1138405853777" targetNodeId="hypd.6370754048397540911" resolveInfo="DevKit" />
            </node>
            <node role="initializer" roleId="tpee.1068431790190" type="tpee.GenericNewExpression" typeId="tpee.1145552977093" id="2326502737553274013">
              <node role="creator" roleId="tpee.1145553007750" type="tp25.SNodeCreator" typeId="tp25.1180636770613" id="2326502737553274015">
                <node role="createdType" roleId="tp25.1180636770616" type="tp25.SNodeType" typeId="tp25.1138055754698" id="2326502737553274016">
                  <link role="concept" roleId="tp25.1138405853777" targetNodeId="hypd.6370754048397540911" resolveInfo="DevKit" />
                </node>
              </node>
            </node>
          </node>
        </node>
        <node role="statement" roleId="tpee.1068581517665" type="tpee.ExpressionStatement" typeId="tpee.1068580123155" id="2326502737553273996">
          <node role="expression" roleId="tpee.1068580123156" type="tpee.DotExpression" typeId="tpee.1197027756228" id="2326502737553273997">
            <node role="operand" roleId="tpee.1197027771414" type="tp25.SemanticDowncastExpression" typeId="tp25.1145404486709" id="2326502737553273998">
              <node role="leftExpression" roleId="tp25.1145404616321" type="tpee.LocalVariableReference" typeId="tpee.1068581242866" id="2326502737553273999">
                <link role="variableDeclaration" roleId="tpee.1068581517664" targetNodeId="2721285250110587502" resolveInfo="result" />
              </node>
            </node>
            <node role="operation" roleId="tpee.1197027833540" type="tpee.InstanceMethodCallOperation" typeId="tpee.1202948039474" id="2326502737553274000">
              <link role="baseMethodDeclaration" roleId="tpee.1068499141037" targetNodeId="cu2c.~SNode%dsetId(jetbrains%dmps%dsmodel%dSNodeId)%cvoid" resolveInfo="setId" />
              <node role="actualArgument" roleId="tpee.1068499141038" type="tpee.StaticMethodCall" typeId="tpee.1081236700937" id="2326502737553274001">
                <link role="baseMethodDeclaration" roleId="tpee.1068499141037" targetNodeId="cu2c.~SNodeId%dfromString(java%dlang%dString)%cjetbrains%dmps%dsmodel%dSNodeId" resolveInfo="fromString" />
                <link role="classConcept" roleId="tpee.1144433194310" targetNodeId="cu2c.~SNodeId" resolveInfo="SNodeId" />
                <node role="actualArgument" roleId="tpee.1068499141038" type="tpee.StringLiteral" typeId="tpee.1070475926800" id="2326502737553274002">
                  <property name="value" nameId="tpee.1070475926801" value="~root" />
                </node>
              </node>
            </node>
          </node>
        </node>
        <node role="statement" roleId="tpee.1068581517665" type="tpee.ExpressionStatement" typeId="tpee.1068580123155" id="2326502737553274003">
          <node role="expression" roleId="tpee.1068580123156" type="tpee.DotExpression" typeId="tpee.1197027756228" id="2326502737553274005">
            <node role="operand" roleId="tpee.1197027771414" type="tpee.LocalInstanceFieldReference" typeId="tpee.7785501532031639928" id="2326502737553274004">
              <link role="variableDeclaration" roleId="tpee.1068581517664" targetNodeId="2721285250110524841" resolveInfo="myModel" />
            </node>
            <node role="operation" roleId="tpee.1197027833540" type="tp25.Model_AddRootOperation" typeId="tp25.1206482823744" id="2326502737553274009">
              <node role="nodeArgument" roleId="tp25.1206482823746" type="tpee.LocalVariableReference" typeId="tpee.1068581242866" id="2326502737553274011">
                <link role="variableDeclaration" roleId="tpee.1068581517664" targetNodeId="2721285250110587502" resolveInfo="result" />
              </node>
            </node>
          </node>
        </node>
        <node role="statement" roleId="tpee.1068581517665" type="tpee.ExpressionStatement" typeId="tpee.1068580123155" id="4198951972171373582">
          <node role="expression" roleId="tpee.1068580123156" type="tpee.LocalInstanceMethodCall" typeId="tpee.3066917033203108594" id="4198951972171373583">
            <link role="baseMethodDeclaration" roleId="tpee.1068499141037" targetNodeId="4198951972171373569" resolveInfo="fill" />
            <node role="actualArgument" roleId="tpee.1068499141038" type="tpee.LocalVariableReference" typeId="tpee.1068581242866" id="2721285250110587511">
              <link role="variableDeclaration" roleId="tpee.1068581517664" targetNodeId="2721285250110587502" resolveInfo="result" />
            </node>
            <node role="actualArgument" roleId="tpee.1068499141038" type="tpee.ParameterReference" typeId="tpee.1068581242874" id="2721285250110587513">
              <link role="variableDeclaration" roleId="tpee.1068581517664" targetNodeId="2721285250110587498" resolveInfo="source" />
            </node>
          </node>
        </node>
        <node role="statement" roleId="tpee.1068581517665" type="tpee.ExpressionStatement" typeId="tpee.1068580123155" id="6966544519551894281">
          <node role="expression" roleId="tpee.1068580123156" type="tpee.AssignmentExpression" typeId="tpee.1068498886294" id="6966544519551925898">
            <node role="lValue" roleId="tpee.1068498886295" type="tpee.DotExpression" typeId="tpee.1197027756228" id="6966544519551894283">
              <node role="operand" roleId="tpee.1197027771414" type="tpee.LocalVariableReference" typeId="tpee.1068581242866" id="6966544519551894282">
                <link role="variableDeclaration" roleId="tpee.1068581517664" targetNodeId="2721285250110587502" resolveInfo="result" />
              </node>
              <node role="operation" roleId="tpee.1197027833540" type="tp25.SPropertyAccess" typeId="tp25.1138056022639" id="6966544519551925897">
                <link role="property" roleId="tp25.1138056395725" targetNodeId="hypd.6966544519551784808" resolveInfo="devkitPath" />
              </node>
            </node>
            <node role="rValue" roleId="tpee.1068498886297" type="tpee.DotExpression" typeId="tpee.1197027756228" id="6966544519551925902">
              <node role="operand" roleId="tpee.1197027771414" type="tpee.LocalInstanceFieldReference" typeId="tpee.7785501532031639928" id="6966544519551925901">
                <link role="variableDeclaration" roleId="tpee.1068581517664" targetNodeId="2721285250110487901" resolveInfo="myFile" />
              </node>
              <node role="operation" roleId="tpee.1197027833540" type="tpee.InstanceMethodCallOperation" typeId="tpee.1202948039474" id="6966544519551925906">
                <link role="baseMethodDeclaration" roleId="tpee.1068499141037" targetNodeId="59et.~IFile%dgetPath()%cjava%dlang%dString" resolveInfo="getPath" />
              </node>
            </node>
          </node>
        </node>
        <node role="statement" roleId="tpee.1068581517665" type="tpee.ForeachStatement" typeId="tpee.1144226303539" id="6966544519551925920">
          <node role="body" roleId="tpee.1154032183016" type="tpee.StatementList" typeId="tpee.1068580123136" id="6966544519551925921">
            <node role="statement" roleId="tpee.1068581517665" type="tpee.ExpressionStatement" typeId="tpee.1068580123155" id="6966544519551925932">
              <node role="expression" roleId="tpee.1068580123156" type="tpee.DotExpression" typeId="tpee.1197027756228" id="6966544519551925939">
                <node role="operand" roleId="tpee.1197027771414" type="tpee.DotExpression" typeId="tpee.1197027756228" id="6966544519551925934">
                  <node role="operand" roleId="tpee.1197027771414" type="tpee.LocalVariableReference" typeId="tpee.1068581242866" id="6966544519551925933">
                    <link role="variableDeclaration" roleId="tpee.1068581517664" targetNodeId="2721285250110587502" resolveInfo="result" />
                  </node>
                  <node role="operation" roleId="tpee.1197027833540" type="tp25.SLinkListAccess" typeId="tp25.1138056282393" id="6966544519551925938">
                    <link role="link" roleId="tp25.1138056546658" targetNodeId="hypd.6966544519551784807" />
                  </node>
                </node>
                <node role="operation" roleId="tpee.1197027833540" type="tpee.InstanceMethodCallOperation" typeId="tpee.1202948039474" id="6966544519551925943">
                  <link role="baseMethodDeclaration" roleId="tpee.1068499141037" targetNodeId="k7g3.~List%dadd(java%dlang%dObject)%cboolean" resolveInfo="add" />
                  <node role="actualArgument" roleId="tpee.1068499141038" type="tpee.LocalInstanceMethodCall" typeId="tpee.3066917033203108594" id="6966544519551925944">
                    <link role="baseMethodDeclaration" roleId="tpee.1068499141037" targetNodeId="2721285250110587168" resolveInfo="convert" />
                    <node role="actualArgument" roleId="tpee.1068499141038" type="tpee.LocalVariableReference" typeId="tpee.1068581242866" id="6966544519551925945">
                      <link role="variableDeclaration" roleId="tpee.1068581517664" targetNodeId="6966544519551925923" resolveInfo="ref" />
                    </node>
                  </node>
                </node>
              </node>
            </node>
          </node>
          <node role="variable" roleId="tpee.1144230900587" type="tpee.LocalVariableDeclaration" typeId="tpee.1068581242863" id="6966544519551925923">
            <property name="name" nameId="tpck.1169194664001" value="ref" />
            <node role="type" roleId="tpee.5680397130376446158" type="tpee.ClassifierType" typeId="tpee.1107535904670" id="6966544519551925925">
              <link role="classifier" roleId="tpee.1107535924139" targetNodeId="kqhl.~ModuleReference" resolveInfo="ModuleReference" />
            </node>
          </node>
          <node role="iterable" roleId="tpee.1144226360166" type="tpee.DotExpression" typeId="tpee.1197027756228" id="6966544519551925927">
            <node role="operand" roleId="tpee.1197027771414" type="tpee.ParameterReference" typeId="tpee.1068581242874" id="6966544519551925926">
              <link role="variableDeclaration" roleId="tpee.1068581517664" targetNodeId="2721285250110587498" resolveInfo="source" />
            </node>
            <node role="operation" roleId="tpee.1197027833540" type="tpee.InstanceMethodCallOperation" typeId="tpee.1202948039474" id="6966544519551925931">
              <link role="baseMethodDeclaration" roleId="tpee.1068499141037" targetNodeId="kqhl.~DevkitDescriptor%dgetExtendedDevkits()%cjava%dutil%dList" resolveInfo="getExtendedDevkits" />
            </node>
          </node>
        </node>
        <node role="statement" roleId="tpee.1068581517665" type="tpee.ForeachStatement" typeId="tpee.1144226303539" id="6966544519551925947">
          <node role="body" roleId="tpee.1154032183016" type="tpee.StatementList" typeId="tpee.1068580123136" id="6966544519551925948">
            <node role="statement" roleId="tpee.1068581517665" type="tpee.ExpressionStatement" typeId="tpee.1068580123155" id="6966544519551925949">
              <node role="expression" roleId="tpee.1068580123156" type="tpee.DotExpression" typeId="tpee.1197027756228" id="6966544519551925950">
                <node role="operand" roleId="tpee.1197027771414" type="tpee.DotExpression" typeId="tpee.1197027756228" id="6966544519551925951">
                  <node role="operand" roleId="tpee.1197027771414" type="tpee.LocalVariableReference" typeId="tpee.1068581242866" id="6966544519551925952">
                    <link role="variableDeclaration" roleId="tpee.1068581517664" targetNodeId="2721285250110587502" resolveInfo="result" />
                  </node>
                  <node role="operation" roleId="tpee.1197027833540" type="tp25.SLinkListAccess" typeId="tp25.1138056282393" id="6966544519551925979">
                    <link role="link" roleId="tp25.1138056546658" targetNodeId="hypd.6966544519551784805" />
                  </node>
                </node>
                <node role="operation" roleId="tpee.1197027833540" type="tpee.InstanceMethodCallOperation" typeId="tpee.1202948039474" id="6966544519551925954">
                  <link role="baseMethodDeclaration" roleId="tpee.1068499141037" targetNodeId="k7g3.~List%dadd(java%dlang%dObject)%cboolean" resolveInfo="add" />
                  <node role="actualArgument" roleId="tpee.1068499141038" type="tpee.LocalInstanceMethodCall" typeId="tpee.3066917033203108594" id="6966544519551925955">
                    <link role="baseMethodDeclaration" roleId="tpee.1068499141037" targetNodeId="2721285250110587168" resolveInfo="convert" />
                    <node role="actualArgument" roleId="tpee.1068499141038" type="tpee.LocalVariableReference" typeId="tpee.1068581242866" id="6966544519551925956">
                      <link role="variableDeclaration" roleId="tpee.1068581517664" targetNodeId="6966544519551925957" resolveInfo="ref" />
                    </node>
                  </node>
                </node>
              </node>
            </node>
          </node>
          <node role="variable" roleId="tpee.1144230900587" type="tpee.LocalVariableDeclaration" typeId="tpee.1068581242863" id="6966544519551925957">
            <property name="name" nameId="tpck.1169194664001" value="ref" />
            <node role="type" roleId="tpee.5680397130376446158" type="tpee.ClassifierType" typeId="tpee.1107535904670" id="6966544519551925958">
              <link role="classifier" roleId="tpee.1107535924139" targetNodeId="kqhl.~ModuleReference" resolveInfo="ModuleReference" />
            </node>
          </node>
          <node role="iterable" roleId="tpee.1144226360166" type="tpee.DotExpression" typeId="tpee.1197027756228" id="6966544519551925959">
            <node role="operand" roleId="tpee.1197027771414" type="tpee.ParameterReference" typeId="tpee.1068581242874" id="6966544519551925960">
              <link role="variableDeclaration" roleId="tpee.1068581517664" targetNodeId="2721285250110587498" resolveInfo="source" />
            </node>
            <node role="operation" roleId="tpee.1197027833540" type="tpee.InstanceMethodCallOperation" typeId="tpee.1202948039474" id="6966544519551925961">
              <link role="baseMethodDeclaration" roleId="tpee.1068499141037" targetNodeId="kqhl.~DevkitDescriptor%dgetExportedLanguages()%cjava%dutil%dList" resolveInfo="getExportedLanguages" />
            </node>
          </node>
        </node>
        <node role="statement" roleId="tpee.1068581517665" type="tpee.ForeachStatement" typeId="tpee.1144226303539" id="6966544519551925962">
          <node role="body" roleId="tpee.1154032183016" type="tpee.StatementList" typeId="tpee.1068580123136" id="6966544519551925963">
            <node role="statement" roleId="tpee.1068581517665" type="tpee.ExpressionStatement" typeId="tpee.1068580123155" id="6966544519551925964">
              <node role="expression" roleId="tpee.1068580123156" type="tpee.DotExpression" typeId="tpee.1197027756228" id="6966544519551925965">
                <node role="operand" roleId="tpee.1197027771414" type="tpee.DotExpression" typeId="tpee.1197027756228" id="6966544519551925966">
                  <node role="operand" roleId="tpee.1197027771414" type="tpee.LocalVariableReference" typeId="tpee.1068581242866" id="6966544519551925967">
                    <link role="variableDeclaration" roleId="tpee.1068581517664" targetNodeId="2721285250110587502" resolveInfo="result" />
                  </node>
                  <node role="operation" roleId="tpee.1197027833540" type="tp25.SLinkListAccess" typeId="tp25.1138056282393" id="6966544519551925980">
                    <link role="link" roleId="tp25.1138056546658" targetNodeId="hypd.6966544519551784806" />
                  </node>
                </node>
                <node role="operation" roleId="tpee.1197027833540" type="tpee.InstanceMethodCallOperation" typeId="tpee.1202948039474" id="6966544519551925969">
                  <link role="baseMethodDeclaration" roleId="tpee.1068499141037" targetNodeId="k7g3.~List%dadd(java%dlang%dObject)%cboolean" resolveInfo="add" />
                  <node role="actualArgument" roleId="tpee.1068499141038" type="tpee.LocalInstanceMethodCall" typeId="tpee.3066917033203108594" id="6966544519551925970">
                    <link role="baseMethodDeclaration" roleId="tpee.1068499141037" targetNodeId="2721285250110587168" resolveInfo="convert" />
                    <node role="actualArgument" roleId="tpee.1068499141038" type="tpee.LocalVariableReference" typeId="tpee.1068581242866" id="6966544519551925971">
                      <link role="variableDeclaration" roleId="tpee.1068581517664" targetNodeId="6966544519551925972" resolveInfo="ref" />
                    </node>
                  </node>
                </node>
              </node>
            </node>
          </node>
          <node role="variable" roleId="tpee.1144230900587" type="tpee.LocalVariableDeclaration" typeId="tpee.1068581242863" id="6966544519551925972">
            <property name="name" nameId="tpck.1169194664001" value="ref" />
            <node role="type" roleId="tpee.5680397130376446158" type="tpee.ClassifierType" typeId="tpee.1107535904670" id="6966544519551925973">
              <link role="classifier" roleId="tpee.1107535924139" targetNodeId="kqhl.~ModuleReference" resolveInfo="ModuleReference" />
            </node>
          </node>
          <node role="iterable" roleId="tpee.1144226360166" type="tpee.DotExpression" typeId="tpee.1197027756228" id="6966544519551925974">
            <node role="operand" roleId="tpee.1197027771414" type="tpee.ParameterReference" typeId="tpee.1068581242874" id="6966544519551925975">
              <link role="variableDeclaration" roleId="tpee.1068581517664" targetNodeId="2721285250110587498" resolveInfo="source" />
            </node>
            <node role="operation" roleId="tpee.1197027833540" type="tpee.InstanceMethodCallOperation" typeId="tpee.1202948039474" id="6966544519551925976">
              <link role="baseMethodDeclaration" roleId="tpee.1068499141037" targetNodeId="kqhl.~DevkitDescriptor%dgetExportedSolutions()%cjava%dutil%dList" resolveInfo="getExportedSolutions" />
            </node>
          </node>
        </node>
        <node role="statement" roleId="tpee.1068581517665" type="tpee.ExpressionStatement" typeId="tpee.1068580123155" id="2721285250110587515">
          <node role="expression" roleId="tpee.1068580123156" type="tpee.LocalVariableReference" typeId="tpee.1068581242866" id="2721285250110587516">
            <link role="variableDeclaration" roleId="tpee.1068581517664" targetNodeId="2721285250110587502" resolveInfo="result" />
          </node>
        </node>
      </node>
      <node role="parameter" roleId="tpee.1068580123134" type="tpee.ParameterDeclaration" typeId="tpee.1068498886292" id="2721285250110587498">
        <property name="name" nameId="tpck.1169194664001" value="source" />
        <node role="type" roleId="tpee.5680397130376446158" type="tpee.ClassifierType" typeId="tpee.1107535904670" id="2721285250110587499">
          <link role="classifier" roleId="tpee.1107535924139" targetNodeId="kqhl.~DevkitDescriptor" resolveInfo="DevkitDescriptor" />
        </node>
      </node>
    </node>
    <node role="method" roleId="tpee.1107880067339" type="tpee.InstanceMethodDeclaration" typeId="tpee.1068580123165" id="269654322145298934">
      <property name="name" nameId="tpck.1169194664001" value="convert" />
      <node role="returnType" roleId="tpee.1068580123133" type="tp25.SNodeType" typeId="tp25.1138055754698" id="269654322145298941">
        <link role="concept" roleId="tp25.1138405853777" targetNodeId="hypd.269654322145263495" resolveInfo="StubSolution" />
      </node>
      <node role="visibility" roleId="tpee.1178549979242" type="tpee.PrivateVisibility" typeId="tpee.1146644623116" id="269654322145298940" />
      <node role="body" roleId="tpee.1068580123135" type="tpee.StatementList" typeId="tpee.1068580123136" id="269654322145298937">
        <node role="statement" roleId="tpee.1068581517665" type="tpee.LocalVariableDeclarationStatement" typeId="tpee.1068581242864" id="269654322145298944">
          <node role="localVariableDeclaration" roleId="tpee.1068581242865" type="tpee.LocalVariableDeclaration" typeId="tpee.1068581242863" id="269654322145298945">
            <property name="name" nameId="tpck.1169194664001" value="result" />
            <node role="type" roleId="tpee.5680397130376446158" type="tp25.SNodeType" typeId="tp25.1138055754698" id="269654322145298946">
              <link role="concept" roleId="tp25.1138405853777" targetNodeId="hypd.269654322145263495" resolveInfo="StubSolution" />
            </node>
            <node role="initializer" roleId="tpee.1068431790190" type="tpee.DotExpression" typeId="tpee.1197027756228" id="269654322145298949">
              <node role="operand" roleId="tpee.1197027771414" type="tpee.LocalInstanceFieldReference" typeId="tpee.7785501532031639928" id="269654322145298948">
                <link role="variableDeclaration" roleId="tpee.1068581517664" targetNodeId="2721285250110524841" resolveInfo="myModel" />
              </node>
              <node role="operation" roleId="tpee.1197027833540" type="tp25.Model_CreateNewNodeOperation" typeId="tp25.1143235216708" id="269654322145298953">
                <link role="concept" roleId="tp25.1143235391024" targetNodeId="hypd.269654322145263495" resolveInfo="StubSolution" />
              </node>
            </node>
          </node>
        </node>
        <node role="statement" roleId="tpee.1068581517665" type="tpee.ExpressionStatement" typeId="tpee.1068580123155" id="269654322145298959">
          <node role="expression" roleId="tpee.1068580123156" type="tpee.AssignmentExpression" typeId="tpee.1068498886294" id="269654322145298966">
            <node role="lValue" roleId="tpee.1068498886295" type="tpee.DotExpression" typeId="tpee.1197027756228" id="269654322145298961">
              <node role="operand" roleId="tpee.1197027771414" type="tpee.LocalVariableReference" typeId="tpee.1068581242866" id="269654322145298960">
                <link role="variableDeclaration" roleId="tpee.1068581517664" targetNodeId="269654322145298945" resolveInfo="result" />
              </node>
              <node role="operation" roleId="tpee.1197027833540" type="tp25.SPropertyAccess" typeId="tp25.1138056022639" id="269654322145298965">
                <link role="property" roleId="tp25.1138056395725" targetNodeId="hypd.269654322145263497" resolveInfo="name" />
              </node>
            </node>
            <node role="rValue" roleId="tpee.1068498886297" type="tpee.DotExpression" typeId="tpee.1197027756228" id="269654322145298999">
              <node role="operand" roleId="tpee.1197027771414" type="tpee.ParameterReference" typeId="tpee.1068581242874" id="269654322145298998">
                <link role="variableDeclaration" roleId="tpee.1068581517664" targetNodeId="269654322145298942" resolveInfo="source" />
              </node>
              <node role="operation" roleId="tpee.1197027833540" type="tpee.InstanceMethodCallOperation" typeId="tpee.1202948039474" id="269654322145299003">
                <link role="baseMethodDeclaration" roleId="tpee.1068499141037" targetNodeId="kqhl.~StubSolution%dgetName()%cjava%dlang%dString" resolveInfo="getName" />
              </node>
            </node>
          </node>
        </node>
        <node role="statement" roleId="tpee.1068581517665" type="tpee.ExpressionStatement" typeId="tpee.1068580123155" id="269654322145298981">
          <node role="expression" roleId="tpee.1068580123156" type="tpee.AssignmentExpression" typeId="tpee.1068498886294" id="269654322145299004">
            <node role="lValue" roleId="tpee.1068498886295" type="tpee.DotExpression" typeId="tpee.1197027756228" id="269654322145298983">
              <node role="operand" roleId="tpee.1197027771414" type="tpee.LocalVariableReference" typeId="tpee.1068581242866" id="269654322145298982">
                <link role="variableDeclaration" roleId="tpee.1068581517664" targetNodeId="269654322145298945" resolveInfo="result" />
              </node>
              <node role="operation" roleId="tpee.1197027833540" type="tp25.SPropertyAccess" typeId="tp25.1138056022639" id="269654322145298987">
                <link role="property" roleId="tp25.1138056395725" targetNodeId="hypd.269654322145263496" resolveInfo="uuid" />
              </node>
            </node>
            <node role="rValue" roleId="tpee.1068498886297" type="tpee.DotExpression" typeId="tpee.1197027756228" id="269654322145299007">
              <node role="operand" roleId="tpee.1197027771414" type="tpee.DotExpression" typeId="tpee.1197027756228" id="269654322145299008">
                <node role="operand" roleId="tpee.1197027771414" type="tpee.ParameterReference" typeId="tpee.1068581242874" id="269654322145299009">
                  <link role="variableDeclaration" roleId="tpee.1068581517664" targetNodeId="269654322145298942" resolveInfo="source" />
                </node>
                <node role="operation" roleId="tpee.1197027833540" type="tpee.InstanceMethodCallOperation" typeId="tpee.1202948039474" id="269654322145299010">
                  <link role="baseMethodDeclaration" roleId="tpee.1068499141037" targetNodeId="kqhl.~StubSolution%dgetId()%cjetbrains%dmps%dproject%dModuleId" resolveInfo="getId" />
                </node>
              </node>
              <node role="operation" roleId="tpee.1197027833540" type="tpee.InstanceMethodCallOperation" typeId="tpee.1202948039474" id="269654322145299011">
                <link role="baseMethodDeclaration" roleId="tpee.1068499141037" targetNodeId="vsqj.~ModuleId%dtoString()%cjava%dlang%dString" resolveInfo="toString" />
              </node>
            </node>
          </node>
        </node>
        <node role="statement" roleId="tpee.1068581517665" type="tpee.ExpressionStatement" typeId="tpee.1068580123155" id="269654322145298957">
          <node role="expression" roleId="tpee.1068580123156" type="tpee.LocalVariableReference" typeId="tpee.1068581242866" id="269654322145298958">
            <link role="variableDeclaration" roleId="tpee.1068581517664" targetNodeId="269654322145298945" resolveInfo="result" />
          </node>
        </node>
      </node>
      <node role="parameter" roleId="tpee.1068580123134" type="tpee.ParameterDeclaration" typeId="tpee.1068498886292" id="269654322145298942">
        <property name="name" nameId="tpck.1169194664001" value="source" />
        <node role="type" roleId="tpee.5680397130376446158" type="tpee.ClassifierType" typeId="tpee.1107535904670" id="269654322145298943">
          <link role="classifier" roleId="tpee.1107535924139" targetNodeId="kqhl.~StubSolution" resolveInfo="StubSolution" />
        </node>
      </node>
    </node>
    <node role="method" roleId="tpee.1107880067339" type="tpee.InstanceMethodDeclaration" typeId="tpee.1068580123165" id="269654322145296961">
      <property name="name" nameId="tpck.1169194664001" value="convert" />
      <node role="returnType" roleId="tpee.1068580123133" type="tp25.SNodeType" typeId="tp25.1138055754698" id="269654322145296968">
        <link role="concept" roleId="tp25.1138405853777" targetNodeId="hypd.6370754048397540903" resolveInfo="ModelReference" />
      </node>
      <node role="visibility" roleId="tpee.1178549979242" type="tpee.PrivateVisibility" typeId="tpee.1146644623116" id="269654322145296967" />
      <node role="body" roleId="tpee.1068580123135" type="tpee.StatementList" typeId="tpee.1068580123136" id="269654322145296964">
        <node role="statement" roleId="tpee.1068581517665" type="tpee.LocalVariableDeclarationStatement" typeId="tpee.1068581242864" id="269654322145296971">
          <node role="localVariableDeclaration" roleId="tpee.1068581242865" type="tpee.LocalVariableDeclaration" typeId="tpee.1068581242863" id="269654322145296972">
            <property name="name" nameId="tpck.1169194664001" value="result" />
            <node role="type" roleId="tpee.5680397130376446158" type="tp25.SNodeType" typeId="tp25.1138055754698" id="269654322145296973">
              <link role="concept" roleId="tp25.1138405853777" targetNodeId="hypd.6370754048397540903" resolveInfo="ModelReference" />
            </node>
            <node role="initializer" roleId="tpee.1068431790190" type="tpee.DotExpression" typeId="tpee.1197027756228" id="269654322145296976">
              <node role="operand" roleId="tpee.1197027771414" type="tpee.LocalInstanceFieldReference" typeId="tpee.7785501532031639928" id="269654322145296975">
                <link role="variableDeclaration" roleId="tpee.1068581517664" targetNodeId="2721285250110524841" resolveInfo="myModel" />
              </node>
              <node role="operation" roleId="tpee.1197027833540" type="tp25.Model_CreateNewNodeOperation" typeId="tp25.1143235216708" id="269654322145296980">
                <link role="concept" roleId="tp25.1143235391024" targetNodeId="hypd.6370754048397540903" resolveInfo="ModelReference" />
              </node>
            </node>
          </node>
        </node>
        <node role="statement" roleId="tpee.1068581517665" type="tpee.ExpressionStatement" typeId="tpee.1068580123155" id="269654322145296985">
          <node role="expression" roleId="tpee.1068580123156" type="tpee.AssignmentExpression" typeId="tpee.1068498886294" id="269654322145298797">
            <node role="lValue" roleId="tpee.1068498886295" type="tpee.DotExpression" typeId="tpee.1197027756228" id="269654322145296987">
              <node role="operand" roleId="tpee.1197027771414" type="tpee.LocalVariableReference" typeId="tpee.1068581242866" id="269654322145296986">
                <link role="variableDeclaration" roleId="tpee.1068581517664" targetNodeId="269654322145296972" resolveInfo="result" />
              </node>
              <node role="operation" roleId="tpee.1197027833540" type="tp25.SPropertyAccess" typeId="tp25.1138056022639" id="269654322145296991">
                <link role="property" roleId="tp25.1138056395725" targetNodeId="hypd.6370754048397540909" resolveInfo="uuid" />
              </node>
            </node>
            <node role="rValue" roleId="tpee.1068498886297" type="tpee.DotExpression" typeId="tpee.1197027756228" id="269654322145298806">
              <node role="operand" roleId="tpee.1197027771414" type="tpee.DotExpression" typeId="tpee.1197027756228" id="269654322145298801">
                <node role="operand" roleId="tpee.1197027771414" type="tpee.ParameterReference" typeId="tpee.1068581242874" id="269654322145298800">
                  <link role="variableDeclaration" roleId="tpee.1068581517664" targetNodeId="269654322145296969" resolveInfo="source" />
                </node>
                <node role="operation" roleId="tpee.1197027833540" type="tpee.InstanceMethodCallOperation" typeId="tpee.1202948039474" id="269654322145298805">
                  <link role="baseMethodDeclaration" roleId="tpee.1068499141037" targetNodeId="cu2c.~SModelReference%dgetSModelId()%cjetbrains%dmps%dsmodel%dSModelId" resolveInfo="getSModelId" />
                </node>
              </node>
              <node role="operation" roleId="tpee.1197027833540" type="tpee.InstanceMethodCallOperation" typeId="tpee.1202948039474" id="269654322145298810">
                <link role="baseMethodDeclaration" roleId="tpee.1068499141037" targetNodeId="e2lb.~Object%dtoString()%cjava%dlang%dString" resolveInfo="toString" />
              </node>
            </node>
          </node>
        </node>
        <node role="statement" roleId="tpee.1068581517665" type="tpee.ExpressionStatement" typeId="tpee.1068580123155" id="269654322145296993">
          <node role="expression" roleId="tpee.1068580123156" type="tpee.AssignmentExpression" typeId="tpee.1068498886294" id="269654322145297000">
            <node role="lValue" roleId="tpee.1068498886295" type="tpee.DotExpression" typeId="tpee.1197027756228" id="269654322145296995">
              <node role="operand" roleId="tpee.1197027771414" type="tpee.LocalVariableReference" typeId="tpee.1068581242866" id="269654322145296994">
                <link role="variableDeclaration" roleId="tpee.1068581517664" targetNodeId="269654322145296972" resolveInfo="result" />
              </node>
              <node role="operation" roleId="tpee.1197027833540" type="tp25.SPropertyAccess" typeId="tp25.1138056022639" id="269654322145296999">
                <link role="property" roleId="tp25.1138056395725" targetNodeId="hypd.6370754048397540910" resolveInfo="qualifiedName" />
              </node>
            </node>
            <node role="rValue" roleId="tpee.1068498886297" type="tpee.DotExpression" typeId="tpee.1197027756228" id="6655394244919476404">
              <node role="operand" roleId="tpee.1197027771414" type="tpee.DotExpression" typeId="tpee.1197027756228" id="269654322145297004">
                <node role="operand" roleId="tpee.1197027771414" type="tpee.ParameterReference" typeId="tpee.1068581242874" id="269654322145297003">
                  <link role="variableDeclaration" roleId="tpee.1068581517664" targetNodeId="269654322145296969" resolveInfo="source" />
                </node>
                <node role="operation" roleId="tpee.1197027833540" type="tpee.InstanceMethodCallOperation" typeId="tpee.1202948039474" id="269654322145297008">
                  <link role="baseMethodDeclaration" roleId="tpee.1068499141037" targetNodeId="cu2c.~SModelReference%dgetSModelFqName()%cjetbrains%dmps%dsmodel%dSModelFqName" resolveInfo="getSModelFqName" />
                </node>
              </node>
              <node role="operation" roleId="tpee.1197027833540" type="tpee.InstanceMethodCallOperation" typeId="tpee.1202948039474" id="6655394244919476408">
                <link role="baseMethodDeclaration" roleId="tpee.1068499141037" targetNodeId="cu2c.~SModelFqName%dgetLongName()%cjava%dlang%dString" resolveInfo="getLongName" />
              </node>
            </node>
          </node>
        </node>
        <node role="statement" roleId="tpee.1068581517665" type="tpee.ExpressionStatement" typeId="tpee.1068580123155" id="6655394244919476410">
          <node role="expression" roleId="tpee.1068580123156" type="tpee.AssignmentExpression" typeId="tpee.1068498886294" id="6655394244919476417">
            <node role="lValue" roleId="tpee.1068498886295" type="tpee.DotExpression" typeId="tpee.1197027756228" id="6655394244919476412">
              <node role="operand" roleId="tpee.1197027771414" type="tpee.LocalVariableReference" typeId="tpee.1068581242866" id="6655394244919476411">
                <link role="variableDeclaration" roleId="tpee.1068581517664" targetNodeId="269654322145296972" resolveInfo="result" />
              </node>
              <node role="operation" roleId="tpee.1197027833540" type="tp25.SPropertyAccess" typeId="tp25.1138056022639" id="6655394244919476416">
                <link role="property" roleId="tp25.1138056395725" targetNodeId="hypd.6655394244919476145" resolveInfo="stereotype" />
              </node>
            </node>
            <node role="rValue" roleId="tpee.1068498886297" type="tpee.DotExpression" typeId="tpee.1197027756228" id="6655394244919476426">
              <node role="operand" roleId="tpee.1197027771414" type="tpee.DotExpression" typeId="tpee.1197027756228" id="6655394244919476421">
                <node role="operand" roleId="tpee.1197027771414" type="tpee.ParameterReference" typeId="tpee.1068581242874" id="6655394244919476420">
                  <link role="variableDeclaration" roleId="tpee.1068581517664" targetNodeId="269654322145296969" resolveInfo="source" />
                </node>
                <node role="operation" roleId="tpee.1197027833540" type="tpee.InstanceMethodCallOperation" typeId="tpee.1202948039474" id="6655394244919476425">
                  <link role="baseMethodDeclaration" roleId="tpee.1068499141037" targetNodeId="cu2c.~SModelReference%dgetSModelFqName()%cjetbrains%dmps%dsmodel%dSModelFqName" resolveInfo="getSModelFqName" />
                </node>
              </node>
              <node role="operation" roleId="tpee.1197027833540" type="tpee.InstanceMethodCallOperation" typeId="tpee.1202948039474" id="6655394244919476430">
                <link role="baseMethodDeclaration" roleId="tpee.1068499141037" targetNodeId="cu2c.~SModelFqName%dgetStereotype()%cjava%dlang%dString" resolveInfo="getStereotype" />
              </node>
            </node>
          </node>
        </node>
        <node role="statement" roleId="tpee.1068581517665" type="tpee.ExpressionStatement" typeId="tpee.1068580123155" id="269654322145296983">
          <node role="expression" roleId="tpee.1068580123156" type="tpee.LocalVariableReference" typeId="tpee.1068581242866" id="269654322145296984">
            <link role="variableDeclaration" roleId="tpee.1068581517664" targetNodeId="269654322145296972" resolveInfo="result" />
          </node>
        </node>
      </node>
      <node role="parameter" roleId="tpee.1068580123134" type="tpee.ParameterDeclaration" typeId="tpee.1068498886292" id="269654322145296969">
        <property name="name" nameId="tpck.1169194664001" value="source" />
        <node role="type" roleId="tpee.5680397130376446158" type="tpee.ClassifierType" typeId="tpee.1107535904670" id="269654322145296970">
          <link role="classifier" roleId="tpee.1107535924139" targetNodeId="cu2c.~SModelReference" resolveInfo="SModelReference" />
        </node>
      </node>
    </node>
    <node role="method" roleId="tpee.1107880067339" type="tpee.InstanceMethodDeclaration" typeId="tpee.1068580123165" id="4198951972171373569">
      <property name="name" nameId="tpck.1169194664001" value="fill" />
      <node role="returnType" roleId="tpee.1068580123133" type="tpee.VoidType" typeId="tpee.1068581517677" id="4198951972171373570" />
      <node role="visibility" roleId="tpee.1178549979242" type="tpee.PrivateVisibility" typeId="tpee.1146644623116" id="4198951972171373571" />
      <node role="body" roleId="tpee.1068580123135" type="tpee.StatementList" typeId="tpee.1068580123136" id="4198951972171373572">
        <node role="statement" roleId="tpee.1068581517665" type="tpee.ExpressionStatement" typeId="tpee.1068580123155" id="4198951972171373585">
          <node role="expression" roleId="tpee.1068580123156" type="tpee.AssignmentExpression" typeId="tpee.1068498886294" id="4198951972171373592">
            <node role="lValue" roleId="tpee.1068498886295" type="tpee.DotExpression" typeId="tpee.1197027756228" id="4198951972171373587">
              <node role="operand" roleId="tpee.1197027771414" type="tpee.ParameterReference" typeId="tpee.1068581242874" id="4198951972171373586">
                <link role="variableDeclaration" roleId="tpee.1068581517664" targetNodeId="4198951972171373573" resolveInfo="module" />
              </node>
              <node role="operation" roleId="tpee.1197027833540" type="tp25.SPropertyAccess" typeId="tp25.1138056022639" id="4198951972171373591">
                <link role="property" roleId="tp25.1138056395725" targetNodeId="hypd.6370754048397540898" resolveInfo="uuid" />
              </node>
            </node>
            <node role="rValue" roleId="tpee.1068498886297" type="tpee.DotExpression" typeId="tpee.1197027756228" id="4198951972171373596">
              <node role="operand" roleId="tpee.1197027771414" type="tpee.ParameterReference" typeId="tpee.1068581242874" id="2721285250110524837">
                <link role="variableDeclaration" roleId="tpee.1068581517664" targetNodeId="2721285250110524831" resolveInfo="source" />
              </node>
              <node role="operation" roleId="tpee.1197027833540" type="tpee.InstanceMethodCallOperation" typeId="tpee.1202948039474" id="4198951972171373717">
                <link role="baseMethodDeclaration" roleId="tpee.1068499141037" targetNodeId="kqhl.~ModuleDescriptor%dgetUUID()%cjava%dlang%dString" resolveInfo="getUUID" />
              </node>
            </node>
          </node>
        </node>
        <node role="statement" roleId="tpee.1068581517665" type="tpee.ExpressionStatement" typeId="tpee.1068580123155" id="4198951972171373719">
          <node role="expression" roleId="tpee.1068580123156" type="tpee.AssignmentExpression" typeId="tpee.1068498886294" id="4198951972171373726">
            <node role="lValue" roleId="tpee.1068498886295" type="tpee.DotExpression" typeId="tpee.1197027756228" id="4198951972171373721">
              <node role="operand" roleId="tpee.1197027771414" type="tpee.ParameterReference" typeId="tpee.1068581242874" id="4198951972171373720">
                <link role="variableDeclaration" roleId="tpee.1068581517664" targetNodeId="4198951972171373573" resolveInfo="module" />
              </node>
              <node role="operation" roleId="tpee.1197027833540" type="tp25.SPropertyAccess" typeId="tp25.1138056022639" id="4198951972171373725">
                <link role="property" roleId="tp25.1138056395725" targetNodeId="hypd.6370754048397540899" resolveInfo="namespace" />
              </node>
            </node>
            <node role="rValue" roleId="tpee.1068498886297" type="tpee.DotExpression" typeId="tpee.1197027756228" id="4198951972171373730">
              <node role="operand" roleId="tpee.1197027771414" type="tpee.ParameterReference" typeId="tpee.1068581242874" id="2721285250110524838">
                <link role="variableDeclaration" roleId="tpee.1068581517664" targetNodeId="2721285250110524831" resolveInfo="source" />
              </node>
              <node role="operation" roleId="tpee.1197027833540" type="tpee.InstanceMethodCallOperation" typeId="tpee.1202948039474" id="4198951972171373734">
                <link role="baseMethodDeclaration" roleId="tpee.1068499141037" targetNodeId="kqhl.~ModuleDescriptor%dgetNamespace()%cjava%dlang%dString" resolveInfo="getNamespace" />
              </node>
            </node>
          </node>
        </node>
        <node role="statement" roleId="tpee.1068581517665" type="tpee.ExpressionStatement" typeId="tpee.1068580123155" id="4198951972171373736">
          <node role="expression" roleId="tpee.1068580123156" type="tpee.AssignmentExpression" typeId="tpee.1068498886294" id="4198951972171373743">
            <node role="lValue" roleId="tpee.1068498886295" type="tpee.DotExpression" typeId="tpee.1197027756228" id="4198951972171373738">
              <node role="operand" roleId="tpee.1197027771414" type="tpee.ParameterReference" typeId="tpee.1068581242874" id="4198951972171373737">
                <link role="variableDeclaration" roleId="tpee.1068581517664" targetNodeId="4198951972171373573" resolveInfo="module" />
              </node>
              <node role="operation" roleId="tpee.1197027833540" type="tp25.SPropertyAccess" typeId="tp25.1138056022639" id="4198951972171373742">
                <link role="property" roleId="tp25.1138056395725" targetNodeId="hypd.6370754048397540900" resolveInfo="compileInMPS" />
              </node>
            </node>
            <node role="rValue" roleId="tpee.1068498886297" type="tpee.DotExpression" typeId="tpee.1197027756228" id="4198951972171373747">
              <node role="operand" roleId="tpee.1197027771414" type="tpee.ParameterReference" typeId="tpee.1068581242874" id="2721285250110524839">
                <link role="variableDeclaration" roleId="tpee.1068581517664" targetNodeId="2721285250110524831" resolveInfo="source" />
              </node>
              <node role="operation" roleId="tpee.1197027833540" type="tpee.InstanceMethodCallOperation" typeId="tpee.1202948039474" id="4198951972171373751">
                <link role="baseMethodDeclaration" roleId="tpee.1068499141037" targetNodeId="kqhl.~ModuleDescriptor%dgetCompileInMPS()%cboolean" resolveInfo="getCompileInMPS" />
              </node>
            </node>
          </node>
        </node>
        <node role="statement" roleId="tpee.1068581517665" type="tpee.Statement" typeId="tpee.1068580123157" id="4198951972171373752" />
        <node role="statement" roleId="tpee.1068581517665" type="tpee.ForeachStatement" typeId="tpee.1144226303539" id="269654322145296879">
          <node role="body" roleId="tpee.1154032183016" type="tpee.StatementList" typeId="tpee.1068580123136" id="269654322145296880">
            <node role="statement" roleId="tpee.1068581517665" type="tpee.ExpressionStatement" typeId="tpee.1068580123155" id="269654322145296891">
              <node role="expression" roleId="tpee.1068580123156" type="tpee.DotExpression" typeId="tpee.1197027756228" id="269654322145296898">
                <node role="operand" roleId="tpee.1197027771414" type="tpee.DotExpression" typeId="tpee.1197027756228" id="269654322145296893">
                  <node role="operand" roleId="tpee.1197027771414" type="tpee.ParameterReference" typeId="tpee.1068581242874" id="269654322145296892">
                    <link role="variableDeclaration" roleId="tpee.1068581517664" targetNodeId="4198951972171373573" resolveInfo="module" />
                  </node>
                  <node role="operation" roleId="tpee.1197027833540" type="tp25.SLinkListAccess" typeId="tp25.1138056282393" id="269654322145296897">
                    <link role="link" roleId="tp25.1138056546658" targetNodeId="hypd.1855399583446017057" />
                  </node>
                </node>
                <node role="operation" roleId="tpee.1197027833540" type="tpee.InstanceMethodCallOperation" typeId="tpee.1202948039474" id="269654322145296902">
                  <link role="baseMethodDeclaration" roleId="tpee.1068499141037" targetNodeId="k7g3.~List%dadd(java%dlang%dObject)%cboolean" resolveInfo="add" />
                  <node role="actualArgument" roleId="tpee.1068499141038" type="tpee.LocalInstanceMethodCall" typeId="tpee.3066917033203108594" id="269654322145296903">
                    <link role="baseMethodDeclaration" roleId="tpee.1068499141037" targetNodeId="269654322145296795" resolveInfo="convert" />
                    <node role="actualArgument" roleId="tpee.1068499141038" type="tpee.LocalVariableReference" typeId="tpee.1068581242866" id="269654322145296905">
                      <link role="variableDeclaration" roleId="tpee.1068581517664" targetNodeId="269654322145296882" resolveInfo="root" />
                    </node>
                  </node>
                </node>
              </node>
            </node>
          </node>
          <node role="variable" roleId="tpee.1144230900587" type="tpee.LocalVariableDeclaration" typeId="tpee.1068581242863" id="269654322145296882">
            <property name="name" nameId="tpck.1169194664001" value="root" />
            <node role="type" roleId="tpee.5680397130376446158" type="tpee.ClassifierType" typeId="tpee.1107535904670" id="269654322145296884">
              <link role="classifier" roleId="tpee.1107535924139" targetNodeId="n8sb.~ModelRoot" resolveInfo="ModelRoot" />
            </node>
          </node>
          <node role="iterable" roleId="tpee.1144226360166" type="tpee.DotExpression" typeId="tpee.1197027756228" id="269654322145296886">
            <node role="operand" roleId="tpee.1197027771414" type="tpee.ParameterReference" typeId="tpee.1068581242874" id="269654322145296885">
              <link role="variableDeclaration" roleId="tpee.1068581517664" targetNodeId="2721285250110524831" resolveInfo="source" />
            </node>
            <node role="operation" roleId="tpee.1197027833540" type="tpee.InstanceMethodCallOperation" typeId="tpee.1202948039474" id="269654322145296890">
              <link role="baseMethodDeclaration" roleId="tpee.1068499141037" targetNodeId="kqhl.~ModuleDescriptor%dgetModelRoots()%cjava%dutil%dList" resolveInfo="getModelRoots" />
            </node>
          </node>
        </node>
        <node role="statement" roleId="tpee.1068581517665" type="tpee.ForeachStatement" typeId="tpee.1144226303539" id="4198951972171373840">
          <node role="body" roleId="tpee.1154032183016" type="tpee.StatementList" typeId="tpee.1068580123136" id="4198951972171373841">
            <node role="statement" roleId="tpee.1068581517665" type="tpee.ExpressionStatement" typeId="tpee.1068580123155" id="4198951972171373873">
              <node role="expression" roleId="tpee.1068580123156" type="tpee.DotExpression" typeId="tpee.1197027756228" id="4198951972171373874">
                <node role="operand" roleId="tpee.1197027771414" type="tpee.DotExpression" typeId="tpee.1197027756228" id="4198951972171373875">
                  <node role="operand" roleId="tpee.1197027771414" type="tpee.ParameterReference" typeId="tpee.1068581242874" id="4198951972171373876">
                    <link role="variableDeclaration" roleId="tpee.1068581517664" targetNodeId="4198951972171373573" resolveInfo="module" />
                  </node>
                  <node role="operation" roleId="tpee.1197027833540" type="tp25.SLinkListAccess" typeId="tp25.1138056282393" id="4198951972171373877">
                    <link role="link" roleId="tp25.1138056546658" targetNodeId="hypd.6370754048397540908" />
                  </node>
                </node>
                <node role="operation" roleId="tpee.1197027833540" type="tpee.InstanceMethodCallOperation" typeId="tpee.1202948039474" id="4198951972171373878">
                  <link role="baseMethodDeclaration" roleId="tpee.1068499141037" targetNodeId="k7g3.~List%dadd(java%dlang%dObject)%cboolean" resolveInfo="add" />
                  <node role="actualArgument" roleId="tpee.1068499141038" type="tpee.LocalInstanceMethodCall" typeId="tpee.3066917033203108594" id="2721285250110587594">
                    <link role="baseMethodDeclaration" roleId="tpee.1068499141037" targetNodeId="2721285250110587541" resolveInfo="convert" />
                    <node role="actualArgument" roleId="tpee.1068499141038" type="tpee.LocalVariableReference" typeId="tpee.1068581242866" id="2721285250110587596">
                      <link role="variableDeclaration" roleId="tpee.1068581517664" targetNodeId="4198951972171373843" resolveInfo="mdep" />
                    </node>
                  </node>
                </node>
              </node>
            </node>
          </node>
          <node role="variable" roleId="tpee.1144230900587" type="tpee.LocalVariableDeclaration" typeId="tpee.1068581242863" id="4198951972171373843">
            <property name="name" nameId="tpck.1169194664001" value="mdep" />
            <node role="type" roleId="tpee.5680397130376446158" type="tpee.ClassifierType" typeId="tpee.1107535904670" id="4198951972171373851">
              <link role="classifier" roleId="tpee.1107535924139" targetNodeId="kqhl.~Dependency" resolveInfo="Dependency" />
            </node>
          </node>
          <node role="iterable" roleId="tpee.1144226360166" type="tpee.DotExpression" typeId="tpee.1197027756228" id="4198951972171373846">
            <node role="operand" roleId="tpee.1197027771414" type="tpee.ParameterReference" typeId="tpee.1068581242874" id="2721285250110524840">
              <link role="variableDeclaration" roleId="tpee.1068581517664" targetNodeId="2721285250110524831" resolveInfo="source" />
            </node>
            <node role="operation" roleId="tpee.1197027833540" type="tpee.InstanceMethodCallOperation" typeId="tpee.1202948039474" id="4198951972171373850">
              <link role="baseMethodDeclaration" roleId="tpee.1068499141037" targetNodeId="kqhl.~ModuleDescriptor%dgetDependencies()%cjava%dutil%dList" resolveInfo="getDependencies" />
            </node>
          </node>
        </node>
        <node role="statement" roleId="tpee.1068581517665" type="tpee.ForeachStatement" typeId="tpee.1144226303539" id="2721285250110587600">
          <node role="body" roleId="tpee.1154032183016" type="tpee.StatementList" typeId="tpee.1068580123136" id="2721285250110587601">
            <node role="statement" roleId="tpee.1068581517665" type="tpee.ExpressionStatement" typeId="tpee.1068580123155" id="2721285250110587621">
              <node role="expression" roleId="tpee.1068580123156" type="tpee.DotExpression" typeId="tpee.1197027756228" id="2721285250110587630">
                <node role="operand" roleId="tpee.1197027771414" type="tpee.DotExpression" typeId="tpee.1197027756228" id="2721285250110587623">
                  <node role="operand" roleId="tpee.1197027771414" type="tpee.ParameterReference" typeId="tpee.1068581242874" id="2721285250110587622">
                    <link role="variableDeclaration" roleId="tpee.1068581517664" targetNodeId="4198951972171373573" resolveInfo="module" />
                  </node>
                  <node role="operation" roleId="tpee.1197027833540" type="tp25.SLinkListAccess" typeId="tp25.1138056282393" id="2721285250110587628">
                    <link role="link" roleId="tp25.1138056546658" targetNodeId="hypd.1855399583446017056" />
                  </node>
                </node>
                <node role="operation" roleId="tpee.1197027833540" type="tpee.InstanceMethodCallOperation" typeId="tpee.1202948039474" id="2721285250110587635">
                  <link role="baseMethodDeclaration" roleId="tpee.1068499141037" targetNodeId="k7g3.~List%dadd(java%dlang%dObject)%cboolean" resolveInfo="add" />
                  <node role="actualArgument" roleId="tpee.1068499141038" type="tpee.LocalInstanceMethodCall" typeId="tpee.3066917033203108594" id="2721285250110587637">
                    <link role="baseMethodDeclaration" roleId="tpee.1068499141037" targetNodeId="2721285250110587168" resolveInfo="convert" />
                    <node role="actualArgument" roleId="tpee.1068499141038" type="tpee.LocalVariableReference" typeId="tpee.1068581242866" id="2721285250110587639">
                      <link role="variableDeclaration" roleId="tpee.1068581517664" targetNodeId="2721285250110587603" resolveInfo="ref" />
                    </node>
                  </node>
                </node>
              </node>
            </node>
          </node>
          <node role="variable" roleId="tpee.1144230900587" type="tpee.LocalVariableDeclaration" typeId="tpee.1068581242863" id="2721285250110587603">
            <property name="name" nameId="tpck.1169194664001" value="ref" />
            <node role="type" roleId="tpee.5680397130376446158" type="tpee.ClassifierType" typeId="tpee.1107535904670" id="2721285250110587616">
              <link role="classifier" roleId="tpee.1107535924139" targetNodeId="kqhl.~ModuleReference" resolveInfo="ModuleReference" />
            </node>
          </node>
          <node role="iterable" roleId="tpee.1144226360166" type="tpee.DotExpression" typeId="tpee.1197027756228" id="2721285250110587607">
            <node role="operand" roleId="tpee.1197027771414" type="tpee.ParameterReference" typeId="tpee.1068581242874" id="2721285250110587606">
              <link role="variableDeclaration" roleId="tpee.1068581517664" targetNodeId="2721285250110524831" resolveInfo="source" />
            </node>
            <node role="operation" roleId="tpee.1197027833540" type="tpee.InstanceMethodCallOperation" typeId="tpee.1202948039474" id="2721285250110587612">
              <link role="baseMethodDeclaration" roleId="tpee.1068499141037" targetNodeId="kqhl.~ModuleDescriptor%dgetUsedDevkits()%cjava%dutil%dList" resolveInfo="getUsedDevkits" />
            </node>
          </node>
        </node>
        <node role="statement" roleId="tpee.1068581517665" type="tpee.ForeachStatement" typeId="tpee.1144226303539" id="2721285250110587642">
          <node role="body" roleId="tpee.1154032183016" type="tpee.StatementList" typeId="tpee.1068580123136" id="2721285250110587643">
            <node role="statement" roleId="tpee.1068581517665" type="tpee.ExpressionStatement" typeId="tpee.1068580123155" id="2721285250110587644">
              <node role="expression" roleId="tpee.1068580123156" type="tpee.DotExpression" typeId="tpee.1197027756228" id="2721285250110587645">
                <node role="operand" roleId="tpee.1197027771414" type="tpee.DotExpression" typeId="tpee.1197027756228" id="2721285250110587646">
                  <node role="operand" roleId="tpee.1197027771414" type="tpee.ParameterReference" typeId="tpee.1068581242874" id="2721285250110587647">
                    <link role="variableDeclaration" roleId="tpee.1068581517664" targetNodeId="4198951972171373573" resolveInfo="module" />
                  </node>
                  <node role="operation" roleId="tpee.1197027833540" type="tp25.SLinkListAccess" typeId="tp25.1138056282393" id="2721285250110587659">
                    <link role="link" roleId="tp25.1138056546658" targetNodeId="hypd.1855399583446017055" />
                  </node>
                </node>
                <node role="operation" roleId="tpee.1197027833540" type="tpee.InstanceMethodCallOperation" typeId="tpee.1202948039474" id="2721285250110587649">
                  <link role="baseMethodDeclaration" roleId="tpee.1068499141037" targetNodeId="k7g3.~List%dadd(java%dlang%dObject)%cboolean" resolveInfo="add" />
                  <node role="actualArgument" roleId="tpee.1068499141038" type="tpee.LocalInstanceMethodCall" typeId="tpee.3066917033203108594" id="2721285250110587650">
                    <link role="baseMethodDeclaration" roleId="tpee.1068499141037" targetNodeId="2721285250110587168" resolveInfo="convert" />
                    <node role="actualArgument" roleId="tpee.1068499141038" type="tpee.LocalVariableReference" typeId="tpee.1068581242866" id="2721285250110587651">
                      <link role="variableDeclaration" roleId="tpee.1068581517664" targetNodeId="2721285250110587652" resolveInfo="ref" />
                    </node>
                  </node>
                </node>
              </node>
            </node>
          </node>
          <node role="variable" roleId="tpee.1144230900587" type="tpee.LocalVariableDeclaration" typeId="tpee.1068581242863" id="2721285250110587652">
            <property name="name" nameId="tpck.1169194664001" value="ref" />
            <node role="type" roleId="tpee.5680397130376446158" type="tpee.ClassifierType" typeId="tpee.1107535904670" id="2721285250110587653">
              <link role="classifier" roleId="tpee.1107535924139" targetNodeId="kqhl.~ModuleReference" resolveInfo="ModuleReference" />
            </node>
          </node>
          <node role="iterable" roleId="tpee.1144226360166" type="tpee.DotExpression" typeId="tpee.1197027756228" id="2721285250110587654">
            <node role="operand" roleId="tpee.1197027771414" type="tpee.ParameterReference" typeId="tpee.1068581242874" id="2721285250110587655">
              <link role="variableDeclaration" roleId="tpee.1068581517664" targetNodeId="2721285250110524831" resolveInfo="source" />
            </node>
            <node role="operation" roleId="tpee.1197027833540" type="tpee.InstanceMethodCallOperation" typeId="tpee.1202948039474" id="2721285250110587656">
              <link role="baseMethodDeclaration" roleId="tpee.1068499141037" targetNodeId="kqhl.~ModuleDescriptor%dgetUsedLanguages()%cjava%dutil%dList" resolveInfo="getUsedLanguages" />
            </node>
          </node>
        </node>
        <node role="statement" roleId="tpee.1068581517665" type="tpee.ForeachStatement" typeId="tpee.1144226303539" id="269654322145296752">
          <node role="body" roleId="tpee.1154032183016" type="tpee.StatementList" typeId="tpee.1068580123136" id="269654322145296753">
            <node role="statement" roleId="tpee.1068581517665" type="tpee.ExpressionStatement" typeId="tpee.1068580123155" id="269654322145296764">
              <node role="expression" roleId="tpee.1068580123156" type="tpee.DotExpression" typeId="tpee.1197027756228" id="269654322145296771">
                <node role="operand" roleId="tpee.1197027771414" type="tpee.DotExpression" typeId="tpee.1197027756228" id="269654322145296766">
                  <node role="operand" roleId="tpee.1197027771414" type="tpee.ParameterReference" typeId="tpee.1068581242874" id="269654322145296765">
                    <link role="variableDeclaration" roleId="tpee.1068581517664" targetNodeId="4198951972171373573" resolveInfo="module" />
                  </node>
                  <node role="operation" roleId="tpee.1197027833540" type="tp25.SLinkListAccess" typeId="tp25.1138056282393" id="269654322145296770">
                    <link role="link" roleId="tp25.1138056546658" targetNodeId="hypd.1855399583446017641" />
                  </node>
                </node>
                <node role="operation" roleId="tpee.1197027833540" type="tpee.InstanceMethodCallOperation" typeId="tpee.1202948039474" id="269654322145296775">
                  <link role="baseMethodDeclaration" roleId="tpee.1068499141037" targetNodeId="k7g3.~List%dadd(java%dlang%dObject)%cboolean" resolveInfo="add" />
                  <node role="actualArgument" roleId="tpee.1068499141038" type="tpee.LocalInstanceMethodCall" typeId="tpee.3066917033203108594" id="269654322145296776">
                    <link role="baseMethodDeclaration" roleId="tpee.1068499141037" targetNodeId="269654322145296795" resolveInfo="convert" />
                    <node role="actualArgument" roleId="tpee.1068499141038" type="tpee.LocalVariableReference" typeId="tpee.1068581242866" id="269654322145296777">
                      <link role="variableDeclaration" roleId="tpee.1068581517664" targetNodeId="269654322145296755" resolveInfo="entry" />
                    </node>
                  </node>
                </node>
              </node>
            </node>
          </node>
          <node role="variable" roleId="tpee.1144230900587" type="tpee.LocalVariableDeclaration" typeId="tpee.1068581242863" id="269654322145296755">
            <property name="name" nameId="tpck.1169194664001" value="entry" />
            <node role="type" roleId="tpee.5680397130376446158" type="tpee.ClassifierType" typeId="tpee.1107535904670" id="4455495789557403025">
              <link role="classifier" roleId="tpee.1107535924139" targetNodeId="n8sb.~ModelRoot" resolveInfo="ModelRoot" />
            </node>
          </node>
          <node role="iterable" roleId="tpee.1144226360166" type="tpee.DotExpression" typeId="tpee.1197027756228" id="269654322145296759">
            <node role="operand" roleId="tpee.1197027771414" type="tpee.ParameterReference" typeId="tpee.1068581242874" id="269654322145296758">
              <link role="variableDeclaration" roleId="tpee.1068581517664" targetNodeId="2721285250110524831" resolveInfo="source" />
            </node>
            <node role="operation" roleId="tpee.1197027833540" type="tpee.InstanceMethodCallOperation" typeId="tpee.1202948039474" id="269654322145296763">
              <link role="baseMethodDeclaration" roleId="tpee.1068499141037" targetNodeId="kqhl.~ModuleDescriptor%dgetStubModelEntries()%cjava%dutil%dList" resolveInfo="getStubModelEntries" />
            </node>
          </node>
        </node>
        <node role="statement" roleId="tpee.1068581517665" type="tpee.ForeachStatement" typeId="tpee.1144226303539" id="269654322145291664">
          <node role="body" roleId="tpee.1154032183016" type="tpee.StatementList" typeId="tpee.1068580123136" id="269654322145291665">
            <node role="statement" roleId="tpee.1068581517665" type="tpee.ExpressionStatement" typeId="tpee.1068580123155" id="269654322145291679">
              <node role="expression" roleId="tpee.1068580123156" type="tpee.DotExpression" typeId="tpee.1197027756228" id="269654322145291686">
                <node role="operand" roleId="tpee.1197027771414" type="tpee.DotExpression" typeId="tpee.1197027756228" id="269654322145291681">
                  <node role="operand" roleId="tpee.1197027771414" type="tpee.ParameterReference" typeId="tpee.1068581242874" id="269654322145291680">
                    <link role="variableDeclaration" roleId="tpee.1068581517664" targetNodeId="4198951972171373573" resolveInfo="module" />
                  </node>
                  <node role="operation" roleId="tpee.1197027833540" type="tp25.SLinkListAccess" typeId="tp25.1138056282393" id="269654322145291685">
                    <link role="link" roleId="tp25.1138056546658" targetNodeId="hypd.269654322145263551" />
                  </node>
                </node>
                <node role="operation" roleId="tpee.1197027833540" type="tpee.InstanceMethodCallOperation" typeId="tpee.1202948039474" id="269654322145291690">
                  <link role="baseMethodDeclaration" roleId="tpee.1068499141037" targetNodeId="k7g3.~List%dadd(java%dlang%dObject)%cboolean" resolveInfo="add" />
                  <node role="actualArgument" roleId="tpee.1068499141038" type="tpee.LocalInstanceMethodCall" typeId="tpee.3066917033203108594" id="269654322145291691">
                    <link role="baseMethodDeclaration" roleId="tpee.1068499141037" targetNodeId="269654322145291624" resolveInfo="convertSourcePath" />
                    <node role="actualArgument" roleId="tpee.1068499141038" type="tpee.LocalVariableReference" typeId="tpee.1068581242866" id="269654322145291692">
                      <link role="variableDeclaration" roleId="tpee.1068581517664" targetNodeId="269654322145291667" resolveInfo="s" />
                    </node>
                  </node>
                </node>
              </node>
            </node>
          </node>
          <node role="variable" roleId="tpee.1144230900587" type="tpee.LocalVariableDeclaration" typeId="tpee.1068581242863" id="269654322145291667">
            <property name="name" nameId="tpck.1169194664001" value="s" />
            <node role="type" roleId="tpee.5680397130376446158" type="tpee.StringType" typeId="tpee.1225271177708" id="269654322145291675" />
          </node>
          <node role="iterable" roleId="tpee.1144226360166" type="tpee.DotExpression" typeId="tpee.1197027756228" id="269654322145291670">
            <node role="operand" roleId="tpee.1197027771414" type="tpee.ParameterReference" typeId="tpee.1068581242874" id="269654322145291669">
              <link role="variableDeclaration" roleId="tpee.1068581517664" targetNodeId="2721285250110524831" resolveInfo="source" />
            </node>
            <node role="operation" roleId="tpee.1197027833540" type="tpee.InstanceMethodCallOperation" typeId="tpee.1202948039474" id="269654322145291674">
              <link role="baseMethodDeclaration" roleId="tpee.1068499141037" targetNodeId="kqhl.~ModuleDescriptor%dgetSourcePaths()%cjava%dutil%dList" resolveInfo="getSourcePaths" />
            </node>
          </node>
        </node>
      </node>
      <node role="parameter" roleId="tpee.1068580123134" type="tpee.ParameterDeclaration" typeId="tpee.1068498886292" id="4198951972171373573">
        <property name="name" nameId="tpck.1169194664001" value="module" />
        <node role="type" roleId="tpee.5680397130376446158" type="tp25.SNodeType" typeId="tp25.1138055754698" id="4198951972171373574">
          <link role="concept" roleId="tp25.1138405853777" targetNodeId="hypd.6370754048397540894" resolveInfo="Module" />
        </node>
      </node>
      <node role="parameter" roleId="tpee.1068580123134" type="tpee.ParameterDeclaration" typeId="tpee.1068498886292" id="2721285250110524831">
        <property name="name" nameId="tpck.1169194664001" value="source" />
        <node role="type" roleId="tpee.5680397130376446158" type="tpee.ClassifierType" typeId="tpee.1107535904670" id="2721285250110524834">
          <link role="classifier" roleId="tpee.1107535924139" targetNodeId="kqhl.~ModuleDescriptor" resolveInfo="ModuleDescriptor" />
        </node>
      </node>
    </node>
    <node role="method" roleId="tpee.1107880067339" type="tpee.InstanceMethodDeclaration" typeId="tpee.1068580123165" id="269654322145296795">
      <property name="name" nameId="tpck.1169194664001" value="convert" />
      <node role="returnType" roleId="tpee.1068580123133" type="tp25.SNodeType" typeId="tp25.1138055754698" id="269654322145296802">
        <link role="concept" roleId="tp25.1138405853777" targetNodeId="hypd.1855399583446017062" resolveInfo="ModelRoot" />
      </node>
      <node role="visibility" roleId="tpee.1178549979242" type="tpee.PrivateVisibility" typeId="tpee.1146644623116" id="269654322145296801" />
      <node role="body" roleId="tpee.1068580123135" type="tpee.StatementList" typeId="tpee.1068580123136" id="269654322145296798">
        <node role="statement" roleId="tpee.1068581517665" type="tpee.LocalVariableDeclarationStatement" typeId="tpee.1068581242864" id="269654322145296805">
          <node role="localVariableDeclaration" roleId="tpee.1068581242865" type="tpee.LocalVariableDeclaration" typeId="tpee.1068581242863" id="269654322145296806">
            <property name="name" nameId="tpck.1169194664001" value="result" />
            <node role="type" roleId="tpee.5680397130376446158" type="tp25.SNodeType" typeId="tp25.1138055754698" id="269654322145296807">
              <link role="concept" roleId="tp25.1138405853777" targetNodeId="hypd.1855399583446017062" resolveInfo="ModelRoot" />
            </node>
            <node role="initializer" roleId="tpee.1068431790190" type="tpee.DotExpression" typeId="tpee.1197027756228" id="269654322145296810">
              <node role="operand" roleId="tpee.1197027771414" type="tpee.LocalInstanceFieldReference" typeId="tpee.7785501532031639928" id="269654322145296809">
                <link role="variableDeclaration" roleId="tpee.1068581517664" targetNodeId="2721285250110524841" resolveInfo="myModel" />
              </node>
              <node role="operation" roleId="tpee.1197027833540" type="tp25.Model_CreateNewNodeOperation" typeId="tp25.1143235216708" id="269654322145296814">
                <link role="concept" roleId="tp25.1143235391024" targetNodeId="hypd.1855399583446017062" resolveInfo="ModelRoot" />
              </node>
            </node>
          </node>
        </node>
        <node role="statement" roleId="tpee.1068581517665" type="tpee.ExpressionStatement" typeId="tpee.1068580123155" id="269654322145296819">
          <node role="expression" roleId="tpee.1068580123156" type="tpee.AssignmentExpression" typeId="tpee.1068498886294" id="269654322145296828">
            <node role="lValue" roleId="tpee.1068498886295" type="tpee.DotExpression" typeId="tpee.1197027756228" id="269654322145296823">
              <node role="operand" roleId="tpee.1197027771414" type="tpee.LocalVariableReference" typeId="tpee.1068581242866" id="269654322145296822">
                <link role="variableDeclaration" roleId="tpee.1068581517664" targetNodeId="269654322145296806" resolveInfo="result" />
              </node>
              <node role="operation" roleId="tpee.1197027833540" type="tp25.SPropertyAccess" typeId="tp25.1138056022639" id="269654322145296827">
                <link role="property" roleId="tp25.1138056395725" targetNodeId="hypd.1855399583446017567" resolveInfo="path" />
              </node>
            </node>
            <node role="rValue" roleId="tpee.1068498886297" type="tpee.DotExpression" typeId="tpee.1197027756228" id="269654322145296832">
              <node role="operand" roleId="tpee.1197027771414" type="tpee.ParameterReference" typeId="tpee.1068581242874" id="269654322145296831">
                <link role="variableDeclaration" roleId="tpee.1068581517664" targetNodeId="269654322145296803" resolveInfo="source" />
              </node>
              <node role="operation" roleId="tpee.1197027833540" type="tpee.InstanceMethodCallOperation" typeId="tpee.1202948039474" id="269654322145296836">
                <link role="baseMethodDeclaration" roleId="tpee.1068499141037" targetNodeId="n8sb.~ModelRoot%dgetPath()%cjava%dlang%dString" resolveInfo="getPath" />
              </node>
            </node>
          </node>
        </node>
        <node role="statement" roleId="tpee.1068581517665" type="tpee.ExpressionStatement" typeId="tpee.1068580123155" id="269654322145296855">
          <node role="expression" roleId="tpee.1068580123156" type="tpee.AssignmentExpression" typeId="tpee.1068498886294" id="269654322145296862">
            <node role="lValue" roleId="tpee.1068498886295" type="tpee.DotExpression" typeId="tpee.1197027756228" id="269654322145296857">
              <node role="operand" roleId="tpee.1197027771414" type="tpee.LocalVariableReference" typeId="tpee.1068581242866" id="269654322145296856">
                <link role="variableDeclaration" roleId="tpee.1068581517664" targetNodeId="269654322145296806" resolveInfo="result" />
              </node>
              <node role="operation" roleId="tpee.1197027833540" type="tp25.SLinkAccess" typeId="tp25.1138056143562" id="269654322145296861">
                <link role="link" roleId="tp25.1138056516764" targetNodeId="hypd.1855399583446017570" />
              </node>
            </node>
            <node role="rValue" roleId="tpee.1068498886297" type="tpee.LocalInstanceMethodCall" typeId="tpee.3066917033203108594" id="269654322145296865">
              <link role="baseMethodDeclaration" roleId="tpee.1068499141037" targetNodeId="269654322145296670" resolveInfo="convert" />
              <node role="actualArgument" roleId="tpee.1068499141038" type="tpee.DotExpression" typeId="tpee.1197027756228" id="269654322145296867">
                <node role="operand" roleId="tpee.1197027771414" type="tpee.ParameterReference" typeId="tpee.1068581242874" id="269654322145296866">
                  <link role="variableDeclaration" roleId="tpee.1068581517664" targetNodeId="269654322145296803" resolveInfo="source" />
                </node>
                <node role="operation" roleId="tpee.1197027833540" type="tpee.InstanceMethodCallOperation" typeId="tpee.1202948039474" id="269654322145296877">
                  <link role="baseMethodDeclaration" roleId="tpee.1068499141037" targetNodeId="n8sb.~ModelRoot%dgetManager()%cjetbrains%dmps%dproject%dstructure%dmodel%dModelRootManager" resolveInfo="getManager" />
                </node>
              </node>
            </node>
          </node>
        </node>
        <node role="statement" roleId="tpee.1068581517665" type="tpee.ExpressionStatement" typeId="tpee.1068580123155" id="269654322145296817">
          <node role="expression" roleId="tpee.1068580123156" type="tpee.LocalVariableReference" typeId="tpee.1068581242866" id="269654322145296818">
            <link role="variableDeclaration" roleId="tpee.1068581517664" targetNodeId="269654322145296806" resolveInfo="result" />
          </node>
        </node>
      </node>
      <node role="parameter" roleId="tpee.1068580123134" type="tpee.ParameterDeclaration" typeId="tpee.1068498886292" id="269654322145296803">
        <property name="name" nameId="tpck.1169194664001" value="source" />
        <node role="type" roleId="tpee.5680397130376446158" type="tpee.ClassifierType" typeId="tpee.1107535904670" id="269654322145296804">
          <link role="classifier" roleId="tpee.1107535924139" targetNodeId="n8sb.~ModelRoot" resolveInfo="ModelRoot" />
        </node>
      </node>
    </node>
    <node role="method" roleId="tpee.1107880067339" type="tpee.InstanceMethodDeclaration" typeId="tpee.1068580123165" id="269654322145296670">
      <property name="name" nameId="tpck.1169194664001" value="convert" />
      <node role="returnType" roleId="tpee.1068580123133" type="tp25.SNodeType" typeId="tp25.1138055754698" id="269654322145296677">
        <link role="concept" roleId="tp25.1138405853777" targetNodeId="hypd.1855399583446017063" resolveInfo="ModelRootManager" />
      </node>
      <node role="visibility" roleId="tpee.1178549979242" type="tpee.PrivateVisibility" typeId="tpee.1146644623116" id="269654322145296676" />
      <node role="body" roleId="tpee.1068580123135" type="tpee.StatementList" typeId="tpee.1068580123136" id="269654322145296673">
        <node role="statement" roleId="tpee.1068581517665" type="tpee.IfStatement" typeId="tpee.1068580123159" id="5790656850631211635">
          <node role="ifTrue" roleId="tpee.1068580123161" type="tpee.StatementList" typeId="tpee.1068580123136" id="5790656850631211636">
            <node role="statement" roleId="tpee.1068581517665" type="tpee.ReturnStatement" typeId="tpee.1068581242878" id="5790656850631211648">
              <node role="expression" roleId="tpee.1068581517676" type="tpee.NullLiteral" typeId="tpee.1070534058343" id="5790656850631211650" />
            </node>
          </node>
          <node role="condition" roleId="tpee.1068580123160" type="tpee.EqualsExpression" typeId="tpee.1068580123152" id="5790656850631211644">
            <node role="leftExpression" roleId="tpee.1081773367580" type="tpee.ParameterReference" typeId="tpee.1068581242874" id="5790656850631211639">
              <link role="variableDeclaration" roleId="tpee.1068581517664" targetNodeId="269654322145296678" resolveInfo="source" />
            </node>
            <node role="rightExpression" roleId="tpee.1081773367579" type="tpee.NullLiteral" typeId="tpee.1070534058343" id="5790656850631211647" />
          </node>
        </node>
        <node role="statement" roleId="tpee.1068581517665" type="tpee.LocalVariableDeclarationStatement" typeId="tpee.1068581242864" id="269654322145296680">
          <node role="localVariableDeclaration" roleId="tpee.1068581242865" type="tpee.LocalVariableDeclaration" typeId="tpee.1068581242863" id="269654322145296681">
            <property name="name" nameId="tpck.1169194664001" value="result" />
            <node role="type" roleId="tpee.5680397130376446158" type="tp25.SNodeType" typeId="tp25.1138055754698" id="269654322145296682">
              <link role="concept" roleId="tp25.1138405853777" targetNodeId="hypd.1855399583446017063" resolveInfo="ModelRootManager" />
            </node>
            <node role="initializer" roleId="tpee.1068431790190" type="tpee.DotExpression" typeId="tpee.1197027756228" id="269654322145296688">
              <node role="operand" roleId="tpee.1197027771414" type="tpee.LocalInstanceFieldReference" typeId="tpee.7785501532031639928" id="269654322145296687">
                <link role="variableDeclaration" roleId="tpee.1068581517664" targetNodeId="2721285250110524841" resolveInfo="myModel" />
              </node>
              <node role="operation" roleId="tpee.1197027833540" type="tp25.Model_CreateNewNodeOperation" typeId="tp25.1143235216708" id="269654322145296692">
                <link role="concept" roleId="tp25.1143235391024" targetNodeId="hypd.1855399583446017063" resolveInfo="ModelRootManager" />
              </node>
            </node>
          </node>
        </node>
        <node role="statement" roleId="tpee.1068581517665" type="tpee.ExpressionStatement" typeId="tpee.1068580123155" id="269654322145296694">
          <node role="expression" roleId="tpee.1068580123156" type="tpee.AssignmentExpression" typeId="tpee.1068498886294" id="269654322145296718">
            <node role="lValue" roleId="tpee.1068498886295" type="tpee.DotExpression" typeId="tpee.1197027756228" id="269654322145296696">
              <node role="operand" roleId="tpee.1197027771414" type="tpee.LocalVariableReference" typeId="tpee.1068581242866" id="269654322145296695">
                <link role="variableDeclaration" roleId="tpee.1068581517664" targetNodeId="269654322145296681" resolveInfo="result" />
              </node>
              <node role="operation" roleId="tpee.1197027833540" type="tp25.SPropertyAccess" typeId="tp25.1138056022639" id="269654322145296700">
                <link role="property" roleId="tp25.1138056395725" targetNodeId="hypd.1855399583446017065" resolveInfo="moduleId" />
              </node>
            </node>
            <node role="rValue" roleId="tpee.1068498886297" type="tpee.DotExpression" typeId="tpee.1197027756228" id="269654322145296722">
              <node role="operand" roleId="tpee.1197027771414" type="tpee.ParameterReference" typeId="tpee.1068581242874" id="269654322145296721">
                <link role="variableDeclaration" roleId="tpee.1068581517664" targetNodeId="269654322145296678" resolveInfo="source" />
              </node>
              <node role="operation" roleId="tpee.1197027833540" type="tpee.InstanceMethodCallOperation" typeId="tpee.1202948039474" id="269654322145296726">
                <link role="baseMethodDeclaration" roleId="tpee.1068499141037" targetNodeId="n8sb.~ModelRootManager%dgetModuleId()%cjava%dlang%dString" resolveInfo="getModuleId" />
              </node>
            </node>
          </node>
        </node>
        <node role="statement" roleId="tpee.1068581517665" type="tpee.ExpressionStatement" typeId="tpee.1068580123155" id="269654322145296702">
          <node role="expression" roleId="tpee.1068580123156" type="tpee.AssignmentExpression" typeId="tpee.1068498886294" id="269654322145296709">
            <node role="lValue" roleId="tpee.1068498886295" type="tpee.DotExpression" typeId="tpee.1197027756228" id="269654322145296704">
              <node role="operand" roleId="tpee.1197027771414" type="tpee.LocalVariableReference" typeId="tpee.1068581242866" id="269654322145296703">
                <link role="variableDeclaration" roleId="tpee.1068581517664" targetNodeId="269654322145296681" resolveInfo="result" />
              </node>
              <node role="operation" roleId="tpee.1197027833540" type="tp25.SPropertyAccess" typeId="tp25.1138056022639" id="269654322145296708">
                <link role="property" roleId="tp25.1138056395725" targetNodeId="hypd.1855399583446017066" resolveInfo="className" />
              </node>
            </node>
            <node role="rValue" roleId="tpee.1068498886297" type="tpee.DotExpression" typeId="tpee.1197027756228" id="269654322145296713">
              <node role="operand" roleId="tpee.1197027771414" type="tpee.ParameterReference" typeId="tpee.1068581242874" id="269654322145296712">
                <link role="variableDeclaration" roleId="tpee.1068581517664" targetNodeId="269654322145296678" resolveInfo="source" />
              </node>
              <node role="operation" roleId="tpee.1197027833540" type="tpee.InstanceMethodCallOperation" typeId="tpee.1202948039474" id="269654322145296717">
                <link role="baseMethodDeclaration" roleId="tpee.1068499141037" targetNodeId="n8sb.~ModelRootManager%dgetClassName()%cjava%dlang%dString" resolveInfo="getClassName" />
              </node>
            </node>
          </node>
        </node>
        <node role="statement" roleId="tpee.1068581517665" type="tpee.ExpressionStatement" typeId="tpee.1068580123155" id="269654322145296684">
          <node role="expression" roleId="tpee.1068580123156" type="tpee.LocalVariableReference" typeId="tpee.1068581242866" id="269654322145296685">
            <link role="variableDeclaration" roleId="tpee.1068581517664" targetNodeId="269654322145296681" resolveInfo="result" />
          </node>
        </node>
      </node>
      <node role="parameter" roleId="tpee.1068580123134" type="tpee.ParameterDeclaration" typeId="tpee.1068498886292" id="269654322145296678">
        <property name="name" nameId="tpck.1169194664001" value="source" />
        <node role="type" roleId="tpee.5680397130376446158" type="tpee.ClassifierType" typeId="tpee.1107535904670" id="269654322145296679">
          <link role="classifier" roleId="tpee.1107535924139" targetNodeId="n8sb.~ModelRootManager" resolveInfo="ModelRootManager" />
        </node>
      </node>
    </node>
    <node role="method" roleId="tpee.1107880067339" type="tpee.InstanceMethodDeclaration" typeId="tpee.1068580123165" id="269654322145291624">
      <property name="name" nameId="tpck.1169194664001" value="convertSourcePath" />
      <node role="returnType" roleId="tpee.1068580123133" type="tp25.SNodeType" typeId="tp25.1138055754698" id="269654322145291634">
        <link role="concept" roleId="tp25.1138405853777" targetNodeId="hypd.269654322145263543" resolveInfo="SourcePath" />
      </node>
      <node role="body" roleId="tpee.1068580123135" type="tpee.StatementList" typeId="tpee.1068580123136" id="269654322145291626">
        <node role="statement" roleId="tpee.1068581517665" type="tpee.LocalVariableDeclarationStatement" typeId="tpee.1068581242864" id="269654322145291638">
          <node role="localVariableDeclaration" roleId="tpee.1068581242865" type="tpee.LocalVariableDeclaration" typeId="tpee.1068581242863" id="269654322145291639">
            <property name="name" nameId="tpck.1169194664001" value="result" />
            <node role="type" roleId="tpee.5680397130376446158" type="tp25.SNodeType" typeId="tp25.1138055754698" id="269654322145291640">
              <link role="concept" roleId="tp25.1138405853777" targetNodeId="hypd.269654322145263543" resolveInfo="SourcePath" />
            </node>
            <node role="initializer" roleId="tpee.1068431790190" type="tpee.DotExpression" typeId="tpee.1197027756228" id="269654322145291643">
              <node role="operand" roleId="tpee.1197027771414" type="tpee.LocalInstanceFieldReference" typeId="tpee.7785501532031639928" id="269654322145291642">
                <link role="variableDeclaration" roleId="tpee.1068581517664" targetNodeId="2721285250110524841" resolveInfo="myModel" />
              </node>
              <node role="operation" roleId="tpee.1197027833540" type="tp25.Model_CreateNewNodeOperation" typeId="tp25.1143235216708" id="269654322145291647">
                <link role="concept" roleId="tp25.1143235391024" targetNodeId="hypd.269654322145263543" resolveInfo="SourcePath" />
              </node>
            </node>
          </node>
        </node>
        <node role="statement" roleId="tpee.1068581517665" type="tpee.ExpressionStatement" typeId="tpee.1068580123155" id="269654322145291649">
          <node role="expression" roleId="tpee.1068580123156" type="tpee.AssignmentExpression" typeId="tpee.1068498886294" id="269654322145291656">
            <node role="lValue" roleId="tpee.1068498886295" type="tpee.DotExpression" typeId="tpee.1197027756228" id="269654322145291651">
              <node role="operand" roleId="tpee.1197027771414" type="tpee.LocalVariableReference" typeId="tpee.1068581242866" id="269654322145291650">
                <link role="variableDeclaration" roleId="tpee.1068581517664" targetNodeId="269654322145291639" resolveInfo="result" />
              </node>
              <node role="operation" roleId="tpee.1197027833540" type="tp25.SPropertyAccess" typeId="tp25.1138056022639" id="269654322145291655">
                <link role="property" roleId="tp25.1138056395725" targetNodeId="hypd.269654322145263544" resolveInfo="value" />
              </node>
            </node>
            <node role="rValue" roleId="tpee.1068498886297" type="tpee.ParameterReference" typeId="tpee.1068581242874" id="269654322145291659">
              <link role="variableDeclaration" roleId="tpee.1068581517664" targetNodeId="269654322145291635" resolveInfo="s" />
            </node>
          </node>
        </node>
        <node role="statement" roleId="tpee.1068581517665" type="tpee.ExpressionStatement" typeId="tpee.1068580123155" id="269654322145291661">
          <node role="expression" roleId="tpee.1068580123156" type="tpee.LocalVariableReference" typeId="tpee.1068581242866" id="269654322145291662">
            <link role="variableDeclaration" roleId="tpee.1068581517664" targetNodeId="269654322145291639" resolveInfo="result" />
          </node>
        </node>
      </node>
      <node role="parameter" roleId="tpee.1068580123134" type="tpee.ParameterDeclaration" typeId="tpee.1068498886292" id="269654322145291635">
        <property name="name" nameId="tpck.1169194664001" value="s" />
        <node role="type" roleId="tpee.5680397130376446158" type="tpee.StringType" typeId="tpee.1225271177708" id="269654322145291636" />
      </node>
      <node role="visibility" roleId="tpee.1178549979242" type="tpee.PrivateVisibility" typeId="tpee.1146644623116" id="269654322145291637" />
    </node>
    <node role="method" roleId="tpee.1107880067339" type="tpee.InstanceMethodDeclaration" typeId="tpee.1068580123165" id="2721285250110587541">
      <property name="name" nameId="tpck.1169194664001" value="convert" />
      <node role="returnType" roleId="tpee.1068580123133" type="tp25.SNodeType" typeId="tp25.1138055754698" id="2721285250110587548">
        <link role="concept" roleId="tp25.1138405853777" targetNodeId="hypd.6370754048397540904" resolveInfo="ModuleDependency" />
      </node>
      <node role="visibility" roleId="tpee.1178549979242" type="tpee.PrivateVisibility" typeId="tpee.1146644623116" id="2721285250110587547" />
      <node role="body" roleId="tpee.1068580123135" type="tpee.StatementList" typeId="tpee.1068580123136" id="2721285250110587544">
        <node role="statement" roleId="tpee.1068581517665" type="tpee.LocalVariableDeclarationStatement" typeId="tpee.1068581242864" id="2721285250110587552">
          <node role="localVariableDeclaration" roleId="tpee.1068581242865" type="tpee.LocalVariableDeclaration" typeId="tpee.1068581242863" id="2721285250110587553">
            <property name="name" nameId="tpck.1169194664001" value="dep" />
            <node role="type" roleId="tpee.5680397130376446158" type="tp25.SNodeType" typeId="tp25.1138055754698" id="2721285250110587554">
              <link role="concept" roleId="tp25.1138405853777" targetNodeId="hypd.6370754048397540904" resolveInfo="ModuleDependency" />
            </node>
            <node role="initializer" roleId="tpee.1068431790190" type="tpee.DotExpression" typeId="tpee.1197027756228" id="2721285250110587555">
              <node role="operand" roleId="tpee.1197027771414" type="tpee.LocalInstanceFieldReference" typeId="tpee.7785501532031639928" id="2721285250110587569">
                <link role="variableDeclaration" roleId="tpee.1068581517664" targetNodeId="2721285250110524841" resolveInfo="myModel" />
              </node>
              <node role="operation" roleId="tpee.1197027833540" type="tp25.Model_CreateNewNodeOperation" typeId="tp25.1143235216708" id="2721285250110587559">
                <link role="concept" roleId="tp25.1143235391024" targetNodeId="hypd.6370754048397540904" resolveInfo="ModuleDependency" />
              </node>
            </node>
          </node>
        </node>
        <node role="statement" roleId="tpee.1068581517665" type="tpee.ExpressionStatement" typeId="tpee.1068580123155" id="2721285250110587560">
          <node role="expression" roleId="tpee.1068580123156" type="tpee.AssignmentExpression" typeId="tpee.1068498886294" id="2721285250110587561">
            <node role="lValue" roleId="tpee.1068498886295" type="tpee.DotExpression" typeId="tpee.1197027756228" id="2721285250110587562">
              <node role="operand" roleId="tpee.1197027771414" type="tpee.LocalVariableReference" typeId="tpee.1068581242866" id="2721285250110587563">
                <link role="variableDeclaration" roleId="tpee.1068581517664" targetNodeId="2721285250110587553" resolveInfo="dep" />
              </node>
              <node role="operation" roleId="tpee.1197027833540" type="tp25.SPropertyAccess" typeId="tp25.1138056022639" id="2721285250110587564">
                <link role="property" roleId="tp25.1138056395725" targetNodeId="hypd.6370754048397540905" resolveInfo="reexport" />
              </node>
            </node>
            <node role="rValue" roleId="tpee.1068498886297" type="tpee.DotExpression" typeId="tpee.1197027756228" id="2721285250110587565">
              <node role="operand" roleId="tpee.1197027771414" type="tpee.ParameterReference" typeId="tpee.1068581242874" id="2721285250110587574">
                <link role="variableDeclaration" roleId="tpee.1068581517664" targetNodeId="2721285250110587549" resolveInfo="source" />
              </node>
              <node role="operation" roleId="tpee.1197027833540" type="tpee.InstanceMethodCallOperation" typeId="tpee.1202948039474" id="2721285250110587567">
                <link role="baseMethodDeclaration" roleId="tpee.1068499141037" targetNodeId="kqhl.~Dependency%disReexport()%cboolean" resolveInfo="isReexport" />
              </node>
            </node>
          </node>
        </node>
        <node role="statement" roleId="tpee.1068581517665" type="tpee.ExpressionStatement" typeId="tpee.1068580123155" id="2721285250110587575">
          <node role="expression" roleId="tpee.1068580123156" type="tpee.AssignmentExpression" typeId="tpee.1068498886294" id="2721285250110587582">
            <node role="lValue" roleId="tpee.1068498886295" type="tpee.DotExpression" typeId="tpee.1197027756228" id="2721285250110587577">
              <node role="operand" roleId="tpee.1197027771414" type="tpee.LocalVariableReference" typeId="tpee.1068581242866" id="2721285250110587576">
                <link role="variableDeclaration" roleId="tpee.1068581517664" targetNodeId="2721285250110587553" resolveInfo="dep" />
              </node>
              <node role="operation" roleId="tpee.1197027833540" type="tp25.SLinkAccess" typeId="tp25.1138056143562" id="2721285250110587581">
                <link role="link" roleId="tp25.1138056516764" targetNodeId="hypd.1855399583446017054" />
              </node>
            </node>
            <node role="rValue" roleId="tpee.1068498886297" type="tpee.LocalInstanceMethodCall" typeId="tpee.3066917033203108594" id="2721285250110587585">
              <link role="baseMethodDeclaration" roleId="tpee.1068499141037" targetNodeId="2721285250110587168" resolveInfo="convert" />
              <node role="actualArgument" roleId="tpee.1068499141038" type="tpee.DotExpression" typeId="tpee.1197027756228" id="2721285250110587587">
                <node role="operand" roleId="tpee.1197027771414" type="tpee.ParameterReference" typeId="tpee.1068581242874" id="2721285250110587586">
                  <link role="variableDeclaration" roleId="tpee.1068581517664" targetNodeId="2721285250110587549" resolveInfo="source" />
                </node>
                <node role="operation" roleId="tpee.1197027833540" type="tpee.InstanceMethodCallOperation" typeId="tpee.1202948039474" id="2721285250110587591">
                  <link role="baseMethodDeclaration" roleId="tpee.1068499141037" targetNodeId="kqhl.~Dependency%dgetModuleRef()%cjetbrains%dmps%dproject%dstructure%dmodules%dModuleReference" resolveInfo="getModuleRef" />
                </node>
              </node>
            </node>
          </node>
        </node>
        <node role="statement" roleId="tpee.1068581517665" type="tpee.ExpressionStatement" typeId="tpee.1068580123155" id="2721285250110587572">
          <node role="expression" roleId="tpee.1068580123156" type="tpee.LocalVariableReference" typeId="tpee.1068581242866" id="2721285250110587573">
            <link role="variableDeclaration" roleId="tpee.1068581517664" targetNodeId="2721285250110587553" resolveInfo="dep" />
          </node>
        </node>
      </node>
      <node role="parameter" roleId="tpee.1068580123134" type="tpee.ParameterDeclaration" typeId="tpee.1068498886292" id="2721285250110587549">
        <property name="name" nameId="tpck.1169194664001" value="source" />
        <node role="type" roleId="tpee.5680397130376446158" type="tpee.ClassifierType" typeId="tpee.1107535904670" id="2721285250110587550">
          <link role="classifier" roleId="tpee.1107535924139" targetNodeId="kqhl.~Dependency" resolveInfo="Dependency" />
        </node>
      </node>
    </node>
    <node role="method" roleId="tpee.1107880067339" type="tpee.InstanceMethodDeclaration" typeId="tpee.1068580123165" id="4198951972171373464">
      <property name="name" nameId="tpck.1169194664001" value="convert" />
      <node role="visibility" roleId="tpee.1178549979242" type="tpee.PrivateVisibility" typeId="tpee.1146644623116" id="4198951972171373468" />
      <node role="body" roleId="tpee.1068580123135" type="tpee.StatementList" typeId="tpee.1068580123136" id="4198951972171373467">
        <node role="statement" roleId="tpee.1068581517665" type="tpee.LocalVariableDeclarationStatement" typeId="tpee.1068581242864" id="2721285250110524865">
          <node role="localVariableDeclaration" roleId="tpee.1068581242865" type="tpee.LocalVariableDeclaration" typeId="tpee.1068581242863" id="2721285250110524866">
            <property name="name" nameId="tpck.1169194664001" value="generator" />
            <node role="type" roleId="tpee.5680397130376446158" type="tp25.SNodeType" typeId="tp25.1138055754698" id="2721285250110524867">
              <link role="concept" roleId="tp25.1138405853777" targetNodeId="hypd.6370754048397540897" resolveInfo="Generator" />
            </node>
            <node role="initializer" roleId="tpee.1068431790190" type="tpee.DotExpression" typeId="tpee.1197027756228" id="2721285250110524868">
              <node role="operand" roleId="tpee.1197027771414" type="tpee.LocalInstanceFieldReference" typeId="tpee.7785501532031639928" id="2721285250110524869">
                <link role="variableDeclaration" roleId="tpee.1068581517664" targetNodeId="2721285250110524841" resolveInfo="myModel" />
              </node>
              <node role="operation" roleId="tpee.1197027833540" type="tp25.Model_CreateNewNodeOperation" typeId="tp25.1143235216708" id="2721285250110524870">
                <link role="concept" roleId="tp25.1143235391024" targetNodeId="hypd.6370754048397540897" resolveInfo="Generator" />
              </node>
            </node>
          </node>
        </node>
        <node role="statement" roleId="tpee.1068581517665" type="tpee.ExpressionStatement" typeId="tpee.1068580123155" id="2721285250110524855">
          <node role="expression" roleId="tpee.1068580123156" type="tpee.LocalInstanceMethodCall" typeId="tpee.3066917033203108594" id="2721285250110524856">
            <link role="baseMethodDeclaration" roleId="tpee.1068499141037" targetNodeId="4198951972171373569" resolveInfo="fill" />
            <node role="actualArgument" roleId="tpee.1068499141038" type="tpee.LocalVariableReference" typeId="tpee.1068581242866" id="2721285250110524871">
              <link role="variableDeclaration" roleId="tpee.1068581517664" targetNodeId="2721285250110524866" resolveInfo="generator" />
            </node>
            <node role="actualArgument" roleId="tpee.1068499141038" type="tpee.ParameterReference" typeId="tpee.1068581242874" id="2721285250110524873">
              <link role="variableDeclaration" roleId="tpee.1068581517664" targetNodeId="2721285250110524803" resolveInfo="source" />
            </node>
          </node>
        </node>
        <node role="statement" roleId="tpee.1068581517665" type="tpee.ExpressionStatement" typeId="tpee.1068580123155" id="269654322145299016">
          <node role="expression" roleId="tpee.1068580123156" type="tpee.AssignmentExpression" typeId="tpee.1068498886294" id="269654322145299023">
            <node role="lValue" roleId="tpee.1068498886295" type="tpee.DotExpression" typeId="tpee.1197027756228" id="269654322145299018">
              <node role="operand" roleId="tpee.1197027771414" type="tpee.LocalVariableReference" typeId="tpee.1068581242866" id="269654322145299017">
                <link role="variableDeclaration" roleId="tpee.1068581517664" targetNodeId="2721285250110524866" resolveInfo="generator" />
              </node>
              <node role="operation" roleId="tpee.1197027833540" type="tp25.SPropertyAccess" typeId="tp25.1138056022639" id="269654322145299022">
                <link role="property" roleId="tp25.1138056395725" targetNodeId="hypd.269654322145299012" resolveInfo="generatorUID" />
              </node>
            </node>
            <node role="rValue" roleId="tpee.1068498886297" type="tpee.DotExpression" typeId="tpee.1197027756228" id="269654322145299027">
              <node role="operand" roleId="tpee.1197027771414" type="tpee.ParameterReference" typeId="tpee.1068581242874" id="269654322145299026">
                <link role="variableDeclaration" roleId="tpee.1068581517664" targetNodeId="2721285250110524803" resolveInfo="source" />
              </node>
              <node role="operation" roleId="tpee.1197027833540" type="tpee.InstanceMethodCallOperation" typeId="tpee.1202948039474" id="269654322145299031">
                <link role="baseMethodDeclaration" roleId="tpee.1068499141037" targetNodeId="kqhl.~GeneratorDescriptor%dgetGeneratorUID()%cjava%dlang%dString" resolveInfo="getGeneratorUID" />
              </node>
            </node>
          </node>
        </node>
        <node role="statement" roleId="tpee.1068581517665" type="tpee.ExpressionStatement" typeId="tpee.1068580123155" id="3000929436959691396">
          <node role="expression" roleId="tpee.1068580123156" type="tpee.AssignmentExpression" typeId="tpee.1068498886294" id="3000929436959724041">
            <node role="lValue" roleId="tpee.1068498886295" type="tpee.DotExpression" typeId="tpee.1197027756228" id="3000929436959691398">
              <node role="operand" roleId="tpee.1197027771414" type="tpee.LocalVariableReference" typeId="tpee.1068581242866" id="3000929436959691397">
                <link role="variableDeclaration" roleId="tpee.1068581517664" targetNodeId="2721285250110524866" resolveInfo="generator" />
              </node>
              <node role="operation" roleId="tpee.1197027833540" type="tp25.SPropertyAccess" typeId="tp25.1138056022639" id="3000929436959724040">
                <link role="property" roleId="tp25.1138056395725" targetNodeId="hypd.3000929436959691392" resolveInfo="generateTemplates" />
              </node>
            </node>
            <node role="rValue" roleId="tpee.1068498886297" type="tpee.DotExpression" typeId="tpee.1197027756228" id="3000929436959724045">
              <node role="operand" roleId="tpee.1197027771414" type="tpee.ParameterReference" typeId="tpee.1068581242874" id="3000929436959724044">
                <link role="variableDeclaration" roleId="tpee.1068581517664" targetNodeId="2721285250110524803" resolveInfo="source" />
              </node>
              <node role="operation" roleId="tpee.1197027833540" type="tpee.InstanceMethodCallOperation" typeId="tpee.1202948039474" id="3000929436959724049">
                <link role="baseMethodDeclaration" roleId="tpee.1068499141037" targetNodeId="kqhl.~GeneratorDescriptor%disGenerateTemplates()%cboolean" resolveInfo="isGenerateTemplates" />
              </node>
            </node>
          </node>
        </node>
        <node role="statement" roleId="tpee.1068581517665" type="tpee.ExpressionStatement" typeId="tpee.1068580123155" id="2110495181344551389">
          <node role="expression" roleId="tpee.1068580123156" type="tpee.AssignmentExpression" typeId="tpee.1068498886294" id="2110495181344551396">
            <node role="lValue" roleId="tpee.1068498886295" type="tpee.DotExpression" typeId="tpee.1197027756228" id="2110495181344551391">
              <node role="operand" roleId="tpee.1197027771414" type="tpee.LocalVariableReference" typeId="tpee.1068581242866" id="2110495181344551390">
                <link role="variableDeclaration" roleId="tpee.1068581517664" targetNodeId="2721285250110524866" resolveInfo="generator" />
              </node>
              <node role="operation" roleId="tpee.1197027833540" type="tp25.SPropertyAccess" typeId="tp25.1138056022639" id="2110495181344551395">
                <link role="property" roleId="tp25.1138056395725" targetNodeId="hypd.6370754048397540899" resolveInfo="namespace" />
              </node>
            </node>
            <node role="rValue" roleId="tpee.1068498886297" type="tpee.TernaryOperatorExpression" typeId="tpee.1163668896201" id="2110495181344551410">
              <node role="ifTrue" roleId="tpee.1163668922816" type="tpee.DotExpression" typeId="tpee.1197027756228" id="2110495181344551415">
                <node role="operand" roleId="tpee.1197027771414" type="tpee.ParameterReference" typeId="tpee.1068581242874" id="2110495181344551414">
                  <link role="variableDeclaration" roleId="tpee.1068581517664" targetNodeId="2721285250110524803" resolveInfo="source" />
                </node>
                <node role="operation" roleId="tpee.1197027833540" type="tpee.InstanceMethodCallOperation" typeId="tpee.1202948039474" id="2110495181344551419">
                  <link role="baseMethodDeclaration" roleId="tpee.1068499141037" targetNodeId="kqhl.~ModuleDescriptor%dgetNamespace()%cjava%dlang%dString" resolveInfo="getNamespace" />
                </node>
              </node>
              <node role="ifFalse" roleId="tpee.1163668934364" type="tpee.NullLiteral" typeId="tpee.1070534058343" id="2110495181344551420" />
              <node role="condition" roleId="tpee.1163668914799" type="tpee.DotExpression" typeId="tpee.1197027756228" id="2110495181344551405">
                <node role="operand" roleId="tpee.1197027771414" type="tpee.DotExpression" typeId="tpee.1197027756228" id="2110495181344551400">
                  <node role="operand" roleId="tpee.1197027771414" type="tpee.ParameterReference" typeId="tpee.1068581242874" id="2110495181344551399">
                    <link role="variableDeclaration" roleId="tpee.1068581517664" targetNodeId="2721285250110524803" resolveInfo="source" />
                  </node>
                  <node role="operation" roleId="tpee.1197027833540" type="tpee.InstanceMethodCallOperation" typeId="tpee.1202948039474" id="2110495181344551404">
                    <link role="baseMethodDeclaration" roleId="tpee.1068499141037" targetNodeId="kqhl.~ModuleDescriptor%dgetNamespace()%cjava%dlang%dString" resolveInfo="getNamespace" />
                  </node>
                </node>
                <node role="operation" roleId="tpee.1197027833540" type="tpee.IsNotEmptyOperation" typeId="tpee.1225271408483" id="2110495181344551409" />
              </node>
            </node>
          </node>
        </node>
        <node role="statement" roleId="tpee.1068581517665" type="tpee.ForeachStatement" typeId="tpee.1144226303539" id="2721285250110525118">
          <node role="body" roleId="tpee.1154032183016" type="tpee.StatementList" typeId="tpee.1068580123136" id="2721285250110525119">
            <node role="statement" roleId="tpee.1068581517665" type="tpee.ExpressionStatement" typeId="tpee.1068580123155" id="2721285250110525131">
              <node role="expression" roleId="tpee.1068580123156" type="tpee.DotExpression" typeId="tpee.1197027756228" id="2721285250110525147">
                <node role="operand" roleId="tpee.1197027771414" type="tpee.DotExpression" typeId="tpee.1197027756228" id="2721285250110525133">
                  <node role="operand" roleId="tpee.1197027771414" type="tpee.LocalVariableReference" typeId="tpee.1068581242866" id="2721285250110525132">
                    <link role="variableDeclaration" roleId="tpee.1068581517664" targetNodeId="2721285250110524866" resolveInfo="generator" />
                  </node>
                  <node role="operation" roleId="tpee.1197027833540" type="tp25.SLinkListAccess" typeId="tp25.1138056282393" id="2721285250110525137">
                    <link role="link" roleId="tp25.1138056546658" targetNodeId="hypd.1855399583446016267" />
                  </node>
                </node>
                <node role="operation" roleId="tpee.1197027833540" type="tpee.InstanceMethodCallOperation" typeId="tpee.1202948039474" id="2721285250110525151">
                  <link role="baseMethodDeclaration" roleId="tpee.1068499141037" targetNodeId="k7g3.~List%dadd(java%dlang%dObject)%cboolean" resolveInfo="add" />
                  <node role="actualArgument" roleId="tpee.1068499141038" type="tpee.LocalInstanceMethodCall" typeId="tpee.3066917033203108594" id="2721285250110587400">
                    <link role="baseMethodDeclaration" roleId="tpee.1068499141037" targetNodeId="2721285250110525152" resolveInfo="convert" />
                    <node role="actualArgument" roleId="tpee.1068499141038" type="tpee.LocalVariableReference" typeId="tpee.1068581242866" id="2721285250110587402">
                      <link role="variableDeclaration" roleId="tpee.1068581517664" targetNodeId="2721285250110525121" resolveInfo="rule" />
                    </node>
                  </node>
                </node>
              </node>
            </node>
          </node>
          <node role="variable" roleId="tpee.1144230900587" type="tpee.LocalVariableDeclaration" typeId="tpee.1068581242863" id="2721285250110525121">
            <property name="name" nameId="tpck.1169194664001" value="rule" />
            <node role="type" roleId="tpee.5680397130376446158" type="tpee.ClassifierType" typeId="tpee.1107535904670" id="2721285250110525130">
              <link role="classifier" roleId="tpee.1107535924139" targetNodeId="bocb.~MappingPriorityRule" resolveInfo="MappingPriorityRule" />
            </node>
          </node>
          <node role="iterable" roleId="tpee.1144226360166" type="tpee.DotExpression" typeId="tpee.1197027756228" id="2721285250110525124">
            <node role="operand" roleId="tpee.1197027771414" type="tpee.ParameterReference" typeId="tpee.1068581242874" id="2721285250110525123">
              <link role="variableDeclaration" roleId="tpee.1068581517664" targetNodeId="2721285250110524803" resolveInfo="source" />
            </node>
            <node role="operation" roleId="tpee.1197027833540" type="tpee.InstanceMethodCallOperation" typeId="tpee.1202948039474" id="2721285250110525128">
              <link role="baseMethodDeclaration" roleId="tpee.1068499141037" targetNodeId="kqhl.~GeneratorDescriptor%dgetPriorityRules()%cjava%dutil%dList" resolveInfo="getPriorityRules" />
            </node>
          </node>
        </node>
        <node role="statement" roleId="tpee.1068581517665" type="tpee.ForeachStatement" typeId="tpee.1144226303539" id="2721285250110587663">
          <node role="body" roleId="tpee.1154032183016" type="tpee.StatementList" typeId="tpee.1068580123136" id="2721285250110587664">
            <node role="statement" roleId="tpee.1068581517665" type="tpee.ExpressionStatement" typeId="tpee.1068580123155" id="2721285250110587665">
              <node role="expression" roleId="tpee.1068580123156" type="tpee.DotExpression" typeId="tpee.1197027756228" id="2721285250110587666">
                <node role="operand" roleId="tpee.1197027771414" type="tpee.DotExpression" typeId="tpee.1197027756228" id="2721285250110587667">
                  <node role="operation" roleId="tpee.1197027833540" type="tp25.SLinkListAccess" typeId="tp25.1138056282393" id="2721285250110587683">
                    <link role="link" roleId="tp25.1138056546658" targetNodeId="hypd.1855399583446016271" />
                  </node>
                  <node role="operand" roleId="tpee.1197027771414" type="tpee.LocalVariableReference" typeId="tpee.1068581242866" id="2721285250110587681">
                    <link role="variableDeclaration" roleId="tpee.1068581517664" targetNodeId="2721285250110524866" resolveInfo="generator" />
                  </node>
                </node>
                <node role="operation" roleId="tpee.1197027833540" type="tpee.InstanceMethodCallOperation" typeId="tpee.1202948039474" id="2721285250110587670">
                  <link role="baseMethodDeclaration" roleId="tpee.1068499141037" targetNodeId="k7g3.~List%dadd(java%dlang%dObject)%cboolean" resolveInfo="add" />
                  <node role="actualArgument" roleId="tpee.1068499141038" type="tpee.LocalInstanceMethodCall" typeId="tpee.3066917033203108594" id="2721285250110587671">
                    <link role="baseMethodDeclaration" roleId="tpee.1068499141037" targetNodeId="2721285250110587168" resolveInfo="convert" />
                    <node role="actualArgument" roleId="tpee.1068499141038" type="tpee.LocalVariableReference" typeId="tpee.1068581242866" id="2721285250110587672">
                      <link role="variableDeclaration" roleId="tpee.1068581517664" targetNodeId="2721285250110587673" resolveInfo="ref" />
                    </node>
                  </node>
                </node>
              </node>
            </node>
          </node>
          <node role="variable" roleId="tpee.1144230900587" type="tpee.LocalVariableDeclaration" typeId="tpee.1068581242863" id="2721285250110587673">
            <property name="name" nameId="tpck.1169194664001" value="ref" />
            <node role="type" roleId="tpee.5680397130376446158" type="tpee.ClassifierType" typeId="tpee.1107535904670" id="2721285250110587674">
              <link role="classifier" roleId="tpee.1107535924139" targetNodeId="kqhl.~ModuleReference" resolveInfo="ModuleReference" />
            </node>
          </node>
          <node role="iterable" roleId="tpee.1144226360166" type="tpee.DotExpression" typeId="tpee.1197027756228" id="2721285250110587675">
            <node role="operand" roleId="tpee.1197027771414" type="tpee.ParameterReference" typeId="tpee.1068581242874" id="2721285250110587676">
              <link role="variableDeclaration" roleId="tpee.1068581517664" targetNodeId="2721285250110524803" resolveInfo="source" />
            </node>
            <node role="operation" roleId="tpee.1197027833540" type="tpee.InstanceMethodCallOperation" typeId="tpee.1202948039474" id="2721285250110587677">
              <link role="baseMethodDeclaration" roleId="tpee.1068499141037" targetNodeId="kqhl.~GeneratorDescriptor%dgetDepGenerators()%cjava%dutil%dList" resolveInfo="getDepGenerators" />
            </node>
          </node>
        </node>
        <node role="statement" roleId="tpee.1068581517665" type="tpee.ExpressionStatement" typeId="tpee.1068580123155" id="2864381551719926183">
          <node role="expression" roleId="tpee.1068580123156" type="tpee.LocalInstanceMethodCall" typeId="tpee.3066917033203108594" id="2864381551719926184">
            <link role="baseMethodDeclaration" roleId="tpee.1068499141037" targetNodeId="4243809718336239951" resolveInfo="collectModels" />
            <node role="actualArgument" roleId="tpee.1068499141038" type="tpee.LocalVariableReference" typeId="tpee.1068581242866" id="2864381551719926186">
              <link role="variableDeclaration" roleId="tpee.1068581517664" targetNodeId="2721285250110524866" resolveInfo="generator" />
            </node>
            <node role="actualArgument" roleId="tpee.1068499141038" type="tpee.ParameterReference" typeId="tpee.1068581242874" id="2864381551719928042">
              <link role="variableDeclaration" roleId="tpee.1068581517664" targetNodeId="2721285250110524803" resolveInfo="source" />
            </node>
          </node>
        </node>
        <node role="statement" roleId="tpee.1068581517665" type="tpee.ExpressionStatement" typeId="tpee.1068580123155" id="2721285250110525115">
          <node role="expression" roleId="tpee.1068580123156" type="tpee.LocalVariableReference" typeId="tpee.1068581242866" id="2721285250110525116">
            <link role="variableDeclaration" roleId="tpee.1068581517664" targetNodeId="2721285250110524866" resolveInfo="generator" />
          </node>
        </node>
      </node>
      <node role="parameter" roleId="tpee.1068580123134" type="tpee.ParameterDeclaration" typeId="tpee.1068498886292" id="2721285250110524803">
        <property name="name" nameId="tpck.1169194664001" value="source" />
        <node role="type" roleId="tpee.5680397130376446158" type="tpee.ClassifierType" typeId="tpee.1107535904670" id="2721285250110524805">
          <link role="classifier" roleId="tpee.1107535924139" targetNodeId="kqhl.~GeneratorDescriptor" resolveInfo="GeneratorDescriptor" />
        </node>
      </node>
      <node role="returnType" roleId="tpee.1068580123133" type="tp25.SNodeType" typeId="tp25.1138055754698" id="2721285250110524854">
        <link role="concept" roleId="tp25.1138405853777" targetNodeId="hypd.6370754048397540897" resolveInfo="Generator" />
      </node>
    </node>
    <node role="method" roleId="tpee.1107880067339" type="tpee.InstanceMethodDeclaration" typeId="tpee.1068580123165" id="2721285250110525152">
      <property name="name" nameId="tpck.1169194664001" value="convert" />
      <node role="returnType" roleId="tpee.1068580123133" type="tp25.SNodeType" typeId="tp25.1138055754698" id="2721285250110525157">
        <link role="concept" roleId="tp25.1138405853777" targetNodeId="hypd.6370754048397540920" resolveInfo="MappingPriorityRule" />
      </node>
      <node role="visibility" roleId="tpee.1178549979242" type="tpee.PrivateVisibility" typeId="tpee.1146644623116" id="2721285250110525156" />
      <node role="body" roleId="tpee.1068580123135" type="tpee.StatementList" typeId="tpee.1068580123136" id="2721285250110525155">
        <node role="statement" roleId="tpee.1068581517665" type="tpee.LocalVariableDeclarationStatement" typeId="tpee.1068581242864" id="2721285250110525160">
          <node role="localVariableDeclaration" roleId="tpee.1068581242865" type="tpee.LocalVariableDeclaration" typeId="tpee.1068581242863" id="2721285250110525161">
            <property name="name" nameId="tpck.1169194664001" value="rule" />
            <node role="type" roleId="tpee.5680397130376446158" type="tp25.SNodeType" typeId="tp25.1138055754698" id="2721285250110525162">
              <link role="concept" roleId="tp25.1138405853777" targetNodeId="hypd.6370754048397540920" resolveInfo="MappingPriorityRule" />
            </node>
            <node role="initializer" roleId="tpee.1068431790190" type="tpee.DotExpression" typeId="tpee.1197027756228" id="2721285250110525171">
              <node role="operand" roleId="tpee.1197027771414" type="tpee.LocalInstanceFieldReference" typeId="tpee.7785501532031639928" id="2721285250110525170">
                <link role="variableDeclaration" roleId="tpee.1068581517664" targetNodeId="2721285250110524841" resolveInfo="myModel" />
              </node>
              <node role="operation" roleId="tpee.1197027833540" type="tp25.Model_CreateNewNodeOperation" typeId="tp25.1143235216708" id="2721285250110525175">
                <link role="concept" roleId="tp25.1143235391024" targetNodeId="hypd.6370754048397540920" resolveInfo="MappingPriorityRule" />
              </node>
            </node>
          </node>
        </node>
        <node role="statement" roleId="tpee.1068581517665" type="tpee.SwitchStatement" typeId="tpee.1163670490218" id="2721285250110525204">
          <node role="case" roleId="tpee.1163670772911" type="tpee.SwitchCase" typeId="tpee.1163670641947" id="2721285250110525213">
            <node role="expression" roleId="tpee.1163670677455" type="tpee.EnumConstantReference" typeId="tpee.1083260308424" id="2721285250110525217">
              <link role="enumConstantDeclaration" roleId="tpee.1083260308426" targetNodeId="bocb.~RuleType%dBEFORE_OR_TOGETHER" resolveInfo="BEFORE_OR_TOGETHER" />
              <link role="enumClass" roleId="tpee.1144432896254" targetNodeId="bocb.~RuleType" resolveInfo="RuleType" />
            </node>
            <node role="body" roleId="tpee.1163670683720" type="tpee.StatementList" typeId="tpee.1068580123136" id="2721285250110525215">
              <node role="statement" roleId="tpee.1068581517665" type="tpee.ExpressionStatement" typeId="tpee.1068580123155" id="2721285250110525218">
                <node role="expression" roleId="tpee.1068580123156" type="tpee.DotExpression" typeId="tpee.1197027756228" id="2721285250110586897">
                  <node role="operand" roleId="tpee.1197027771414" type="tpee.DotExpression" typeId="tpee.1197027756228" id="2721285250110525220">
                    <node role="operand" roleId="tpee.1197027771414" type="tpee.LocalVariableReference" typeId="tpee.1068581242866" id="2721285250110525219">
                      <link role="variableDeclaration" roleId="tpee.1068581517664" targetNodeId="2721285250110525161" resolveInfo="rule" />
                    </node>
                    <node role="operation" roleId="tpee.1197027833540" type="tp25.SPropertyAccess" typeId="tp25.1138056022639" id="2721285250110525224">
                      <link role="property" roleId="tp25.1138056395725" targetNodeId="hypd.6370754048397540925" resolveInfo="type" />
                    </node>
                  </node>
                  <node role="operation" roleId="tpee.1197027833540" type="tp25.Property_SetOperation" typeId="tp25.1138661924179" id="2721285250110586901">
                    <node role="value" roleId="tp25.1138662048170" type="tp25.EnumMemberReference" typeId="tp25.1138676077309" id="2721285250110586903">
                      <link role="enumMember" roleId="tp25.1138676095763" targetNodeId="hypd.6370754048397540924" />
                    </node>
                  </node>
                </node>
              </node>
              <node role="statement" roleId="tpee.1068581517665" type="tpee.BreakStatement" typeId="tpee.1081855346303" id="2984820515650793692" />
            </node>
          </node>
          <node role="case" roleId="tpee.1163670772911" type="tpee.SwitchCase" typeId="tpee.1163670641947" id="2721285250110586918">
            <node role="expression" roleId="tpee.1163670677455" type="tpee.EnumConstantReference" typeId="tpee.1083260308424" id="2721285250110586922">
              <link role="enumConstantDeclaration" roleId="tpee.1083260308426" targetNodeId="bocb.~RuleType%dSTRICTLY_BEFORE" resolveInfo="STRICTLY_BEFORE" />
              <link role="enumClass" roleId="tpee.1144432896254" targetNodeId="bocb.~RuleType" resolveInfo="RuleType" />
            </node>
            <node role="body" roleId="tpee.1163670683720" type="tpee.StatementList" typeId="tpee.1068580123136" id="2721285250110586920">
              <node role="statement" roleId="tpee.1068581517665" type="tpee.ExpressionStatement" typeId="tpee.1068580123155" id="2721285250110586923">
                <node role="expression" roleId="tpee.1068580123156" type="tpee.DotExpression" typeId="tpee.1197027756228" id="2721285250110586930">
                  <node role="operand" roleId="tpee.1197027771414" type="tpee.DotExpression" typeId="tpee.1197027756228" id="2721285250110586925">
                    <node role="operand" roleId="tpee.1197027771414" type="tpee.LocalVariableReference" typeId="tpee.1068581242866" id="2721285250110586924">
                      <link role="variableDeclaration" roleId="tpee.1068581517664" targetNodeId="2721285250110525161" resolveInfo="rule" />
                    </node>
                    <node role="operation" roleId="tpee.1197027833540" type="tp25.SPropertyAccess" typeId="tp25.1138056022639" id="2721285250110586929">
                      <link role="property" roleId="tp25.1138056395725" targetNodeId="hypd.6370754048397540925" resolveInfo="type" />
                    </node>
                  </node>
                  <node role="operation" roleId="tpee.1197027833540" type="tp25.Property_SetOperation" typeId="tp25.1138661924179" id="2721285250110586934">
                    <node role="value" roleId="tp25.1138662048170" type="tp25.EnumMemberReference" typeId="tp25.1138676077309" id="2721285250110586936">
                      <link role="enumMember" roleId="tp25.1138676095763" targetNodeId="hypd.6370754048397540922" />
                    </node>
                  </node>
                </node>
              </node>
              <node role="statement" roleId="tpee.1068581517665" type="tpee.BreakStatement" typeId="tpee.1081855346303" id="2984820515650793700" />
            </node>
          </node>
          <node role="case" roleId="tpee.1163670772911" type="tpee.SwitchCase" typeId="tpee.1163670641947" id="2643213347103748221">
            <node role="body" roleId="tpee.1163670683720" type="tpee.StatementList" typeId="tpee.1068580123136" id="2643213347103748223">
              <node role="statement" roleId="tpee.1068581517665" type="tpee.ExpressionStatement" typeId="tpee.1068580123155" id="2643213347103748226">
                <node role="expression" roleId="tpee.1068580123156" type="tpee.DotExpression" typeId="tpee.1197027756228" id="2643213347103780871">
                  <node role="operand" roleId="tpee.1197027771414" type="tpee.DotExpression" typeId="tpee.1197027756228" id="2643213347103748228">
                    <node role="operand" roleId="tpee.1197027771414" type="tpee.LocalVariableReference" typeId="tpee.1068581242866" id="2643213347103748227">
                      <link role="variableDeclaration" roleId="tpee.1068581517664" targetNodeId="2721285250110525161" resolveInfo="rule" />
                    </node>
                    <node role="operation" roleId="tpee.1197027833540" type="tp25.SPropertyAccess" typeId="tp25.1138056022639" id="2643213347103780870">
                      <link role="property" roleId="tp25.1138056395725" targetNodeId="hypd.6370754048397540925" resolveInfo="type" />
                    </node>
                  </node>
                  <node role="operation" roleId="tpee.1197027833540" type="tp25.Property_SetOperation" typeId="tp25.1138661924179" id="2643213347103780875">
                    <node role="value" roleId="tp25.1138662048170" type="tp25.EnumMemberReference" typeId="tp25.1138676077309" id="2643213347103785933">
                      <link role="enumMember" roleId="tp25.1138676095763" targetNodeId="hypd.2643213347103734303" />
                    </node>
                  </node>
                </node>
              </node>
              <node role="statement" roleId="tpee.1068581517665" type="tpee.BreakStatement" typeId="tpee.1081855346303" id="2643213347103785938" />
            </node>
            <node role="expression" roleId="tpee.1163670677455" type="tpee.EnumConstantReference" typeId="tpee.1083260308424" id="2643213347103748225">
              <link role="enumConstantDeclaration" roleId="tpee.1083260308426" targetNodeId="bocb.~RuleType%dSTRICTLY_AFTER" resolveInfo="STRICTLY_AFTER" />
              <link role="enumClass" roleId="tpee.1144432896254" targetNodeId="bocb.~RuleType" resolveInfo="RuleType" />
            </node>
          </node>
          <node role="case" roleId="tpee.1163670772911" type="tpee.SwitchCase" typeId="tpee.1163670641947" id="2643213347103785934">
            <node role="expression" roleId="tpee.1163670677455" type="tpee.EnumConstantReference" typeId="tpee.1083260308424" id="2643213347103785948">
              <link role="enumConstantDeclaration" roleId="tpee.1083260308426" targetNodeId="bocb.~RuleType%dAFTER_OR_TOGETHER" resolveInfo="AFTER_OR_TOGETHER" />
              <link role="enumClass" roleId="tpee.1144432896254" targetNodeId="bocb.~RuleType" resolveInfo="RuleType" />
            </node>
            <node role="body" roleId="tpee.1163670683720" type="tpee.StatementList" typeId="tpee.1068580123136" id="2643213347103785936">
              <node role="statement" roleId="tpee.1068581517665" type="tpee.ExpressionStatement" typeId="tpee.1068580123155" id="2643213347103785939">
                <node role="expression" roleId="tpee.1068580123156" type="tpee.DotExpression" typeId="tpee.1197027756228" id="2643213347103785940">
                  <node role="operand" roleId="tpee.1197027771414" type="tpee.DotExpression" typeId="tpee.1197027756228" id="2643213347103785941">
                    <node role="operand" roleId="tpee.1197027771414" type="tpee.LocalVariableReference" typeId="tpee.1068581242866" id="2643213347103785942">
                      <link role="variableDeclaration" roleId="tpee.1068581517664" targetNodeId="2721285250110525161" resolveInfo="rule" />
                    </node>
                    <node role="operation" roleId="tpee.1197027833540" type="tp25.SPropertyAccess" typeId="tp25.1138056022639" id="2643213347103785943">
                      <link role="property" roleId="tp25.1138056395725" targetNodeId="hypd.6370754048397540925" resolveInfo="type" />
                    </node>
                  </node>
                  <node role="operation" roleId="tpee.1197027833540" type="tp25.Property_SetOperation" typeId="tp25.1138661924179" id="2643213347103785944">
                    <node role="value" roleId="tp25.1138662048170" type="tp25.EnumMemberReference" typeId="tp25.1138676077309" id="2643213347103785945">
                      <link role="enumMember" roleId="tp25.1138676095763" targetNodeId="hypd.2643213347103734302" />
                    </node>
                  </node>
                </node>
              </node>
              <node role="statement" roleId="tpee.1068581517665" type="tpee.BreakStatement" typeId="tpee.1081855346303" id="2643213347103785946" />
            </node>
          </node>
          <node role="expression" roleId="tpee.1163670766145" type="tpee.DotExpression" typeId="tpee.1197027756228" id="2721285250110525208">
            <node role="operand" roleId="tpee.1197027771414" type="tpee.ParameterReference" typeId="tpee.1068581242874" id="2721285250110525207">
              <link role="variableDeclaration" roleId="tpee.1068581517664" targetNodeId="2721285250110525158" resolveInfo="source" />
            </node>
            <node role="operation" roleId="tpee.1197027833540" type="tpee.InstanceMethodCallOperation" typeId="tpee.1202948039474" id="2721285250110525212">
              <link role="baseMethodDeclaration" roleId="tpee.1068499141037" targetNodeId="bocb.~MappingPriorityRule%dgetType()%cjetbrains%dmps%dproject%dstructure%dmodules%dmappingpriorities%dRuleType" resolveInfo="getType" />
            </node>
          </node>
          <node role="defaultBlock" roleId="tpee.1163670592366" type="tpee.StatementList" typeId="tpee.1068580123136" id="2721285250110525206">
            <node role="statement" roleId="tpee.1068581517665" type="tpee.ExpressionStatement" typeId="tpee.1068580123155" id="2721285250110586904">
              <node role="expression" roleId="tpee.1068580123156" type="tpee.DotExpression" typeId="tpee.1197027756228" id="2721285250110586911">
                <node role="operand" roleId="tpee.1197027771414" type="tpee.DotExpression" typeId="tpee.1197027756228" id="2721285250110586906">
                  <node role="operand" roleId="tpee.1197027771414" type="tpee.LocalVariableReference" typeId="tpee.1068581242866" id="2721285250110586905">
                    <link role="variableDeclaration" roleId="tpee.1068581517664" targetNodeId="2721285250110525161" resolveInfo="rule" />
                  </node>
                  <node role="operation" roleId="tpee.1197027833540" type="tp25.SPropertyAccess" typeId="tp25.1138056022639" id="2721285250110586910">
                    <link role="property" roleId="tp25.1138056395725" targetNodeId="hypd.6370754048397540925" resolveInfo="type" />
                  </node>
                </node>
                <node role="operation" roleId="tpee.1197027833540" type="tp25.Property_SetOperation" typeId="tp25.1138661924179" id="2721285250110586915">
                  <node role="value" roleId="tp25.1138662048170" type="tp25.EnumMemberReference" typeId="tp25.1138676077309" id="2721285250110586917">
                    <link role="enumMember" roleId="tp25.1138676095763" targetNodeId="hypd.6370754048397540923" />
                  </node>
                </node>
              </node>
            </node>
          </node>
        </node>
        <node role="statement" roleId="tpee.1068581517665" type="tpee.ExpressionStatement" typeId="tpee.1068580123155" id="2721285250110587093">
          <node role="expression" roleId="tpee.1068580123156" type="tpee.DotExpression" typeId="tpee.1197027756228" id="2721285250110587100">
            <node role="operand" roleId="tpee.1197027771414" type="tpee.DotExpression" typeId="tpee.1197027756228" id="2721285250110587095">
              <node role="operand" roleId="tpee.1197027771414" type="tpee.LocalVariableReference" typeId="tpee.1068581242866" id="2721285250110587094">
                <link role="variableDeclaration" roleId="tpee.1068581517664" targetNodeId="2721285250110525161" resolveInfo="rule" />
              </node>
              <node role="operation" roleId="tpee.1197027833540" type="tp25.SLinkAccess" typeId="tp25.1138056143562" id="2721285250110587099">
                <link role="link" roleId="tp25.1138056516764" targetNodeId="hypd.2721285250110391021" />
              </node>
            </node>
            <node role="operation" roleId="tpee.1197027833540" type="tp25.Link_SetTargetOperation" typeId="tp25.1140725362528" id="2721285250110587104">
              <node role="linkTarget" roleId="tp25.1140725362529" type="tpee.LocalInstanceMethodCall" typeId="tpee.3066917033203108594" id="2721285250110587107">
                <link role="baseMethodDeclaration" roleId="tpee.1068499141037" targetNodeId="2721285250110586938" resolveInfo="convert" />
                <node role="actualArgument" roleId="tpee.1068499141038" type="tpee.DotExpression" typeId="tpee.1197027756228" id="2721285250110587110">
                  <node role="operand" roleId="tpee.1197027771414" type="tpee.ParameterReference" typeId="tpee.1068581242874" id="2721285250110587109">
                    <link role="variableDeclaration" roleId="tpee.1068581517664" targetNodeId="2721285250110525158" resolveInfo="source" />
                  </node>
                  <node role="operation" roleId="tpee.1197027833540" type="tpee.InstanceMethodCallOperation" typeId="tpee.1202948039474" id="2721285250110587115">
                    <link role="baseMethodDeclaration" roleId="tpee.1068499141037" targetNodeId="bocb.~MappingPriorityRule%dgetLeft()%cjetbrains%dmps%dproject%dstructure%dmodules%dmappingpriorities%dMappingConfig_AbstractRef" resolveInfo="getLeft" />
                  </node>
                </node>
              </node>
            </node>
          </node>
        </node>
        <node role="statement" roleId="tpee.1068581517665" type="tpee.ExpressionStatement" typeId="tpee.1068580123155" id="2721285250110587119">
          <node role="expression" roleId="tpee.1068580123156" type="tpee.DotExpression" typeId="tpee.1197027756228" id="2721285250110587126">
            <node role="operand" roleId="tpee.1197027771414" type="tpee.DotExpression" typeId="tpee.1197027756228" id="2721285250110587121">
              <node role="operand" roleId="tpee.1197027771414" type="tpee.LocalVariableReference" typeId="tpee.1068581242866" id="2721285250110587120">
                <link role="variableDeclaration" roleId="tpee.1068581517664" targetNodeId="2721285250110525161" resolveInfo="rule" />
              </node>
              <node role="operation" roleId="tpee.1197027833540" type="tp25.SLinkAccess" typeId="tp25.1138056143562" id="2721285250110587125">
                <link role="link" roleId="tp25.1138056516764" targetNodeId="hypd.2721285250110391022" />
              </node>
            </node>
            <node role="operation" roleId="tpee.1197027833540" type="tp25.Link_SetTargetOperation" typeId="tp25.1140725362528" id="2721285250110587130">
              <node role="linkTarget" roleId="tp25.1140725362529" type="tpee.LocalInstanceMethodCall" typeId="tpee.3066917033203108594" id="2721285250110587133">
                <link role="baseMethodDeclaration" roleId="tpee.1068499141037" targetNodeId="2721285250110586938" resolveInfo="convert" />
                <node role="actualArgument" roleId="tpee.1068499141038" type="tpee.DotExpression" typeId="tpee.1197027756228" id="2721285250110587136">
                  <node role="operand" roleId="tpee.1197027771414" type="tpee.ParameterReference" typeId="tpee.1068581242874" id="2721285250110587135">
                    <link role="variableDeclaration" roleId="tpee.1068581517664" targetNodeId="2721285250110525158" resolveInfo="source" />
                  </node>
                  <node role="operation" roleId="tpee.1197027833540" type="tpee.InstanceMethodCallOperation" typeId="tpee.1202948039474" id="2721285250110587141">
                    <link role="baseMethodDeclaration" roleId="tpee.1068499141037" targetNodeId="bocb.~MappingPriorityRule%dgetRight()%cjetbrains%dmps%dproject%dstructure%dmodules%dmappingpriorities%dMappingConfig_AbstractRef" resolveInfo="getRight" />
                  </node>
                </node>
              </node>
            </node>
          </node>
        </node>
        <node role="statement" roleId="tpee.1068581517665" type="tpee.ExpressionStatement" typeId="tpee.1068580123155" id="2721285250110525179">
          <node role="expression" roleId="tpee.1068580123156" type="tpee.LocalVariableReference" typeId="tpee.1068581242866" id="2721285250110525180">
            <link role="variableDeclaration" roleId="tpee.1068581517664" targetNodeId="2721285250110525161" resolveInfo="rule" />
          </node>
        </node>
      </node>
      <node role="parameter" roleId="tpee.1068580123134" type="tpee.ParameterDeclaration" typeId="tpee.1068498886292" id="2721285250110525158">
        <property name="name" nameId="tpck.1169194664001" value="source" />
        <node role="type" roleId="tpee.5680397130376446158" type="tpee.ClassifierType" typeId="tpee.1107535904670" id="2721285250110525159">
          <link role="classifier" roleId="tpee.1107535924139" targetNodeId="bocb.~MappingPriorityRule" resolveInfo="MappingPriorityRule" />
        </node>
      </node>
    </node>
    <node role="method" roleId="tpee.1107880067339" type="tpee.InstanceMethodDeclaration" typeId="tpee.1068580123165" id="2721285250110587168">
      <property name="name" nameId="tpck.1169194664001" value="convert" />
      <node role="returnType" roleId="tpee.1068580123133" type="tp25.SNodeType" typeId="tp25.1138055754698" id="2721285250110587175">
        <link role="concept" roleId="tp25.1138405853777" targetNodeId="hypd.1855399583446016268" resolveInfo="ModuleReference" />
      </node>
      <node role="visibility" roleId="tpee.1178549979242" type="tpee.PrivateVisibility" typeId="tpee.1146644623116" id="2721285250110587174" />
      <node role="body" roleId="tpee.1068580123135" type="tpee.StatementList" typeId="tpee.1068580123136" id="2721285250110587171">
        <node role="statement" roleId="tpee.1068581517665" type="tpee.IfStatement" typeId="tpee.1068580123159" id="2436527295719448096">
          <node role="ifTrue" roleId="tpee.1068580123161" type="tpee.StatementList" typeId="tpee.1068580123136" id="2436527295719448097">
            <node role="statement" roleId="tpee.1068581517665" type="tpee.ReturnStatement" typeId="tpee.1068581242878" id="2436527295719448111">
              <node role="expression" roleId="tpee.1068581517676" type="tpee.NullLiteral" typeId="tpee.1070534058343" id="2436527295719448113" />
            </node>
          </node>
          <node role="condition" roleId="tpee.1068580123160" type="tpee.EqualsExpression" typeId="tpee.1068580123152" id="2436527295719448105">
            <node role="rightExpression" roleId="tpee.1081773367579" type="tpee.NullLiteral" typeId="tpee.1070534058343" id="2436527295719448108" />
            <node role="leftExpression" roleId="tpee.1081773367580" type="tpee.ParameterReference" typeId="tpee.1068581242874" id="2436527295719448102">
              <link role="variableDeclaration" roleId="tpee.1068581517664" targetNodeId="2721285250110587176" resolveInfo="ref" />
            </node>
          </node>
        </node>
        <node role="statement" roleId="tpee.1068581517665" type="tpee.LocalVariableDeclarationStatement" typeId="tpee.1068581242864" id="2721285250110587178">
          <node role="localVariableDeclaration" roleId="tpee.1068581242865" type="tpee.LocalVariableDeclaration" typeId="tpee.1068581242863" id="2721285250110587179">
            <property name="name" nameId="tpck.1169194664001" value="result" />
            <node role="type" roleId="tpee.5680397130376446158" type="tp25.SNodeType" typeId="tp25.1138055754698" id="2721285250110587180">
              <link role="concept" roleId="tp25.1138405853777" targetNodeId="hypd.1855399583446016268" resolveInfo="ModuleReference" />
            </node>
            <node role="initializer" roleId="tpee.1068431790190" type="tpee.DotExpression" typeId="tpee.1197027756228" id="2721285250110587183">
              <node role="operand" roleId="tpee.1197027771414" type="tpee.LocalInstanceFieldReference" typeId="tpee.7785501532031639928" id="2721285250110587182">
                <link role="variableDeclaration" roleId="tpee.1068581517664" targetNodeId="2721285250110524841" resolveInfo="myModel" />
              </node>
              <node role="operation" roleId="tpee.1197027833540" type="tp25.Model_CreateNewNodeOperation" typeId="tp25.1143235216708" id="2721285250110587187">
                <link role="concept" roleId="tp25.1143235391024" targetNodeId="hypd.1855399583446016268" resolveInfo="ModuleReference" />
              </node>
            </node>
          </node>
        </node>
        <node role="statement" roleId="tpee.1068581517665" type="tpee.ExpressionStatement" typeId="tpee.1068580123155" id="2721285250110587192">
          <node role="expression" roleId="tpee.1068580123156" type="tpee.AssignmentExpression" typeId="tpee.1068498886294" id="2721285250110587207">
            <node role="lValue" roleId="tpee.1068498886295" type="tpee.DotExpression" typeId="tpee.1197027756228" id="2721285250110587194">
              <node role="operand" roleId="tpee.1197027771414" type="tpee.LocalVariableReference" typeId="tpee.1068581242866" id="2721285250110587193">
                <link role="variableDeclaration" roleId="tpee.1068581517664" targetNodeId="2721285250110587179" resolveInfo="result" />
              </node>
              <node role="operation" roleId="tpee.1197027833540" type="tp25.SPropertyAccess" typeId="tp25.1138056022639" id="2721285250110587198">
                <link role="property" roleId="tp25.1138056395725" targetNodeId="hypd.1855399583446016269" resolveInfo="uuid" />
              </node>
            </node>
<<<<<<< HEAD
            <node role="rValue" roleId="tpee.1068498886297" type="tpee.DotExpression" typeId="tpee.1197027756228" id="2721285250110587216">
              <node role="operand" roleId="tpee.1197027771414" type="tpee.DotExpression" typeId="tpee.1197027756228" id="2721285250110587211">
                <node role="operand" roleId="tpee.1197027771414" type="tpee.ParameterReference" typeId="tpee.1068581242874" id="2721285250110587210">
                  <link role="variableDeclaration" roleId="tpee.1068581517664" targetNodeId="2721285250110587176" resolveInfo="ref" />
                </node>
                <node role="operation" roleId="tpee.1197027833540" type="tpee.InstanceMethodCallOperation" typeId="tpee.1202948039474" id="2721285250110587215">
                  <link role="baseMethodDeclaration" roleId="tpee.1068499141037" targetNodeId="kqhl.~ModuleReference%dgetModuleId()%cjetbrains%dmps%dproject%dModuleId" resolveInfo="getModuleId" />
                </node>
              </node>
              <node role="operation" roleId="tpee.1197027833540" type="tpee.InstanceMethodCallOperation" typeId="tpee.1202948039474" id="2721285250110587220">
                <link role="baseMethodDeclaration" roleId="tpee.1068499141037" targetNodeId="vsqj.~ModuleId%dtoString()%cjava%dlang%dString" resolveInfo="toString" />
=======
            <node role="rValue" roleId="tpee.1068498886297" type="tpee.TernaryOperatorExpression" typeId="tpee.1163668896201" id="2436527295719448122">
              <node role="ifFalse" roleId="tpee.1163668934364" type="tpee.NullLiteral" typeId="tpee.1070534058343" id="2436527295719448141" />
              <node role="condition" roleId="tpee.1163668914799" type="tpee.NotEqualsExpression" typeId="tpee.1073239437375" id="2436527295719448130">
                <node role="rightExpression" roleId="tpee.1081773367579" type="tpee.NullLiteral" typeId="tpee.1070534058343" id="2436527295719448133" />
                <node role="leftExpression" roleId="tpee.1081773367580" type="tpee.DotExpression" typeId="tpee.1197027756228" id="2721285250110587211">
                  <node role="operand" roleId="tpee.1197027771414" type="tpee.ParameterReference" typeId="tpee.1068581242874" id="2721285250110587210">
                    <link role="variableDeclaration" roleId="tpee.1068581517664" targetNodeId="2721285250110587176" resolveInfo="ref" />
                  </node>
                  <node role="operation" roleId="tpee.1197027833540" type="tpee.InstanceMethodCallOperation" typeId="tpee.1202948039474" id="2721285250110587215">
                    <link role="baseMethodDeclaration" roleId="tpee.1068499141037" targetNodeId="ho7a.~ModuleReference%dgetModuleId()%cjetbrains%dmps%dproject%dModuleId" resolveInfo="getModuleId" />
                  </node>
                </node>
              </node>
              <node role="ifTrue" roleId="tpee.1163668922816" type="tpee.DotExpression" typeId="tpee.1197027756228" id="2721285250110587216">
                <node role="operand" roleId="tpee.1197027771414" type="tpee.DotExpression" typeId="tpee.1197027756228" id="2436527295719448136">
                  <node role="operand" roleId="tpee.1197027771414" type="tpee.ParameterReference" typeId="tpee.1068581242874" id="2436527295719448137">
                    <link role="variableDeclaration" roleId="tpee.1068581517664" targetNodeId="2721285250110587176" resolveInfo="ref" />
                  </node>
                  <node role="operation" roleId="tpee.1197027833540" type="tpee.InstanceMethodCallOperation" typeId="tpee.1202948039474" id="2436527295719448138">
                    <link role="baseMethodDeclaration" roleId="tpee.1068499141037" targetNodeId="ho7a.~ModuleReference%dgetModuleId()%cjetbrains%dmps%dproject%dModuleId" resolveInfo="getModuleId" />
                  </node>
                </node>
                <node role="operation" roleId="tpee.1197027833540" type="tpee.InstanceMethodCallOperation" typeId="tpee.1202948039474" id="2721285250110587220">
                  <link role="baseMethodDeclaration" roleId="tpee.1068499141037" targetNodeId="afxk.~ModuleId%dtoString()%cjava%dlang%dString" resolveInfo="toString" />
                </node>
>>>>>>> 2190da5a
              </node>
            </node>
          </node>
        </node>
        <node role="statement" roleId="tpee.1068581517665" type="tpee.ExpressionStatement" typeId="tpee.1068580123155" id="2721285250110587200">
          <node role="expression" roleId="tpee.1068580123156" type="tpee.AssignmentExpression" typeId="tpee.1068498886294" id="2721285250110587221">
            <node role="lValue" roleId="tpee.1068498886295" type="tpee.DotExpression" typeId="tpee.1197027756228" id="2721285250110587202">
              <node role="operand" roleId="tpee.1197027771414" type="tpee.LocalVariableReference" typeId="tpee.1068581242866" id="2721285250110587201">
                <link role="variableDeclaration" roleId="tpee.1068581517664" targetNodeId="2721285250110587179" resolveInfo="result" />
              </node>
              <node role="operation" roleId="tpee.1197027833540" type="tp25.SPropertyAccess" typeId="tp25.1138056022639" id="2721285250110587206">
                <link role="property" roleId="tp25.1138056395725" targetNodeId="hypd.1855399583446016270" resolveInfo="qualifiedName" />
              </node>
            </node>
            <node role="rValue" roleId="tpee.1068498886297" type="tpee.DotExpression" typeId="tpee.1197027756228" id="2721285250110587225">
              <node role="operand" roleId="tpee.1197027771414" type="tpee.ParameterReference" typeId="tpee.1068581242874" id="2721285250110587224">
                <link role="variableDeclaration" roleId="tpee.1068581517664" targetNodeId="2721285250110587176" resolveInfo="ref" />
              </node>
              <node role="operation" roleId="tpee.1197027833540" type="tpee.InstanceMethodCallOperation" typeId="tpee.1202948039474" id="2721285250110587229">
                <link role="baseMethodDeclaration" roleId="tpee.1068499141037" targetNodeId="kqhl.~ModuleReference%dgetModuleFqName()%cjava%dlang%dString" resolveInfo="getModuleFqName" />
              </node>
            </node>
          </node>
        </node>
        <node role="statement" roleId="tpee.1068581517665" type="tpee.ExpressionStatement" typeId="tpee.1068580123155" id="2721285250110587189">
          <node role="expression" roleId="tpee.1068580123156" type="tpee.LocalVariableReference" typeId="tpee.1068581242866" id="2721285250110587190">
            <link role="variableDeclaration" roleId="tpee.1068581517664" targetNodeId="2721285250110587179" resolveInfo="result" />
          </node>
        </node>
      </node>
      <node role="parameter" roleId="tpee.1068580123134" type="tpee.ParameterDeclaration" typeId="tpee.1068498886292" id="2721285250110587176">
        <property name="name" nameId="tpck.1169194664001" value="ref" />
        <node role="type" roleId="tpee.5680397130376446158" type="tpee.ClassifierType" typeId="tpee.1107535904670" id="2721285250110587177">
          <link role="classifier" roleId="tpee.1107535924139" targetNodeId="kqhl.~ModuleReference" resolveInfo="ModuleReference" />
        </node>
      </node>
    </node>
    <node role="method" roleId="tpee.1107880067339" type="tpee.InstanceMethodDeclaration" typeId="tpee.1068580123165" id="2721285250110586938">
      <property name="name" nameId="tpck.1169194664001" value="convert" />
      <node role="returnType" roleId="tpee.1068580123133" type="tp25.SNodeType" typeId="tp25.1138055754698" id="2721285250110586942">
        <link role="concept" roleId="tp25.1138405853777" targetNodeId="hypd.2721285250110256909" resolveInfo="MappingConfigRefBase" />
      </node>
      <node role="visibility" roleId="tpee.1178549979242" type="tpee.PrivateVisibility" typeId="tpee.1146644623116" id="4243809718336239957" />
      <node role="body" roleId="tpee.1068580123135" type="tpee.StatementList" typeId="tpee.1068580123136" id="2721285250110586941">
        <node role="statement" roleId="tpee.1068581517665" type="tpee.IfStatement" typeId="tpee.1068580123159" id="2721285250110586945">
          <node role="ifTrue" roleId="tpee.1068580123161" type="tpee.StatementList" typeId="tpee.1068580123136" id="2721285250110586947">
            <node role="statement" roleId="tpee.1068581517665" type="tpee.ReturnStatement" typeId="tpee.1068581242878" id="2721285250110586965">
              <node role="expression" roleId="tpee.1068581517676" type="tpee.DotExpression" typeId="tpee.1197027756228" id="2721285250110586968">
                <node role="operand" roleId="tpee.1197027771414" type="tpee.LocalInstanceFieldReference" typeId="tpee.7785501532031639928" id="2721285250110586967">
                  <link role="variableDeclaration" roleId="tpee.1068581517664" targetNodeId="2721285250110524841" resolveInfo="myModel" />
                </node>
                <node role="operation" roleId="tpee.1197027833540" type="tp25.Model_CreateNewNodeOperation" typeId="tp25.1143235216708" id="2721285250110586972">
                  <link role="concept" roleId="tp25.1143235391024" targetNodeId="hypd.2721285250110256911" resolveInfo="MappingConfigRefAllGlobal" />
                </node>
              </node>
            </node>
          </node>
          <node role="condition" roleId="tpee.1068580123160" type="tpee.InstanceOfExpression" typeId="tpee.1081256982272" id="2721285250110586961">
            <node role="classType" roleId="tpee.1081256993305" type="tpee.ClassifierType" typeId="tpee.1107535904670" id="2721285250110586964">
              <link role="classifier" roleId="tpee.1107535924139" targetNodeId="bocb.~MappingConfig_RefAllGlobal" resolveInfo="MappingConfig_RefAllGlobal" />
            </node>
            <node role="leftExpression" roleId="tpee.1081256993304" type="tpee.ParameterReference" typeId="tpee.1068581242874" id="2721285250110586955">
              <link role="variableDeclaration" roleId="tpee.1068581517664" targetNodeId="2721285250110586943" resolveInfo="source" />
            </node>
          </node>
          <node role="elsifClauses" roleId="tpee.1206060520071" type="tpee.ElsifClause" typeId="tpee.1206060495898" id="2721285250110586973">
            <node role="condition" roleId="tpee.1206060619838" type="tpee.InstanceOfExpression" typeId="tpee.1081256982272" id="2721285250110586977">
              <node role="classType" roleId="tpee.1081256993305" type="tpee.ClassifierType" typeId="tpee.1107535904670" id="2721285250110586980">
                <link role="classifier" roleId="tpee.1107535924139" targetNodeId="bocb.~MappingConfig_RefAllLocal" resolveInfo="MappingConfig_RefAllLocal" />
              </node>
              <node role="leftExpression" roleId="tpee.1081256993304" type="tpee.ParameterReference" typeId="tpee.1068581242874" id="2721285250110586976">
                <link role="variableDeclaration" roleId="tpee.1068581517664" targetNodeId="2721285250110586943" resolveInfo="source" />
              </node>
            </node>
            <node role="statementList" roleId="tpee.1206060644605" type="tpee.StatementList" typeId="tpee.1068580123136" id="2721285250110586975">
              <node role="statement" roleId="tpee.1068581517665" type="tpee.ReturnStatement" typeId="tpee.1068581242878" id="2721285250110586981">
                <node role="expression" roleId="tpee.1068581517676" type="tpee.DotExpression" typeId="tpee.1197027756228" id="2721285250110586984">
                  <node role="operand" roleId="tpee.1197027771414" type="tpee.LocalInstanceFieldReference" typeId="tpee.7785501532031639928" id="2721285250110586983">
                    <link role="variableDeclaration" roleId="tpee.1068581517664" targetNodeId="2721285250110524841" resolveInfo="myModel" />
                  </node>
                  <node role="operation" roleId="tpee.1197027833540" type="tp25.Model_CreateNewNodeOperation" typeId="tp25.1143235216708" id="2721285250110586988">
                    <link role="concept" roleId="tp25.1143235391024" targetNodeId="hypd.2721285250110390996" resolveInfo="MappingConfigRefAllLocal" />
                  </node>
                </node>
              </node>
            </node>
          </node>
          <node role="elsifClauses" roleId="tpee.1206060520071" type="tpee.ElsifClause" typeId="tpee.1206060495898" id="2721285250110586989">
            <node role="statementList" roleId="tpee.1206060644605" type="tpee.StatementList" typeId="tpee.1068580123136" id="2721285250110586991">
              <node role="statement" roleId="tpee.1068581517665" type="tpee.LocalVariableDeclarationStatement" typeId="tpee.1068581242864" id="2721285250110586997">
                <node role="localVariableDeclaration" roleId="tpee.1068581242865" type="tpee.LocalVariableDeclaration" typeId="tpee.1068581242863" id="2721285250110586998">
                  <property name="name" nameId="tpck.1169194664001" value="result" />
                  <node role="type" roleId="tpee.5680397130376446158" type="tp25.SNodeType" typeId="tp25.1138055754698" id="2721285250110586999">
                    <link role="concept" roleId="tp25.1138405853777" targetNodeId="hypd.2721285250110391051" resolveInfo="MappingConfigRefSet" />
                  </node>
                  <node role="initializer" roleId="tpee.1068431790190" type="tpee.DotExpression" typeId="tpee.1197027756228" id="2721285250110587002">
                    <node role="operand" roleId="tpee.1197027771414" type="tpee.LocalInstanceFieldReference" typeId="tpee.7785501532031639928" id="2721285250110587001">
                      <link role="variableDeclaration" roleId="tpee.1068581517664" targetNodeId="2721285250110524841" resolveInfo="myModel" />
                    </node>
                    <node role="operation" roleId="tpee.1197027833540" type="tp25.Model_CreateNewNodeOperation" typeId="tp25.1143235216708" id="2721285250110587006">
                      <link role="concept" roleId="tp25.1143235391024" targetNodeId="hypd.2721285250110391051" resolveInfo="MappingConfigRefSet" />
                    </node>
                  </node>
                </node>
              </node>
              <node role="statement" roleId="tpee.1068581517665" type="tpee.ForeachStatement" typeId="tpee.1144226303539" id="2721285250110587016">
                <node role="body" roleId="tpee.1154032183016" type="tpee.StatementList" typeId="tpee.1068580123136" id="2721285250110587017">
                  <node role="statement" roleId="tpee.1068581517665" type="tpee.ExpressionStatement" typeId="tpee.1068580123155" id="2721285250110587037">
                    <node role="expression" roleId="tpee.1068580123156" type="tpee.DotExpression" typeId="tpee.1197027756228" id="2721285250110587044">
                      <node role="operand" roleId="tpee.1197027771414" type="tpee.DotExpression" typeId="tpee.1197027756228" id="2721285250110587039">
                        <node role="operand" roleId="tpee.1197027771414" type="tpee.LocalVariableReference" typeId="tpee.1068581242866" id="2721285250110587038">
                          <link role="variableDeclaration" roleId="tpee.1068581517664" targetNodeId="2721285250110586998" resolveInfo="result" />
                        </node>
                        <node role="operation" roleId="tpee.1197027833540" type="tp25.SLinkListAccess" typeId="tp25.1138056282393" id="2721285250110587043">
                          <link role="link" roleId="tp25.1138056546658" targetNodeId="hypd.2721285250110391052" />
                        </node>
                      </node>
                      <node role="operation" roleId="tpee.1197027833540" type="tpee.InstanceMethodCallOperation" typeId="tpee.1202948039474" id="2721285250110587048">
                        <link role="baseMethodDeclaration" roleId="tpee.1068499141037" targetNodeId="k7g3.~List%dadd(java%dlang%dObject)%cboolean" resolveInfo="add" />
                        <node role="actualArgument" roleId="tpee.1068499141038" type="tpee.LocalInstanceMethodCall" typeId="tpee.3066917033203108594" id="2721285250110587049">
                          <link role="baseMethodDeclaration" roleId="tpee.1068499141037" targetNodeId="2721285250110586938" resolveInfo="convert" />
                          <node role="actualArgument" roleId="tpee.1068499141038" type="tpee.LocalVariableReference" typeId="tpee.1068581242866" id="2721285250110587050">
                            <link role="variableDeclaration" roleId="tpee.1068581517664" targetNodeId="2721285250110587019" resolveInfo="ref" />
                          </node>
                        </node>
                      </node>
                    </node>
                  </node>
                </node>
                <node role="variable" roleId="tpee.1144230900587" type="tpee.LocalVariableDeclaration" typeId="tpee.1068581242863" id="2721285250110587019">
                  <property name="name" nameId="tpck.1169194664001" value="ref" />
                  <node role="type" roleId="tpee.5680397130376446158" type="tpee.ClassifierType" typeId="tpee.1107535904670" id="2721285250110587036">
                    <link role="classifier" roleId="tpee.1107535924139" targetNodeId="bocb.~MappingConfig_AbstractRef" resolveInfo="MappingConfig_AbstractRef" />
                  </node>
                </node>
                <node role="iterable" roleId="tpee.1144226360166" type="tpee.DotExpression" typeId="tpee.1197027756228" id="2721285250110587031">
                  <node role="operand" roleId="tpee.1197027771414" type="tpee.ParenthesizedExpression" typeId="tpee.1079359253375" id="2721285250110587026">
                    <node role="expression" roleId="tpee.1079359253376" type="tpee.CastExpression" typeId="tpee.1070534934090" id="2721285250110587027">
                      <node role="type" roleId="tpee.1070534934091" type="tpee.ClassifierType" typeId="tpee.1107535904670" id="2721285250110587030">
                        <link role="classifier" roleId="tpee.1107535924139" targetNodeId="bocb.~MappingConfig_RefSet" resolveInfo="MappingConfig_RefSet" />
                      </node>
                      <node role="expression" roleId="tpee.1070534934092" type="tpee.ParameterReference" typeId="tpee.1068581242874" id="2721285250110587029">
                        <link role="variableDeclaration" roleId="tpee.1068581517664" targetNodeId="2721285250110586943" resolveInfo="source" />
                      </node>
                    </node>
                  </node>
                  <node role="operation" roleId="tpee.1197027833540" type="tpee.InstanceMethodCallOperation" typeId="tpee.1202948039474" id="2721285250110587035">
                    <link role="baseMethodDeclaration" roleId="tpee.1068499141037" targetNodeId="bocb.~MappingConfig_RefSet%dgetMappingConfigs()%cjava%dutil%dList" resolveInfo="getMappingConfigs" />
                  </node>
                </node>
              </node>
              <node role="statement" roleId="tpee.1068581517665" type="tpee.ReturnStatement" typeId="tpee.1068581242878" id="2721285250110587009">
                <node role="expression" roleId="tpee.1068581517676" type="tpee.LocalVariableReference" typeId="tpee.1068581242866" id="2721285250110587011">
                  <link role="variableDeclaration" roleId="tpee.1068581517664" targetNodeId="2721285250110586998" resolveInfo="result" />
                </node>
              </node>
            </node>
            <node role="condition" roleId="tpee.1206060619838" type="tpee.InstanceOfExpression" typeId="tpee.1081256982272" id="2721285250110586993">
              <node role="classType" roleId="tpee.1081256993305" type="tpee.ClassifierType" typeId="tpee.1107535904670" id="2721285250110586996">
                <link role="classifier" roleId="tpee.1107535924139" targetNodeId="bocb.~MappingConfig_RefSet" resolveInfo="MappingConfig_RefSet" />
              </node>
              <node role="leftExpression" roleId="tpee.1081256993304" type="tpee.ParameterReference" typeId="tpee.1068581242874" id="2721285250110586992">
                <link role="variableDeclaration" roleId="tpee.1068581517664" targetNodeId="2721285250110586943" resolveInfo="source" />
              </node>
            </node>
          </node>
          <node role="elsifClauses" roleId="tpee.1206060520071" type="tpee.ElsifClause" typeId="tpee.1206060495898" id="2721285250110587051">
            <node role="condition" roleId="tpee.1206060619838" type="tpee.InstanceOfExpression" typeId="tpee.1081256982272" id="2721285250110587055">
              <node role="classType" roleId="tpee.1081256993305" type="tpee.ClassifierType" typeId="tpee.1107535904670" id="2721285250110587058">
                <link role="classifier" roleId="tpee.1107535924139" targetNodeId="bocb.~MappingConfig_ExternalRef" resolveInfo="MappingConfig_ExternalRef" />
              </node>
              <node role="leftExpression" roleId="tpee.1081256993304" type="tpee.ParameterReference" typeId="tpee.1068581242874" id="2721285250110587054">
                <link role="variableDeclaration" roleId="tpee.1068581517664" targetNodeId="2721285250110586943" resolveInfo="source" />
              </node>
            </node>
            <node role="statementList" roleId="tpee.1206060644605" type="tpee.StatementList" typeId="tpee.1068580123136" id="2721285250110587053">
              <node role="statement" roleId="tpee.1068581517665" type="tpee.LocalVariableDeclarationStatement" typeId="tpee.1068581242864" id="2721285250110587067">
                <node role="localVariableDeclaration" roleId="tpee.1068581242865" type="tpee.LocalVariableDeclaration" typeId="tpee.1068581242863" id="2721285250110587068">
                  <property name="name" nameId="tpck.1169194664001" value="result" />
                  <node role="type" roleId="tpee.5680397130376446158" type="tp25.SNodeType" typeId="tp25.1138055754698" id="2721285250110587069">
                    <link role="concept" roleId="tp25.1138405853777" targetNodeId="hypd.2721285250110400481" resolveInfo="MappingConfigExternalRef" />
                  </node>
                  <node role="initializer" roleId="tpee.1068431790190" type="tpee.DotExpression" typeId="tpee.1197027756228" id="2721285250110587070">
                    <node role="operand" roleId="tpee.1197027771414" type="tpee.LocalInstanceFieldReference" typeId="tpee.7785501532031639928" id="2721285250110587071">
                      <link role="variableDeclaration" roleId="tpee.1068581517664" targetNodeId="2721285250110524841" resolveInfo="myModel" />
                    </node>
                    <node role="operation" roleId="tpee.1197027833540" type="tp25.Model_CreateNewNodeOperation" typeId="tp25.1143235216708" id="2721285250110587072">
                      <link role="concept" roleId="tp25.1143235391024" targetNodeId="hypd.2721285250110400481" resolveInfo="MappingConfigExternalRef" />
                    </node>
                  </node>
                </node>
              </node>
              <node role="statement" roleId="tpee.1068581517665" type="tpee.ExpressionStatement" typeId="tpee.1068580123155" id="2721285250110587231">
                <node role="expression" roleId="tpee.1068580123156" type="tpee.AssignmentExpression" typeId="tpee.1068498886294" id="2721285250110587242">
                  <node role="lValue" roleId="tpee.1068498886295" type="tpee.DotExpression" typeId="tpee.1197027756228" id="2721285250110587233">
                    <node role="operand" roleId="tpee.1197027771414" type="tpee.LocalVariableReference" typeId="tpee.1068581242866" id="2721285250110587232">
                      <link role="variableDeclaration" roleId="tpee.1068581517664" targetNodeId="2721285250110587068" resolveInfo="result" />
                    </node>
                    <node role="operation" roleId="tpee.1197027833540" type="tp25.SLinkAccess" typeId="tp25.1138056143562" id="2721285250110587239">
                      <link role="link" roleId="tp25.1138056516764" targetNodeId="hypd.2721285250110400483" />
                    </node>
                  </node>
                  <node role="rValue" roleId="tpee.1068498886297" type="tpee.LocalInstanceMethodCall" typeId="tpee.3066917033203108594" id="2721285250110587249">
                    <link role="baseMethodDeclaration" roleId="tpee.1068499141037" targetNodeId="2721285250110587168" resolveInfo="convert" />
                    <node role="actualArgument" roleId="tpee.1068499141038" type="tpee.DotExpression" typeId="tpee.1197027756228" id="2721285250110587263">
                      <node role="operand" roleId="tpee.1197027771414" type="tpee.ParenthesizedExpression" typeId="tpee.1079359253375" id="2721285250110587252">
                        <node role="expression" roleId="tpee.1079359253376" type="tpee.CastExpression" typeId="tpee.1070534934090" id="2721285250110587253">
                          <node role="type" roleId="tpee.1070534934091" type="tpee.ClassifierType" typeId="tpee.1107535904670" id="2721285250110587260">
                            <link role="classifier" roleId="tpee.1107535924139" targetNodeId="bocb.~MappingConfig_ExternalRef" resolveInfo="MappingConfig_ExternalRef" />
                          </node>
                          <node role="expression" roleId="tpee.1070534934092" type="tpee.ParameterReference" typeId="tpee.1068581242874" id="2721285250110587255">
                            <link role="variableDeclaration" roleId="tpee.1068581517664" targetNodeId="2721285250110586943" resolveInfo="source" />
                          </node>
                        </node>
                      </node>
                      <node role="operation" roleId="tpee.1197027833540" type="tpee.InstanceMethodCallOperation" typeId="tpee.1202948039474" id="2721285250110587269">
                        <link role="baseMethodDeclaration" roleId="tpee.1068499141037" targetNodeId="bocb.~MappingConfig_ExternalRef%dgetGenerator()%cjetbrains%dmps%dproject%dstructure%dmodules%dModuleReference" resolveInfo="getGenerator" />
                      </node>
                    </node>
                  </node>
                </node>
              </node>
              <node role="statement" roleId="tpee.1068581517665" type="tpee.ExpressionStatement" typeId="tpee.1068580123155" id="2721285250110587285">
                <node role="expression" roleId="tpee.1068580123156" type="tpee.AssignmentExpression" typeId="tpee.1068498886294" id="2721285250110587296">
                  <node role="lValue" roleId="tpee.1068498886295" type="tpee.DotExpression" typeId="tpee.1197027756228" id="2721285250110587287">
                    <node role="operand" roleId="tpee.1197027771414" type="tpee.LocalVariableReference" typeId="tpee.1068581242866" id="2721285250110587286">
                      <link role="variableDeclaration" roleId="tpee.1068581517664" targetNodeId="2721285250110587068" resolveInfo="result" />
                    </node>
                    <node role="operation" roleId="tpee.1197027833540" type="tp25.SLinkAccess" typeId="tp25.1138056143562" id="2721285250110587293">
                      <link role="link" roleId="tp25.1138056516764" targetNodeId="hypd.2721285250110400482" />
                    </node>
                  </node>
                  <node role="rValue" roleId="tpee.1068498886297" type="tpee.LocalInstanceMethodCall" typeId="tpee.3066917033203108594" id="2721285250110587303">
                    <link role="baseMethodDeclaration" roleId="tpee.1068499141037" targetNodeId="2721285250110586938" resolveInfo="convert" />
                    <node role="actualArgument" roleId="tpee.1068499141038" type="tpee.DotExpression" typeId="tpee.1197027756228" id="2721285250110587312">
                      <node role="operand" roleId="tpee.1197027771414" type="tpee.ParenthesizedExpression" typeId="tpee.1079359253375" id="2721285250110587306">
                        <node role="expression" roleId="tpee.1079359253376" type="tpee.CastExpression" typeId="tpee.1070534934090" id="2721285250110587307">
                          <node role="type" roleId="tpee.1070534934091" type="tpee.ClassifierType" typeId="tpee.1107535904670" id="2721285250110587308">
                            <link role="classifier" roleId="tpee.1107535924139" targetNodeId="bocb.~MappingConfig_ExternalRef" resolveInfo="MappingConfig_ExternalRef" />
                          </node>
                          <node role="expression" roleId="tpee.1070534934092" type="tpee.ParameterReference" typeId="tpee.1068581242874" id="2721285250110587309">
                            <link role="variableDeclaration" roleId="tpee.1068581517664" targetNodeId="2721285250110586943" resolveInfo="source" />
                          </node>
                        </node>
                      </node>
                      <node role="operation" roleId="tpee.1197027833540" type="tpee.InstanceMethodCallOperation" typeId="tpee.1202948039474" id="2721285250110587318">
                        <link role="baseMethodDeclaration" roleId="tpee.1068499141037" targetNodeId="bocb.~MappingConfig_ExternalRef%dgetMappingConfig()%cjetbrains%dmps%dproject%dstructure%dmodules%dmappingpriorities%dMappingConfig_AbstractRef" resolveInfo="getMappingConfig" />
                      </node>
                    </node>
                  </node>
                </node>
              </node>
              <node role="statement" roleId="tpee.1068581517665" type="tpee.ReturnStatement" typeId="tpee.1068581242878" id="2721285250110587084">
                <node role="expression" roleId="tpee.1068581517676" type="tpee.LocalVariableReference" typeId="tpee.1068581242866" id="2721285250110587085">
                  <link role="variableDeclaration" roleId="tpee.1068581517664" targetNodeId="2721285250110587068" resolveInfo="result" />
                </node>
              </node>
            </node>
          </node>
          <node role="elsifClauses" roleId="tpee.1206060520071" type="tpee.ElsifClause" typeId="tpee.1206060495898" id="2721285250110587059">
            <node role="condition" roleId="tpee.1206060619838" type="tpee.InstanceOfExpression" typeId="tpee.1081256982272" id="2721285250110587063">
              <node role="classType" roleId="tpee.1081256993305" type="tpee.ClassifierType" typeId="tpee.1107535904670" id="2721285250110587066">
                <link role="classifier" roleId="tpee.1107535924139" targetNodeId="bocb.~MappingConfig_SimpleRef" resolveInfo="MappingConfig_SimpleRef" />
              </node>
              <node role="leftExpression" roleId="tpee.1081256993304" type="tpee.ParameterReference" typeId="tpee.1068581242874" id="2721285250110587062">
                <link role="variableDeclaration" roleId="tpee.1068581517664" targetNodeId="2721285250110586943" resolveInfo="source" />
              </node>
            </node>
            <node role="statementList" roleId="tpee.1206060644605" type="tpee.StatementList" typeId="tpee.1068580123136" id="2721285250110587061">
              <node role="statement" roleId="tpee.1068581517665" type="tpee.LocalVariableDeclarationStatement" typeId="tpee.1068581242864" id="2721285250110587073">
                <node role="localVariableDeclaration" roleId="tpee.1068581242865" type="tpee.LocalVariableDeclaration" typeId="tpee.1068581242863" id="2721285250110587074">
                  <property name="name" nameId="tpck.1169194664001" value="result" />
                  <node role="type" roleId="tpee.5680397130376446158" type="tp25.SNodeType" typeId="tp25.1138055754698" id="2721285250110587075">
                    <link role="concept" roleId="tp25.1138405853777" targetNodeId="hypd.2721285250110400375" resolveInfo="MappingConfigNormalRef" />
                  </node>
                  <node role="initializer" roleId="tpee.1068431790190" type="tpee.DotExpression" typeId="tpee.1197027756228" id="2721285250110587076">
                    <node role="operand" roleId="tpee.1197027771414" type="tpee.LocalInstanceFieldReference" typeId="tpee.7785501532031639928" id="2721285250110587077">
                      <link role="variableDeclaration" roleId="tpee.1068581517664" targetNodeId="2721285250110524841" resolveInfo="myModel" />
                    </node>
                    <node role="operation" roleId="tpee.1197027833540" type="tp25.Model_CreateNewNodeOperation" typeId="tp25.1143235216708" id="2721285250110587078">
                      <link role="concept" roleId="tp25.1143235391024" targetNodeId="hypd.2721285250110400375" resolveInfo="MappingConfigNormalRef" />
                    </node>
                  </node>
                </node>
              </node>
              <node role="statement" roleId="tpee.1068581517665" type="tpee.ExpressionStatement" typeId="tpee.1068580123155" id="2721285250110587331">
                <node role="expression" roleId="tpee.1068580123156" type="tpee.AssignmentExpression" typeId="tpee.1068498886294" id="2721285250110587344">
                  <node role="lValue" roleId="tpee.1068498886295" type="tpee.DotExpression" typeId="tpee.1197027756228" id="2721285250110587335">
                    <node role="operand" roleId="tpee.1197027771414" type="tpee.LocalVariableReference" typeId="tpee.1068581242866" id="2721285250110587332">
                      <link role="variableDeclaration" roleId="tpee.1068581517664" targetNodeId="2721285250110587074" resolveInfo="result" />
                    </node>
                    <node role="operation" roleId="tpee.1197027833540" type="tp25.SPropertyAccess" typeId="tp25.1138056022639" id="2721285250110587341">
                      <link role="property" roleId="tp25.1138056395725" targetNodeId="hypd.2721285250110400376" resolveInfo="modelUID" />
                    </node>
                  </node>
                  <node role="rValue" roleId="tpee.1068498886297" type="tpee.DotExpression" typeId="tpee.1197027756228" id="2721285250110587390">
                    <node role="operand" roleId="tpee.1197027771414" type="tpee.ParenthesizedExpression" typeId="tpee.1079359253375" id="2721285250110587391">
                      <node role="expression" roleId="tpee.1079359253376" type="tpee.CastExpression" typeId="tpee.1070534934090" id="2721285250110587392">
                        <node role="type" roleId="tpee.1070534934091" type="tpee.ClassifierType" typeId="tpee.1107535904670" id="2721285250110587393">
                          <link role="classifier" roleId="tpee.1107535924139" targetNodeId="bocb.~MappingConfig_SimpleRef" resolveInfo="MappingConfig_SimpleRef" />
                        </node>
                        <node role="expression" roleId="tpee.1070534934092" type="tpee.ParameterReference" typeId="tpee.1068581242874" id="2721285250110587394">
                          <link role="variableDeclaration" roleId="tpee.1068581517664" targetNodeId="2721285250110586943" resolveInfo="source" />
                        </node>
                      </node>
                    </node>
                    <node role="operation" roleId="tpee.1197027833540" type="tpee.InstanceMethodCallOperation" typeId="tpee.1202948039474" id="2721285250110587395">
                      <link role="baseMethodDeclaration" roleId="tpee.1068499141037" targetNodeId="bocb.~MappingConfig_SimpleRef%dgetModelUID()%cjava%dlang%dString" resolveInfo="getModelUID" />
                    </node>
                  </node>
                </node>
              </node>
              <node role="statement" roleId="tpee.1068581517665" type="tpee.ExpressionStatement" typeId="tpee.1068580123155" id="2721285250110587354">
                <node role="expression" roleId="tpee.1068580123156" type="tpee.AssignmentExpression" typeId="tpee.1068498886294" id="2721285250110587365">
                  <node role="lValue" roleId="tpee.1068498886295" type="tpee.DotExpression" typeId="tpee.1197027756228" id="2721285250110587356">
                    <node role="operand" roleId="tpee.1197027771414" type="tpee.LocalVariableReference" typeId="tpee.1068581242866" id="2721285250110587355">
                      <link role="variableDeclaration" roleId="tpee.1068581517664" targetNodeId="2721285250110587074" resolveInfo="result" />
                    </node>
                    <node role="operation" roleId="tpee.1197027833540" type="tp25.SPropertyAccess" typeId="tp25.1138056022639" id="2721285250110587362">
                      <link role="property" roleId="tp25.1138056395725" targetNodeId="hypd.2721285250110400377" resolveInfo="nodeID" />
                    </node>
                  </node>
                  <node role="rValue" roleId="tpee.1068498886297" type="tpee.DotExpression" typeId="tpee.1197027756228" id="2721285250110587381">
                    <node role="operand" roleId="tpee.1197027771414" type="tpee.ParenthesizedExpression" typeId="tpee.1079359253375" id="2721285250110587372">
                      <node role="expression" roleId="tpee.1079359253376" type="tpee.CastExpression" typeId="tpee.1070534934090" id="2721285250110587373">
                        <node role="type" roleId="tpee.1070534934091" type="tpee.ClassifierType" typeId="tpee.1107535904670" id="2721285250110587378">
                          <link role="classifier" roleId="tpee.1107535924139" targetNodeId="bocb.~MappingConfig_SimpleRef" resolveInfo="MappingConfig_SimpleRef" />
                        </node>
                        <node role="expression" roleId="tpee.1070534934092" type="tpee.ParameterReference" typeId="tpee.1068581242874" id="2721285250110587375">
                          <link role="variableDeclaration" roleId="tpee.1068581517664" targetNodeId="2721285250110586943" resolveInfo="source" />
                        </node>
                      </node>
                    </node>
                    <node role="operation" roleId="tpee.1197027833540" type="tpee.InstanceMethodCallOperation" typeId="tpee.1202948039474" id="2721285250110587387">
                      <link role="baseMethodDeclaration" roleId="tpee.1068499141037" targetNodeId="bocb.~MappingConfig_SimpleRef%dgetNodeID()%cjava%dlang%dString" resolveInfo="getNodeID" />
                    </node>
                  </node>
                </node>
              </node>
              <node role="statement" roleId="tpee.1068581517665" type="tpee.ReturnStatement" typeId="tpee.1068581242878" id="2721285250110587088">
                <node role="expression" roleId="tpee.1068581517676" type="tpee.LocalVariableReference" typeId="tpee.1068581242866" id="2721285250110587090">
                  <link role="variableDeclaration" roleId="tpee.1068581517664" targetNodeId="2721285250110587074" resolveInfo="result" />
                </node>
              </node>
            </node>
          </node>
        </node>
        <node role="statement" roleId="tpee.1068581517665" type="tpee.ReturnStatement" typeId="tpee.1068581242878" id="2721285250110587013">
          <node role="expression" roleId="tpee.1068581517676" type="tpee.NullLiteral" typeId="tpee.1070534058343" id="2721285250110587015" />
        </node>
      </node>
      <node role="parameter" roleId="tpee.1068580123134" type="tpee.ParameterDeclaration" typeId="tpee.1068498886292" id="2721285250110586943">
        <property name="name" nameId="tpck.1169194664001" value="source" />
        <node role="type" roleId="tpee.5680397130376446158" type="tpee.ClassifierType" typeId="tpee.1107535904670" id="2721285250110586944">
          <link role="classifier" roleId="tpee.1107535924139" targetNodeId="bocb.~MappingConfig_AbstractRef" resolveInfo="MappingConfig_AbstractRef" />
        </node>
      </node>
    </node>
    <node role="method" roleId="tpee.1107880067339" type="tpee.InstanceMethodDeclaration" typeId="tpee.1068580123165" id="4243809718336239951">
      <property name="name" nameId="tpck.1169194664001" value="collectModels" />
      <node role="returnType" roleId="tpee.1068580123133" type="tpee.VoidType" typeId="tpee.1068581517677" id="4243809718336239952" />
      <node role="visibility" roleId="tpee.1178549979242" type="tpee.ProtectedVisibility" typeId="tpee.1146644641414" id="4243809718336239962" />
      <node role="body" roleId="tpee.1068580123135" type="tpee.StatementList" typeId="tpee.1068580123136" id="4243809718336239954">
        <node role="statement" roleId="tpee.1068581517665" type="tp2q.ForEachStatement" typeId="tp2q.1153943597977" id="4243809718336271611">
          <node role="variable" roleId="tp2q.1153944400369" type="tp2q.ForEachVariable" typeId="tp2q.1153944193378" id="4243809718336271612">
            <property name="name" nameId="tpck.1169194664001" value="ref" />
          </node>
          <node role="inputSequence" roleId="tp2q.1153944424730" type="tpee.LocalInstanceMethodCall" typeId="tpee.3066917033203108594" id="4243809718336271615">
            <link role="baseMethodDeclaration" roleId="tpee.1068499141037" targetNodeId="4243809718336271600" resolveInfo="loadReferences" />
            <node role="actualArgument" roleId="tpee.1068499141038" type="tpee.ParameterReference" typeId="tpee.1068581242874" id="4243809718336273385">
              <link role="variableDeclaration" roleId="tpee.1068581517664" targetNodeId="4243809718336239960" resolveInfo="module" />
            </node>
            <node role="actualArgument" roleId="tpee.1068499141038" type="tpee.ParameterReference" typeId="tpee.1068581242874" id="2864381551719928040">
              <link role="variableDeclaration" roleId="tpee.1068581517664" targetNodeId="2864381551719928037" resolveInfo="descriptor" />
            </node>
          </node>
          <node role="body" roleId="tpee.1154032183016" type="tpee.StatementList" typeId="tpee.1068580123136" id="4243809718336271614">
            <node role="statement" roleId="tpee.1068581517665" type="tpee.ExpressionStatement" typeId="tpee.1068580123155" id="4243809718336271617">
              <node role="expression" roleId="tpee.1068580123156" type="tpee.DotExpression" typeId="tpee.1197027756228" id="4243809718336271625">
                <node role="operand" roleId="tpee.1197027771414" type="tpee.DotExpression" typeId="tpee.1197027756228" id="4243809718336271620">
                  <node role="operand" roleId="tpee.1197027771414" type="tpee.ParameterReference" typeId="tpee.1068581242874" id="4243809718336271619">
                    <link role="variableDeclaration" roleId="tpee.1068581517664" targetNodeId="4243809718336239960" resolveInfo="module" />
                  </node>
                  <node role="operation" roleId="tpee.1197027833540" type="tp25.SLinkListAccess" typeId="tp25.1138056282393" id="4243809718336271624">
                    <link role="link" roleId="tp25.1138056546658" targetNodeId="hypd.6370754048397540907" />
                  </node>
                </node>
                <node role="operation" roleId="tpee.1197027833540" type="tp2q.AddElementOperation" typeId="tp2q.1160612413312" id="4243809718336271629">
                  <node role="argument" roleId="tp2q.1160612519549" type="tpee.LocalInstanceMethodCall" typeId="tpee.3066917033203108594" id="4243809718336271631">
                    <link role="baseMethodDeclaration" roleId="tpee.1068499141037" targetNodeId="269654322145296961" resolveInfo="convert" />
                    <node role="actualArgument" roleId="tpee.1068499141038" type="tp2q.ForEachVariableReference" typeId="tp2q.1153944233411" id="4243809718336271632">
                      <link role="variable" roleId="tp2q.1153944258490" targetNodeId="4243809718336271612" resolveInfo="ref" />
                    </node>
                  </node>
                </node>
              </node>
            </node>
          </node>
        </node>
      </node>
      <node role="parameter" roleId="tpee.1068580123134" type="tpee.ParameterDeclaration" typeId="tpee.1068498886292" id="4243809718336239960">
        <property name="name" nameId="tpck.1169194664001" value="module" />
        <node role="type" roleId="tpee.5680397130376446158" type="tp25.SNodeType" typeId="tp25.1138055754698" id="4243809718336239961">
          <link role="concept" roleId="tp25.1138405853777" targetNodeId="hypd.6370754048397540894" resolveInfo="Module" />
        </node>
      </node>
      <node role="parameter" roleId="tpee.1068580123134" type="tpee.ParameterDeclaration" typeId="tpee.1068498886292" id="2864381551719928037">
        <property name="name" nameId="tpck.1169194664001" value="descriptor" />
        <node role="type" roleId="tpee.5680397130376446158" type="tpee.ClassifierType" typeId="tpee.1107535904670" id="2864381551719928038">
          <link role="classifier" roleId="tpee.1107535924139" targetNodeId="kqhl.~ModuleDescriptor" resolveInfo="ModuleDescriptor" />
        </node>
      </node>
    </node>
    <node role="method" roleId="tpee.1107880067339" type="tpee.InstanceMethodDeclaration" typeId="tpee.1068580123165" id="4243809718336271600">
      <property name="isAbstract" nameId="tpee.1178608670077" value="true" />
      <property name="name" nameId="tpck.1169194664001" value="loadReferences" />
      <node role="visibility" roleId="tpee.1178549979242" type="tpee.PublicVisibility" typeId="tpee.1146644602865" id="4243809718336271602" />
      <node role="body" roleId="tpee.1068580123135" type="tpee.StatementList" typeId="tpee.1068580123136" id="4243809718336271603" />
      <node role="returnType" roleId="tpee.1068580123133" type="tp2q.SequenceType" typeId="tp2q.1151689724996" id="4243809718336273387">
        <node role="elementType" roleId="tp2q.1151689745422" type="tpee.ClassifierType" typeId="tpee.1107535904670" id="4243809718336273388">
          <link role="classifier" roleId="tpee.1107535924139" targetNodeId="cu2c.~SModelReference" resolveInfo="SModelReference" />
        </node>
      </node>
      <node role="parameter" roleId="tpee.1068580123134" type="tpee.ParameterDeclaration" typeId="tpee.1068498886292" id="4243809718336273383">
        <property name="name" nameId="tpck.1169194664001" value="module" />
        <node role="type" roleId="tpee.5680397130376446158" type="tp25.SNodeType" typeId="tp25.1138055754698" id="4243809718336273384">
          <link role="concept" roleId="tp25.1138405853777" targetNodeId="hypd.6370754048397540894" resolveInfo="Module" />
        </node>
      </node>
      <node role="parameter" roleId="tpee.1068580123134" type="tpee.ParameterDeclaration" typeId="tpee.1068498886292" id="2864381551719928032">
        <property name="name" nameId="tpck.1169194664001" value="descriptor" />
        <node role="type" roleId="tpee.5680397130376446158" type="tpee.ClassifierType" typeId="tpee.1107535904670" id="2864381551719928034">
          <link role="classifier" roleId="tpee.1107535924139" targetNodeId="kqhl.~ModuleDescriptor" resolveInfo="ModuleDescriptor" />
        </node>
      </node>
    </node>
    <node role="visibility" roleId="tpee.1178549979242" type="tpee.PublicVisibility" typeId="tpee.1146644602865" id="4198951972171372749" />
    <node role="constructor" roleId="tpee.1068390468201" type="tpee.ConstructorDeclaration" typeId="tpee.1068580123140" id="4198951972171372750">
      <node role="returnType" roleId="tpee.1068580123133" type="tpee.VoidType" typeId="tpee.1068581517677" id="4198951972171372751" />
      <node role="visibility" roleId="tpee.1178549979242" type="tpee.PublicVisibility" typeId="tpee.1146644602865" id="4198951972171372752" />
      <node role="body" roleId="tpee.1068580123135" type="tpee.StatementList" typeId="tpee.1068580123136" id="4198951972171372753">
        <node role="statement" roleId="tpee.1068581517665" type="tpee.ExpressionStatement" typeId="tpee.1068580123155" id="4198951972171373445">
          <node role="expression" roleId="tpee.1068580123156" type="tpee.AssignmentExpression" typeId="tpee.1068498886294" id="4198951972171373447">
            <node role="lValue" roleId="tpee.1068498886295" type="tpee.LocalInstanceFieldReference" typeId="tpee.7785501532031639928" id="4198951972171373446">
              <link role="variableDeclaration" roleId="tpee.1068581517664" targetNodeId="4198951972171373441" resolveInfo="mySource" />
            </node>
            <node role="rValue" roleId="tpee.1068498886297" type="tpee.ParameterReference" typeId="tpee.1068581242874" id="4198951972171373450">
              <link role="variableDeclaration" roleId="tpee.1068581517664" targetNodeId="4198951972171373406" resolveInfo="descriptor" />
            </node>
          </node>
        </node>
        <node role="statement" roleId="tpee.1068581517665" type="tpee.ExpressionStatement" typeId="tpee.1068580123155" id="2721285250110487904">
          <node role="expression" roleId="tpee.1068580123156" type="tpee.AssignmentExpression" typeId="tpee.1068498886294" id="2721285250110487905">
            <node role="lValue" roleId="tpee.1068498886295" type="tpee.LocalInstanceFieldReference" typeId="tpee.7785501532031639928" id="2721285250110487911">
              <link role="variableDeclaration" roleId="tpee.1068581517664" targetNodeId="2721285250110487901" resolveInfo="myFile" />
            </node>
            <node role="rValue" roleId="tpee.1068498886297" type="tpee.ParameterReference" typeId="tpee.1068581242874" id="2721285250110487909">
              <link role="variableDeclaration" roleId="tpee.1068581517664" targetNodeId="2721285250110487898" resolveInfo="file" />
            </node>
          </node>
        </node>
        <node role="statement" roleId="tpee.1068581517665" type="tpee.ExpressionStatement" typeId="tpee.1068580123155" id="2721285250110589682">
          <node role="expression" roleId="tpee.1068580123156" type="tpee.AssignmentExpression" typeId="tpee.1068498886294" id="2721285250110589684">
            <node role="lValue" roleId="tpee.1068498886295" type="tpee.LocalInstanceFieldReference" typeId="tpee.7785501532031639928" id="2721285250110589683">
              <link role="variableDeclaration" roleId="tpee.1068581517664" targetNodeId="2721285250110524841" resolveInfo="myModel" />
            </node>
            <node role="rValue" roleId="tpee.1068498886297" type="tpee.ParameterReference" typeId="tpee.1068581242874" id="2721285250110589687">
              <link role="variableDeclaration" roleId="tpee.1068581517664" targetNodeId="2721285250110589678" resolveInfo="model" />
            </node>
          </node>
        </node>
      </node>
      <node role="parameter" roleId="tpee.1068580123134" type="tpee.ParameterDeclaration" typeId="tpee.1068498886292" id="4198951972171373406">
        <property name="name" nameId="tpck.1169194664001" value="descriptor" />
        <node role="type" roleId="tpee.5680397130376446158" type="tpee.ClassifierType" typeId="tpee.1107535904670" id="4198951972171373407">
          <link role="classifier" roleId="tpee.1107535924139" targetNodeId="kqhl.~ModuleDescriptor" resolveInfo="ModuleDescriptor" />
        </node>
      </node>
      <node role="parameter" roleId="tpee.1068580123134" type="tpee.ParameterDeclaration" typeId="tpee.1068498886292" id="2721285250110487898">
        <property name="name" nameId="tpck.1169194664001" value="file" />
        <node role="type" roleId="tpee.5680397130376446158" type="tpee.ClassifierType" typeId="tpee.1107535904670" id="2721285250110487899">
          <link role="classifier" roleId="tpee.1107535924139" targetNodeId="59et.~IFile" resolveInfo="IFile" />
        </node>
      </node>
      <node role="parameter" roleId="tpee.1068580123134" type="tpee.ParameterDeclaration" typeId="tpee.1068498886292" id="2721285250110589678">
        <property name="name" nameId="tpck.1169194664001" value="model" />
        <node role="type" roleId="tpee.5680397130376446158" type="tp25.SModelType" typeId="tp25.1143226024141" id="2721285250110589680" />
      </node>
    </node>
  </root>
</model>
<|MERGE_RESOLUTION|>--- conflicted
+++ resolved
@@ -6,11 +6,11 @@
   <language namespace="83888646-71ce-4f1c-9c53-c54016f6ad4f(jetbrains.mps.baseLanguage.collections)" />
   <import index="hypd" modelUID="r:aa31e43e-9240-4f4d-b6db-5c1c9a86c59e(jetbrains.mps.lang.project.structure)" version="-1" />
   <import index="k7g3" modelUID="f:java_stub#6354ebe7-c22a-4a0f-ac54-50b52ab9b065#java.util(java.util@java_stub)" version="-1" />
+  <import index="bocb" modelUID="f:java_stub#6ed54515-acc8-4d1e-a16c-9fd6cfe951ea#jetbrains.mps.project.structure.modules.mappingpriorities(MPS.Core/jetbrains.mps.project.structure.modules.mappingpriorities@java_stub)" version="-1" />
+  <import index="cu2c" modelUID="f:java_stub#6ed54515-acc8-4d1e-a16c-9fd6cfe951ea#jetbrains.mps.smodel(MPS.Core/jetbrains.mps.smodel@java_stub)" version="-1" />
+  <import index="59et" modelUID="f:java_stub#6ed54515-acc8-4d1e-a16c-9fd6cfe951ea#jetbrains.mps.vfs(MPS.Core/jetbrains.mps.vfs@java_stub)" version="-1" />
   <import index="kqhl" modelUID="f:java_stub#6ed54515-acc8-4d1e-a16c-9fd6cfe951ea#jetbrains.mps.project.structure.modules(MPS.Core/jetbrains.mps.project.structure.modules@java_stub)" version="-1" />
-  <import index="cu2c" modelUID="f:java_stub#6ed54515-acc8-4d1e-a16c-9fd6cfe951ea#jetbrains.mps.smodel(MPS.Core/jetbrains.mps.smodel@java_stub)" version="-1" />
   <import index="n8sb" modelUID="f:java_stub#6ed54515-acc8-4d1e-a16c-9fd6cfe951ea#jetbrains.mps.project.structure.model(MPS.Core/jetbrains.mps.project.structure.model@java_stub)" version="-1" />
-  <import index="59et" modelUID="f:java_stub#6ed54515-acc8-4d1e-a16c-9fd6cfe951ea#jetbrains.mps.vfs(MPS.Core/jetbrains.mps.vfs@java_stub)" version="-1" />
-  <import index="bocb" modelUID="f:java_stub#6ed54515-acc8-4d1e-a16c-9fd6cfe951ea#jetbrains.mps.project.structure.modules.mappingpriorities(MPS.Core/jetbrains.mps.project.structure.modules.mappingpriorities@java_stub)" version="-1" />
   <import index="vsqj" modelUID="f:java_stub#6ed54515-acc8-4d1e-a16c-9fd6cfe951ea#jetbrains.mps.project(MPS.Core/jetbrains.mps.project@java_stub)" version="-1" />
   <import index="tpck" modelUID="r:00000000-0000-4000-0000-011c89590288(jetbrains.mps.lang.core.structure)" version="0" implicit="yes" />
   <import index="tpee" modelUID="r:00000000-0000-4000-0000-011c895902ca(jetbrains.mps.baseLanguage.structure)" version="3" implicit="yes" />
@@ -1916,8 +1916,8 @@
         <node role="statement" roleId="tpee.1068581517665" type="tpee.SwitchStatement" typeId="tpee.1163670490218" id="2721285250110525204">
           <node role="case" roleId="tpee.1163670772911" type="tpee.SwitchCase" typeId="tpee.1163670641947" id="2721285250110525213">
             <node role="expression" roleId="tpee.1163670677455" type="tpee.EnumConstantReference" typeId="tpee.1083260308424" id="2721285250110525217">
+              <link role="enumClass" roleId="tpee.1144432896254" targetNodeId="bocb.~RuleType" resolveInfo="RuleType" />
               <link role="enumConstantDeclaration" roleId="tpee.1083260308426" targetNodeId="bocb.~RuleType%dBEFORE_OR_TOGETHER" resolveInfo="BEFORE_OR_TOGETHER" />
-              <link role="enumClass" roleId="tpee.1144432896254" targetNodeId="bocb.~RuleType" resolveInfo="RuleType" />
             </node>
             <node role="body" roleId="tpee.1163670683720" type="tpee.StatementList" typeId="tpee.1068580123136" id="2721285250110525215">
               <node role="statement" roleId="tpee.1068581517665" type="tpee.ExpressionStatement" typeId="tpee.1068580123155" id="2721285250110525218">
@@ -1942,8 +1942,8 @@
           </node>
           <node role="case" roleId="tpee.1163670772911" type="tpee.SwitchCase" typeId="tpee.1163670641947" id="2721285250110586918">
             <node role="expression" roleId="tpee.1163670677455" type="tpee.EnumConstantReference" typeId="tpee.1083260308424" id="2721285250110586922">
+              <link role="enumClass" roleId="tpee.1144432896254" targetNodeId="bocb.~RuleType" resolveInfo="RuleType" />
               <link role="enumConstantDeclaration" roleId="tpee.1083260308426" targetNodeId="bocb.~RuleType%dSTRICTLY_BEFORE" resolveInfo="STRICTLY_BEFORE" />
-              <link role="enumClass" roleId="tpee.1144432896254" targetNodeId="bocb.~RuleType" resolveInfo="RuleType" />
             </node>
             <node role="body" roleId="tpee.1163670683720" type="tpee.StatementList" typeId="tpee.1068580123136" id="2721285250110586920">
               <node role="statement" roleId="tpee.1068581517665" type="tpee.ExpressionStatement" typeId="tpee.1068580123155" id="2721285250110586923">
@@ -1988,14 +1988,14 @@
               <node role="statement" roleId="tpee.1068581517665" type="tpee.BreakStatement" typeId="tpee.1081855346303" id="2643213347103785938" />
             </node>
             <node role="expression" roleId="tpee.1163670677455" type="tpee.EnumConstantReference" typeId="tpee.1083260308424" id="2643213347103748225">
+              <link role="enumClass" roleId="tpee.1144432896254" targetNodeId="bocb.~RuleType" resolveInfo="RuleType" />
               <link role="enumConstantDeclaration" roleId="tpee.1083260308426" targetNodeId="bocb.~RuleType%dSTRICTLY_AFTER" resolveInfo="STRICTLY_AFTER" />
-              <link role="enumClass" roleId="tpee.1144432896254" targetNodeId="bocb.~RuleType" resolveInfo="RuleType" />
             </node>
           </node>
           <node role="case" roleId="tpee.1163670772911" type="tpee.SwitchCase" typeId="tpee.1163670641947" id="2643213347103785934">
             <node role="expression" roleId="tpee.1163670677455" type="tpee.EnumConstantReference" typeId="tpee.1083260308424" id="2643213347103785948">
+              <link role="enumClass" roleId="tpee.1144432896254" targetNodeId="bocb.~RuleType" resolveInfo="RuleType" />
               <link role="enumConstantDeclaration" roleId="tpee.1083260308426" targetNodeId="bocb.~RuleType%dAFTER_OR_TOGETHER" resolveInfo="AFTER_OR_TOGETHER" />
-              <link role="enumClass" roleId="tpee.1144432896254" targetNodeId="bocb.~RuleType" resolveInfo="RuleType" />
             </node>
             <node role="body" roleId="tpee.1163670683720" type="tpee.StatementList" typeId="tpee.1068580123136" id="2643213347103785936">
               <node role="statement" roleId="tpee.1068581517665" type="tpee.ExpressionStatement" typeId="tpee.1068580123155" id="2643213347103785939">
@@ -2147,27 +2147,6 @@
         </node>
         <node role="statement" roleId="tpee.1068581517665" type="tpee.ExpressionStatement" typeId="tpee.1068580123155" id="2721285250110587192">
           <node role="expression" roleId="tpee.1068580123156" type="tpee.AssignmentExpression" typeId="tpee.1068498886294" id="2721285250110587207">
-            <node role="lValue" roleId="tpee.1068498886295" type="tpee.DotExpression" typeId="tpee.1197027756228" id="2721285250110587194">
-              <node role="operand" roleId="tpee.1197027771414" type="tpee.LocalVariableReference" typeId="tpee.1068581242866" id="2721285250110587193">
-                <link role="variableDeclaration" roleId="tpee.1068581517664" targetNodeId="2721285250110587179" resolveInfo="result" />
-              </node>
-              <node role="operation" roleId="tpee.1197027833540" type="tp25.SPropertyAccess" typeId="tp25.1138056022639" id="2721285250110587198">
-                <link role="property" roleId="tp25.1138056395725" targetNodeId="hypd.1855399583446016269" resolveInfo="uuid" />
-              </node>
-            </node>
-<<<<<<< HEAD
-            <node role="rValue" roleId="tpee.1068498886297" type="tpee.DotExpression" typeId="tpee.1197027756228" id="2721285250110587216">
-              <node role="operand" roleId="tpee.1197027771414" type="tpee.DotExpression" typeId="tpee.1197027756228" id="2721285250110587211">
-                <node role="operand" roleId="tpee.1197027771414" type="tpee.ParameterReference" typeId="tpee.1068581242874" id="2721285250110587210">
-                  <link role="variableDeclaration" roleId="tpee.1068581517664" targetNodeId="2721285250110587176" resolveInfo="ref" />
-                </node>
-                <node role="operation" roleId="tpee.1197027833540" type="tpee.InstanceMethodCallOperation" typeId="tpee.1202948039474" id="2721285250110587215">
-                  <link role="baseMethodDeclaration" roleId="tpee.1068499141037" targetNodeId="kqhl.~ModuleReference%dgetModuleId()%cjetbrains%dmps%dproject%dModuleId" resolveInfo="getModuleId" />
-                </node>
-              </node>
-              <node role="operation" roleId="tpee.1197027833540" type="tpee.InstanceMethodCallOperation" typeId="tpee.1202948039474" id="2721285250110587220">
-                <link role="baseMethodDeclaration" roleId="tpee.1068499141037" targetNodeId="vsqj.~ModuleId%dtoString()%cjava%dlang%dString" resolveInfo="toString" />
-=======
             <node role="rValue" roleId="tpee.1068498886297" type="tpee.TernaryOperatorExpression" typeId="tpee.1163668896201" id="2436527295719448122">
               <node role="ifFalse" roleId="tpee.1163668934364" type="tpee.NullLiteral" typeId="tpee.1070534058343" id="2436527295719448141" />
               <node role="condition" roleId="tpee.1163668914799" type="tpee.NotEqualsExpression" typeId="tpee.1073239437375" id="2436527295719448130">
@@ -2177,7 +2156,7 @@
                     <link role="variableDeclaration" roleId="tpee.1068581517664" targetNodeId="2721285250110587176" resolveInfo="ref" />
                   </node>
                   <node role="operation" roleId="tpee.1197027833540" type="tpee.InstanceMethodCallOperation" typeId="tpee.1202948039474" id="2721285250110587215">
-                    <link role="baseMethodDeclaration" roleId="tpee.1068499141037" targetNodeId="ho7a.~ModuleReference%dgetModuleId()%cjetbrains%dmps%dproject%dModuleId" resolveInfo="getModuleId" />
+                    <link role="baseMethodDeclaration" roleId="tpee.1068499141037" targetNodeId="kqhl.~ModuleReference%dgetModuleId()%cjetbrains%dmps%dproject%dModuleId" resolveInfo="getModuleId" />
                   </node>
                 </node>
               </node>
@@ -2187,13 +2166,20 @@
                     <link role="variableDeclaration" roleId="tpee.1068581517664" targetNodeId="2721285250110587176" resolveInfo="ref" />
                   </node>
                   <node role="operation" roleId="tpee.1197027833540" type="tpee.InstanceMethodCallOperation" typeId="tpee.1202948039474" id="2436527295719448138">
-                    <link role="baseMethodDeclaration" roleId="tpee.1068499141037" targetNodeId="ho7a.~ModuleReference%dgetModuleId()%cjetbrains%dmps%dproject%dModuleId" resolveInfo="getModuleId" />
+                    <link role="baseMethodDeclaration" roleId="tpee.1068499141037" targetNodeId="kqhl.~ModuleReference%dgetModuleId()%cjetbrains%dmps%dproject%dModuleId" resolveInfo="getModuleId" />
                   </node>
                 </node>
                 <node role="operation" roleId="tpee.1197027833540" type="tpee.InstanceMethodCallOperation" typeId="tpee.1202948039474" id="2721285250110587220">
-                  <link role="baseMethodDeclaration" roleId="tpee.1068499141037" targetNodeId="afxk.~ModuleId%dtoString()%cjava%dlang%dString" resolveInfo="toString" />
-                </node>
->>>>>>> 2190da5a
+                  <link role="baseMethodDeclaration" roleId="tpee.1068499141037" targetNodeId="vsqj.~ModuleId%dtoString()%cjava%dlang%dString" resolveInfo="toString" />
+                </node>
+              </node>
+            </node>
+            <node role="lValue" roleId="tpee.1068498886295" type="tpee.DotExpression" typeId="tpee.1197027756228" id="2721285250110587194">
+              <node role="operand" roleId="tpee.1197027771414" type="tpee.LocalVariableReference" typeId="tpee.1068581242866" id="2721285250110587193">
+                <link role="variableDeclaration" roleId="tpee.1068581517664" targetNodeId="2721285250110587179" resolveInfo="result" />
+              </node>
+              <node role="operation" roleId="tpee.1197027833540" type="tp25.SPropertyAccess" typeId="tp25.1138056022639" id="2721285250110587198">
+                <link role="property" roleId="tp25.1138056395725" targetNodeId="hypd.1855399583446016269" resolveInfo="uuid" />
               </node>
             </node>
           </node>
