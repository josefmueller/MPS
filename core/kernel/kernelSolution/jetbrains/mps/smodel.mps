<?xml version="1.0" encoding="UTF-8"?>
<model ref="r:5ff047e0-2953-4750-806a-bdc16824aa89(jetbrains.mps.smodel)">
  <persistence version="9" />
  <languages>
    <use id="f3061a53-9226-4cc5-a443-f952ceaf5816" name="jetbrains.mps.baseLanguage" version="-1" />
    <use id="fd392034-7849-419d-9071-12563d152375" name="jetbrains.mps.baseLanguage.closures" version="-1" />
    <use id="83888646-71ce-4f1c-9c53-c54016f6ad4f" name="jetbrains.mps.baseLanguage.collections" version="-1" />
    <use id="af65afd8-f0dd-4942-87d9-63a55f2a9db1" name="jetbrains.mps.lang.behavior" version="-1" />
    <use id="7866978e-a0f0-4cc7-81bc-4d213d9375e1" name="jetbrains.mps.lang.smodel" version="-1" />
  </languages>
  <imports>
    <import index="tpck" ref="r:00000000-0000-4000-0000-011c89590288(jetbrains.mps.lang.core.structure)" />
    <import index="tpce" ref="r:00000000-0000-4000-0000-011c89590292(jetbrains.mps.lang.structure.structure)" />
    <import index="tp1t" ref="r:00000000-0000-4000-0000-011c8959030d(jetbrains.mps.lang.constraints.structure)" />
    <import index="tpf8" ref="r:00000000-0000-4000-0000-011c895902e8(jetbrains.mps.lang.generator.structure)" />
    <import index="tpee" ref="r:00000000-0000-4000-0000-011c895902ca(jetbrains.mps.baseLanguage.structure)" />
    <import index="cu2c" ref="f:java_stub#6ed54515-acc8-4d1e-a16c-9fd6cfe951ea#jetbrains.mps.smodel(MPS.Core/jetbrains.mps.smodel@java_stub)" />
    <import index="t3eg" ref="f:java_stub#8865b7a8-5271-43d3-884c-6fd1d9cfdd34#org.jetbrains.mps.openapi.language(MPS.OpenAPI/org.jetbrains.mps.openapi.language@java_stub)" />
    <import index="tpcn" ref="r:00000000-0000-4000-0000-011c8959028b(jetbrains.mps.lang.structure.behavior)" />
    <import index="tpcu" ref="r:00000000-0000-4000-0000-011c89590282(jetbrains.mps.lang.core.behavior)" />
    <import index="ec5l" ref="f:java_stub#8865b7a8-5271-43d3-884c-6fd1d9cfdd34#org.jetbrains.mps.openapi.model(MPS.OpenAPI/org.jetbrains.mps.openapi.model@java_stub)" />
    <import index="88zw" ref="f:java_stub#8865b7a8-5271-43d3-884c-6fd1d9cfdd34#org.jetbrains.mps.openapi.module(MPS.OpenAPI/org.jetbrains.mps.openapi.module@java_stub)" />
    <import index="vsqj" ref="f:java_stub#6ed54515-acc8-4d1e-a16c-9fd6cfe951ea#jetbrains.mps.project(MPS.Core/jetbrains.mps.project@java_stub)" />
    <import index="a7z3" ref="f:java_stub#6ed54515-acc8-4d1e-a16c-9fd6cfe951ea#jetbrains.mps.smodel.adapter.ids(jetbrains.mps.smodel.adapter.ids@java_stub)" />
    <import index="iwwu" ref="r:2c4d9270-b6d6-44af-aecd-e01a223680db(jetbrains.mps.kernel.model)" />
    <import index="53vh" ref="r:53885008-7612-46ff-8b11-27f1d42c3adb(jetbrains.mps.lang.migration.structure)" />
    <import index="gct0" ref="6ed54515-acc8-4d1e-a16c-9fd6cfe951ea/f:java_stub#6ed54515-acc8-4d1e-a16c-9fd6cfe951ea#jetbrains.mps.smodel.adapter.structure.concept(MPS.Core/jetbrains.mps.smodel.adapter.structure.concept@java_stub)" />
    <import index="tpd4" ref="r:00000000-0000-4000-0000-011c895902b4(jetbrains.mps.lang.typesystem.structure)" />
    <import index="7vmx" ref="6ed54515-acc8-4d1e-a16c-9fd6cfe951ea/f:java_stub#6ed54515-acc8-4d1e-a16c-9fd6cfe951ea#jetbrains.mps.smodel.adapter.structure.property(MPS.Core/jetbrains.mps.smodel.adapter.structure.property@java_stub)" />
    <import index="tp25" ref="r:00000000-0000-4000-0000-011c89590301(jetbrains.mps.lang.smodel.structure)" implicit="true" />
    <import index="tp2c" ref="r:00000000-0000-4000-0000-011c89590338(jetbrains.mps.baseLanguage.closures.structure)" implicit="true" />
    <import index="tp2q" ref="r:00000000-0000-4000-0000-011c8959032e(jetbrains.mps.baseLanguage.collections.structure)" implicit="true" />
    <import index="e2lb" ref="f:java_stub#6354ebe7-c22a-4a0f-ac54-50b52ab9b065#java.lang(java.lang@java_stub)" implicit="true" />
  </imports>
  <registry>
<<<<<<< HEAD
    <language id="f3061a53-9226-4cc5-a443-f952ceaf5816" name="jetbrains.mps.baseLanguage">
      <concept id="1080223426719" name="jetbrains.mps.baseLanguage.structure.OrExpression" flags="nn" index="22lmx$" />
      <concept id="4836112446988635817" name="jetbrains.mps.baseLanguage.structure.UndefinedType" flags="in" index="2jxLKc" />
      <concept id="1202948039474" name="jetbrains.mps.baseLanguage.structure.InstanceMethodCallOperation" flags="nn" index="liA8E" />
      <concept id="1465982738277781862" name="jetbrains.mps.baseLanguage.structure.PlaceholderMember" flags="ng" index="2tJIrI" />
      <concept id="1197027756228" name="jetbrains.mps.baseLanguage.structure.DotExpression" flags="nn" index="2OqwBi">
        <child id="1197027771414" name="operand" index="2Oq$k0" />
        <child id="1197027833540" name="operation" index="2OqNvi" />
      </concept>
      <concept id="1164879751025" name="jetbrains.mps.baseLanguage.structure.TryCatchStatement" flags="nn" index="SfApY">
        <child id="1164879758292" name="body" index="SfCbr" />
        <child id="1164903496223" name="catchClause" index="TEbGg" />
      </concept>
      <concept id="1164903280175" name="jetbrains.mps.baseLanguage.structure.CatchClause" flags="nn" index="TDmWw">
        <child id="1164903359218" name="catchBody" index="TDEfX" />
        <child id="1164903359217" name="throwable" index="TDEfY" />
      </concept>
      <concept id="1070462154015" name="jetbrains.mps.baseLanguage.structure.StaticFieldDeclaration" flags="ig" index="Wx3nA">
        <property id="6468716278899126575" name="isVolatile" index="2dlcS1" />
        <property id="6468716278899125786" name="isTransient" index="2dld4O" />
      </concept>
      <concept id="1081236700938" name="jetbrains.mps.baseLanguage.structure.StaticMethodDeclaration" flags="ig" index="2YIFZL" />
      <concept id="1081236700937" name="jetbrains.mps.baseLanguage.structure.StaticMethodCall" flags="nn" index="2YIFZM">
        <reference id="1144433194310" name="classConcept" index="1Pybhc" />
      </concept>
      <concept id="1070534058343" name="jetbrains.mps.baseLanguage.structure.NullLiteral" flags="nn" index="10Nm6u" />
      <concept id="1070534370425" name="jetbrains.mps.baseLanguage.structure.IntegerType" flags="in" index="10Oyi0" />
      <concept id="1070534644030" name="jetbrains.mps.baseLanguage.structure.BooleanType" flags="in" index="10P_77" />
      <concept id="1070534934090" name="jetbrains.mps.baseLanguage.structure.CastExpression" flags="nn" index="10QFUN">
        <child id="1070534934091" name="type" index="10QFUM" />
        <child id="1070534934092" name="expression" index="10QFUP" />
      </concept>
      <concept id="1068390468198" name="jetbrains.mps.baseLanguage.structure.ClassConcept" flags="ig" index="312cEu" />
      <concept id="1068431474542" name="jetbrains.mps.baseLanguage.structure.VariableDeclaration" flags="ng" index="33uBYm">
        <property id="1176718929932" name="isFinal" index="3TUv4t" />
        <child id="1068431790190" name="initializer" index="33vP2m" />
      </concept>
      <concept id="1068498886296" name="jetbrains.mps.baseLanguage.structure.VariableReference" flags="nn" index="37vLTw">
        <reference id="1068581517664" name="variableDeclaration" index="3cqZAo" />
      </concept>
      <concept id="1068498886292" name="jetbrains.mps.baseLanguage.structure.ParameterDeclaration" flags="ir" index="37vLTG" />
      <concept id="1225271177708" name="jetbrains.mps.baseLanguage.structure.StringType" flags="in" index="17QB3L" />
      <concept id="4972933694980447171" name="jetbrains.mps.baseLanguage.structure.BaseVariableDeclaration" flags="ng" index="19Szcq">
        <child id="5680397130376446158" name="type" index="1tU5fm" />
      </concept>
      <concept id="1068580123132" name="jetbrains.mps.baseLanguage.structure.BaseMethodDeclaration" flags="ng" index="3clF44">
        <property id="4276006055363816570" name="isSynchronized" index="od$2w" />
        <property id="1181808852946" name="isFinal" index="DiZV1" />
        <child id="1068580123133" name="returnType" index="3clF45" />
        <child id="1068580123134" name="parameter" index="3clF46" />
        <child id="1068580123135" name="body" index="3clF47" />
      </concept>
      <concept id="1068580123152" name="jetbrains.mps.baseLanguage.structure.EqualsExpression" flags="nn" index="3clFbC" />
      <concept id="1068580123155" name="jetbrains.mps.baseLanguage.structure.ExpressionStatement" flags="nn" index="3clFbF">
        <child id="1068580123156" name="expression" index="3clFbG" />
      </concept>
      <concept id="1068580123159" name="jetbrains.mps.baseLanguage.structure.IfStatement" flags="nn" index="3clFbJ">
        <child id="1068580123160" name="condition" index="3clFbw" />
        <child id="1068580123161" name="ifTrue" index="3clFbx" />
      </concept>
      <concept id="1068580123136" name="jetbrains.mps.baseLanguage.structure.StatementList" flags="sn" stub="5293379017992965193" index="3clFbS">
        <child id="1068581517665" name="statement" index="3cqZAp" />
      </concept>
      <concept id="1068580123137" name="jetbrains.mps.baseLanguage.structure.BooleanConstant" flags="nn" index="3clFbT">
        <property id="1068580123138" name="value" index="3clFbU" />
      </concept>
      <concept id="1068580123140" name="jetbrains.mps.baseLanguage.structure.ConstructorDeclaration" flags="ig" index="3clFbW" />
      <concept id="1068581242878" name="jetbrains.mps.baseLanguage.structure.ReturnStatement" flags="nn" index="3cpWs6">
        <child id="1068581517676" name="expression" index="3cqZAk" />
      </concept>
      <concept id="1068581242864" name="jetbrains.mps.baseLanguage.structure.LocalVariableDeclarationStatement" flags="nn" index="3cpWs8">
        <child id="1068581242865" name="localVariableDeclaration" index="3cpWs9" />
      </concept>
      <concept id="1068581242863" name="jetbrains.mps.baseLanguage.structure.LocalVariableDeclaration" flags="nr" index="3cpWsn" />
      <concept id="1068581517677" name="jetbrains.mps.baseLanguage.structure.VoidType" flags="in" index="3cqZAl" />
      <concept id="1079359253375" name="jetbrains.mps.baseLanguage.structure.ParenthesizedExpression" flags="nn" index="1eOMI4">
        <child id="1079359253376" name="expression" index="1eOMHV" />
      </concept>
      <concept id="1204053956946" name="jetbrains.mps.baseLanguage.structure.IMethodCall" flags="ng" index="1ndlxa">
        <reference id="1068499141037" name="baseMethodDeclaration" index="37wK5l" />
        <child id="1068499141038" name="actualArgument" index="37wK5m" />
      </concept>
      <concept id="1107461130800" name="jetbrains.mps.baseLanguage.structure.Classifier" flags="ng" index="3pOWGL">
        <child id="5375687026011219971" name="member" index="jymVt" unordered="true" />
      </concept>
      <concept id="1107535904670" name="jetbrains.mps.baseLanguage.structure.ClassifierType" flags="in" index="3uibUv">
        <reference id="1107535924139" name="classifier" index="3uigEE" />
      </concept>
      <concept id="1081773326031" name="jetbrains.mps.baseLanguage.structure.BinaryOperation" flags="nn" index="3uHJSO">
        <child id="1081773367579" name="rightExpression" index="3uHU7w" />
        <child id="1081773367580" name="leftExpression" index="3uHU7B" />
      </concept>
      <concept id="1178549954367" name="jetbrains.mps.baseLanguage.structure.IVisible" flags="ng" index="1B3ioH">
        <child id="1178549979242" name="visibility" index="1B3o_S" />
      </concept>
      <concept id="1146644602865" name="jetbrains.mps.baseLanguage.structure.PublicVisibility" flags="nn" index="3Tm1VV" />
      <concept id="1146644623116" name="jetbrains.mps.baseLanguage.structure.PrivateVisibility" flags="nn" index="3Tm6S6" />
    </language>
    <language id="fd392034-7849-419d-9071-12563d152375" name="jetbrains.mps.baseLanguage.closures">
      <concept id="1199569711397" name="jetbrains.mps.baseLanguage.closures.structure.ClosureLiteral" flags="nn" index="1bVj0M">
        <child id="1199569906740" name="parameter" index="1bW2Oz" />
        <child id="1199569916463" name="body" index="1bW5cS" />
      </concept>
    </language>
=======
>>>>>>> 7d5561a9
    <language id="7866978e-a0f0-4cc7-81bc-4d213d9375e1" name="jetbrains.mps.lang.smodel">
      <concept id="1204834851141" name="jetbrains.mps.lang.smodel.structure.PoundExpression" flags="ng" index="25Kdxt">
        <child id="1204834868751" name="expression" index="25KhWn" />
      </concept>
      <concept id="5253134957341870583" name="jetbrains.mps.lang.smodel.structure.PropertyNameRefExpression" flags="nn" index="pqAIu">
        <reference id="5253134957341870585" name="propertyDeclaration" index="pqAIg" />
        <reference id="5253134957341870584" name="conceptDeclaration" index="pqAIh" />
      </concept>
      <concept id="5253134957341697434" name="jetbrains.mps.lang.smodel.structure.LinkNameRefExpression" flags="nn" index="prKvN">
        <reference id="5253134957341833005" name="conceptDeclaration" index="prhl4" />
        <reference id="5253134957341833006" name="linkDeclaration" index="prhl7" />
      </concept>
      <concept id="1204834851141" name="jetbrains.mps.lang.smodel.structure.PoundExpression" flags="ng" index="25Kdxt">
        <child id="1204834868751" name="expression" index="25KhWn" />
      </concept>
      <concept id="1179409122411" name="jetbrains.mps.lang.smodel.structure.Node_ConceptMethodCall" flags="nn" index="2qgKlT" />
<<<<<<< HEAD
      <concept id="1138676077309" name="jetbrains.mps.lang.smodel.structure.EnumMemberReference" flags="nn" index="uoxfO">
        <reference id="1138676095763" name="enumMember" index="uo_Cq" />
      </concept>
=======
      <concept id="7453996997717780434" name="jetbrains.mps.lang.smodel.structure.Node_GetSConceptOperation" flags="nn" index="2yIwOk" />
>>>>>>> 7d5561a9
      <concept id="1145383075378" name="jetbrains.mps.lang.smodel.structure.SNodeListType" flags="in" index="2I9FWS" />
      <concept id="1145404486709" name="jetbrains.mps.lang.smodel.structure.SemanticDowncastExpression" flags="nn" index="2JrnkZ">
        <child id="1145404616321" name="leftExpression" index="2JrQYb" />
      </concept>
      <concept id="4357968816427488499" name="jetbrains.mps.lang.smodel.structure.CheckedModuleReference" flags="nn" index="2L6k_Z">
        <property id="4357968816427488500" name="moduleId" index="2L6k_S" />
      </concept>
      <concept id="2644386474302386080" name="jetbrains.mps.lang.smodel.structure.PropertyIdRefExpression" flags="nn" index="355D3s">
        <reference id="2644386474302386081" name="conceptDeclaration" index="355D3t" />
        <reference id="2644386474302386082" name="propertyDeclaration" index="355D3u" />
      </concept>
      <concept id="2644386474301421077" name="jetbrains.mps.lang.smodel.structure.LinkIdRefExpression" flags="nn" index="359W_D">
        <reference id="2644386474301421078" name="conceptDeclaration" index="359W_E" />
        <reference id="2644386474301421079" name="linkDeclaration" index="359W_F" />
      </concept>
      <concept id="2644386474300074836" name="jetbrains.mps.lang.smodel.structure.ConceptIdRefExpression" flags="nn" index="35c_gC">
        <reference id="2644386474300074837" name="conceptDeclaration" index="35c_gD" />
      </concept>
      <concept id="8339862546319741524" name="jetbrains.mps.lang.smodel.structure.ConceptFqNameRefExpression" flags="nn" index="3nh3qo">
        <reference id="8339862546319741525" name="conceptDeclaration" index="3nh3qp" />
      </concept>
      <concept id="6955116391921790598" name="jetbrains.mps.lang.smodel.structure.CheckedModuleQualifiedName" flags="nn" index="1nuMs4">
        <property id="6955116391921791525" name="moduleId" index="1nuNIB" />
      </concept>
      <concept id="4040588429969021681" name="jetbrains.mps.lang.smodel.structure.ModuleReferenceExpression" flags="nn" index="3rM5sP">
        <property id="4040588429969021683" name="moduleId" index="3rM5sR" />
      </concept>
      <concept id="4040588429969069898" name="jetbrains.mps.lang.smodel.structure.LanguageReferenceExpression" flags="nn" index="3rNLEe" />
      <concept id="1146171026731" name="jetbrains.mps.lang.smodel.structure.Property_HasValue_Enum" flags="nn" index="3t7uKx">
        <child id="1146171026732" name="value" index="3t7uKA" />
      </concept>
      <concept id="1172008320231" name="jetbrains.mps.lang.smodel.structure.Node_IsNotNullOperation" flags="nn" index="3x8VRR" />
      <concept id="6407023681583036855" name="jetbrains.mps.lang.smodel.structure.LinkAttributeQualifier" flags="ng" index="3CFYIw">
        <reference id="6407023681583036856" name="attributeConcept" index="3CFYIJ" />
        <child id="6407023681583038098" name="linkQualifier" index="3CFYM5" />
      </concept>
      <concept id="6407023681583031218" name="jetbrains.mps.lang.smodel.structure.AttributeAccess" flags="nn" index="3CFZ6_">
        <child id="6407023681583036852" name="qualifier" index="3CFYIz" />
      </concept>
      <concept id="1138055754698" name="jetbrains.mps.lang.smodel.structure.SNodeType" flags="in" index="3Tqbb2">
        <reference id="1138405853777" name="concept" index="ehGHo" />
      </concept>
      <concept id="1138056022639" name="jetbrains.mps.lang.smodel.structure.SPropertyAccess" flags="nn" index="3TrcHB">
        <reference id="1138056395725" name="property" index="3TsBF5" />
      </concept>
      <concept id="1138056143562" name="jetbrains.mps.lang.smodel.structure.SLinkAccess" flags="nn" index="3TrEf2">
        <reference id="1138056516764" name="link" index="3Tt5mk" />
      </concept>
      <concept id="1138056282393" name="jetbrains.mps.lang.smodel.structure.SLinkListAccess" flags="nn" index="3Tsc0h">
        <reference id="1138056546658" name="link" index="3TtcxE" />
      </concept>
<<<<<<< HEAD
    </language>
    <language id="ceab5195-25ea-4f22-9b92-103b95ca8c0c" name="jetbrains.mps.lang.core">
      <concept id="1169194658468" name="jetbrains.mps.lang.core.structure.INamedConcept" flags="ng" index="TrEIO">
        <property id="1169194664001" name="name" index="TrG5h" />
=======
      <concept id="5253134957341870583" name="jetbrains.mps.lang.smodel.structure.PropertyNameRefExpression" flags="nn" index="pqAIu">
        <reference id="5253134957341870585" name="propertyDeclaration" index="pqAIg" />
        <reference id="5253134957341870584" name="conceptDeclaration" index="pqAIh" />
      </concept>
      <concept id="5253134957341697434" name="jetbrains.mps.lang.smodel.structure.LinkNameRefExpression" flags="nn" index="prKvN">
        <reference id="5253134957341833005" name="conceptDeclaration" index="prhl4" />
        <reference id="5253134957341833006" name="linkDeclaration" index="prhl7" />
      </concept>
      <concept id="1138676077309" name="jetbrains.mps.lang.smodel.structure.EnumMemberReference" flags="nn" index="uoxfO">
        <reference id="1138676095763" name="enumMember" index="uo_Cq" />
>>>>>>> 7d5561a9
      </concept>
    </language>
    <language id="83888646-71ce-4f1c-9c53-c54016f6ad4f" name="jetbrains.mps.baseLanguage.collections">
      <concept id="1151689724996" name="jetbrains.mps.baseLanguage.collections.structure.SequenceType" flags="in" index="A3Dl8">
        <child id="1151689745422" name="elementType" index="A3Ik2" />
      </concept>
      <concept id="1203518072036" name="jetbrains.mps.baseLanguage.collections.structure.SmartClosureParameterDeclaration" flags="ig" index="Rh6nW" />
      <concept id="1204796164442" name="jetbrains.mps.baseLanguage.collections.structure.InternalSequenceOperation" flags="nn" index="23sCx2">
        <child id="1204796294226" name="closure" index="23t8la" />
      </concept>
<<<<<<< HEAD
      <concept id="1151689724996" name="jetbrains.mps.baseLanguage.collections.structure.SequenceType" flags="in" index="A3Dl8">
        <child id="1151689745422" name="elementType" index="A3Ik2" />
      </concept>
      <concept id="1203518072036" name="jetbrains.mps.baseLanguage.collections.structure.SmartClosureParameterDeclaration" flags="ig" index="Rh6nW" />
      <concept id="1202128969694" name="jetbrains.mps.baseLanguage.collections.structure.SelectOperation" flags="nn" index="3$u5V9" />
=======
      <concept id="1202128969694" name="jetbrains.mps.baseLanguage.collections.structure.SelectOperation" flags="nn" index="3$u5V9" />
    </language>
    <language id="ceab5195-25ea-4f22-9b92-103b95ca8c0c" name="jetbrains.mps.lang.core">
      <concept id="1169194658468" name="jetbrains.mps.lang.core.structure.INamedConcept" flags="ng" index="TrEIO">
        <property id="1169194664001" name="name" index="TrG5h" />
      </concept>
    </language>
    <language id="f3061a53-9226-4cc5-a443-f952ceaf5816" name="jetbrains.mps.baseLanguage">
      <concept id="1197027756228" name="jetbrains.mps.baseLanguage.structure.DotExpression" flags="nn" index="2OqwBi">
        <child id="1197027771414" name="operand" index="2Oq$k0" />
        <child id="1197027833540" name="operation" index="2OqNvi" />
      </concept>
      <concept id="1081236700938" name="jetbrains.mps.baseLanguage.structure.StaticMethodDeclaration" flags="ig" index="2YIFZL" />
      <concept id="1068390468198" name="jetbrains.mps.baseLanguage.structure.ClassConcept" flags="ig" index="312cEu" />
      <concept id="1068431474542" name="jetbrains.mps.baseLanguage.structure.VariableDeclaration" flags="ng" index="33uBYm">
        <property id="1176718929932" name="isFinal" index="3TUv4t" />
        <child id="1068431790190" name="initializer" index="33vP2m" />
      </concept>
      <concept id="1068498886296" name="jetbrains.mps.baseLanguage.structure.VariableReference" flags="nn" index="37vLTw">
        <reference id="1068581517664" name="variableDeclaration" index="3cqZAo" />
      </concept>
      <concept id="1068580123132" name="jetbrains.mps.baseLanguage.structure.BaseMethodDeclaration" flags="ng" index="3clF44">
        <property id="4276006055363816570" name="isSynchronized" index="od$2w" />
        <property id="1181808852946" name="isFinal" index="DiZV1" />
        <child id="1068580123133" name="returnType" index="3clF45" />
        <child id="1068580123134" name="parameter" index="3clF46" />
        <child id="1068580123135" name="body" index="3clF47" />
      </concept>
      <concept id="1068580123155" name="jetbrains.mps.baseLanguage.structure.ExpressionStatement" flags="nn" index="3clFbF">
        <child id="1068580123156" name="expression" index="3clFbG" />
      </concept>
      <concept id="1068580123136" name="jetbrains.mps.baseLanguage.structure.StatementList" flags="sn" index="3clFbS">
        <child id="1068581517665" name="statement" index="3cqZAp" />
      </concept>
      <concept id="1068580123140" name="jetbrains.mps.baseLanguage.structure.ConstructorDeclaration" flags="ig" index="3clFbW" />
      <concept id="1068581517677" name="jetbrains.mps.baseLanguage.structure.VoidType" flags="in" index="3cqZAl" />
      <concept id="1107461130800" name="jetbrains.mps.baseLanguage.structure.Classifier" flags="ng" index="3pOWGL">
        <child id="5375687026011219971" name="member" index="jymVt" unordered="true" />
      </concept>
      <concept id="1107535904670" name="jetbrains.mps.baseLanguage.structure.ClassifierType" flags="in" index="3uibUv">
        <reference id="1107535924139" name="classifier" index="3uigEE" />
      </concept>
      <concept id="1081773326031" name="jetbrains.mps.baseLanguage.structure.BinaryOperation" flags="nn" index="3uHJSO">
        <child id="1081773367579" name="rightExpression" index="3uHU7w" />
        <child id="1081773367580" name="leftExpression" index="3uHU7B" />
      </concept>
      <concept id="1146644602865" name="jetbrains.mps.baseLanguage.structure.PublicVisibility" flags="nn" index="3Tm1VV" />
      <concept id="1146644623116" name="jetbrains.mps.baseLanguage.structure.PrivateVisibility" flags="nn" index="3Tm6S6" />
      <concept id="1202948039474" name="jetbrains.mps.baseLanguage.structure.InstanceMethodCallOperation" flags="nn" index="liA8E" />
      <concept id="1224848483129" name="jetbrains.mps.baseLanguage.structure.IBLDeprecatable" flags="ng" index="IEa8$">
        <property id="1224848525476" name="isDeprecated" index="IEkAT" />
      </concept>
      <concept id="1164879751025" name="jetbrains.mps.baseLanguage.structure.TryCatchStatement" flags="nn" index="SfApY">
        <child id="1164879758292" name="body" index="SfCbr" />
        <child id="1164903496223" name="catchClause" index="TEbGg" />
      </concept>
      <concept id="1164903280175" name="jetbrains.mps.baseLanguage.structure.CatchClause" flags="nn" index="TDmWw">
        <child id="1164903359218" name="catchBody" index="TDEfX" />
        <child id="1164903359217" name="throwable" index="TDEfY" />
      </concept>
      <concept id="1070462154015" name="jetbrains.mps.baseLanguage.structure.StaticFieldDeclaration" flags="ig" index="Wx3nA">
        <property id="6468716278899126575" name="isVolatile" index="2dlcS1" />
        <property id="6468716278899125786" name="isTransient" index="2dld4O" />
      </concept>
      <concept id="1070534058343" name="jetbrains.mps.baseLanguage.structure.NullLiteral" flags="nn" index="10Nm6u" />
      <concept id="1070534370425" name="jetbrains.mps.baseLanguage.structure.IntegerType" flags="in" index="10Oyi0" />
      <concept id="1070534644030" name="jetbrains.mps.baseLanguage.structure.BooleanType" flags="in" index="10P_77" />
      <concept id="1070534934090" name="jetbrains.mps.baseLanguage.structure.CastExpression" flags="nn" index="10QFUN">
        <child id="1070534934091" name="type" index="10QFUM" />
        <child id="1070534934092" name="expression" index="10QFUP" />
      </concept>
      <concept id="1225271177708" name="jetbrains.mps.baseLanguage.structure.StringType" flags="in" index="17QB3L" />
      <concept id="4972933694980447171" name="jetbrains.mps.baseLanguage.structure.BaseVariableDeclaration" flags="ng" index="19Szcq">
        <child id="5680397130376446158" name="type" index="1tU5fm" />
      </concept>
      <concept id="1079359253375" name="jetbrains.mps.baseLanguage.structure.ParenthesizedExpression" flags="nn" index="1eOMI4">
        <child id="1079359253376" name="expression" index="1eOMHV" />
      </concept>
      <concept id="1204053956946" name="jetbrains.mps.baseLanguage.structure.IMethodCall" flags="ng" index="1ndlxa">
        <reference id="1068499141037" name="baseMethodDeclaration" index="37wK5l" />
        <child id="1068499141038" name="actualArgument" index="37wK5m" />
      </concept>
      <concept id="1178549954367" name="jetbrains.mps.baseLanguage.structure.IVisible" flags="ng" index="1B3ioH">
        <child id="1178549979242" name="visibility" index="1B3o_S" />
      </concept>
      <concept id="1080223426719" name="jetbrains.mps.baseLanguage.structure.OrExpression" flags="nn" index="22lmx$" />
      <concept id="4836112446988635817" name="jetbrains.mps.baseLanguage.structure.UndefinedType" flags="in" index="2jxLKc" />
      <concept id="1465982738277781862" name="jetbrains.mps.baseLanguage.structure.PlaceholderMember" flags="ng" index="2tJIrI" />
      <concept id="1081236700937" name="jetbrains.mps.baseLanguage.structure.StaticMethodCall" flags="nn" index="2YIFZM">
        <reference id="1144433194310" name="classConcept" index="1Pybhc" />
      </concept>
      <concept id="1068498886292" name="jetbrains.mps.baseLanguage.structure.ParameterDeclaration" flags="ir" index="37vLTG" />
      <concept id="1068580123152" name="jetbrains.mps.baseLanguage.structure.EqualsExpression" flags="nn" index="3clFbC" />
      <concept id="1068580123159" name="jetbrains.mps.baseLanguage.structure.IfStatement" flags="nn" index="3clFbJ">
        <child id="1068580123160" name="condition" index="3clFbw" />
        <child id="1068580123161" name="ifTrue" index="3clFbx" />
      </concept>
      <concept id="1068580123137" name="jetbrains.mps.baseLanguage.structure.BooleanConstant" flags="nn" index="3clFbT">
        <property id="1068580123138" name="value" index="3clFbU" />
      </concept>
      <concept id="1068581242878" name="jetbrains.mps.baseLanguage.structure.ReturnStatement" flags="nn" index="3cpWs6">
        <child id="1068581517676" name="expression" index="3cqZAk" />
      </concept>
      <concept id="1068581242864" name="jetbrains.mps.baseLanguage.structure.LocalVariableDeclarationStatement" flags="nn" index="3cpWs8">
        <child id="1068581242865" name="localVariableDeclaration" index="3cpWs9" />
      </concept>
      <concept id="1068581242863" name="jetbrains.mps.baseLanguage.structure.LocalVariableDeclaration" flags="nr" index="3cpWsn" />
    </language>
    <language id="fd392034-7849-419d-9071-12563d152375" name="jetbrains.mps.baseLanguage.closures">
      <concept id="1199569711397" name="jetbrains.mps.baseLanguage.closures.structure.ClosureLiteral" flags="nn" index="1bVj0M">
        <child id="1199569906740" name="parameter" index="1bW2Oz" />
        <child id="1199569916463" name="body" index="1bW5cS" />
      </concept>
>>>>>>> 7d5561a9
    </language>
  </registry>
  <node concept="312cEu" id="4pBxc6EfAk4">
    <property role="TrG5h" value="BootstrapLanguages" />
    <node concept="3Tm1VV" id="4pBxc6EfAk5" role="1B3o_S" />
    <node concept="Wx3nA" id="4pBxc6EfGej" role="jymVt">
      <property role="TrG5h" value="ACTIONS_NAMESPACE" />
      <property role="3TUv4t" value="true" />
      <node concept="3Tm1VV" id="4pBxc6EfGfV" role="1B3o_S" />
      <node concept="17QB3L" id="625yo8S7lzt" role="1tU5fm" />
      <node concept="1nuMs4" id="625yo8S7kCW" role="33vP2m">
        <property role="1nuNIB" value="aee9cad2-acd4-4608-aef2-0004f6a1cdbd(jetbrains.mps.lang.actions)" />
      </node>
    </node>
    <node concept="Wx3nA" id="4pBxc6EfGer" role="jymVt">
      <property role="TrG5h" value="BEHAVIOR_NAMESPACE" />
      <property role="3TUv4t" value="true" />
      <node concept="3Tm1VV" id="4pBxc6EfGfX" role="1B3o_S" />
      <node concept="17QB3L" id="625yo8S7lzw" role="1tU5fm" />
      <node concept="1nuMs4" id="625yo8S86Qm" role="33vP2m">
        <property role="1nuNIB" value="af65afd8-f0dd-4942-87d9-63a55f2a9db1(jetbrains.mps.lang.behavior)" />
      </node>
    </node>
    <node concept="Wx3nA" id="4pBxc6EfGen" role="jymVt">
      <property role="TrG5h" value="CONSTRAINTS_NAMESPACE" />
      <property role="3TUv4t" value="true" />
      <node concept="3Tm1VV" id="4pBxc6EfGfW" role="1B3o_S" />
      <node concept="17QB3L" id="625yo8S7lzz" role="1tU5fm" />
      <node concept="1nuMs4" id="625yo8S8e8U" role="33vP2m">
        <property role="1nuNIB" value="3f4bc5f5-c6c1-4a28-8b10-c83066ffa4a1(jetbrains.mps.lang.constraints)" />
      </node>
    </node>
    <node concept="Wx3nA" id="4pBxc6EfGga" role="jymVt">
      <property role="TrG5h" value="CORE_NAMESPACE" />
      <property role="3TUv4t" value="true" />
      <node concept="3Tm1VV" id="4pBxc6EfGgb" role="1B3o_S" />
      <node concept="17QB3L" id="625yo8S7lzA" role="1tU5fm" />
      <node concept="1nuMs4" id="625yo8S8lqp" role="33vP2m">
        <property role="1nuNIB" value="ceab5195-25ea-4f22-9b92-103b95ca8c0c(jetbrains.mps.lang.core)" />
      </node>
    </node>
    <node concept="Wx3nA" id="4pBxc6EfGeR" role="jymVt">
      <property role="TrG5h" value="DATA_FLOW_NAMESPACE" />
      <property role="3TUv4t" value="true" />
      <node concept="3Tm1VV" id="4pBxc6EfGg4" role="1B3o_S" />
      <node concept="17QB3L" id="625yo8S7lzD" role="1tU5fm" />
      <node concept="1nuMs4" id="625yo8S8qgN" role="33vP2m">
        <property role="1nuNIB" value="7fa12e9c-b949-4976-b4fa-19accbc320b4(jetbrains.mps.lang.dataFlow)" />
      </node>
    </node>
    <node concept="Wx3nA" id="1vGafDC7rsN" role="jymVt">
      <property role="TrG5h" value="DESCRIPTOR_NAMESPACE" />
      <property role="3TUv4t" value="true" />
      <node concept="3Tm1VV" id="1vGafDC7rsO" role="1B3o_S" />
      <node concept="17QB3L" id="625yo8S7lzG" role="1tU5fm" />
      <node concept="1nuMs4" id="625yo8S8xxi" role="33vP2m">
        <property role="1nuNIB" value="f4ad079d-bc71-4ffb-9600-9328705cf998(jetbrains.mps.lang.descriptor)" />
      </node>
    </node>
    <node concept="Wx3nA" id="4pBxc6EfGef" role="jymVt">
      <property role="TrG5h" value="EDITOR_NAMESPACE" />
      <property role="3TUv4t" value="true" />
      <node concept="3Tm1VV" id="4pBxc6EfGfU" role="1B3o_S" />
      <node concept="17QB3L" id="625yo8S7lzJ" role="1tU5fm" />
      <node concept="1nuMs4" id="625yo8S8Amt" role="33vP2m">
        <property role="1nuNIB" value="18bc6592-03a6-4e29-a83a-7ff23bde13ba(jetbrains.mps.lang.editor)" />
      </node>
    </node>
    <node concept="Wx3nA" id="4pBxc6EfGeJ" role="jymVt">
      <property role="TrG5h" value="FIND_USAGES_NAMESPACE" />
      <property role="3TUv4t" value="true" />
      <node concept="3Tm1VV" id="4pBxc6EfGg2" role="1B3o_S" />
      <node concept="17QB3L" id="625yo8S7lzM" role="1tU5fm" />
      <node concept="1nuMs4" id="625yo8S8K01" role="33vP2m">
        <property role="1nuNIB" value="64d34fcd-ad02-4e73-aff8-a581124c2e30(jetbrains.mps.lang.findUsages)" />
      </node>
    </node>
    <node concept="Wx3nA" id="4pBxc6EfGfb" role="jymVt">
      <property role="TrG5h" value="PROJECT_NAMESPACE" />
      <property role="3TUv4t" value="true" />
      <node concept="3Tm1VV" id="4pBxc6EfGg9" role="1B3o_S" />
      <node concept="17QB3L" id="625yo8S7lzP" role="1tU5fm" />
      <node concept="1nuMs4" id="625yo8S8ReQ" role="33vP2m">
        <property role="1nuNIB" value="86ef8290-12bb-4ca7-947f-093788f263a9(jetbrains.mps.lang.project)" />
      </node>
    </node>
    <node concept="Wx3nA" id="4VSbB7mJY3P" role="jymVt">
      <property role="TrG5h" value="GENERATOR_NAMESPACE" />
      <property role="3TUv4t" value="true" />
      <node concept="3Tm1VV" id="4VSbB7mJY3Q" role="1B3o_S" />
      <node concept="17QB3L" id="625yo8S7lzS" role="1tU5fm" />
      <node concept="1nuMs4" id="625yo8S8Ytf" role="33vP2m">
        <property role="1nuNIB" value="b401a680-8325-4110-8fd3-84331ff25bef(jetbrains.mps.lang.generator)" />
      </node>
    </node>
    <node concept="Wx3nA" id="5HuzTX5dw5Z" role="jymVt">
      <property role="TrG5h" value="GENERATOR_CONTEXT_NAMESPACE" />
      <property role="3TUv4t" value="true" />
      <node concept="3Tm1VV" id="5HuzTX5dw60" role="1B3o_S" />
      <node concept="17QB3L" id="625yo8S7lzV" role="1tU5fm" />
      <node concept="1nuMs4" id="625yo8S93KO" role="33vP2m">
        <property role="1nuNIB" value="d7706f63-9be2-479c-a3da-ae92af1e64d5(jetbrains.mps.lang.generator.generationContext)" />
      </node>
    </node>
    <node concept="Wx3nA" id="eBU5f9I3hm" role="jymVt">
      <property role="TrG5h" value="GENERATOR_PARAMETERS_NAMESPACE" />
      <property role="3TUv4t" value="true" />
      <node concept="3Tm1VV" id="eBU5f9I3hn" role="1B3o_S" />
      <node concept="17QB3L" id="625yo8S7lzY" role="1tU5fm" />
      <node concept="1nuMs4" id="625yo8S9dnu" role="33vP2m">
        <property role="1nuNIB" value="289fcc83-6543-41e8-a5ca-768235715ce4(jetbrains.mps.lang.generator.generationParameters)" />
      </node>
    </node>
    <node concept="Wx3nA" id="4pBxc6EfGeF" role="jymVt">
      <property role="TrG5h" value="INTENTIONS_NAMESPACE" />
      <property role="3TUv4t" value="true" />
      <node concept="3Tm1VV" id="4pBxc6EfGg1" role="1B3o_S" />
      <node concept="17QB3L" id="625yo8Sabge" role="1tU5fm" />
      <node concept="1nuMs4" id="625yo8S9mX$" role="33vP2m">
        <property role="1nuNIB" value="d7a92d38-f7db-40d0-8431-763b0c3c9f20(jetbrains.mps.lang.intentions)" />
      </node>
    </node>
    <node concept="Wx3nA" id="4pBxc6EfGeN" role="jymVt">
      <property role="TrG5h" value="PLUGIN_NAMESPACE" />
      <property role="3TUv4t" value="true" />
      <node concept="3Tm1VV" id="4pBxc6EfGg3" role="1B3o_S" />
      <node concept="17QB3L" id="625yo8Sah$J" role="1tU5fm" />
      <node concept="1nuMs4" id="625yo8S9uBn" role="33vP2m">
        <property role="1nuNIB" value="28f9e497-3b42-4291-aeba-0a1039153ab1(jetbrains.mps.lang.plugin)" />
      </node>
    </node>
    <node concept="Wx3nA" id="7IqSdIr0agK" role="jymVt">
      <property role="TrG5h" value="MAKE_FACET_NAMESPACE" />
      <property role="3TUv4t" value="true" />
      <node concept="3Tm1VV" id="7IqSdIr0agL" role="1B3o_S" />
      <node concept="17QB3L" id="625yo8Sah$M" role="1tU5fm" />
      <node concept="1nuMs4" id="625yo8S9Drt" role="33vP2m">
        <property role="1nuNIB" value="696c1165-4a59-463b-bc5d-902caab85dd0(jetbrains.mps.make.facet)" />
      </node>
    </node>
    <node concept="Wx3nA" id="4pBxc6EfGez" role="jymVt">
      <property role="TrG5h" value="REFACTORING_NAMESPACE" />
      <property role="3TUv4t" value="true" />
      <node concept="3Tm1VV" id="4pBxc6EfGfZ" role="1B3o_S" />
      <node concept="17QB3L" id="625yo8SaniJ" role="1tU5fm" />
      <node concept="1nuMs4" id="625yo8S9MWe" role="33vP2m">
        <property role="1nuNIB" value="3ecd7c84-cde3-45de-886c-135ecc69b742(jetbrains.mps.lang.refactoring)" />
      </node>
    </node>
    <node concept="Wx3nA" id="4pBxc6EfGeB" role="jymVt">
      <property role="TrG5h" value="SCRIPT_NAMESPACE" />
      <property role="3TUv4t" value="true" />
      <node concept="3Tm1VV" id="4pBxc6EfGg0" role="1B3o_S" />
      <node concept="17QB3L" id="625yo8SasHq" role="1tU5fm" />
      <node concept="1nuMs4" id="625yo8S9X40" role="33vP2m">
        <property role="1nuNIB" value="0eddeefa-c2d6-4437-bc2c-de50fd4ce470(jetbrains.mps.lang.script)" />
      </node>
    </node>
    <node concept="Wx3nA" id="4pBxc6EfGge" role="jymVt">
      <property role="TrG5h" value="SHARED_CONCEPTS_NAMESPACE" />
      <property role="3TUv4t" value="true" />
      <node concept="3Tm1VV" id="4pBxc6EfGgf" role="1B3o_S" />
      <node concept="17QB3L" id="625yo8SaxON" role="1tU5fm" />
      <node concept="1nuMs4" id="625yo8Sa4Cv" role="33vP2m">
        <property role="1nuNIB" value="13744753-c81f-424a-9c1b-cf8943bf4e86(jetbrains.mps.lang.sharedConcepts)" />
      </node>
    </node>
    <node concept="Wx3nA" id="4pBxc6EfGf7" role="jymVt">
      <property role="TrG5h" value="SMODEL_NAMESPACE" />
      <property role="3TUv4t" value="true" />
      <node concept="3Tm1VV" id="4pBxc6EfGg8" role="1B3o_S" />
      <node concept="17QB3L" id="625yo8SaACQ" role="1tU5fm" />
      <node concept="1nuMs4" id="625yo8ScnQK" role="33vP2m">
        <property role="1nuNIB" value="7866978e-a0f0-4cc7-81bc-4d213d9375e1(jetbrains.mps.lang.smodel)" />
      </node>
    </node>
    <node concept="Wx3nA" id="4pBxc6EfGeb" role="jymVt">
      <property role="TrG5h" value="STRUCTURE_NAMESPACE" />
      <property role="3TUv4t" value="true" />
      <node concept="3Tm1VV" id="4pBxc6EfGfT" role="1B3o_S" />
      <node concept="17QB3L" id="625yo8SaH3d" role="1tU5fm" />
      <node concept="1nuMs4" id="625yo8Scy$M" role="33vP2m">
        <property role="1nuNIB" value="c72da2b9-7cce-4447-8389-f407dc1158b7(jetbrains.mps.lang.structure)" />
      </node>
    </node>
    <node concept="Wx3nA" id="4LZ8dlMV9kW" role="jymVt">
      <property role="TrG5h" value="MIGRATION_NAMESPACE" />
      <property role="3TUv4t" value="true" />
      <node concept="3Tm1VV" id="4LZ8dlMV9kX" role="1B3o_S" />
      <node concept="17QB3L" id="4LZ8dlMV9kY" role="1tU5fm" />
      <node concept="1nuMs4" id="4LZ8dlMV9kZ" role="33vP2m">
        <property role="1nuNIB" value="90746344-04fd-4286-97d5-b46ae6a81709(jetbrains.mps.migration)" />
      </node>
    </node>
    <node concept="Wx3nA" id="4pBxc6EfGeV" role="jymVt">
      <property role="TrG5h" value="TEST_NAMESPACE" />
      <property role="3TUv4t" value="true" />
      <node concept="3Tm1VV" id="4pBxc6EfGg5" role="1B3o_S" />
      <node concept="17QB3L" id="625yo8SaTTh" role="1tU5fm" />
      <node concept="1nuMs4" id="625yo8ScQXT" role="33vP2m">
        <property role="1nuNIB" value="8585453e-6bfb-4d80-98de-b16074f1d86c(jetbrains.mps.lang.test)" />
      </node>
    </node>
    <node concept="Wx3nA" id="4pBxc6EfGeZ" role="jymVt">
      <property role="TrG5h" value="TEXT_GEN_NAMESPACE" />
      <property role="3TUv4t" value="true" />
      <node concept="3Tm1VV" id="4pBxc6EfGg6" role="1B3o_S" />
      <node concept="17QB3L" id="625yo8SaTTk" role="1tU5fm" />
      <node concept="1nuMs4" id="625yo8Sd0Dh" role="33vP2m">
        <property role="1nuNIB" value="b83431fe-5c8f-40bc-8a36-65e25f4dd253(jetbrains.mps.lang.textGen)" />
      </node>
    </node>
    <node concept="Wx3nA" id="4pBxc6EfGev" role="jymVt">
      <property role="TrG5h" value="TYPESYSTEM_NAMESPACE" />
      <property role="3TUv4t" value="true" />
      <node concept="3Tm1VV" id="4pBxc6EfGfY" role="1B3o_S" />
      <node concept="17QB3L" id="625yo8Sb0lx" role="1tU5fm" />
      <node concept="1nuMs4" id="625yo8Sdble" role="33vP2m">
        <property role="1nuNIB" value="7a5dda62-9140-4668-ab76-d5ed1746f2b2(jetbrains.mps.lang.typesystem)" />
      </node>
    </node>
    <node concept="Wx3nA" id="4pBxc6EfGdG" role="jymVt">
      <property role="TrG5h" value="BASE_LANGUAGE_NAMESPACE" />
      <property role="3TUv4t" value="true" />
      <node concept="3Tm1VV" id="4pBxc6EfGfP" role="1B3o_S" />
      <node concept="17QB3L" id="625yo8Sb0l$" role="1tU5fm" />
      <node concept="1nuMs4" id="625yo8Sdm0E" role="33vP2m">
        <property role="1nuNIB" value="f3061a53-9226-4cc5-a443-f952ceaf5816(jetbrains.mps.baseLanguage)" />
      </node>
    </node>
    <node concept="Wx3nA" id="4pBxc6EfGdS" role="jymVt">
      <property role="TrG5h" value="COLLECTIONS_NAMESPACE" />
      <property role="3TUv4t" value="true" />
      <node concept="3Tm1VV" id="4pBxc6EfGfQ" role="1B3o_S" />
      <node concept="17QB3L" id="625yo8Sb8or" role="1tU5fm" />
      <node concept="1nuMs4" id="625yo8SdwFB" role="33vP2m">
        <property role="1nuNIB" value="83888646-71ce-4f1c-9c53-c54016f6ad4f(jetbrains.mps.baseLanguage.collections)" />
      </node>
    </node>
    <node concept="Wx3nA" id="4pBxc6EfGe3" role="jymVt">
      <property role="TrG5h" value="CLOSURES_NAMESPACE" />
      <property role="3TUv4t" value="true" />
      <node concept="3Tm1VV" id="4pBxc6EfGfR" role="1B3o_S" />
      <node concept="17QB3L" id="625yo8Sbi1w" role="1tU5fm" />
      <node concept="1nuMs4" id="625yo8SdFm3" role="33vP2m">
        <property role="1nuNIB" value="fd392034-7849-419d-9071-12563d152375(jetbrains.mps.baseLanguage.closures)" />
      </node>
    </node>
    <node concept="Wx3nA" id="4pBxc6EfGe7" role="jymVt">
      <property role="TrG5h" value="TUPLES_NAMESPACE" />
      <property role="3TUv4t" value="true" />
      <node concept="3Tm1VV" id="4pBxc6EfGfS" role="1B3o_S" />
      <node concept="17QB3L" id="625yo8SbrF5" role="1tU5fm" />
      <node concept="1nuMs4" id="625yo8SdPZW" role="33vP2m">
        <property role="1nuNIB" value="a247e09e-2435-45ba-b8d2-07e93feba96a(jetbrains.mps.baseLanguage.tuples)" />
      </node>
    </node>
    <node concept="Wx3nA" id="6AkpYmMa$Jj" role="jymVt">
      <property role="TrG5h" value="UNITTEST_NAMESPACE" />
      <property role="3TUv4t" value="true" />
      <node concept="3Tm1VV" id="6AkpYmMa$Jk" role="1B3o_S" />
      <node concept="17QB3L" id="625yo8SbK6y" role="1tU5fm" />
      <node concept="1nuMs4" id="625yo8Se0Dk" role="33vP2m">
        <property role="1nuNIB" value="f61473f9-130f-42f6-b98d-6c438812c2f6(jetbrains.mps.baseLanguage.unitTest)" />
      </node>
    </node>
    <node concept="Wx3nA" id="5HuzTX5dwXO" role="jymVt">
      <property role="TrG5h" value="DEVKIT_GENERAL_NAMESPACE" />
      <property role="3TUv4t" value="true" />
      <node concept="3Tm1VV" id="5HuzTX5dwXP" role="1B3o_S" />
      <node concept="17QB3L" id="625yo8SbTL3" role="1tU5fm" />
      <node concept="1nuMs4" id="625yo8Sebib" role="33vP2m">
        <property role="1nuNIB" value="fbc25dd2-5da4-483a-8b19-70928e1b62d7(jetbrains.mps.devkit.general-purpose)" />
      </node>
    </node>
    <node concept="Wx3nA" id="5HuzTX5dwXS" role="jymVt">
      <property role="TrG5h" value="DEVKIT_BOOTSTRAP_NAMESPACE" />
      <property role="3TUv4t" value="true" />
      <node concept="3Tm1VV" id="5HuzTX5dwXT" role="1B3o_S" />
      <node concept="17QB3L" id="625yo8Sc3s2" role="1tU5fm" />
      <node concept="1nuMs4" id="625yo8SelUx" role="33vP2m">
        <property role="1nuNIB" value="e073aac8-8c71-4c23-be71-86bf7a6df0a2(jetbrains.mps.devkit.bootstrap-languages)" />
      </node>
    </node>
    <node concept="Wx3nA" id="5HuzTX5dwXW" role="jymVt">
      <property role="TrG5h" value="DEVKIT_LANGUAGE_DESIGN_NAMESPACE" />
      <property role="3TUv4t" value="true" />
      <node concept="3Tm1VV" id="5HuzTX5dwXX" role="1B3o_S" />
      <node concept="17QB3L" id="625yo8Sc3s5" role="1tU5fm" />
      <node concept="1nuMs4" id="625yo8SexxH" role="33vP2m">
        <property role="1nuNIB" value="2677cb18-f558-4e33-bc38-a5139cee06dc(jetbrains.mps.devkit.language-design)" />
      </node>
    </node>
    <node concept="Wx3nA" id="5ND2MeluLnH" role="jymVt">
      <property role="TrG5h" value="JDK_NAMESPACE" />
      <property role="3TUv4t" value="true" />
      <node concept="3Tm1VV" id="5ND2MeluLnN" role="1B3o_S" />
      <node concept="17QB3L" id="625yo8Scd80" role="1tU5fm" />
      <node concept="1nuMs4" id="625yo8SeH8d" role="33vP2m">
        <property role="1nuNIB" value="6354ebe7-c22a-4a0f-ac54-50b52ab9b065(JDK)" />
      </node>
    </node>
    <node concept="Wx3nA" id="1QQ6L7Ihxo2" role="jymVt">
      <property role="TrG5h" value="concept_baseLanguage_Annotation" />
      <property role="3TUv4t" value="true" />
      <node concept="17QB3L" id="1QQ6L7Ihxo6" role="1tU5fm" />
      <node concept="3Tm1VV" id="1QQ6L7Ihxo5" role="1B3o_S" />
      <node concept="3nh3qo" id="1QQ6L7Ihxo8" role="33vP2m">
        <ref role="3nh3qp" to="tpee:hiABswc" resolve="Annotation" />
      </node>
    </node>
    <node concept="Wx3nA" id="1QQ6L7Ihxo9" role="jymVt">
      <property role="TrG5h" value="concept_baseLanguage_ClassConcept" />
      <property role="3TUv4t" value="true" />
      <node concept="17QB3L" id="1QQ6L7Ihxoa" role="1tU5fm" />
      <node concept="3Tm1VV" id="1QQ6L7Ihxob" role="1B3o_S" />
      <node concept="3nh3qo" id="1QQ6L7Ihxoc" role="33vP2m">
        <ref role="3nh3qp" to="tpee:fz12cDA" resolve="ClassConcept" />
      </node>
    </node>
    <node concept="Wx3nA" id="1QQ6L7Ihxod" role="jymVt">
      <property role="TrG5h" value="concept_baseLanguage_EnumClass" />
      <property role="3TUv4t" value="true" />
      <node concept="17QB3L" id="1QQ6L7Ihxoe" role="1tU5fm" />
      <node concept="3Tm1VV" id="1QQ6L7Ihxof" role="1B3o_S" />
      <node concept="3nh3qo" id="1QQ6L7Ihxog" role="33vP2m">
        <ref role="3nh3qp" to="tpee:fKQs72_" resolve="EnumClass" />
      </node>
    </node>
    <node concept="Wx3nA" id="1QQ6L7Ihxoh" role="jymVt">
      <property role="TrG5h" value="concept_baseLanguage_Interface" />
      <property role="3TUv4t" value="true" />
      <node concept="17QB3L" id="1QQ6L7Ihxoi" role="1tU5fm" />
      <node concept="3Tm1VV" id="1QQ6L7Ihxoj" role="1B3o_S" />
      <node concept="3nh3qo" id="1QQ6L7Ihxok" role="33vP2m">
        <ref role="3nh3qp" to="tpee:g7HP654" resolve="Interface" />
      </node>
    </node>
    <node concept="Wx3nA" id="3$vVOu2BOxk" role="jymVt">
      <property role="TrG5h" value="concept_generator_MappingConfiguration" />
      <property role="3TUv4t" value="true" />
      <node concept="17QB3L" id="3$vVOu2BOxl" role="1tU5fm" />
      <node concept="3Tm1VV" id="3$vVOu2BOxm" role="1B3o_S" />
      <node concept="3nh3qo" id="3$vVOu2BOxn" role="33vP2m">
        <ref role="3nh3qp" to="tpf8:fWbUwhP" resolve="MappingConfiguration" />
      </node>
    </node>
    <node concept="2tJIrI" id="6jj_XLNiMZ1" role="jymVt" />
    <node concept="Wx3nA" id="6jj_XLNiNmq" role="jymVt">
      <property role="2dlcS1" value="false" />
      <property role="2dld4O" value="false" />
      <property role="TrG5h" value="descriptorLanguage" />
      <property role="3TUv4t" value="true" />
      <node concept="3Tm6S6" id="6jj_XLNiNge" role="1B3o_S" />
      <node concept="3uibUv" id="6jj_XLNiNlE" role="1tU5fm">
        <ref role="3uigEE" to="88zw:~SModuleReference" resolve="SModuleReference" />
      </node>
      <node concept="2L6k_Z" id="6jj_XLNiN9B" role="33vP2m">
        <property role="2L6k_S" value="f4ad079d-bc71-4ffb-9600-9328705cf998(jetbrains.mps.lang.descriptor)" />
      </node>
    </node>
    <node concept="Wx3nA" id="6jj_XLNiP47" role="jymVt">
      <property role="2dlcS1" value="false" />
      <property role="2dld4O" value="false" />
      <property role="TrG5h" value="projectLanguage" />
      <property role="3TUv4t" value="true" />
      <node concept="3Tm6S6" id="6jj_XLNiOMU" role="1B3o_S" />
      <node concept="3uibUv" id="6jj_XLNiP3l" role="1tU5fm">
        <ref role="3uigEE" to="88zw:~SModuleReference" resolve="SModuleReference" />
      </node>
      <node concept="2L6k_Z" id="5QySkSuUq9U" role="33vP2m">
        <property role="2L6k_S" value="86ef8290-12bb-4ca7-947f-093788f263a9(jetbrains.mps.lang.project)" />
      </node>
    </node>
    <node concept="Wx3nA" id="6jj_XLNiPBX" role="jymVt">
      <property role="2dlcS1" value="false" />
      <property role="2dld4O" value="false" />
      <property role="TrG5h" value="coreLanguage" />
      <property role="3TUv4t" value="true" />
      <node concept="3Tm6S6" id="6jj_XLNiPBY" role="1B3o_S" />
      <node concept="3uibUv" id="6jj_XLNiPBZ" role="1tU5fm">
        <ref role="3uigEE" to="88zw:~SModuleReference" resolve="SModuleReference" />
      </node>
      <node concept="2L6k_Z" id="6jj_XLNiPba" role="33vP2m">
        <property role="2L6k_S" value="ceab5195-25ea-4f22-9b92-103b95ca8c0c(jetbrains.mps.lang.core)" />
      </node>
    </node>
    <node concept="Wx3nA" id="6jj_XLNiPMD" role="jymVt">
      <property role="2dlcS1" value="false" />
      <property role="2dld4O" value="false" />
      <property role="TrG5h" value="structureLanguage" />
      <property role="3TUv4t" value="true" />
      <node concept="3Tm6S6" id="6jj_XLNiPME" role="1B3o_S" />
      <node concept="3uibUv" id="6jj_XLNiPMF" role="1tU5fm">
        <ref role="3uigEE" to="88zw:~SModuleReference" resolve="SModuleReference" />
      </node>
      <node concept="2L6k_Z" id="6jj_XLNiPMG" role="33vP2m">
        <property role="2L6k_S" value="c72da2b9-7cce-4447-8389-f407dc1158b7(jetbrains.mps.lang.structure)" />
      </node>
    </node>
    <node concept="Wx3nA" id="6jj_XLNiPSc" role="jymVt">
      <property role="2dlcS1" value="false" />
      <property role="2dld4O" value="false" />
      <property role="TrG5h" value="editorLanguage" />
      <property role="3TUv4t" value="true" />
      <node concept="3Tm6S6" id="6jj_XLNiPSd" role="1B3o_S" />
      <node concept="3uibUv" id="6jj_XLNiPSe" role="1tU5fm">
        <ref role="3uigEE" to="88zw:~SModuleReference" resolve="SModuleReference" />
      </node>
      <node concept="2L6k_Z" id="6jj_XLNiPSf" role="33vP2m">
        <property role="2L6k_S" value="18bc6592-03a6-4e29-a83a-7ff23bde13ba(jetbrains.mps.lang.editor)" />
      </node>
    </node>
    <node concept="Wx3nA" id="6jj_XLNiPYf" role="jymVt">
      <property role="2dlcS1" value="false" />
      <property role="2dld4O" value="false" />
      <property role="TrG5h" value="actionsLanguage" />
      <property role="3TUv4t" value="true" />
      <node concept="3Tm6S6" id="6jj_XLNiPYg" role="1B3o_S" />
      <node concept="3uibUv" id="6jj_XLNiPYh" role="1tU5fm">
        <ref role="3uigEE" to="88zw:~SModuleReference" resolve="SModuleReference" />
      </node>
      <node concept="2L6k_Z" id="6jj_XLNiPYi" role="33vP2m">
        <property role="2L6k_S" value="aee9cad2-acd4-4608-aef2-0004f6a1cdbd(jetbrains.mps.lang.actions)" />
      </node>
    </node>
    <node concept="Wx3nA" id="6jj_XLNiQ3U" role="jymVt">
      <property role="2dlcS1" value="false" />
      <property role="2dld4O" value="false" />
      <property role="TrG5h" value="constraintsLanguage" />
      <property role="3TUv4t" value="true" />
      <node concept="3Tm6S6" id="6jj_XLNiQ3V" role="1B3o_S" />
      <node concept="3uibUv" id="6jj_XLNiQ3W" role="1tU5fm">
        <ref role="3uigEE" to="88zw:~SModuleReference" resolve="SModuleReference" />
      </node>
      <node concept="2L6k_Z" id="6jj_XLNiQ3X" role="33vP2m">
        <property role="2L6k_S" value="3f4bc5f5-c6c1-4a28-8b10-c83066ffa4a1(jetbrains.mps.lang.constraints)" />
      </node>
    </node>
    <node concept="Wx3nA" id="6jj_XLNiQc_" role="jymVt">
      <property role="2dlcS1" value="false" />
      <property role="2dld4O" value="false" />
      <property role="TrG5h" value="behaviorLanguage" />
      <property role="3TUv4t" value="true" />
      <node concept="3Tm6S6" id="6jj_XLNiQcA" role="1B3o_S" />
      <node concept="3uibUv" id="6jj_XLNiQcB" role="1tU5fm">
        <ref role="3uigEE" to="88zw:~SModuleReference" resolve="SModuleReference" />
      </node>
      <node concept="2L6k_Z" id="6jj_XLNiQcC" role="33vP2m">
        <property role="2L6k_S" value="af65afd8-f0dd-4942-87d9-63a55f2a9db1(jetbrains.mps.lang.behavior)" />
      </node>
    </node>
    <node concept="Wx3nA" id="6jj_XLNiQio" role="jymVt">
      <property role="2dlcS1" value="false" />
      <property role="2dld4O" value="false" />
      <property role="TrG5h" value="typesystemLanguage" />
      <property role="3TUv4t" value="true" />
      <node concept="3Tm6S6" id="6jj_XLNiQip" role="1B3o_S" />
      <node concept="3uibUv" id="6jj_XLNiQiq" role="1tU5fm">
        <ref role="3uigEE" to="88zw:~SModuleReference" resolve="SModuleReference" />
      </node>
      <node concept="2L6k_Z" id="6jj_XLNiQir" role="33vP2m">
        <property role="2L6k_S" value="7a5dda62-9140-4668-ab76-d5ed1746f2b2(jetbrains.mps.lang.typesystem)" />
      </node>
    </node>
    <node concept="Wx3nA" id="6jj_XLNiQXa" role="jymVt">
      <property role="2dlcS1" value="false" />
      <property role="2dld4O" value="false" />
      <property role="TrG5h" value="baseLanguage" />
      <property role="3TUv4t" value="true" />
      <node concept="3Tm6S6" id="6jj_XLNiQXb" role="1B3o_S" />
      <node concept="3uibUv" id="6jj_XLNiQXc" role="1tU5fm">
        <ref role="3uigEE" to="88zw:~SModuleReference" resolve="SModuleReference" />
      </node>
      <node concept="2L6k_Z" id="7YAFg1x$swm" role="33vP2m">
        <property role="2L6k_S" value="f3061a53-9226-4cc5-a443-f952ceaf5816(jetbrains.mps.baseLanguage)" />
      </node>
    </node>
    <node concept="Wx3nA" id="6jj_XLNiR6F" role="jymVt">
      <property role="2dlcS1" value="false" />
      <property role="2dld4O" value="false" />
      <property role="TrG5h" value="jdkModule" />
      <property role="3TUv4t" value="true" />
      <node concept="3Tm6S6" id="6jj_XLNiR6G" role="1B3o_S" />
      <node concept="3uibUv" id="6jj_XLNiR6H" role="1tU5fm">
        <ref role="3uigEE" to="88zw:~SModuleReference" resolve="SModuleReference" />
      </node>
      <node concept="2L6k_Z" id="7YAFg1x$sqZ" role="33vP2m">
        <property role="2L6k_S" value="6354ebe7-c22a-4a0f-ac54-50b52ab9b065(JDK)" />
      </node>
    </node>
    <node concept="2tJIrI" id="6jj_XLNiN4h" role="jymVt" />
    <node concept="3clFbW" id="4pBxc6EfAk6" role="jymVt">
      <node concept="3Tm6S6" id="6jj_XLNiMIA" role="1B3o_S" />
      <node concept="3cqZAl" id="4pBxc6EfAk8" role="3clF45" />
      <node concept="3clFbS" id="4pBxc6EfAk9" role="3clF47" />
    </node>
    <node concept="2YIFZL" id="4pBxc6EfAka" role="jymVt">
      <property role="TrG5h" value="baseLanguage" />
      <node concept="3Tm1VV" id="4pBxc6EfAkb" role="1B3o_S" />
      <node concept="3uibUv" id="4pBxc6EfAkc" role="3clF45">
        <ref role="3uigEE" to="cu2c:~Language" resolve="Language" />
      </node>
      <node concept="3clFbS" id="4pBxc6EfAkd" role="3clF47">
        <node concept="3clFbF" id="625yo8Sjsv5" role="3cqZAp">
          <node concept="3rNLEe" id="625yo8Sjsv3" role="3clFbG">
            <property role="3rM5sR" value="f3061a53-9226-4cc5-a443-f952ceaf5816" />
          </node>
        </node>
      </node>
    </node>
    <node concept="2YIFZL" id="4pBxc6EfAkg" role="jymVt">
      <property role="TrG5h" value="smodelLanguage" />
      <node concept="3Tm1VV" id="4pBxc6EfAkh" role="1B3o_S" />
      <node concept="3uibUv" id="4pBxc6EfAki" role="3clF45">
        <ref role="3uigEE" to="cu2c:~Language" resolve="Language" />
      </node>
      <node concept="3clFbS" id="4pBxc6EfAkj" role="3clF47">
        <node concept="3clFbF" id="625yo8SjyyF" role="3cqZAp">
          <node concept="3rNLEe" id="625yo8SjyyH" role="3clFbG">
            <property role="3rM5sR" value="7866978e-a0f0-4cc7-81bc-4d213d9375e1" />
          </node>
        </node>
      </node>
    </node>
    <node concept="2YIFZL" id="4pBxc6EfAkm" role="jymVt">
      <property role="TrG5h" value="collectionsLanguage" />
      <node concept="3Tm1VV" id="4pBxc6EfAkn" role="1B3o_S" />
      <node concept="3uibUv" id="4pBxc6EfAko" role="3clF45">
        <ref role="3uigEE" to="cu2c:~Language" resolve="Language" />
      </node>
      <node concept="3clFbS" id="4pBxc6EfAkp" role="3clF47">
        <node concept="3clFbF" id="625yo8SjApT" role="3cqZAp">
          <node concept="3rNLEe" id="625yo8SjApR" role="3clFbG">
            <property role="3rM5sR" value="83888646-71ce-4f1c-9c53-c54016f6ad4f" />
          </node>
        </node>
      </node>
    </node>
    <node concept="2YIFZL" id="4pBxc6EfAks" role="jymVt">
      <property role="TrG5h" value="generatorLanguage" />
      <node concept="3Tm1VV" id="4pBxc6EfAkt" role="1B3o_S" />
      <node concept="3uibUv" id="4pBxc6EfAku" role="3clF45">
        <ref role="3uigEE" to="cu2c:~Language" resolve="Language" />
      </node>
      <node concept="3clFbS" id="4pBxc6EfAkv" role="3clF47">
        <node concept="3clFbF" id="625yo8SjAJG" role="3cqZAp">
          <node concept="3rNLEe" id="625yo8SjAJH" role="3clFbG">
            <property role="3rM5sR" value="b401a680-8325-4110-8fd3-84331ff25bef" />
          </node>
        </node>
      </node>
    </node>
    <node concept="2YIFZL" id="5QySkSuUr4d" role="jymVt">
      <property role="TrG5h" value="generatorContextLanguage" />
      <node concept="3Tm1VV" id="5QySkSuUr4e" role="1B3o_S" />
      <node concept="3uibUv" id="5QySkSuUr4f" role="3clF45">
        <ref role="3uigEE" to="cu2c:~Language" resolve="Language" />
      </node>
      <node concept="3clFbS" id="5QySkSuUr4g" role="3clF47">
        <node concept="3clFbF" id="5QySkSuUr4h" role="3cqZAp">
          <node concept="3rNLEe" id="5QySkSuUr4i" role="3clFbG">
            <property role="3rM5sR" value="d7706f63-9be2-479c-a3da-ae92af1e64d5" />
          </node>
        </node>
      </node>
    </node>
    <node concept="2YIFZL" id="eBU5f9I3ha" role="jymVt">
      <property role="TrG5h" value="generatorParametersLanguage" />
      <node concept="3Tm1VV" id="eBU5f9I3hb" role="1B3o_S" />
      <node concept="3uibUv" id="eBU5f9I3hc" role="3clF45">
        <ref role="3uigEE" to="cu2c:~Language" resolve="Language" />
      </node>
      <node concept="3clFbS" id="eBU5f9I3hd" role="3clF47">
        <node concept="3clFbF" id="625yo8SjBp9" role="3cqZAp">
          <node concept="3rNLEe" id="625yo8SjBpa" role="3clFbG">
            <property role="3rM5sR" value="289fcc83-6543-41e8-a5ca-768235715ce4" />
          </node>
        </node>
      </node>
    </node>
    <node concept="2YIFZL" id="4Ep8mpIGcUH" role="jymVt">
      <property role="TrG5h" value="coreLanguage" />
      <node concept="3uibUv" id="4Ep8mpIGcUL" role="3clF45">
        <ref role="3uigEE" to="cu2c:~Language" resolve="Language" />
      </node>
      <node concept="3Tm1VV" id="4Ep8mpIGcUJ" role="1B3o_S" />
      <node concept="3clFbS" id="4Ep8mpIGcUK" role="3clF47">
        <node concept="3clFbF" id="625yo8SjBUO" role="3cqZAp">
          <node concept="3rNLEe" id="625yo8SjBUP" role="3clFbG">
            <property role="3rM5sR" value="ceab5195-25ea-4f22-9b92-103b95ca8c0c" />
          </node>
        </node>
      </node>
    </node>
    <node concept="2YIFZL" id="5QySkSuUrrG" role="jymVt">
      <property role="TrG5h" value="generalDevKit" />
      <node concept="3uibUv" id="5QySkSuUsYq" role="3clF45">
        <ref role="3uigEE" to="vsqj:~DevKit" resolve="DevKit" />
      </node>
      <node concept="3Tm1VV" id="5QySkSuUrrI" role="1B3o_S" />
      <node concept="3clFbS" id="5QySkSuUrrJ" role="3clF47">
        <node concept="3clFbF" id="5QySkSuUrrK" role="3cqZAp">
          <node concept="10QFUN" id="5QySkSuUsX6" role="3clFbG">
            <node concept="3uibUv" id="5QySkSuUsZI" role="10QFUM">
              <ref role="3uigEE" to="vsqj:~DevKit" resolve="DevKit" />
            </node>
            <node concept="3rM5sP" id="5QySkSuUsgi" role="10QFUP">
              <property role="3rM5sR" value="fbc25dd2-5da4-483a-8b19-70928e1b62d7" />
            </node>
          </node>
        </node>
      </node>
    </node>
    <node concept="2YIFZL" id="5QySkSuPMst" role="jymVt">
      <property role="TrG5h" value="descriptorLanguageRef" />
      <property role="od$2w" value="false" />
      <property role="DiZV1" value="false" />
      <node concept="3clFbS" id="5QySkSuPMsw" role="3clF47">
        <node concept="3clFbF" id="5QySkSuPMvO" role="3cqZAp">
          <node concept="37vLTw" id="6jj_XLNiPMq" role="3clFbG">
            <ref role="3cqZAo" node="6jj_XLNiNmq" resolve="descriptorLanguage" />
          </node>
        </node>
      </node>
      <node concept="3Tm1VV" id="5QySkSuPM7d" role="1B3o_S" />
      <node concept="3uibUv" id="5QySkSuPMak" role="3clF45">
        <ref role="3uigEE" to="88zw:~SModuleReference" resolve="SModuleReference" />
      </node>
    </node>
    <node concept="2YIFZL" id="5QySkSuUq9R" role="jymVt">
      <property role="TrG5h" value="projectLanguageRef" />
      <property role="od$2w" value="false" />
      <property role="DiZV1" value="false" />
      <node concept="3clFbS" id="5QySkSuUq9S" role="3clF47">
        <node concept="3clFbF" id="5QySkSuUq9T" role="3cqZAp">
          <node concept="37vLTw" id="6jj_XLNiPJK" role="3clFbG">
            <ref role="3cqZAo" node="6jj_XLNiP47" resolve="projectLanguage" />
          </node>
        </node>
      </node>
      <node concept="3Tm1VV" id="5QySkSuUq9V" role="1B3o_S" />
      <node concept="3uibUv" id="5QySkSuUq9W" role="3clF45">
        <ref role="3uigEE" to="88zw:~SModuleReference" resolve="SModuleReference" />
      </node>
    </node>
    <node concept="2YIFZL" id="5QySkSuUttH" role="jymVt">
      <property role="TrG5h" value="coreLanguageRef" />
      <property role="od$2w" value="false" />
      <property role="DiZV1" value="false" />
      <node concept="3clFbS" id="5QySkSuUttI" role="3clF47">
        <node concept="3clFbF" id="5QySkSuUttJ" role="3cqZAp">
          <node concept="37vLTw" id="6jj_XLNiPL1" role="3clFbG">
            <ref role="3cqZAo" node="6jj_XLNiPBX" resolve="coreLanguage" />
          </node>
        </node>
      </node>
      <node concept="3Tm1VV" id="5QySkSuUttL" role="1B3o_S" />
      <node concept="3uibUv" id="5QySkSuUttM" role="3clF45">
        <ref role="3uigEE" to="88zw:~SModuleReference" resolve="SModuleReference" />
      </node>
    </node>
    <node concept="2YIFZL" id="3BEXA8ALjUU" role="jymVt">
      <property role="TrG5h" value="structureLanguageRef" />
      <property role="od$2w" value="false" />
      <property role="DiZV1" value="false" />
      <node concept="3clFbS" id="3BEXA8ALjUV" role="3clF47">
        <node concept="3clFbF" id="3BEXA8ALjUW" role="3cqZAp">
          <node concept="37vLTw" id="6jj_XLNiSc2" role="3clFbG">
            <ref role="3cqZAo" node="6jj_XLNiPMD" resolve="structureLanguage" />
          </node>
        </node>
      </node>
      <node concept="3Tm1VV" id="3BEXA8ALjUY" role="1B3o_S" />
      <node concept="3uibUv" id="3BEXA8ALjUZ" role="3clF45">
        <ref role="3uigEE" to="88zw:~SModuleReference" resolve="SModuleReference" />
      </node>
    </node>
    <node concept="2YIFZL" id="3BEXA8ALjYL" role="jymVt">
      <property role="TrG5h" value="editorLanguageRef" />
      <property role="od$2w" value="false" />
      <property role="DiZV1" value="false" />
      <node concept="3clFbS" id="3BEXA8ALjYM" role="3clF47">
        <node concept="3clFbF" id="3BEXA8ALjYN" role="3cqZAp">
          <node concept="37vLTw" id="6jj_XLNiScx" role="3clFbG">
            <ref role="3cqZAo" node="6jj_XLNiPSc" resolve="editorLanguage" />
          </node>
        </node>
      </node>
      <node concept="3Tm1VV" id="3BEXA8ALjYP" role="1B3o_S" />
      <node concept="3uibUv" id="3BEXA8ALjYQ" role="3clF45">
        <ref role="3uigEE" to="88zw:~SModuleReference" resolve="SModuleReference" />
      </node>
    </node>
    <node concept="2YIFZL" id="3BEXA8ALk2$" role="jymVt">
      <property role="TrG5h" value="actionsLanguageRef" />
      <property role="od$2w" value="false" />
      <property role="DiZV1" value="false" />
      <node concept="3clFbS" id="3BEXA8ALk2_" role="3clF47">
        <node concept="3clFbF" id="3BEXA8ALk2A" role="3cqZAp">
          <node concept="37vLTw" id="6jj_XLNiSd1" role="3clFbG">
            <ref role="3cqZAo" node="6jj_XLNiPYf" resolve="actionsLanguage" />
          </node>
        </node>
      </node>
      <node concept="3Tm1VV" id="3BEXA8ALk2C" role="1B3o_S" />
      <node concept="3uibUv" id="3BEXA8ALk2D" role="3clF45">
        <ref role="3uigEE" to="88zw:~SModuleReference" resolve="SModuleReference" />
      </node>
    </node>
    <node concept="2YIFZL" id="3BEXA8ALk6t" role="jymVt">
      <property role="TrG5h" value="constraintsLanguageRef" />
      <property role="od$2w" value="false" />
      <property role="DiZV1" value="false" />
      <node concept="3clFbS" id="3BEXA8ALk6u" role="3clF47">
        <node concept="3clFbF" id="3BEXA8ALk6v" role="3cqZAp">
          <node concept="37vLTw" id="6jj_XLNiSdw" role="3clFbG">
            <ref role="3cqZAo" node="6jj_XLNiQ3U" resolve="constraintsLanguage" />
          </node>
        </node>
      </node>
      <node concept="3Tm1VV" id="3BEXA8ALk6x" role="1B3o_S" />
      <node concept="3uibUv" id="3BEXA8ALk6y" role="3clF45">
        <ref role="3uigEE" to="88zw:~SModuleReference" resolve="SModuleReference" />
      </node>
    </node>
    <node concept="2YIFZL" id="3BEXA8ALkas" role="jymVt">
      <property role="TrG5h" value="behaviorLanguageRef" />
      <property role="od$2w" value="false" />
      <property role="DiZV1" value="false" />
      <node concept="3clFbS" id="3BEXA8ALkat" role="3clF47">
        <node concept="3clFbF" id="3BEXA8ALkau" role="3cqZAp">
          <node concept="37vLTw" id="6jj_XLNiSdZ" role="3clFbG">
            <ref role="3cqZAo" node="6jj_XLNiQc_" resolve="behaviorLanguage" />
          </node>
        </node>
      </node>
      <node concept="3Tm1VV" id="3BEXA8ALkaw" role="1B3o_S" />
      <node concept="3uibUv" id="3BEXA8ALkax" role="3clF45">
        <ref role="3uigEE" to="88zw:~SModuleReference" resolve="SModuleReference" />
      </node>
    </node>
    <node concept="2YIFZL" id="3BEXA8ALkex" role="jymVt">
      <property role="TrG5h" value="typesystemLanguageRef" />
      <property role="od$2w" value="false" />
      <property role="DiZV1" value="false" />
      <node concept="3clFbS" id="3BEXA8ALkey" role="3clF47">
        <node concept="3clFbF" id="3BEXA8ALkez" role="3cqZAp">
          <node concept="37vLTw" id="6jj_XLNiSev" role="3clFbG">
            <ref role="3cqZAo" node="6jj_XLNiQio" resolve="typesystemLanguage" />
          </node>
        </node>
      </node>
      <node concept="3Tm1VV" id="3BEXA8ALke_" role="1B3o_S" />
      <node concept="3uibUv" id="3BEXA8ALkeA" role="3clF45">
        <ref role="3uigEE" to="88zw:~SModuleReference" resolve="SModuleReference" />
      </node>
    </node>
    <node concept="2YIFZL" id="7YAFg1x$swj" role="jymVt">
      <property role="TrG5h" value="baseLanguageRef" />
      <property role="od$2w" value="false" />
      <property role="DiZV1" value="false" />
      <node concept="3clFbS" id="7YAFg1x$swk" role="3clF47">
        <node concept="3clFbF" id="7YAFg1x$swl" role="3cqZAp">
          <node concept="37vLTw" id="6jj_XLNiSA7" role="3clFbG">
            <ref role="3cqZAo" node="6jj_XLNiQXa" resolve="baseLanguage" />
          </node>
        </node>
      </node>
      <node concept="3Tm1VV" id="7YAFg1x$swn" role="1B3o_S" />
      <node concept="3uibUv" id="7YAFg1x$swo" role="3clF45">
        <ref role="3uigEE" to="88zw:~SModuleReference" resolve="SModuleReference" />
      </node>
    </node>
    <node concept="2YIFZL" id="3BEXA8ALkiG" role="jymVt">
      <property role="TrG5h" value="refactoringLanguageRef" />
      <property role="od$2w" value="false" />
      <property role="DiZV1" value="false" />
      <node concept="3clFbS" id="3BEXA8ALkiH" role="3clF47">
        <node concept="3clFbF" id="3BEXA8ALkiI" role="3cqZAp">
          <node concept="2L6k_Z" id="3BEXA8ALkiJ" role="3clFbG">
            <property role="2L6k_S" value="3ecd7c84-cde3-45de-886c-135ecc69b742(jetbrains.mps.lang.refactoring)" />
          </node>
        </node>
      </node>
      <node concept="3Tm1VV" id="3BEXA8ALkiK" role="1B3o_S" />
      <node concept="3uibUv" id="3BEXA8ALkiL" role="3clF45">
        <ref role="3uigEE" to="88zw:~SModuleReference" resolve="SModuleReference" />
      </node>
    </node>
    <node concept="2YIFZL" id="3BEXA8ALkmX" role="jymVt">
      <property role="TrG5h" value="scriptLanguageRef" />
      <property role="od$2w" value="false" />
      <property role="DiZV1" value="false" />
      <node concept="3clFbS" id="3BEXA8ALkmY" role="3clF47">
        <node concept="3clFbF" id="3BEXA8ALkmZ" role="3cqZAp">
          <node concept="2L6k_Z" id="3BEXA8ALkn0" role="3clFbG">
            <property role="2L6k_S" value="0eddeefa-c2d6-4437-bc2c-de50fd4ce470(jetbrains.mps.lang.script)" />
          </node>
        </node>
      </node>
      <node concept="3Tm1VV" id="3BEXA8ALkn1" role="1B3o_S" />
      <node concept="3uibUv" id="3BEXA8ALkn2" role="3clF45">
        <ref role="3uigEE" to="88zw:~SModuleReference" resolve="SModuleReference" />
      </node>
    </node>
    <node concept="2YIFZL" id="3BEXA8ALkrk" role="jymVt">
      <property role="TrG5h" value="intentionsLanguageRef" />
      <property role="od$2w" value="false" />
      <property role="DiZV1" value="false" />
      <node concept="3clFbS" id="3BEXA8ALkrl" role="3clF47">
        <node concept="3clFbF" id="3BEXA8ALkrm" role="3cqZAp">
          <node concept="2L6k_Z" id="3BEXA8ALkrn" role="3clFbG">
            <property role="2L6k_S" value="d7a92d38-f7db-40d0-8431-763b0c3c9f20(jetbrains.mps.lang.intentions)" />
          </node>
        </node>
      </node>
      <node concept="3Tm1VV" id="3BEXA8ALkro" role="1B3o_S" />
      <node concept="3uibUv" id="3BEXA8ALkrp" role="3clF45">
        <ref role="3uigEE" to="88zw:~SModuleReference" resolve="SModuleReference" />
      </node>
    </node>
    <node concept="2YIFZL" id="3BEXA8ALkvL" role="jymVt">
      <property role="TrG5h" value="findUsagesLanguageRef" />
      <property role="od$2w" value="false" />
      <property role="DiZV1" value="false" />
      <node concept="3clFbS" id="3BEXA8ALkvM" role="3clF47">
        <node concept="3clFbF" id="3BEXA8ALkvN" role="3cqZAp">
          <node concept="2L6k_Z" id="3BEXA8ALkvO" role="3clFbG">
            <property role="2L6k_S" value="64d34fcd-ad02-4e73-aff8-a581124c2e30(jetbrains.mps.lang.findUsages)" />
          </node>
        </node>
      </node>
      <node concept="3Tm1VV" id="3BEXA8ALkvP" role="1B3o_S" />
      <node concept="3uibUv" id="3BEXA8ALkvQ" role="3clF45">
        <ref role="3uigEE" to="88zw:~SModuleReference" resolve="SModuleReference" />
      </node>
    </node>
    <node concept="2YIFZL" id="3BEXA8ALn6E" role="jymVt">
      <property role="TrG5h" value="pluginLanguageRef" />
      <property role="od$2w" value="false" />
      <property role="DiZV1" value="false" />
      <node concept="3clFbS" id="3BEXA8ALn6F" role="3clF47">
        <node concept="3clFbF" id="3BEXA8ALn6G" role="3cqZAp">
          <node concept="2L6k_Z" id="3BEXA8ALn6H" role="3clFbG">
            <property role="2L6k_S" value="28f9e497-3b42-4291-aeba-0a1039153ab1(jetbrains.mps.lang.plugin)" />
          </node>
        </node>
      </node>
      <node concept="3Tm1VV" id="3BEXA8ALn6I" role="1B3o_S" />
      <node concept="3uibUv" id="3BEXA8ALn6J" role="3clF45">
        <ref role="3uigEE" to="88zw:~SModuleReference" resolve="SModuleReference" />
      </node>
    </node>
    <node concept="2YIFZL" id="3BEXA8ALnbj" role="jymVt">
      <property role="TrG5h" value="dataFlowLanguageRef" />
      <property role="od$2w" value="false" />
      <property role="DiZV1" value="false" />
      <node concept="3clFbS" id="3BEXA8ALnbk" role="3clF47">
        <node concept="3clFbF" id="3BEXA8ALnbl" role="3cqZAp">
          <node concept="2L6k_Z" id="3BEXA8ALnbm" role="3clFbG">
            <property role="2L6k_S" value="7fa12e9c-b949-4976-b4fa-19accbc320b4(jetbrains.mps.lang.dataFlow)" />
          </node>
        </node>
      </node>
      <node concept="3Tm1VV" id="3BEXA8ALnbn" role="1B3o_S" />
      <node concept="3uibUv" id="3BEXA8ALnbo" role="3clF45">
        <ref role="3uigEE" to="88zw:~SModuleReference" resolve="SModuleReference" />
      </node>
    </node>
    <node concept="2YIFZL" id="3BEXA8ALng2" role="jymVt">
      <property role="TrG5h" value="testLanguageRef" />
      <property role="od$2w" value="false" />
      <property role="DiZV1" value="false" />
      <node concept="3clFbS" id="3BEXA8ALng3" role="3clF47">
        <node concept="3clFbF" id="3BEXA8ALng4" role="3cqZAp">
          <node concept="2L6k_Z" id="3BEXA8ALng5" role="3clFbG">
            <property role="2L6k_S" value="8585453e-6bfb-4d80-98de-b16074f1d86c(jetbrains.mps.lang.test)" />
          </node>
        </node>
      </node>
      <node concept="3Tm1VV" id="3BEXA8ALng6" role="1B3o_S" />
      <node concept="3uibUv" id="3BEXA8ALng7" role="3clF45">
        <ref role="3uigEE" to="88zw:~SModuleReference" resolve="SModuleReference" />
      </node>
    </node>
    <node concept="2YIFZL" id="3BEXA8ALEI_" role="jymVt">
      <property role="TrG5h" value="textGenLanguageRef" />
      <property role="od$2w" value="false" />
      <property role="DiZV1" value="false" />
      <node concept="3clFbS" id="3BEXA8ALEIA" role="3clF47">
        <node concept="3clFbF" id="3BEXA8ALEIB" role="3cqZAp">
          <node concept="2L6k_Z" id="3BEXA8ALEIC" role="3clFbG">
            <property role="2L6k_S" value="b83431fe-5c8f-40bc-8a36-65e25f4dd253(jetbrains.mps.lang.textGen)" />
          </node>
        </node>
      </node>
      <node concept="3Tm1VV" id="3BEXA8ALEID" role="1B3o_S" />
      <node concept="3uibUv" id="3BEXA8ALEIE" role="3clF45">
        <ref role="3uigEE" to="88zw:~SModuleReference" resolve="SModuleReference" />
      </node>
    </node>
    <node concept="2YIFZL" id="4LZ8dlMV9HJ" role="jymVt">
      <property role="TrG5h" value="migrationLanguageRef" />
      <property role="od$2w" value="false" />
      <property role="DiZV1" value="false" />
      <node concept="3clFbS" id="4LZ8dlMV9HK" role="3clF47">
        <node concept="3clFbF" id="4LZ8dlMV9HL" role="3cqZAp">
          <node concept="2L6k_Z" id="4LZ8dlMV9HM" role="3clFbG">
            <property role="2L6k_S" value="90746344-04fd-4286-97d5-b46ae6a81709(jetbrains.mps.migration)" />
          </node>
        </node>
      </node>
      <node concept="3Tm1VV" id="4LZ8dlMV9HN" role="1B3o_S" />
      <node concept="3uibUv" id="4LZ8dlMV9HO" role="3clF45">
        <ref role="3uigEE" to="88zw:~SModuleReference" resolve="SModuleReference" />
      </node>
    </node>
    <node concept="2YIFZL" id="3BEXA8ALEOR" role="jymVt">
      <property role="TrG5h" value="unitTestLanguageRef" />
      <property role="od$2w" value="false" />
      <property role="DiZV1" value="false" />
      <node concept="3clFbS" id="3BEXA8ALEOS" role="3clF47">
        <node concept="3clFbF" id="3BEXA8ALEOT" role="3cqZAp">
          <node concept="2L6k_Z" id="3BEXA8ALEOU" role="3clFbG">
            <property role="2L6k_S" value="f61473f9-130f-42f6-b98d-6c438812c2f6(jetbrains.mps.baseLanguage.unitTest)" />
          </node>
        </node>
      </node>
      <node concept="3Tm1VV" id="3BEXA8ALEOV" role="1B3o_S" />
      <node concept="3uibUv" id="3BEXA8ALEOW" role="3clF45">
        <ref role="3uigEE" to="88zw:~SModuleReference" resolve="SModuleReference" />
      </node>
    </node>
    <node concept="2YIFZL" id="7YAFg1x$sqW" role="jymVt">
      <property role="TrG5h" value="jdkRef" />
      <property role="od$2w" value="false" />
      <property role="DiZV1" value="false" />
      <node concept="3clFbS" id="7YAFg1x$sqX" role="3clF47">
        <node concept="3clFbF" id="7YAFg1x$sqY" role="3cqZAp">
          <node concept="37vLTw" id="6jj_XLNiSBG" role="3clFbG">
            <ref role="3cqZAo" node="6jj_XLNiR6F" resolve="jdkModule" />
          </node>
        </node>
      </node>
      <node concept="3Tm1VV" id="7YAFg1x$sr0" role="1B3o_S" />
      <node concept="3uibUv" id="7YAFg1x$sr1" role="3clF45">
        <ref role="3uigEE" to="88zw:~SModuleReference" resolve="SModuleReference" />
      </node>
    </node>
    <node concept="2tJIrI" id="5QySkSuPM4a" role="jymVt" />
  </node>
  <node concept="312cEu" id="1YioXbrr5pb">
    <property role="TrG5h" value="SNodeUtil" />
    <node concept="2tJIrI" id="7BIvS$tLduj" role="jymVt" />
    <node concept="Wx3nA" id="7BIvS$tLokT" role="jymVt">
      <property role="TrG5h" value="conceptId_BaseConcept" />
      <property role="3TUv4t" value="true" />
      <node concept="3Tm1VV" id="7BIvS$tLokR" role="1B3o_S" />
      <node concept="2OqwBi" id="7BIvS$tLapT" role="33vP2m">
        <node concept="1eOMI4" id="7BIvS$tLapU" role="2Oq$k0">
          <node concept="10QFUN" id="7BIvS$tLapV" role="1eOMHV">
            <node concept="35c_gC" id="7BIvS$tLapW" role="10QFUP">
              <ref role="35c_gD" to="tpck:gw2VY9q" resolve="BaseConcept" />
            </node>
            <node concept="3uibUv" id="7BIvS$tLapX" role="10QFUM">
              <ref role="3uigEE" to="gct0:~SConceptAdapterById" resolve="SConceptAdapterById" />
            </node>
          </node>
        </node>
        <node concept="liA8E" id="7BIvS$tLapY" role="2OqNvi">
          <ref role="37wK5l" to="gct0:~SConceptAdapterById.getId():jetbrains.mps.smodel.adapter.ids.SConceptId" resolve="getId" />
        </node>
      </node>
      <node concept="3uibUv" id="7BIvS$tM_QK" role="1tU5fm">
        <ref role="3uigEE" to="a7z3:~SConceptId" resolve="SConceptId" />
      </node>
    </node>
    <node concept="Wx3nA" id="7BIvS$tLrR2" role="jymVt">
      <property role="TrG5h" value="conceptId_ConceptDeclaration" />
      <property role="3TUv4t" value="true" />
      <node concept="3Tm1VV" id="7BIvS$tLrR4" role="1B3o_S" />
      <node concept="2OqwBi" id="7BIvS$tLaq5" role="33vP2m">
        <node concept="1eOMI4" id="7BIvS$tLaq6" role="2Oq$k0">
          <node concept="10QFUN" id="7BIvS$tLaq7" role="1eOMHV">
            <node concept="35c_gC" id="7BIvS$tLaq8" role="10QFUP">
              <ref role="35c_gD" to="tpce:f_TIwhg" resolve="ConceptDeclaration" />
            </node>
            <node concept="3uibUv" id="7BIvS$tLaq9" role="10QFUM">
              <ref role="3uigEE" to="gct0:~SConceptAdapterById" resolve="SConceptAdapterById" />
            </node>
          </node>
        </node>
        <node concept="liA8E" id="7BIvS$tLaqa" role="2OqNvi">
          <ref role="37wK5l" to="gct0:~SConceptAdapterById.getId():jetbrains.mps.smodel.adapter.ids.SConceptId" resolve="getId" />
        </node>
      </node>
      <node concept="3uibUv" id="7BIvS$tMA1E" role="1tU5fm">
        <ref role="3uigEE" to="a7z3:~SConceptId" resolve="SConceptId" />
      </node>
    </node>
    <node concept="Wx3nA" id="7BIvS$tLtqz" role="jymVt">
      <property role="TrG5h" value="conceptId_InterfaceConceptDeclaration" />
      <property role="3TUv4t" value="true" />
      <node concept="3Tm1VV" id="7BIvS$tLtq_" role="1B3o_S" />
      <node concept="2OqwBi" id="7BIvS$tLaqb" role="33vP2m">
        <node concept="1eOMI4" id="7BIvS$tLaqc" role="2Oq$k0">
          <node concept="10QFUN" id="7BIvS$tLaqd" role="1eOMHV">
            <node concept="35c_gC" id="7BIvS$tLaqe" role="10QFUP">
              <ref role="35c_gD" to="tpce:h0PlHMJ" resolve="InterfaceConceptDeclaration" />
            </node>
            <node concept="3uibUv" id="7BIvS$tLaqf" role="10QFUM">
              <ref role="3uigEE" to="gct0:~SConceptAdapterById" resolve="SConceptAdapterById" />
            </node>
          </node>
        </node>
        <node concept="liA8E" id="7BIvS$tLaqg" role="2OqNvi">
          <ref role="37wK5l" to="gct0:~SConceptAdapterById.getId():jetbrains.mps.smodel.adapter.ids.SConceptId" resolve="getId" />
        </node>
      </node>
      <node concept="3uibUv" id="7BIvS$tM_SN" role="1tU5fm">
        <ref role="3uigEE" to="a7z3:~SConceptId" resolve="SConceptId" />
      </node>
    </node>
    <node concept="Wx3nA" id="5GEiEa2PU7T" role="jymVt">
      <property role="TrG5h" value="conceptId_RuntimeTypeVariable" />
      <property role="3TUv4t" value="true" />
      <node concept="3Tm1VV" id="5GEiEa2PU7U" role="1B3o_S" />
      <node concept="2OqwBi" id="5GEiEa2PU7V" role="33vP2m">
        <node concept="1eOMI4" id="5GEiEa2PU7W" role="2Oq$k0">
          <node concept="10QFUN" id="5GEiEa2PU7X" role="1eOMHV">
            <node concept="35c_gC" id="5GEiEa2PU7Y" role="10QFUP">
              <ref role="35c_gD" to="tpd4:hfSilrV" resolve="RuntimeTypeVariable" />
            </node>
            <node concept="3uibUv" id="5GEiEa2PU7Z" role="10QFUM">
              <ref role="3uigEE" to="gct0:~SConceptAdapterById" resolve="SConceptAdapterById" />
            </node>
          </node>
        </node>
        <node concept="liA8E" id="5GEiEa2PU80" role="2OqNvi">
          <ref role="37wK5l" to="gct0:~SConceptAdapterById.getId():jetbrains.mps.smodel.adapter.ids.SConceptId" resolve="getId" />
        </node>
      </node>
      <node concept="3uibUv" id="5GEiEa2PU81" role="1tU5fm">
        <ref role="3uigEE" to="a7z3:~SConceptId" resolve="SConceptId" />
      </node>
    </node>
    <node concept="Wx3nA" id="5GEiEa2PP2q" role="jymVt">
      <property role="TrG5h" value="propertyId_INamedConcept_name" />
      <property role="3TUv4t" value="true" />
      <node concept="3Tm1VV" id="5GEiEa2PP2r" role="1B3o_S" />
      <node concept="2OqwBi" id="5GEiEa2PP2s" role="33vP2m">
        <node concept="1eOMI4" id="5GEiEa2PP2t" role="2Oq$k0">
          <node concept="10QFUN" id="5GEiEa2PP2u" role="1eOMHV">
            <node concept="355D3s" id="5GEiEa2QL9m" role="10QFUP">
              <ref role="355D3t" to="tpck:h0TrEE$" resolve="INamedConcept" />
              <ref role="355D3u" to="tpck:h0TrG11" resolve="name" />
            </node>
            <node concept="3uibUv" id="5GEiEa2QKfl" role="10QFUM">
              <ref role="3uigEE" to="7vmx:~SPropertyAdapterById" resolve="SPropertyAdapterById" />
            </node>
          </node>
        </node>
        <node concept="liA8E" id="5GEiEa2PP2x" role="2OqNvi">
          <ref role="37wK5l" to="7vmx:~SPropertyAdapterById.getId():jetbrains.mps.smodel.adapter.ids.SPropertyId" resolve="getId" />
        </node>
      </node>
      <node concept="3uibUv" id="5GEiEa2QGpd" role="1tU5fm">
        <ref role="3uigEE" to="a7z3:~SPropertyId" resolve="SPropertyId" />
      </node>
    </node>
    <node concept="2tJIrI" id="7BIvS$tLebb" role="jymVt" />
    <node concept="3Tm1VV" id="1YioXbrr5pc" role="1B3o_S" />
    <node concept="Wx3nA" id="FmAKtTFKi9" role="jymVt">
      <property role="TrG5h" value="conceptName_IResolveInfo" />
      <property role="3TUv4t" value="true" />
      <node concept="3Tm1VV" id="FmAKtTFKif" role="1B3o_S" />
      <node concept="17QB3L" id="FmAKtTFKic" role="1tU5fm" />
      <node concept="3nh3qo" id="FmAKtTFKie" role="33vP2m">
        <ref role="3nh3qp" to="tpck:hqLv6T6" resolve="IResolveInfo" />
      </node>
    </node>
    <node concept="Wx3nA" id="2iMJRNxJZTe" role="jymVt">
      <property role="TrG5h" value="concept_IResolveInfo" />
      <property role="3TUv4t" value="true" />
      <node concept="3Tm1VV" id="2iMJRNxJZTf" role="1B3o_S" />
      <node concept="10QFUN" id="2qaFQahqHen" role="33vP2m">
        <node concept="35c_gC" id="2iMJRNxJZTj" role="10QFUP">
          <ref role="35c_gD" to="tpck:hqLv6T6" resolve="IResolveInfo" />
        </node>
        <node concept="3uibUv" id="2qaFQahqHeo" role="10QFUM">
          <ref role="3uigEE" to="t3eg:~SInterfaceConcept" resolve="SInterfaceConcept" />
        </node>
      </node>
      <node concept="3uibUv" id="2qaFQahqHbl" role="1tU5fm">
        <ref role="3uigEE" to="t3eg:~SInterfaceConcept" resolve="SInterfaceConcept" />
      </node>
    </node>
    <node concept="Wx3nA" id="3$vVOu2BOiz" role="jymVt">
      <property role="TrG5h" value="conceptName_INamedConcept" />
      <property role="3TUv4t" value="true" />
      <node concept="3Tm1VV" id="3$vVOu2BOi$" role="1B3o_S" />
      <node concept="17QB3L" id="3$vVOu2BOi_" role="1tU5fm" />
      <node concept="3nh3qo" id="3$vVOu2BOiA" role="33vP2m">
        <ref role="3nh3qp" to="tpck:h0TrEE$" resolve="INamedConcept" />
      </node>
    </node>
    <node concept="Wx3nA" id="2iMJRNxJZTk" role="jymVt">
      <property role="TrG5h" value="concept_INamedConcept" />
      <property role="3TUv4t" value="true" />
      <node concept="3Tm1VV" id="2iMJRNxJZTl" role="1B3o_S" />
      <node concept="35c_gC" id="2iMJRNxJZTp" role="33vP2m">
        <ref role="35c_gD" to="tpck:h0TrEE$" resolve="INamedConcept" />
      </node>
      <node concept="3uibUv" id="2qaFQahqHla" role="1tU5fm">
        <ref role="3uigEE" to="t3eg:~SInterfaceConcept" resolve="SInterfaceConcept" />
      </node>
    </node>
    <node concept="Wx3nA" id="FmAKtTFKig" role="jymVt">
      <property role="TrG5h" value="conceptName_BaseConcept" />
      <property role="3TUv4t" value="true" />
      <node concept="3Tm1VV" id="FmAKtTFKij" role="1B3o_S" />
      <node concept="17QB3L" id="FmAKtTFKik" role="1tU5fm" />
      <node concept="3nh3qo" id="FmAKtTFKim" role="33vP2m">
        <ref role="3nh3qp" to="tpck:gw2VY9q" resolve="BaseConcept" />
      </node>
    </node>
    <node concept="Wx3nA" id="2iMJRNxJZTq" role="jymVt">
      <property role="TrG5h" value="concept_BaseConcept" />
      <property role="3TUv4t" value="true" />
      <node concept="3Tm1VV" id="2iMJRNxJZTr" role="1B3o_S" />
      <node concept="35c_gC" id="2iMJRNxJZTv" role="33vP2m">
        <ref role="35c_gD" to="tpck:gw2VY9q" resolve="BaseConcept" />
      </node>
      <node concept="3uibUv" id="2qaFQahqHPq" role="1tU5fm">
        <ref role="3uigEE" to="t3eg:~SConcept" resolve="SConcept" />
      </node>
    </node>
    <node concept="Wx3nA" id="75u8csl1wPZ" role="jymVt">
      <property role="TrG5h" value="conceptName_AbstractConceptDeclaration" />
      <property role="3TUv4t" value="true" />
      <node concept="3Tm1VV" id="75u8csl1wQ2" role="1B3o_S" />
      <node concept="17QB3L" id="75u8csl1wYv" role="1tU5fm" />
      <node concept="3nh3qo" id="75u8csl1wYx" role="33vP2m">
        <ref role="3nh3qp" to="tpce:h0PkWnZ" resolve="AbstractConceptDeclaration" />
      </node>
    </node>
    <node concept="Wx3nA" id="2iMJRNxJZTw" role="jymVt">
      <property role="TrG5h" value="concept_AbstractConceptDeclaration" />
      <property role="3TUv4t" value="true" />
      <node concept="3Tm1VV" id="2iMJRNxJZTx" role="1B3o_S" />
      <node concept="35c_gC" id="2iMJRNxJZT_" role="33vP2m">
        <ref role="35c_gD" to="tpce:h0PkWnZ" resolve="AbstractConceptDeclaration" />
      </node>
      <node concept="3uibUv" id="2qaFQahqHSz" role="1tU5fm">
        <ref role="3uigEE" to="t3eg:~SConcept" resolve="SConcept" />
      </node>
    </node>
    <node concept="Wx3nA" id="5kZ5ExKYcfs" role="jymVt">
      <property role="TrG5h" value="conceptName_ConceptDeclaration" />
      <property role="3TUv4t" value="true" />
      <node concept="3Tm1VV" id="5kZ5ExKYcfv" role="1B3o_S" />
      <node concept="17QB3L" id="5kZ5ExKYcfw" role="1tU5fm" />
      <node concept="3nh3qo" id="5kZ5ExKYcfy" role="33vP2m">
        <ref role="3nh3qp" to="tpce:f_TIwhg" resolve="ConceptDeclaration" />
      </node>
    </node>
    <node concept="Wx3nA" id="2iMJRNxJZTA" role="jymVt">
      <property role="TrG5h" value="concept_ConceptDeclaration" />
      <property role="3TUv4t" value="true" />
      <node concept="3Tm1VV" id="2iMJRNxJZTB" role="1B3o_S" />
      <node concept="35c_gC" id="2iMJRNxJZTF" role="33vP2m">
        <ref role="35c_gD" to="tpce:f_TIwhg" resolve="ConceptDeclaration" />
      </node>
      <node concept="3uibUv" id="2qaFQahqHWu" role="1tU5fm">
        <ref role="3uigEE" to="t3eg:~SConcept" resolve="SConcept" />
      </node>
    </node>
    <node concept="Wx3nA" id="7ElZCC7dgQj" role="jymVt">
      <property role="TrG5h" value="conceptName_InterfaceConceptDeclaration" />
      <property role="3TUv4t" value="true" />
      <node concept="3Tm1VV" id="7ElZCC7dgQk" role="1B3o_S" />
      <node concept="17QB3L" id="7ElZCC7dgQl" role="1tU5fm" />
      <node concept="3nh3qo" id="7ElZCC7dgQm" role="33vP2m">
        <ref role="3nh3qp" to="tpce:h0PlHMJ" resolve="InterfaceConceptDeclaration" />
      </node>
    </node>
    <node concept="Wx3nA" id="2iMJRNxJZTG" role="jymVt">
      <property role="TrG5h" value="concept_InterfaceConceptDeclaration" />
      <property role="3TUv4t" value="true" />
      <node concept="3Tm1VV" id="2iMJRNxJZTH" role="1B3o_S" />
      <node concept="35c_gC" id="2iMJRNxJZTL" role="33vP2m">
        <ref role="35c_gD" to="tpce:h0PlHMJ" resolve="InterfaceConceptDeclaration" />
      </node>
      <node concept="3uibUv" id="2qaFQahqI03" role="1tU5fm">
        <ref role="3uigEE" to="t3eg:~SConcept" resolve="SConcept" />
      </node>
    </node>
    <node concept="Wx3nA" id="6QovVGOGfMN" role="jymVt">
      <property role="TrG5h" value="conceptName_LinkDeclaration" />
      <property role="3TUv4t" value="true" />
      <node concept="3Tm1VV" id="6QovVGOGfMO" role="1B3o_S" />
      <node concept="17QB3L" id="6QovVGOGfMP" role="1tU5fm" />
      <node concept="3nh3qo" id="6QovVGOGfMQ" role="33vP2m">
        <ref role="3nh3qp" to="tpce:f_TJgxE" resolve="LinkDeclaration" />
      </node>
    </node>
    <node concept="Wx3nA" id="2iMJRNxJZTM" role="jymVt">
      <property role="TrG5h" value="concept_LinkDeclaration" />
      <property role="3TUv4t" value="true" />
      <node concept="3Tm1VV" id="2iMJRNxJZTN" role="1B3o_S" />
      <node concept="35c_gC" id="2iMJRNxJZTR" role="33vP2m">
        <ref role="35c_gD" to="tpce:f_TJgxE" resolve="LinkDeclaration" />
      </node>
      <node concept="3uibUv" id="2qaFQahqI3$" role="1tU5fm">
        <ref role="3uigEE" to="t3eg:~SConcept" resolve="SConcept" />
      </node>
    </node>
    <node concept="Wx3nA" id="6Lzl__WfjF1" role="jymVt">
      <property role="TrG5h" value="conceptName_InterfacePart" />
      <property role="3TUv4t" value="true" />
      <node concept="3Tm1VV" id="6Lzl__WfjF2" role="1B3o_S" />
      <node concept="17QB3L" id="6Lzl__WfjF3" role="1tU5fm" />
      <node concept="3nh3qo" id="6Lzl__WfjF4" role="33vP2m">
        <ref role="3nh3qp" to="tpck:19gBtYEAf4C" resolve="InterfacePart" />
      </node>
    </node>
    <node concept="Wx3nA" id="2iMJRNxJZTS" role="jymVt">
      <property role="TrG5h" value="concept_InterfacePart" />
      <property role="3TUv4t" value="true" />
      <node concept="3Tm1VV" id="2iMJRNxJZTT" role="1B3o_S" />
      <node concept="35c_gC" id="2iMJRNxJZTX" role="33vP2m">
        <ref role="35c_gD" to="tpck:19gBtYEAf4C" resolve="InterfacePart" />
      </node>
      <node concept="3uibUv" id="2qaFQahqI6V" role="1tU5fm">
        <ref role="3uigEE" to="t3eg:~SInterfaceConcept" resolve="SInterfaceConcept" />
      </node>
    </node>
    <node concept="Wx3nA" id="6Lzl__WfB4K" role="jymVt">
      <property role="TrG5h" value="conceptName_ImplementationPart" />
      <property role="3TUv4t" value="true" />
      <node concept="3Tm1VV" id="6Lzl__WfB4L" role="1B3o_S" />
      <node concept="17QB3L" id="6Lzl__WfB4M" role="1tU5fm" />
      <node concept="3nh3qo" id="6Lzl__WfB4N" role="33vP2m">
        <ref role="3nh3qp" to="tpck:19gBtYEv0ln" resolve="ImplementationPart" />
      </node>
    </node>
    <node concept="Wx3nA" id="2iMJRNxJZTY" role="jymVt">
      <property role="TrG5h" value="concept_ImplementationPart" />
      <property role="3TUv4t" value="true" />
      <node concept="3Tm1VV" id="2iMJRNxJZTZ" role="1B3o_S" />
      <node concept="35c_gC" id="2iMJRNxJZU3" role="33vP2m">
        <ref role="35c_gD" to="tpck:19gBtYEv0ln" resolve="ImplementationPart" />
      </node>
      <node concept="3uibUv" id="2qaFQahqI9z" role="1tU5fm">
        <ref role="3uigEE" to="t3eg:~SInterfaceConcept" resolve="SInterfaceConcept" />
      </node>
    </node>
    <node concept="Wx3nA" id="64$4ecGXE54" role="jymVt">
      <property role="TrG5h" value="conceptName_ImplementationWithStubPart" />
      <property role="3TUv4t" value="true" />
      <node concept="3Tm1VV" id="64$4ecGXE55" role="1B3o_S" />
      <node concept="17QB3L" id="64$4ecGXE56" role="1tU5fm" />
      <node concept="3nh3qo" id="64$4ecGXE57" role="33vP2m">
        <ref role="3nh3qp" to="tpck:64$4ecGX64Q" resolve="ImplementationWithStubPart" />
      </node>
    </node>
    <node concept="Wx3nA" id="2iMJRNxJZU4" role="jymVt">
      <property role="TrG5h" value="concept_ImplementationWithStubPart" />
      <property role="3TUv4t" value="true" />
      <node concept="3Tm1VV" id="2iMJRNxJZU5" role="1B3o_S" />
      <node concept="35c_gC" id="2iMJRNxJZU9" role="33vP2m">
        <ref role="35c_gD" to="tpck:64$4ecGX64Q" resolve="ImplementationWithStubPart" />
      </node>
      <node concept="3uibUv" id="2qaFQahqIdm" role="1tU5fm">
        <ref role="3uigEE" to="t3eg:~SInterfaceConcept" resolve="SInterfaceConcept" />
      </node>
    </node>
    <node concept="Wx3nA" id="19LCuYC3WLt" role="jymVt">
      <property role="TrG5h" value="concept_RuntimeTypeVariable" />
      <property role="3TUv4t" value="true" />
      <node concept="3Tm1VV" id="19LCuYC3WLu" role="1B3o_S" />
      <node concept="35c_gC" id="19LCuYC3WLv" role="33vP2m">
        <ref role="35c_gD" to="tpd4:hfSilrV" resolve="RuntimeTypeVariable" />
      </node>
      <node concept="3uibUv" id="2qaFQahqJkQ" role="1tU5fm">
        <ref role="3uigEE" to="t3eg:~SConcept" resolve="SConcept" />
      </node>
    </node>
    <node concept="2tJIrI" id="6QovVGOGfeO" role="jymVt" />
    <node concept="Wx3nA" id="4zASA_hyZsx" role="jymVt">
      <property role="TrG5h" value="linkName_ConceptDeclaration_extends" />
      <property role="3TUv4t" value="true" />
      <node concept="3Tm1VV" id="4zASA_hyZs$" role="1B3o_S" />
      <node concept="17QB3L" id="4zASA_hyZs_" role="1tU5fm" />
      <node concept="prKvN" id="4zASA_hzyG2" role="33vP2m">
        <ref role="prhl4" to="tpce:f_TIwhg" resolve="ConceptDeclaration" />
        <ref role="prhl7" to="tpce:f_TJDff" />
      </node>
    </node>
    <node concept="Wx3nA" id="2iMJRNxJZUa" role="jymVt">
      <property role="TrG5h" value="link_ConceptDeclaration_extends" />
      <property role="3TUv4t" value="true" />
      <node concept="3Tm1VV" id="2iMJRNxJZUb" role="1B3o_S" />
      <node concept="359W_D" id="2iMJRNxJZUf" role="33vP2m">
        <ref role="359W_E" to="tpce:f_TIwhg" resolve="ConceptDeclaration" />
        <ref role="359W_F" to="tpce:f_TJDff" />
      </node>
      <node concept="3uibUv" id="7BIvS$tMzii" role="1tU5fm">
        <ref role="3uigEE" to="t3eg:~SReferenceLink" resolve="SReferenceLink" />
      </node>
    </node>
    <node concept="Wx3nA" id="7vLfl8KzJiG" role="jymVt">
      <property role="TrG5h" value="linkName_ConceptDeclaration_implements" />
      <property role="3TUv4t" value="true" />
      <node concept="3Tm1VV" id="7vLfl8KzJiH" role="1B3o_S" />
      <node concept="17QB3L" id="7vLfl8KzJiI" role="1tU5fm" />
      <node concept="prKvN" id="7vLfl8KzJiJ" role="33vP2m">
        <ref role="prhl4" to="tpce:f_TIwhg" resolve="ConceptDeclaration" />
        <ref role="prhl7" to="tpce:h0Pzm$Y" />
      </node>
    </node>
    <node concept="Wx3nA" id="2iMJRNxJZUg" role="jymVt">
      <property role="TrG5h" value="link_ConceptDeclaration_implements" />
      <property role="3TUv4t" value="true" />
      <node concept="3Tm1VV" id="2iMJRNxJZUh" role="1B3o_S" />
      <node concept="359W_D" id="2iMJRNxJZUl" role="33vP2m">
        <ref role="359W_E" to="tpce:f_TIwhg" resolve="ConceptDeclaration" />
        <ref role="359W_F" to="tpce:h0Pzm$Y" />
      </node>
      <node concept="3uibUv" id="7BIvS$tMzij" role="1tU5fm">
        <ref role="3uigEE" to="t3eg:~SContainmentLink" resolve="SContainmentLink" />
      </node>
    </node>
    <node concept="Wx3nA" id="7vLfl8KzJix" role="jymVt">
      <property role="TrG5h" value="linkName_AbstractConceptDeclaration_linkDeclaration" />
      <property role="3TUv4t" value="true" />
      <node concept="3Tm1VV" id="7vLfl8KzKay" role="1B3o_S" />
      <node concept="17QB3L" id="7vLfl8KzJiz" role="1tU5fm" />
      <node concept="prKvN" id="7vLfl8KzJi$" role="33vP2m">
        <ref role="prhl4" to="tpce:h0PkWnZ" resolve="AbstractConceptDeclaration" />
        <ref role="prhl7" to="tpce:f_TKVDF" />
      </node>
    </node>
    <node concept="Wx3nA" id="2iMJRNxJZUm" role="jymVt">
      <property role="TrG5h" value="link_AbstractConceptDeclaration_linkDeclaration" />
      <property role="3TUv4t" value="true" />
      <node concept="3Tm1VV" id="2iMJRNxJZUn" role="1B3o_S" />
      <node concept="359W_D" id="2iMJRNxJZUr" role="33vP2m">
        <ref role="359W_E" to="tpce:h0PkWnZ" resolve="AbstractConceptDeclaration" />
        <ref role="359W_F" to="tpce:f_TKVDF" />
      </node>
      <node concept="3uibUv" id="7BIvS$tMzik" role="1tU5fm">
        <ref role="3uigEE" to="t3eg:~SContainmentLink" resolve="SContainmentLink" />
      </node>
    </node>
    <node concept="Wx3nA" id="7vLfl8KzJi_" role="jymVt">
      <property role="TrG5h" value="linkName_AbstractConceptDeclaration_propertyDeclaration" />
      <property role="3TUv4t" value="true" />
      <node concept="3Tm1VV" id="7vLfl8KzKaz" role="1B3o_S" />
      <node concept="17QB3L" id="7vLfl8KzJiB" role="1tU5fm" />
      <node concept="prKvN" id="7vLfl8KzJiC" role="33vP2m">
        <ref role="prhl4" to="tpce:h0PkWnZ" resolve="AbstractConceptDeclaration" />
        <ref role="prhl7" to="tpce:f_TKVDG" />
      </node>
    </node>
    <node concept="Wx3nA" id="2iMJRNxJZUs" role="jymVt">
      <property role="TrG5h" value="link_AbstractConceptDeclaration_propertyDeclaration" />
      <property role="3TUv4t" value="true" />
      <node concept="3Tm1VV" id="2iMJRNxJZUt" role="1B3o_S" />
      <node concept="359W_D" id="2iMJRNxJZUx" role="33vP2m">
        <ref role="359W_E" to="tpce:h0PkWnZ" resolve="AbstractConceptDeclaration" />
        <ref role="359W_F" to="tpce:f_TKVDG" />
      </node>
      <node concept="3uibUv" id="7BIvS$tMzil" role="1tU5fm">
        <ref role="3uigEE" to="t3eg:~SContainmentLink" resolve="SContainmentLink" />
      </node>
    </node>
    <node concept="2tJIrI" id="wHO9VMAbr4" role="jymVt" />
    <node concept="Wx3nA" id="wHO9VM_SzO" role="jymVt">
      <property role="TrG5h" value="propertyName_AbstractConceptDeclaration_abstract" />
      <property role="3TUv4t" value="true" />
      <node concept="3Tm1VV" id="wHO9VM_SzP" role="1B3o_S" />
      <node concept="17QB3L" id="wHO9VM_SzQ" role="1tU5fm" />
      <node concept="pqAIu" id="wHO9VMAahV" role="33vP2m">
        <ref role="pqAIh" to="tpce:h0PkWnZ" resolve="AbstractConceptDeclaration" />
        <ref role="pqAIg" to="tpce:40UcGlRb7V2" resolve="abstract" />
      </node>
    </node>
    <node concept="Wx3nA" id="2iMJRNxJZUC" role="jymVt">
      <property role="TrG5h" value="property_AbstractConceptDeclaration_abstract" />
      <property role="3TUv4t" value="true" />
      <node concept="3Tm1VV" id="2iMJRNxJZUD" role="1B3o_S" />
      <node concept="355D3s" id="2iMJRNxJZUH" role="33vP2m">
        <ref role="355D3t" to="tpce:h0PkWnZ" resolve="AbstractConceptDeclaration" />
        <ref role="355D3u" to="tpce:40UcGlRb7V2" resolve="abstract" />
      </node>
      <node concept="3uibUv" id="7BIvS$tMzib" role="1tU5fm">
        <ref role="3uigEE" to="t3eg:~SProperty" resolve="SProperty" />
      </node>
    </node>
    <node concept="Wx3nA" id="4zASA_hzG1M" role="jymVt">
      <property role="TrG5h" value="propertyName_INamedConcept_name" />
      <property role="3TUv4t" value="true" />
      <node concept="3Tm1VV" id="4zASA_hzG1P" role="1B3o_S" />
      <node concept="17QB3L" id="4zASA_hzG1Q" role="1tU5fm" />
      <node concept="pqAIu" id="4zASA_hzG1S" role="33vP2m">
        <ref role="pqAIh" to="tpck:h0TrEE$" resolve="INamedConcept" />
        <ref role="pqAIg" to="tpck:h0TrG11" resolve="name" />
      </node>
    </node>
    <node concept="Wx3nA" id="2iMJRNxJZUI" role="jymVt">
      <property role="TrG5h" value="property_INamedConcept_name" />
      <property role="3TUv4t" value="true" />
      <node concept="3Tm1VV" id="2iMJRNxJZUJ" role="1B3o_S" />
      <node concept="355D3s" id="2iMJRNxJZUN" role="33vP2m">
        <ref role="355D3t" to="tpck:h0TrEE$" resolve="INamedConcept" />
        <ref role="355D3u" to="tpck:h0TrG11" resolve="name" />
      </node>
      <node concept="3uibUv" id="7BIvS$tMzic" role="1tU5fm">
        <ref role="3uigEE" to="t3eg:~SProperty" resolve="SProperty" />
      </node>
    </node>
    <node concept="Wx3nA" id="2iMJRNxKAG_" role="jymVt">
      <property role="TrG5h" value="propertyName_LinkDeclaration_role" />
      <property role="3TUv4t" value="true" />
      <node concept="3Tm1VV" id="2iMJRNxKAGA" role="1B3o_S" />
      <node concept="17QB3L" id="2iMJRNxKAGB" role="1tU5fm" />
      <node concept="pqAIu" id="2iMJRNxKAGC" role="33vP2m">
        <ref role="pqAIh" to="tpce:f_TJgxE" resolve="LinkDeclaration" />
        <ref role="pqAIg" to="tpce:fA0kJcN" resolve="role" />
      </node>
    </node>
    <node concept="Wx3nA" id="2iMJRNxKAGD" role="jymVt">
      <property role="TrG5h" value="property_LinkDeclaration_role" />
      <property role="3TUv4t" value="true" />
      <node concept="3Tm1VV" id="2iMJRNxKAGE" role="1B3o_S" />
      <node concept="355D3s" id="2iMJRNxKAGG" role="33vP2m">
        <ref role="355D3u" to="tpce:fA0kJcN" resolve="role" />
        <ref role="355D3t" to="tpce:f_TJgxE" resolve="LinkDeclaration" />
      </node>
      <node concept="3uibUv" id="7BIvS$tMzid" role="1tU5fm">
        <ref role="3uigEE" to="t3eg:~SProperty" resolve="SProperty" />
      </node>
    </node>
    <node concept="Wx3nA" id="6pIEkniRZWs" role="jymVt">
      <property role="TrG5h" value="propertyName_IResolveInfo_resolveInfo" />
      <property role="3TUv4t" value="true" />
      <node concept="3Tm1VV" id="6pIEkniRZWt" role="1B3o_S" />
      <node concept="17QB3L" id="6pIEkniRZWu" role="1tU5fm" />
      <node concept="pqAIu" id="6pIEkniRZWv" role="33vP2m">
        <ref role="pqAIh" to="tpck:hqLv6T6" resolve="IResolveInfo" />
        <ref role="pqAIg" to="tpck:hqLvdgl" resolve="resolveInfo" />
      </node>
    </node>
    <node concept="Wx3nA" id="2iMJRNxJZUU" role="jymVt">
      <property role="TrG5h" value="property_IResolveInfo_resolveInfo" />
      <property role="3TUv4t" value="true" />
      <node concept="3Tm1VV" id="2iMJRNxJZUV" role="1B3o_S" />
      <node concept="355D3s" id="2iMJRNxJZUZ" role="33vP2m">
        <ref role="355D3t" to="tpck:hqLv6T6" resolve="IResolveInfo" />
        <ref role="355D3u" to="tpck:hqLvdgl" resolve="resolveInfo" />
      </node>
      <node concept="3uibUv" id="7BIvS$tMzie" role="1tU5fm">
        <ref role="3uigEE" to="t3eg:~SProperty" resolve="SProperty" />
      </node>
    </node>
    <node concept="Wx3nA" id="6pIEkniRZWw" role="jymVt">
      <property role="TrG5h" value="propertyName_BaseConcept_virtualPackage" />
      <property role="3TUv4t" value="true" />
      <node concept="3Tm1VV" id="6pIEkniRZWx" role="1B3o_S" />
      <node concept="17QB3L" id="6pIEkniRZWy" role="1tU5fm" />
      <node concept="pqAIu" id="6pIEkniRZWz" role="33vP2m">
        <ref role="pqAIh" to="tpck:gw2VY9q" resolve="BaseConcept" />
        <ref role="pqAIg" to="tpck:hnGE5uv" resolve="virtualPackage" />
      </node>
    </node>
    <node concept="Wx3nA" id="2iMJRNxJZV0" role="jymVt">
      <property role="TrG5h" value="property_BaseConcept_virtualPackage" />
      <property role="3TUv4t" value="true" />
      <node concept="3Tm1VV" id="2iMJRNxJZV1" role="1B3o_S" />
      <node concept="355D3s" id="2iMJRNxJZV5" role="33vP2m">
        <ref role="355D3t" to="tpck:gw2VY9q" resolve="BaseConcept" />
        <ref role="355D3u" to="tpck:hnGE5uv" resolve="virtualPackage" />
      </node>
      <node concept="3uibUv" id="7BIvS$tMzif" role="1tU5fm">
        <ref role="3uigEE" to="t3eg:~SProperty" resolve="SProperty" />
      </node>
    </node>
    <node concept="Wx3nA" id="6pIEkniRZW$" role="jymVt">
      <property role="TrG5h" value="propertyName_BaseConcept_alias" />
      <property role="3TUv4t" value="true" />
      <node concept="3Tm1VV" id="6pIEkniRZW_" role="1B3o_S" />
      <node concept="17QB3L" id="6pIEkniRZWA" role="1tU5fm" />
      <node concept="pqAIu" id="6pIEkniRZWB" role="33vP2m">
        <ref role="pqAIh" to="tpck:gw2VY9q" resolve="BaseConcept" />
        <ref role="pqAIg" to="tpck:gOOYy9I" resolve="alias" />
      </node>
    </node>
    <node concept="Wx3nA" id="2iMJRNxJZV6" role="jymVt">
      <property role="TrG5h" value="property_BaseConcept_alias" />
      <property role="3TUv4t" value="true" />
      <node concept="3Tm1VV" id="2iMJRNxJZV7" role="1B3o_S" />
      <node concept="355D3s" id="2iMJRNxJZVb" role="33vP2m">
        <ref role="355D3t" to="tpck:gw2VY9q" resolve="BaseConcept" />
        <ref role="355D3u" to="tpck:gOOYy9I" resolve="alias" />
      </node>
      <node concept="3uibUv" id="7BIvS$tMzig" role="1tU5fm">
        <ref role="3uigEE" to="t3eg:~SProperty" resolve="SProperty" />
      </node>
    </node>
    <node concept="Wx3nA" id="6pIEkniRZWC" role="jymVt">
      <property role="TrG5h" value="propertyName_BaseConcept_shortDescription" />
      <property role="3TUv4t" value="true" />
      <node concept="3Tm1VV" id="6pIEkniRZWD" role="1B3o_S" />
      <node concept="17QB3L" id="6pIEkniRZWE" role="1tU5fm" />
      <node concept="pqAIu" id="6pIEkniRZWF" role="33vP2m">
        <ref role="pqAIh" to="tpck:gw2VY9q" resolve="BaseConcept" />
        <ref role="pqAIg" to="tpck:gOOYnlO" resolve="shortDescription" />
      </node>
    </node>
    <node concept="Wx3nA" id="2iMJRNxJZVc" role="jymVt">
      <property role="TrG5h" value="property_BaseConcept_shortDescription" />
      <property role="3TUv4t" value="true" />
      <node concept="3Tm1VV" id="2iMJRNxJZVd" role="1B3o_S" />
      <node concept="355D3s" id="2iMJRNxJZVh" role="33vP2m">
        <ref role="355D3t" to="tpck:gw2VY9q" resolve="BaseConcept" />
        <ref role="355D3u" to="tpck:gOOYnlO" resolve="shortDescription" />
      </node>
      <node concept="3uibUv" id="7BIvS$tMzih" role="1tU5fm">
        <ref role="3uigEE" to="t3eg:~SProperty" resolve="SProperty" />
      </node>
    </node>
    <node concept="Wx3nA" id="5_fGSAKl6eo" role="jymVt">
      <property role="TrG5h" value="linkName_BaseConcept_smodelAttribute" />
      <property role="3TUv4t" value="true" />
      <node concept="3Tm1VV" id="5_fGSAKl6ep" role="1B3o_S" />
      <node concept="17QB3L" id="5_fGSAKl6eq" role="1tU5fm" />
      <node concept="prKvN" id="5_fGSAKl7bZ" role="33vP2m">
        <ref role="prhl4" to="tpck:gw2VY9q" resolve="BaseConcept" />
        <ref role="prhl7" to="tpck:4uZwTti3__2" />
      </node>
    </node>
    <node concept="Wx3nA" id="2iMJRNxJZUy" role="jymVt">
      <property role="TrG5h" value="link_BaseConcept_smodelAttribute" />
      <property role="3TUv4t" value="true" />
      <node concept="3Tm1VV" id="2iMJRNxJZUz" role="1B3o_S" />
      <node concept="359W_D" id="2iMJRNxJZUB" role="33vP2m">
        <ref role="359W_E" to="tpck:gw2VY9q" resolve="BaseConcept" />
        <ref role="359W_F" to="tpck:4uZwTti3__2" />
      </node>
      <node concept="3uibUv" id="7BIvS$tMzim" role="1tU5fm">
        <ref role="3uigEE" to="t3eg:~SContainmentLink" resolve="SContainmentLink" />
      </node>
    </node>
    <node concept="3clFbW" id="1YioXbrr5pd" role="jymVt">
      <node concept="3cqZAl" id="1YioXbrr5pe" role="3clF45" />
      <node concept="3Tm1VV" id="1YioXbrr5pf" role="1B3o_S" />
      <node concept="3clFbS" id="1YioXbrr5pg" role="3clF47" />
    </node>
    <node concept="2YIFZL" id="1YioXbrreN$" role="jymVt">
      <property role="TrG5h" value="getPresentation" />
      <node concept="17QB3L" id="1YioXbrreNC" role="3clF45" />
      <node concept="3Tm1VV" id="1YioXbrreNA" role="1B3o_S" />
      <node concept="3clFbS" id="1YioXbrreNB" role="3clF47">
        <node concept="SfApY" id="43w7Zi1h7R" role="3cqZAp">
          <node concept="3clFbS" id="43w7Zi1h7S" role="SfCbr">
            <node concept="3cpWs6" id="43w7Zi1h8g" role="3cqZAp">
              <node concept="2OqwBi" id="43w7Zi1h8i" role="3cqZAk">
                <node concept="37vLTw" id="2BHiRxghiNf" role="2Oq$k0">
                  <ref role="3cqZAo" node="1YioXbrreND" resolve="node" />
                </node>
                <node concept="2qgKlT" id="43w7Zi1h8k" role="2OqNvi">
                  <ref role="37wK5l" to="tpcu:hEwIMiw" resolve="getPresentation" />
                </node>
              </node>
            </node>
          </node>
          <node concept="TDmWw" id="43w7Zi1h7U" role="TEbGg">
            <node concept="3cpWsn" id="43w7Zi1h7V" role="TDEfY">
              <property role="TrG5h" value="t" />
              <node concept="3uibUv" id="43w7Zi1h82" role="1tU5fm">
                <ref role="3uigEE" to="e2lb:~Throwable" resolve="Throwable" />
              </node>
            </node>
            <node concept="3clFbS" id="43w7Zi1h7X" role="TDEfX">
              <node concept="3cpWs6" id="43w7Zi1h8m" role="3cqZAp">
                <node concept="2OqwBi" id="1GH7SoqSF3I" role="3cqZAk">
                  <node concept="2JrnkZ" id="1GH7SoqSF4q" role="2Oq$k0">
                    <node concept="37vLTw" id="2BHiRxgmqhh" role="2JrQYb">
                      <ref role="3cqZAo" node="1YioXbrreND" resolve="node" />
                    </node>
                  </node>
                  <node concept="liA8E" id="1GH7SoqSF4u" role="2OqNvi">
                    <ref role="37wK5l" to="ec5l:~SNode.getName():java.lang.String" resolve="getName" />
                  </node>
                </node>
              </node>
            </node>
          </node>
        </node>
      </node>
      <node concept="37vLTG" id="1YioXbrreND" role="3clF46">
        <property role="TrG5h" value="node" />
        <node concept="3Tqbb2" id="1YioXbrreNE" role="1tU5fm">
          <ref role="ehGHo" to="tpck:gw2VY9q" resolve="BaseConcept" />
        </node>
      </node>
    </node>
    <node concept="2YIFZL" id="1YioXbrrFWh" role="jymVt">
      <property role="TrG5h" value="getDetailedPresentation" />
      <node concept="17QB3L" id="1YioXbrrFWl" role="3clF45" />
      <node concept="3Tm1VV" id="1YioXbrrFWj" role="1B3o_S" />
      <node concept="3clFbS" id="1YioXbrrFWk" role="3clF47">
        <node concept="3clFbF" id="1YioXbrrFWo" role="3cqZAp">
          <node concept="2OqwBi" id="1YioXbrrFWq" role="3clFbG">
            <node concept="37vLTw" id="2BHiRxgl2Hk" role="2Oq$k0">
              <ref role="3cqZAo" node="1YioXbrrFWm" resolve="node" />
            </node>
            <node concept="2qgKlT" id="1YioXbrrFWu" role="2OqNvi">
              <ref role="37wK5l" to="tpcu:22G2W3WJ92t" resolve="getDetailedPresentation" />
            </node>
          </node>
        </node>
      </node>
      <node concept="37vLTG" id="1YioXbrrFWm" role="3clF46">
        <property role="TrG5h" value="node" />
        <node concept="3Tqbb2" id="1YioXbrrFWn" role="1tU5fm">
          <ref role="ehGHo" to="tpck:gw2VY9q" resolve="BaseConcept" />
        </node>
      </node>
    </node>
    <node concept="2YIFZL" id="55cpr5dyyCi" role="jymVt">
      <property role="TrG5h" value="isDefaultSubstitutable" />
      <node concept="10P_77" id="55cpr5dyyKM" role="3clF45" />
      <node concept="3Tm1VV" id="55cpr5dyyCk" role="1B3o_S" />
      <node concept="3clFbS" id="55cpr5dyyCl" role="3clF47">
        <node concept="3clFbF" id="55cpr5dyyKP" role="3cqZAp">
          <node concept="2OqwBi" id="55cpr5dyyKR" role="3clFbG">
            <node concept="37vLTw" id="2BHiRxgmi1s" role="2Oq$k0">
              <ref role="3cqZAo" node="55cpr5dyyKN" resolve="node" />
            </node>
            <node concept="2qgKlT" id="55cpr5dyVYq" role="2OqNvi">
              <ref role="37wK5l" to="tpcn:6spw4TQeyqh" resolve="isDefaultSubstitutable" />
            </node>
          </node>
        </node>
      </node>
      <node concept="37vLTG" id="55cpr5dyyKN" role="3clF46">
        <property role="TrG5h" value="node" />
        <node concept="3Tqbb2" id="55cpr5dyyKO" role="1tU5fm">
          <ref role="ehGHo" to="tpce:h0PkWnZ" resolve="AbstractConceptDeclaration" />
        </node>
      </node>
    </node>
    <node concept="2YIFZL" id="5NxicJ2Xf4N" role="jymVt">
      <property role="TrG5h" value="findAllAspects" />
      <node concept="2I9FWS" id="5NxicJ2Xf54" role="3clF45" />
      <node concept="3Tm1VV" id="5NxicJ2Xf4P" role="1B3o_S" />
      <node concept="3clFbS" id="5NxicJ2Xf4Q" role="3clF47">
        <node concept="3clFbF" id="5NxicJ2Xf4T" role="3cqZAp">
          <node concept="2OqwBi" id="5NxicJ2Xf4V" role="3clFbG">
            <node concept="37vLTw" id="2BHiRxghelS" role="2Oq$k0">
              <ref role="3cqZAo" node="5NxicJ2Xf4R" resolve="node" />
            </node>
            <node concept="2qgKlT" id="5NxicJ2Xf4Z" role="2OqNvi">
              <ref role="37wK5l" to="tpcn:6Ito2ECxcpP" resolve="findAllAspects" />
            </node>
          </node>
        </node>
      </node>
      <node concept="37vLTG" id="5NxicJ2Xf4R" role="3clF46">
        <property role="TrG5h" value="node" />
        <node concept="3Tqbb2" id="5NxicJ2Xf4S" role="1tU5fm">
          <ref role="ehGHo" to="tpce:h0PkWnZ" resolve="AbstractConceptDeclaration" />
        </node>
      </node>
    </node>
    <node concept="2YIFZL" id="7kDY1n$F1IM" role="jymVt">
      <property role="TrG5h" value="getMetaLevel" />
      <node concept="10Oyi0" id="7kDY1n$F1Ri" role="3clF45" />
      <node concept="3Tm1VV" id="7kDY1n$F1IO" role="1B3o_S" />
      <node concept="3clFbS" id="7kDY1n$F1IP" role="3clF47">
        <node concept="3clFbF" id="7kDY1n$F1Rl" role="3cqZAp">
          <node concept="2OqwBi" id="7kDY1n$F1Rn" role="3clFbG">
            <node concept="37vLTw" id="2BHiRxgm$7U" role="2Oq$k0">
              <ref role="3cqZAo" node="7kDY1n$F1Rj" resolve="node" />
            </node>
            <node concept="2qgKlT" id="7kDY1n$F1Rr" role="2OqNvi">
              <ref role="37wK5l" to="tpcu:3t0v3yFOD1A" resolve="getMetaLevel" />
            </node>
          </node>
        </node>
      </node>
      <node concept="37vLTG" id="7kDY1n$F1Rj" role="3clF46">
        <property role="TrG5h" value="node" />
        <node concept="3Tqbb2" id="7kDY1n$F1Rk" role="1tU5fm">
          <ref role="ehGHo" to="tpck:gw2VY9q" resolve="BaseConcept" />
        </node>
      </node>
    </node>
    <node concept="2YIFZL" id="3Nl9F_aSir7" role="jymVt">
      <property role="TrG5h" value="getConceptDeclarationAlias" />
      <node concept="17QB3L" id="3Nl9F_aSizB" role="3clF45" />
      <node concept="3Tm1VV" id="3Nl9F_aSir9" role="1B3o_S" />
      <node concept="3clFbS" id="3Nl9F_aSira" role="3clF47">
        <node concept="3clFbF" id="3Nl9F_aSizE" role="3cqZAp">
          <node concept="2OqwBi" id="3Nl9F_aSizG" role="3clFbG">
            <node concept="37vLTw" id="2BHiRxgkX3V" role="2Oq$k0">
              <ref role="3cqZAo" node="3Nl9F_aSizC" resolve="conceptDeclaration" />
            </node>
            <node concept="3TrcHB" id="3Nl9F_aSKaK" role="2OqNvi">
              <ref role="3TsBF5" to="tpck:gOOYy9I" resolve="alias" />
            </node>
          </node>
        </node>
      </node>
      <node concept="37vLTG" id="3Nl9F_aSizC" role="3clF46">
        <property role="TrG5h" value="conceptDeclaration" />
        <node concept="3Tqbb2" id="3Nl9F_aSizD" role="1tU5fm">
          <ref role="ehGHo" to="tpce:h0PkWnZ" resolve="AbstractConceptDeclaration" />
        </node>
      </node>
    </node>
    <node concept="2YIFZL" id="7eX9cM$ZbeT" role="jymVt">
      <property role="TrG5h" value="isInstanceOfConceptDeclaration" />
      <node concept="10P_77" id="7eX9cM$ZbeX" role="3clF45" />
      <node concept="3Tm1VV" id="7eX9cM$ZbeV" role="1B3o_S" />
      <node concept="3clFbS" id="7eX9cM$ZbeW" role="3clF47">
        <node concept="3clFbJ" id="3hvjasysUfX" role="3cqZAp">
          <node concept="3clFbS" id="3hvjasysUfY" role="3clFbx">
            <node concept="3cpWs6" id="3hvjasysUg6" role="3cqZAp">
              <node concept="3clFbT" id="3hvjasysWED" role="3cqZAk">
                <property role="3clFbU" value="false" />
              </node>
            </node>
          </node>
          <node concept="3clFbC" id="3hvjasysUg2" role="3clFbw">
            <node concept="10Nm6u" id="3hvjasysUg5" role="3uHU7w" />
            <node concept="37vLTw" id="2BHiRxgmrdA" role="3uHU7B">
              <ref role="3cqZAo" node="7eX9cM$ZbeY" resolve="node" />
            </node>
          </node>
        </node>
        <node concept="3clFbF" id="7eX9cM$Zbf1" role="3cqZAp">
          <node concept="2OqwBi" id="7eX9cM$ZbHd" role="3clFbG">
            <node concept="2OqwBi" id="5sNl3sI_9B6" role="2Oq$k0">
              <node concept="liA8E" id="24cAaiUz$pH" role="2OqNvi">
                <ref role="37wK5l" to="t3eg:~SAbstractConcept.getQualifiedName():java.lang.String" resolve="getQualifiedName" />
              </node>
              <node concept="2OqwBi" id="5sNl3sI_9B7" role="2Oq$k0">
                <node concept="2JrnkZ" id="5sNl3sI_9B8" role="2Oq$k0">
                  <node concept="37vLTw" id="2BHiRxglJWS" role="2JrQYb">
                    <ref role="3cqZAo" node="7eX9cM$ZbeY" resolve="node" />
                  </node>
                </node>
                <node concept="liA8E" id="5sNl3sI_9Ba" role="2OqNvi">
                  <ref role="37wK5l" to="ec5l:~SNode.getConcept():org.jetbrains.mps.openapi.language.SConcept" resolve="getConcept" />
                </node>
              </node>
            </node>
            <node concept="liA8E" id="7eX9cM$ZbHh" role="2OqNvi">
              <ref role="37wK5l" to="e2lb:~String.equals(java.lang.Object):boolean" resolve="equals" />
              <node concept="3nh3qo" id="7eX9cM$ZbHi" role="37wK5m">
                <ref role="3nh3qp" to="tpce:f_TIwhg" resolve="ConceptDeclaration" />
              </node>
            </node>
          </node>
        </node>
      </node>
      <node concept="37vLTG" id="7eX9cM$ZbeY" role="3clF46">
        <property role="TrG5h" value="node" />
        <node concept="3Tqbb2" id="7eX9cM$Zbf0" role="1tU5fm" />
      </node>
    </node>
    <node concept="2YIFZL" id="7eX9cM$ZbIa" role="jymVt">
      <property role="TrG5h" value="isInstanceOfInterfaceConceptDeclaration" />
      <node concept="10P_77" id="7eX9cM$ZbIe" role="3clF45" />
      <node concept="3Tm1VV" id="7eX9cM$ZbIc" role="1B3o_S" />
      <node concept="3clFbS" id="7eX9cM$ZbId" role="3clF47">
        <node concept="3clFbJ" id="3hvjasysUga" role="3cqZAp">
          <node concept="3clFbS" id="3hvjasysUgb" role="3clFbx">
            <node concept="3cpWs6" id="3hvjasysUgj" role="3cqZAp">
              <node concept="3clFbT" id="3hvjasysUgl" role="3cqZAk">
                <property role="3clFbU" value="false" />
              </node>
            </node>
          </node>
          <node concept="3clFbC" id="3hvjasysUgf" role="3clFbw">
            <node concept="10Nm6u" id="3hvjasysUgi" role="3uHU7w" />
            <node concept="37vLTw" id="2BHiRxgmaek" role="3uHU7B">
              <ref role="3cqZAo" node="7eX9cM$ZbIf" resolve="node" />
            </node>
          </node>
        </node>
        <node concept="3clFbF" id="7eX9cM$ZbIh" role="3cqZAp">
          <node concept="2OqwBi" id="7eX9cM$ZbIq" role="3clFbG">
            <node concept="2OqwBi" id="5sNl3sI_9BJ" role="2Oq$k0">
              <node concept="liA8E" id="24cAaiUz$p_" role="2OqNvi">
                <ref role="37wK5l" to="t3eg:~SAbstractConcept.getQualifiedName():java.lang.String" resolve="getQualifiedName" />
              </node>
              <node concept="2OqwBi" id="5sNl3sI_9BK" role="2Oq$k0">
                <node concept="2JrnkZ" id="5sNl3sI_9BL" role="2Oq$k0">
                  <node concept="37vLTw" id="2BHiRxgm69A" role="2JrQYb">
                    <ref role="3cqZAo" node="7eX9cM$ZbIf" resolve="node" />
                  </node>
                </node>
                <node concept="liA8E" id="5sNl3sI_9BN" role="2OqNvi">
                  <ref role="37wK5l" to="ec5l:~SNode.getConcept():org.jetbrains.mps.openapi.language.SConcept" resolve="getConcept" />
                </node>
              </node>
            </node>
            <node concept="liA8E" id="7eX9cM$ZbIu" role="2OqNvi">
              <ref role="37wK5l" to="e2lb:~String.equals(java.lang.Object):boolean" resolve="equals" />
              <node concept="3nh3qo" id="7eX9cM$ZbIv" role="37wK5m">
                <ref role="3nh3qp" to="tpce:h0PlHMJ" resolve="InterfaceConceptDeclaration" />
              </node>
            </node>
          </node>
        </node>
      </node>
      <node concept="37vLTG" id="7eX9cM$ZbIf" role="3clF46">
        <property role="TrG5h" value="node" />
        <node concept="3Tqbb2" id="7eX9cM$ZbIg" role="1tU5fm" />
      </node>
    </node>
    <node concept="2YIFZL" id="7eX9cM$ZbHj" role="jymVt">
      <property role="TrG5h" value="isInstanceOfAbstractConceptDeclaration" />
      <node concept="10P_77" id="7eX9cM$ZbHn" role="3clF45" />
      <node concept="3Tm1VV" id="7eX9cM$ZbHl" role="1B3o_S" />
      <node concept="3clFbS" id="7eX9cM$ZbHm" role="3clF47">
        <node concept="3clFbJ" id="3hvjasysWEF" role="3cqZAp">
          <node concept="3clFbS" id="3hvjasysWEG" role="3clFbx">
            <node concept="3cpWs6" id="3hvjasysWEO" role="3cqZAp">
              <node concept="3clFbT" id="3hvjasysWEQ" role="3cqZAk">
                <property role="3clFbU" value="false" />
              </node>
            </node>
          </node>
          <node concept="3clFbC" id="3hvjasysWEK" role="3clFbw">
            <node concept="10Nm6u" id="3hvjasysWEN" role="3uHU7w" />
            <node concept="37vLTw" id="2BHiRxgmayQ" role="3uHU7B">
              <ref role="3cqZAo" node="7eX9cM$ZbHo" resolve="node" />
            </node>
          </node>
        </node>
        <node concept="3cpWs8" id="7eX9cM$ZbHq" role="3cqZAp">
          <node concept="3cpWsn" id="7eX9cM$ZbHr" role="3cpWs9">
            <property role="TrG5h" value="conceptFqName" />
            <node concept="17QB3L" id="7eX9cM$ZbHs" role="1tU5fm" />
            <node concept="2OqwBi" id="5sNl3sI_9yp" role="33vP2m">
              <node concept="liA8E" id="24cAaiUz$sx" role="2OqNvi">
                <ref role="37wK5l" to="t3eg:~SAbstractConcept.getQualifiedName():java.lang.String" resolve="getQualifiedName" />
              </node>
              <node concept="2OqwBi" id="5sNl3sI_9yq" role="2Oq$k0">
                <node concept="2JrnkZ" id="5sNl3sI_9yr" role="2Oq$k0">
                  <node concept="37vLTw" id="2BHiRxgmpMJ" role="2JrQYb">
                    <ref role="3cqZAo" node="7eX9cM$ZbHo" resolve="node" />
                  </node>
                </node>
                <node concept="liA8E" id="5sNl3sI_9yt" role="2OqNvi">
                  <ref role="37wK5l" to="ec5l:~SNode.getConcept():org.jetbrains.mps.openapi.language.SConcept" resolve="getConcept" />
                </node>
              </node>
            </node>
          </node>
        </node>
        <node concept="3cpWs6" id="7eX9cM$ZbHF" role="3cqZAp">
          <node concept="22lmx$" id="7eX9cM$ZbHY" role="3cqZAk">
            <node concept="2OqwBi" id="7eX9cM$ZbI3" role="3uHU7w">
              <node concept="37vLTw" id="3GM_nagTuTh" role="2Oq$k0">
                <ref role="3cqZAo" node="7eX9cM$ZbHr" resolve="conceptFqName" />
              </node>
              <node concept="liA8E" id="7eX9cM$ZbI7" role="2OqNvi">
                <ref role="37wK5l" to="e2lb:~String.equals(java.lang.Object):boolean" resolve="equals" />
                <node concept="3nh3qo" id="7eX9cM$ZbI9" role="37wK5m">
                  <ref role="3nh3qp" to="tpce:h0PkWnZ" resolve="AbstractConceptDeclaration" />
                </node>
              </node>
            </node>
            <node concept="22lmx$" id="7eX9cM$ZbHO" role="3uHU7B">
              <node concept="2OqwBi" id="7eX9cM$ZbHI" role="3uHU7B">
                <node concept="37vLTw" id="3GM_nagTxK9" role="2Oq$k0">
                  <ref role="3cqZAo" node="7eX9cM$ZbHr" resolve="conceptFqName" />
                </node>
                <node concept="liA8E" id="7eX9cM$ZbHM" role="2OqNvi">
                  <ref role="37wK5l" to="e2lb:~String.equals(java.lang.Object):boolean" resolve="equals" />
                  <node concept="3nh3qo" id="7eX9cM$ZbHN" role="37wK5m">
                    <ref role="3nh3qp" to="tpce:f_TIwhg" resolve="ConceptDeclaration" />
                  </node>
                </node>
              </node>
              <node concept="2OqwBi" id="7eX9cM$ZbHS" role="3uHU7w">
                <node concept="37vLTw" id="3GM_nagT_7j" role="2Oq$k0">
                  <ref role="3cqZAo" node="7eX9cM$ZbHr" resolve="conceptFqName" />
                </node>
                <node concept="liA8E" id="7eX9cM$ZbHW" role="2OqNvi">
                  <ref role="37wK5l" to="e2lb:~String.equals(java.lang.Object):boolean" resolve="equals" />
                  <node concept="3nh3qo" id="7eX9cM$ZbHX" role="37wK5m">
                    <ref role="3nh3qp" to="tpce:h0PlHMJ" resolve="InterfaceConceptDeclaration" />
                  </node>
                </node>
              </node>
            </node>
          </node>
        </node>
      </node>
      <node concept="37vLTG" id="7eX9cM$ZbHo" role="3clF46">
        <property role="TrG5h" value="node" />
        <node concept="3Tqbb2" id="7eX9cM$ZbHp" role="1tU5fm" />
      </node>
    </node>
    <node concept="2YIFZL" id="2g2TIDe2mdl" role="jymVt">
      <property role="TrG5h" value="getConceptDeclaration_IsRootable" />
      <node concept="10P_77" id="2g2TIDe2mdr" role="3clF45" />
      <node concept="3Tm1VV" id="2g2TIDe2mdn" role="1B3o_S" />
      <node concept="3clFbS" id="2g2TIDe2mdo" role="3clF47">
        <node concept="3clFbF" id="2g2TIDe2mds" role="3cqZAp">
          <node concept="2OqwBi" id="2g2TIDe2mdu" role="3clFbG">
            <node concept="37vLTw" id="2BHiRxgm_ii" role="2Oq$k0">
              <ref role="3cqZAo" node="2g2TIDe2mdp" resolve="concept" />
            </node>
            <node concept="3TrcHB" id="2g2TIDe2ykF" role="2OqNvi">
              <ref role="3TsBF5" to="tpce:fX9Ktp8" resolve="rootable" />
            </node>
          </node>
        </node>
      </node>
      <node concept="37vLTG" id="2g2TIDe2mdp" role="3clF46">
        <property role="TrG5h" value="concept" />
        <node concept="3Tqbb2" id="2g2TIDe2mdq" role="1tU5fm">
          <ref role="ehGHo" to="tpce:f_TIwhg" resolve="ConceptDeclaration" />
        </node>
      </node>
    </node>
    <node concept="2YIFZL" id="2g2TIDe2TTm" role="jymVt">
      <property role="TrG5h" value="getConceptDeclaration_Extends" />
      <node concept="3Tqbb2" id="2g2TIDe2U1Z" role="3clF45">
        <ref role="ehGHo" to="tpce:f_TIwhg" resolve="ConceptDeclaration" />
      </node>
      <node concept="3Tm1VV" id="2g2TIDe2TTo" role="1B3o_S" />
      <node concept="3clFbS" id="2g2TIDe2TTp" role="3clF47">
        <node concept="3clFbF" id="2g2TIDe2U1S" role="3cqZAp">
          <node concept="2OqwBi" id="2g2TIDe2U1U" role="3clFbG">
            <node concept="37vLTw" id="2BHiRxgmtwf" role="2Oq$k0">
              <ref role="3cqZAo" node="2g2TIDe2U1Q" resolve="concept" />
            </node>
            <node concept="3TrEf2" id="2g2TIDe2U1Y" role="2OqNvi">
              <ref role="3Tt5mk" to="tpce:f_TJDff" />
            </node>
          </node>
        </node>
      </node>
      <node concept="37vLTG" id="2g2TIDe2U1Q" role="3clF46">
        <property role="TrG5h" value="concept" />
        <node concept="3Tqbb2" id="2g2TIDe2U1R" role="1tU5fm">
          <ref role="ehGHo" to="tpce:f_TIwhg" resolve="ConceptDeclaration" />
        </node>
      </node>
    </node>
    <node concept="2YIFZL" id="2g2TIDe2U21" role="jymVt">
      <property role="TrG5h" value="getConceptDeclaration_Implements" />
      <node concept="3Tm1VV" id="2g2TIDe2U23" role="1B3o_S" />
      <node concept="3clFbS" id="2g2TIDe2U24" role="3clF47">
        <node concept="3clFbF" id="2g2TIDe2XYC" role="3cqZAp">
          <node concept="2OqwBi" id="2g2TIDe2XYJ" role="3clFbG">
            <node concept="2OqwBi" id="2g2TIDe2XYE" role="2Oq$k0">
              <node concept="37vLTw" id="2BHiRxghiKP" role="2Oq$k0">
                <ref role="3cqZAo" node="2g2TIDe2U29" resolve="concept" />
              </node>
              <node concept="3Tsc0h" id="2g2TIDe2XYI" role="2OqNvi">
                <ref role="3TtcxE" to="tpce:h0Pzm$Y" />
              </node>
            </node>
            <node concept="3$u5V9" id="2g2TIDe2XZ5" role="2OqNvi">
              <node concept="1bVj0M" id="2g2TIDe2XZ6" role="23t8la">
                <node concept="3clFbS" id="2g2TIDe2XZ7" role="1bW5cS">
                  <node concept="3clFbF" id="2g2TIDe2XZa" role="3cqZAp">
                    <node concept="2OqwBi" id="2g2TIDe2XZc" role="3clFbG">
                      <node concept="37vLTw" id="2BHiRxgl0aZ" role="2Oq$k0">
                        <ref role="3cqZAo" node="2g2TIDe2XZ8" resolve="it" />
                      </node>
                      <node concept="3TrEf2" id="2g2TIDe2XZg" role="2OqNvi">
                        <ref role="3Tt5mk" to="tpce:h0PrY0D" />
                      </node>
                    </node>
                  </node>
                </node>
                <node concept="Rh6nW" id="2g2TIDe2XZ8" role="1bW2Oz">
                  <property role="TrG5h" value="it" />
                  <node concept="2jxLKc" id="2g2TIDe2XZ9" role="1tU5fm" />
                </node>
              </node>
            </node>
          </node>
        </node>
      </node>
      <node concept="37vLTG" id="2g2TIDe2U29" role="3clF46">
        <property role="TrG5h" value="concept" />
        <node concept="3Tqbb2" id="2g2TIDe2U2a" role="1tU5fm">
          <ref role="ehGHo" to="tpce:f_TIwhg" resolve="ConceptDeclaration" />
        </node>
      </node>
      <node concept="A3Dl8" id="2g2TIDe2XY_" role="3clF45">
        <node concept="3Tqbb2" id="2g2TIDe2XYB" role="A3Ik2">
          <ref role="ehGHo" to="tpce:h0PlHMJ" resolve="InterfaceConceptDeclaration" />
        </node>
      </node>
    </node>
    <node concept="2YIFZL" id="4vvhWat0cQT" role="jymVt">
      <property role="TrG5h" value="getConceptDeclaration_ImplementsReferenceNodes" />
      <node concept="3Tm1VV" id="4vvhWat0cQU" role="1B3o_S" />
      <node concept="3clFbS" id="4vvhWat0cQV" role="3clF47">
        <node concept="3clFbF" id="4vvhWat0cQW" role="3cqZAp">
          <node concept="2OqwBi" id="4vvhWat0cQY" role="3clFbG">
            <node concept="37vLTw" id="2BHiRxgmaV9" role="2Oq$k0">
              <ref role="3cqZAo" node="4vvhWat0cRa" resolve="concept" />
            </node>
            <node concept="3Tsc0h" id="4vvhWat0cR0" role="2OqNvi">
              <ref role="3TtcxE" to="tpce:h0Pzm$Y" />
            </node>
          </node>
        </node>
      </node>
      <node concept="37vLTG" id="4vvhWat0cRa" role="3clF46">
        <property role="TrG5h" value="concept" />
        <node concept="3Tqbb2" id="4vvhWat0cRb" role="1tU5fm">
          <ref role="ehGHo" to="tpce:f_TIwhg" resolve="ConceptDeclaration" />
        </node>
      </node>
      <node concept="A3Dl8" id="4vvhWat0cRc" role="3clF45">
        <node concept="3Tqbb2" id="4vvhWat0cRd" role="A3Ik2">
          <ref role="ehGHo" to="tpce:h0PrWoo" resolve="InterfaceConceptReference" />
        </node>
      </node>
    </node>
    <node concept="2YIFZL" id="4vvhWat0cQP" role="jymVt">
      <property role="TrG5h" value="getConcept_LinkDeclarations" />
      <node concept="37vLTG" id="4vvhWat0cRe" role="3clF46">
        <property role="TrG5h" value="concept" />
        <node concept="3Tqbb2" id="4vvhWat0cRf" role="1tU5fm">
          <ref role="ehGHo" to="tpce:h0PkWnZ" resolve="AbstractConceptDeclaration" />
        </node>
      </node>
      <node concept="A3Dl8" id="4vvhWat0cRg" role="3clF45">
        <node concept="3Tqbb2" id="4vvhWat0cRi" role="A3Ik2">
          <ref role="ehGHo" to="tpce:f_TJgxE" resolve="LinkDeclaration" />
        </node>
      </node>
      <node concept="3Tm1VV" id="4vvhWat0cQR" role="1B3o_S" />
      <node concept="3clFbS" id="4vvhWat0cQS" role="3clF47">
        <node concept="3clFbF" id="4vvhWat0cRj" role="3cqZAp">
          <node concept="2OqwBi" id="4vvhWat0cRl" role="3clFbG">
            <node concept="37vLTw" id="2BHiRxgm7WV" role="2Oq$k0">
              <ref role="3cqZAo" node="4vvhWat0cRe" resolve="concept" />
            </node>
            <node concept="3Tsc0h" id="4vvhWat0k_1" role="2OqNvi">
              <ref role="3TtcxE" to="tpce:f_TKVDF" />
            </node>
          </node>
        </node>
      </node>
    </node>
    <node concept="2YIFZL" id="4vvhWat0k_4" role="jymVt">
      <property role="TrG5h" value="getConcept_PropertyDeclarations" />
      <node concept="37vLTG" id="4vvhWat0k_5" role="3clF46">
        <property role="TrG5h" value="concept" />
        <node concept="3Tqbb2" id="4vvhWat0k_6" role="1tU5fm">
          <ref role="ehGHo" to="tpce:h0PkWnZ" resolve="AbstractConceptDeclaration" />
        </node>
      </node>
      <node concept="A3Dl8" id="4vvhWat0k_7" role="3clF45">
        <node concept="3Tqbb2" id="4vvhWat0k_8" role="A3Ik2">
          <ref role="ehGHo" to="tpce:f_TJgxF" resolve="PropertyDeclaration" />
        </node>
      </node>
      <node concept="3Tm1VV" id="4vvhWat0k_9" role="1B3o_S" />
      <node concept="3clFbS" id="4vvhWat0k_a" role="3clF47">
        <node concept="3clFbF" id="4vvhWat0k_b" role="3cqZAp">
          <node concept="2OqwBi" id="4vvhWat0k_c" role="3clFbG">
            <node concept="37vLTw" id="2BHiRxglJQI" role="2Oq$k0">
              <ref role="3cqZAo" node="4vvhWat0k_5" resolve="concept" />
            </node>
            <node concept="3Tsc0h" id="4vvhWat0k_f" role="2OqNvi">
              <ref role="3TtcxE" to="tpce:f_TKVDG" />
            </node>
          </node>
        </node>
      </node>
    </node>
    <node concept="2YIFZL" id="4vvhWat0kA5" role="jymVt">
      <property role="TrG5h" value="getInterfaceConceptDeclaration_Extends" />
      <node concept="3Tm1VV" id="4vvhWat0kA7" role="1B3o_S" />
      <node concept="3clFbS" id="4vvhWat0kA8" role="3clF47">
        <node concept="3clFbF" id="4vvhWat0kA9" role="3cqZAp">
          <node concept="2OqwBi" id="4vvhWat0kAg" role="3clFbG">
            <node concept="2OqwBi" id="4vvhWat0kAa" role="2Oq$k0">
              <node concept="37vLTw" id="2BHiRxgmNCz" role="2Oq$k0">
                <ref role="3cqZAo" node="4vvhWat0kAd" resolve="concept" />
              </node>
              <node concept="3Tsc0h" id="4vvhWat0kAf" role="2OqNvi">
                <ref role="3TtcxE" to="tpce:h0PrDRO" />
              </node>
            </node>
            <node concept="3$u5V9" id="4vvhWat0kAk" role="2OqNvi">
              <node concept="1bVj0M" id="4vvhWat0kAl" role="23t8la">
                <node concept="3clFbS" id="4vvhWat0kAm" role="1bW5cS">
                  <node concept="3clFbF" id="4vvhWat0kAp" role="3cqZAp">
                    <node concept="2OqwBi" id="4vvhWat0kAr" role="3clFbG">
                      <node concept="37vLTw" id="2BHiRxgmDG9" role="2Oq$k0">
                        <ref role="3cqZAo" node="4vvhWat0kAn" resolve="it" />
                      </node>
                      <node concept="3TrEf2" id="4vvhWat0kAv" role="2OqNvi">
                        <ref role="3Tt5mk" to="tpce:h0PrY0D" />
                      </node>
                    </node>
                  </node>
                </node>
                <node concept="Rh6nW" id="4vvhWat0kAn" role="1bW2Oz">
                  <property role="TrG5h" value="it" />
                  <node concept="2jxLKc" id="4vvhWat0kAo" role="1tU5fm" />
                </node>
              </node>
            </node>
          </node>
        </node>
      </node>
      <node concept="37vLTG" id="4vvhWat0kAd" role="3clF46">
        <property role="TrG5h" value="concept" />
        <node concept="3Tqbb2" id="4vvhWat0kAe" role="1tU5fm">
          <ref role="ehGHo" to="tpce:h0PlHMJ" resolve="InterfaceConceptDeclaration" />
        </node>
      </node>
      <node concept="A3Dl8" id="4vvhWat0kAw" role="3clF45">
        <node concept="3Tqbb2" id="4vvhWat0kAx" role="A3Ik2">
          <ref role="ehGHo" to="tpce:h0PlHMJ" resolve="InterfaceConceptDeclaration" />
        </node>
      </node>
    </node>
    <node concept="2YIFZL" id="4vvhWat0kA$" role="jymVt">
      <property role="TrG5h" value="getInterfaceConceptDeclaration_ExtendsReferenceNodes" />
      <node concept="3Tm1VV" id="4vvhWat0kA_" role="1B3o_S" />
      <node concept="3clFbS" id="4vvhWat0kAA" role="3clF47">
        <node concept="3clFbF" id="4vvhWat0kAB" role="3cqZAp">
          <node concept="2OqwBi" id="4vvhWat0kAD" role="3clFbG">
            <node concept="37vLTw" id="2BHiRxglB4r" role="2Oq$k0">
              <ref role="3cqZAo" node="4vvhWat0kAP" resolve="concept" />
            </node>
            <node concept="3Tsc0h" id="4vvhWat0kAF" role="2OqNvi">
              <ref role="3TtcxE" to="tpce:h0PrDRO" />
            </node>
          </node>
        </node>
      </node>
      <node concept="37vLTG" id="4vvhWat0kAP" role="3clF46">
        <property role="TrG5h" value="concept" />
        <node concept="3Tqbb2" id="4vvhWat0kAQ" role="1tU5fm">
          <ref role="ehGHo" to="tpce:h0PlHMJ" resolve="InterfaceConceptDeclaration" />
        </node>
      </node>
      <node concept="A3Dl8" id="4vvhWat0kAR" role="3clF45">
        <node concept="3Tqbb2" id="4vvhWat0kAS" role="A3Ik2">
          <ref role="ehGHo" to="tpce:h0PrWoo" resolve="InterfaceConceptReference" />
        </node>
      </node>
    </node>
    <node concept="2YIFZL" id="FmAKtTFK8V" role="jymVt">
      <property role="TrG5h" value="getNodeShortDescription" />
      <node concept="17QB3L" id="FmAKtTFKdB" role="3clF45" />
      <node concept="3Tm1VV" id="FmAKtTFK8X" role="1B3o_S" />
      <node concept="3clFbS" id="FmAKtTFK8Y" role="3clF47">
        <node concept="3clFbF" id="FmAKtTFK91" role="3cqZAp">
          <node concept="2OqwBi" id="FmAKtTFK93" role="3clFbG">
            <node concept="37vLTw" id="2BHiRxgm5Rw" role="2Oq$k0">
              <ref role="3cqZAo" node="FmAKtTFK8Z" resolve="node" />
            </node>
            <node concept="3TrcHB" id="FmAKtTFK97" role="2OqNvi">
              <ref role="3TsBF5" to="tpck:gOOYnlO" resolve="shortDescription" />
            </node>
          </node>
        </node>
      </node>
      <node concept="37vLTG" id="FmAKtTFK8Z" role="3clF46">
        <property role="TrG5h" value="node" />
        <node concept="3Tqbb2" id="FmAKtTFK90" role="1tU5fm">
          <ref role="ehGHo" to="tpck:gw2VY9q" resolve="BaseConcept" />
        </node>
      </node>
    </node>
    <node concept="2YIFZL" id="FmAKtTFIcT" role="jymVt">
      <property role="TrG5h" value="getConceptShortDescription" />
      <node concept="17QB3L" id="FmAKtTFId7" role="3clF45" />
      <node concept="3Tm1VV" id="FmAKtTFIcV" role="1B3o_S" />
      <node concept="3clFbS" id="FmAKtTFIcW" role="3clF47">
        <node concept="3clFbF" id="FmAKtTFIcZ" role="3cqZAp">
          <node concept="2OqwBi" id="2wdLO7KeN4g" role="3clFbG">
            <node concept="3TrcHB" id="2wdLO7LUqBU" role="2OqNvi">
              <ref role="3TsBF5" to="tpce:40UcGlRaVSw" resolve="conceptShortDescription" />
            </node>
            <node concept="37vLTw" id="2BHiRxgmyxO" role="2Oq$k0">
              <ref role="3cqZAo" node="FmAKtTFIcX" resolve="concept" />
            </node>
          </node>
        </node>
      </node>
      <node concept="37vLTG" id="FmAKtTFIcX" role="3clF46">
        <property role="TrG5h" value="concept" />
        <node concept="3Tqbb2" id="FmAKtTFIcY" role="1tU5fm">
          <ref role="ehGHo" to="tpce:h0PkWnZ" resolve="AbstractConceptDeclaration" />
        </node>
      </node>
    </node>
    <node concept="2YIFZL" id="FmAKtTFIM$" role="jymVt">
      <property role="TrG5h" value="getConceptAlias" />
      <node concept="17QB3L" id="FmAKtTFIM_" role="3clF45" />
      <node concept="3Tm1VV" id="FmAKtTFIMA" role="1B3o_S" />
      <node concept="3clFbS" id="FmAKtTFIMB" role="3clF47">
        <node concept="3clFbF" id="FmAKtTFIMC" role="3cqZAp">
          <node concept="2OqwBi" id="2wdLO7KhHAI" role="3clFbG">
            <node concept="3TrcHB" id="2wdLO7KhHAJ" role="2OqNvi">
              <ref role="3TsBF5" to="tpce:4qF2Hm2r7ja" resolve="conceptAlias" />
            </node>
            <node concept="37vLTw" id="2BHiRxgmI7Z" role="2Oq$k0">
              <ref role="3cqZAo" node="FmAKtTFIMG" resolve="concept" />
            </node>
          </node>
        </node>
      </node>
      <node concept="37vLTG" id="FmAKtTFIMG" role="3clF46">
        <property role="TrG5h" value="concept" />
        <node concept="3Tqbb2" id="FmAKtTFIMH" role="1tU5fm">
          <ref role="ehGHo" to="tpce:h0PkWnZ" resolve="AbstractConceptDeclaration" />
        </node>
      </node>
    </node>
    <node concept="2YIFZL" id="FmAKtTFKin" role="jymVt">
      <property role="TrG5h" value="getResolveInfo" />
      <node concept="17QB3L" id="FmAKtTFKir" role="3clF45" />
      <node concept="3Tm1VV" id="FmAKtTFKip" role="1B3o_S" />
      <node concept="3clFbS" id="FmAKtTFKiq" role="3clF47">
        <node concept="3clFbF" id="FmAKtTFKiu" role="3cqZAp">
          <node concept="2OqwBi" id="FmAKtTFKiw" role="3clFbG">
            <node concept="37vLTw" id="2BHiRxglI8p" role="2Oq$k0">
              <ref role="3cqZAo" node="FmAKtTFKis" resolve="node" />
            </node>
            <node concept="3TrcHB" id="FmAKtTFKi$" role="2OqNvi">
              <ref role="3TsBF5" to="tpck:hqLvdgl" resolve="resolveInfo" />
            </node>
          </node>
        </node>
      </node>
      <node concept="37vLTG" id="FmAKtTFKis" role="3clF46">
        <property role="TrG5h" value="node" />
        <node concept="3Tqbb2" id="FmAKtTFKit" role="1tU5fm">
          <ref role="ehGHo" to="tpck:hqLv6T6" resolve="IResolveInfo" />
        </node>
      </node>
    </node>
    <node concept="2YIFZL" id="7vLfl8KzOAJ" role="jymVt">
      <property role="TrG5h" value="isInstanceOfLinkDeclaration" />
      <node concept="10P_77" id="7vLfl8KzOJf" role="3clF45" />
      <node concept="3Tm1VV" id="7vLfl8KzOAL" role="1B3o_S" />
      <node concept="3clFbS" id="7vLfl8KzOAM" role="3clF47">
        <node concept="3clFbJ" id="7vLfl8KzOJh" role="3cqZAp">
          <node concept="3clFbS" id="7vLfl8KzOJi" role="3clFbx">
            <node concept="3cpWs6" id="7vLfl8KzOJj" role="3cqZAp">
              <node concept="3clFbT" id="7vLfl8KzOJk" role="3cqZAk">
                <property role="3clFbU" value="false" />
              </node>
            </node>
          </node>
          <node concept="3clFbC" id="7vLfl8KzOJl" role="3clFbw">
            <node concept="10Nm6u" id="7vLfl8KzOJm" role="3uHU7w" />
            <node concept="37vLTw" id="2BHiRxgmtxg" role="3uHU7B">
              <ref role="3cqZAo" node="7vLfl8KzOJN" resolve="node" />
            </node>
          </node>
        </node>
        <node concept="3cpWs8" id="7vLfl8KzOJo" role="3cqZAp">
          <node concept="3cpWsn" id="7vLfl8KzOJp" role="3cpWs9">
            <property role="TrG5h" value="conceptFqName" />
            <node concept="17QB3L" id="7vLfl8KzOJq" role="1tU5fm" />
            <node concept="2OqwBi" id="5sNl3sI_9$g" role="33vP2m">
              <node concept="liA8E" id="24cAaiUz$oH" role="2OqNvi">
                <ref role="37wK5l" to="t3eg:~SAbstractConcept.getQualifiedName():java.lang.String" resolve="getQualifiedName" />
              </node>
              <node concept="2OqwBi" id="5sNl3sI_9$h" role="2Oq$k0">
                <node concept="2JrnkZ" id="5sNl3sI_9$i" role="2Oq$k0">
                  <node concept="37vLTw" id="2BHiRxgmFyT" role="2JrQYb">
                    <ref role="3cqZAo" node="7vLfl8KzOJN" resolve="node" />
                  </node>
                </node>
                <node concept="liA8E" id="5sNl3sI_9$k" role="2OqNvi">
                  <ref role="37wK5l" to="ec5l:~SNode.getConcept():org.jetbrains.mps.openapi.language.SConcept" resolve="getConcept" />
                </node>
              </node>
            </node>
          </node>
        </node>
        <node concept="3cpWs6" id="7vLfl8KzOJv" role="3cqZAp">
          <node concept="2OqwBi" id="7vLfl8KzOJz" role="3cqZAk">
            <node concept="37vLTw" id="3GM_nagT_WG" role="2Oq$k0">
              <ref role="3cqZAo" node="7vLfl8KzOJp" resolve="conceptFqName" />
            </node>
            <node concept="liA8E" id="7vLfl8KzOJ_" role="2OqNvi">
              <ref role="37wK5l" to="e2lb:~String.equals(java.lang.Object):boolean" resolve="equals" />
              <node concept="3nh3qo" id="7vLfl8KzOJA" role="37wK5m">
                <ref role="3nh3qp" to="tpce:f_TJgxE" resolve="LinkDeclaration" />
              </node>
            </node>
          </node>
        </node>
      </node>
      <node concept="37vLTG" id="7vLfl8KzOJN" role="3clF46">
        <property role="TrG5h" value="node" />
        <node concept="3Tqbb2" id="7vLfl8KzOJO" role="1tU5fm" />
      </node>
    </node>
    <node concept="2YIFZL" id="7vLfl8K$2g$" role="jymVt">
      <property role="TrG5h" value="isInstanceOfPropertyDeclaration" />
      <node concept="10P_77" id="7vLfl8K$2p4" role="3clF45" />
      <node concept="3Tm1VV" id="7vLfl8K$2gA" role="1B3o_S" />
      <node concept="3clFbS" id="7vLfl8K$2gB" role="3clF47">
        <node concept="3clFbJ" id="7vLfl8K$2p8" role="3cqZAp">
          <node concept="3clFbS" id="7vLfl8K$2p9" role="3clFbx">
            <node concept="3cpWs6" id="7vLfl8K$2pa" role="3cqZAp">
              <node concept="3clFbT" id="7vLfl8K$2pb" role="3cqZAk">
                <property role="3clFbU" value="false" />
              </node>
            </node>
          </node>
          <node concept="3clFbC" id="7vLfl8K$2pc" role="3clFbw">
            <node concept="10Nm6u" id="7vLfl8K$2pd" role="3uHU7w" />
            <node concept="37vLTw" id="2BHiRxgmaY8" role="3uHU7B">
              <ref role="3cqZAo" node="7vLfl8K$2p5" resolve="node" />
            </node>
          </node>
        </node>
        <node concept="3cpWs8" id="7vLfl8K$2pf" role="3cqZAp">
          <node concept="3cpWsn" id="7vLfl8K$2pg" role="3cpWs9">
            <property role="TrG5h" value="conceptFqName" />
            <node concept="17QB3L" id="7vLfl8K$2ph" role="1tU5fm" />
            <node concept="2OqwBi" id="5sNl3sI_9z$" role="33vP2m">
              <node concept="liA8E" id="24cAaiUz$qh" role="2OqNvi">
                <ref role="37wK5l" to="t3eg:~SAbstractConcept.getQualifiedName():java.lang.String" resolve="getQualifiedName" />
              </node>
              <node concept="2OqwBi" id="5sNl3sI_9z_" role="2Oq$k0">
                <node concept="2JrnkZ" id="5sNl3sI_9zA" role="2Oq$k0">
                  <node concept="37vLTw" id="2BHiRxghiI9" role="2JrQYb">
                    <ref role="3cqZAo" node="7vLfl8K$2p5" resolve="node" />
                  </node>
                </node>
                <node concept="liA8E" id="5sNl3sI_9zC" role="2OqNvi">
                  <ref role="37wK5l" to="ec5l:~SNode.getConcept():org.jetbrains.mps.openapi.language.SConcept" resolve="getConcept" />
                </node>
              </node>
            </node>
          </node>
        </node>
        <node concept="3cpWs6" id="7vLfl8K$2pm" role="3cqZAp">
          <node concept="2OqwBi" id="7vLfl8K$2pn" role="3cqZAk">
            <node concept="37vLTw" id="3GM_nagTt38" role="2Oq$k0">
              <ref role="3cqZAo" node="7vLfl8K$2pg" resolve="conceptFqName" />
            </node>
            <node concept="liA8E" id="7vLfl8K$2pp" role="2OqNvi">
              <ref role="37wK5l" to="e2lb:~String.equals(java.lang.Object):boolean" resolve="equals" />
              <node concept="3nh3qo" id="7vLfl8K$2pq" role="37wK5m">
                <ref role="3nh3qp" to="tpce:f_TJgxF" resolve="PropertyDeclaration" />
              </node>
            </node>
          </node>
        </node>
      </node>
      <node concept="37vLTG" id="7vLfl8K$2p5" role="3clF46">
        <property role="TrG5h" value="node" />
        <node concept="3Tqbb2" id="7vLfl8K$2p6" role="1tU5fm" />
      </node>
    </node>
    <node concept="2YIFZL" id="3$vVOu2BQ59" role="jymVt">
      <property role="TrG5h" value="getPropertyDeclaration_DataType" />
      <node concept="3Tqbb2" id="3$vVOu2BQ5n" role="3clF45">
        <ref role="ehGHo" to="tpce:fKAxPRU" resolve="DataTypeDeclaration" />
      </node>
      <node concept="3Tm1VV" id="3$vVOu2BQ5b" role="1B3o_S" />
      <node concept="3clFbS" id="3$vVOu2BQ5c" role="3clF47">
        <node concept="3clFbF" id="3$vVOu2BQ5f" role="3cqZAp">
          <node concept="2OqwBi" id="3$vVOu2BQ5h" role="3clFbG">
            <node concept="37vLTw" id="2BHiRxgm1Tu" role="2Oq$k0">
              <ref role="3cqZAo" node="3$vVOu2BQ5d" resolve="decl" />
            </node>
            <node concept="3TrEf2" id="3$vVOu2BQ5l" role="2OqNvi">
              <ref role="3Tt5mk" to="tpce:fKAX2Z_" />
            </node>
          </node>
        </node>
      </node>
      <node concept="37vLTG" id="3$vVOu2BQ5d" role="3clF46">
        <property role="TrG5h" value="decl" />
        <node concept="3Tqbb2" id="3$vVOu2BQ5e" role="1tU5fm">
          <ref role="ehGHo" to="tpce:f_TJgxF" resolve="PropertyDeclaration" />
        </node>
      </node>
    </node>
    <node concept="2YIFZL" id="we7Mq5dDdi" role="jymVt">
      <property role="TrG5h" value="isInstanceOfPrimitiveDataTypeDeclaration" />
      <node concept="10P_77" id="we7Mq5dDdH" role="3clF45" />
      <node concept="3Tm1VV" id="we7Mq5dDdk" role="1B3o_S" />
      <node concept="3clFbS" id="we7Mq5dDdl" role="3clF47">
        <node concept="3clFbJ" id="we7Mq5dDdp" role="3cqZAp">
          <node concept="3clFbS" id="we7Mq5dDdq" role="3clFbx">
            <node concept="3cpWs6" id="we7Mq5dDdr" role="3cqZAp">
              <node concept="3clFbT" id="we7Mq5dDds" role="3cqZAk">
                <property role="3clFbU" value="false" />
              </node>
            </node>
          </node>
          <node concept="3clFbC" id="we7Mq5dDdt" role="3clFbw">
            <node concept="10Nm6u" id="we7Mq5dDdu" role="3uHU7w" />
            <node concept="37vLTw" id="2BHiRxghiYr" role="3uHU7B">
              <ref role="3cqZAo" node="we7Mq5dDdm" resolve="node" />
            </node>
          </node>
        </node>
        <node concept="3cpWs8" id="we7Mq5dDdw" role="3cqZAp">
          <node concept="3cpWsn" id="we7Mq5dDdx" role="3cpWs9">
            <property role="TrG5h" value="conceptFqName" />
            <node concept="17QB3L" id="we7Mq5dDdy" role="1tU5fm" />
            <node concept="2OqwBi" id="5sNl3sI_9$s" role="33vP2m">
              <node concept="liA8E" id="24cAaiUz$rX" role="2OqNvi">
                <ref role="37wK5l" to="t3eg:~SAbstractConcept.getQualifiedName():java.lang.String" resolve="getQualifiedName" />
              </node>
              <node concept="2OqwBi" id="5sNl3sI_9$t" role="2Oq$k0">
                <node concept="2JrnkZ" id="5sNl3sI_9$u" role="2Oq$k0">
                  <node concept="37vLTw" id="2BHiRxgm8zO" role="2JrQYb">
                    <ref role="3cqZAo" node="we7Mq5dDdm" resolve="node" />
                  </node>
                </node>
                <node concept="liA8E" id="5sNl3sI_9$w" role="2OqNvi">
                  <ref role="37wK5l" to="ec5l:~SNode.getConcept():org.jetbrains.mps.openapi.language.SConcept" resolve="getConcept" />
                </node>
              </node>
            </node>
          </node>
        </node>
        <node concept="3cpWs6" id="we7Mq5dDdB" role="3cqZAp">
          <node concept="2OqwBi" id="we7Mq5dDdC" role="3cqZAk">
            <node concept="37vLTw" id="3GM_nagTBxM" role="2Oq$k0">
              <ref role="3cqZAo" node="we7Mq5dDdx" resolve="conceptFqName" />
            </node>
            <node concept="liA8E" id="we7Mq5dDdE" role="2OqNvi">
              <ref role="37wK5l" to="e2lb:~String.equals(java.lang.Object):boolean" resolve="equals" />
              <node concept="3nh3qo" id="we7Mq5dDdF" role="37wK5m">
                <ref role="3nh3qp" to="tpce:fKQkHSB" resolve="PrimitiveDataTypeDeclaration" />
              </node>
            </node>
          </node>
        </node>
      </node>
      <node concept="37vLTG" id="we7Mq5dDdm" role="3clF46">
        <property role="TrG5h" value="node" />
        <node concept="3Tqbb2" id="we7Mq5dDdn" role="1tU5fm" />
      </node>
    </node>
    <node concept="2YIFZL" id="we7Mq5dXlR" role="jymVt">
      <property role="TrG5h" value="isInstanceOfEnumerationDataTypeDeclaration" />
      <node concept="10P_77" id="we7Mq5dXlS" role="3clF45" />
      <node concept="3Tm1VV" id="we7Mq5dXlT" role="1B3o_S" />
      <node concept="3clFbS" id="we7Mq5dXlU" role="3clF47">
        <node concept="3clFbJ" id="we7Mq5dXlV" role="3cqZAp">
          <node concept="3clFbS" id="we7Mq5dXlW" role="3clFbx">
            <node concept="3cpWs6" id="we7Mq5dXlX" role="3cqZAp">
              <node concept="3clFbT" id="we7Mq5dXlY" role="3cqZAk">
                <property role="3clFbU" value="false" />
              </node>
            </node>
          </node>
          <node concept="3clFbC" id="we7Mq5dXlZ" role="3clFbw">
            <node concept="10Nm6u" id="we7Mq5dXm0" role="3uHU7w" />
            <node concept="37vLTw" id="2BHiRxglp2n" role="3uHU7B">
              <ref role="3cqZAo" node="we7Mq5dXme" resolve="node" />
            </node>
          </node>
        </node>
        <node concept="3cpWs8" id="we7Mq5dXm2" role="3cqZAp">
          <node concept="3cpWsn" id="we7Mq5dXm3" role="3cpWs9">
            <property role="TrG5h" value="conceptFqName" />
            <node concept="17QB3L" id="we7Mq5dXm4" role="1tU5fm" />
            <node concept="2OqwBi" id="5sNl3sI_9yv" role="33vP2m">
              <node concept="liA8E" id="24cAaiUz$rT" role="2OqNvi">
                <ref role="37wK5l" to="t3eg:~SAbstractConcept.getQualifiedName():java.lang.String" resolve="getQualifiedName" />
              </node>
              <node concept="2OqwBi" id="5sNl3sI_9yw" role="2Oq$k0">
                <node concept="2JrnkZ" id="5sNl3sI_9yx" role="2Oq$k0">
                  <node concept="37vLTw" id="2BHiRxgkWyh" role="2JrQYb">
                    <ref role="3cqZAo" node="we7Mq5dXme" resolve="node" />
                  </node>
                </node>
                <node concept="liA8E" id="5sNl3sI_9yz" role="2OqNvi">
                  <ref role="37wK5l" to="ec5l:~SNode.getConcept():org.jetbrains.mps.openapi.language.SConcept" resolve="getConcept" />
                </node>
              </node>
            </node>
          </node>
        </node>
        <node concept="3cpWs6" id="we7Mq5dXm9" role="3cqZAp">
          <node concept="2OqwBi" id="we7Mq5dXma" role="3cqZAk">
            <node concept="37vLTw" id="3GM_nagTBc8" role="2Oq$k0">
              <ref role="3cqZAo" node="we7Mq5dXm3" resolve="conceptFqName" />
            </node>
            <node concept="liA8E" id="we7Mq5dXmc" role="2OqNvi">
              <ref role="37wK5l" to="e2lb:~String.equals(java.lang.Object):boolean" resolve="equals" />
              <node concept="3nh3qo" id="we7Mq5dXmd" role="37wK5m">
                <ref role="3nh3qp" to="tpce:fKAxPRV" resolve="EnumerationDataTypeDeclaration" />
              </node>
            </node>
          </node>
        </node>
      </node>
      <node concept="37vLTG" id="we7Mq5dXme" role="3clF46">
        <property role="TrG5h" value="node" />
        <node concept="3Tqbb2" id="we7Mq5dXmf" role="1tU5fm" />
      </node>
    </node>
    <node concept="2YIFZL" id="7vLfl8KzQOf" role="jymVt">
      <property role="TrG5h" value="getLinkDeclaration_IsReference" />
      <node concept="10P_77" id="7vLfl8KzQOj" role="3clF45" />
      <node concept="3Tm1VV" id="7vLfl8KzQOh" role="1B3o_S" />
      <node concept="3clFbS" id="7vLfl8KzQOi" role="3clF47">
        <node concept="3clFbF" id="7vLfl8KzQOm" role="3cqZAp">
          <node concept="2OqwBi" id="7vLfl8KzYy5" role="3clFbG">
            <node concept="2OqwBi" id="7vLfl8KzQOo" role="2Oq$k0">
              <node concept="37vLTw" id="2BHiRxgm8O0" role="2Oq$k0">
                <ref role="3cqZAo" node="7vLfl8KzQOk" resolve="link" />
              </node>
              <node concept="3TrcHB" id="7vLfl8KzYy4" role="2OqNvi">
                <ref role="3TsBF5" to="tpce:fA0lm$B" resolve="metaClass" />
              </node>
            </node>
            <node concept="3t7uKx" id="7vLfl8KzYy9" role="2OqNvi">
              <node concept="uoxfO" id="7vLfl8KzYya" role="3t7uKA">
                <ref role="uo_Cq" to="tpce:fLJjDmS" />
              </node>
            </node>
          </node>
        </node>
      </node>
      <node concept="37vLTG" id="7vLfl8KzQOk" role="3clF46">
        <property role="TrG5h" value="link" />
        <node concept="3Tqbb2" id="7vLfl8KzQOl" role="1tU5fm">
          <ref role="ehGHo" to="tpce:f_TJgxE" resolve="LinkDeclaration" />
        </node>
      </node>
    </node>
    <node concept="2YIFZL" id="3WQ1sVBsMNi" role="jymVt">
      <property role="TrG5h" value="getLinkDeclaration_IsExactlyOneMultiplicity" />
      <node concept="37vLTG" id="3WQ1sVBsMNn" role="3clF46">
        <property role="TrG5h" value="link" />
        <node concept="3Tqbb2" id="3WQ1sVBsMNo" role="1tU5fm">
          <ref role="ehGHo" to="tpce:f_TJgxE" resolve="LinkDeclaration" />
        </node>
      </node>
      <node concept="10P_77" id="3WQ1sVBsMNm" role="3clF45" />
      <node concept="3Tm1VV" id="3WQ1sVBsMNk" role="1B3o_S" />
      <node concept="3clFbS" id="3WQ1sVBsMNl" role="3clF47">
        <node concept="3clFbF" id="3WQ1sVBsMNp" role="3cqZAp">
          <node concept="2OqwBi" id="3WQ1sVBsUx8" role="3clFbG">
            <node concept="2OqwBi" id="3WQ1sVBsMNr" role="2Oq$k0">
              <node concept="37vLTw" id="2BHiRxgheFg" role="2Oq$k0">
                <ref role="3cqZAo" node="3WQ1sVBsMNn" resolve="link" />
              </node>
              <node concept="3TrcHB" id="3WQ1sVBsUx7" role="2OqNvi">
                <ref role="3TsBF5" to="tpce:fA0lbG4" resolve="sourceCardinality" />
              </node>
            </node>
            <node concept="3t7uKx" id="3WQ1sVBsUxc" role="2OqNvi">
              <node concept="uoxfO" id="3WQ1sVBsUxd" role="3t7uKA">
                <ref role="uo_Cq" to="tpce:fLJekj4" />
              </node>
            </node>
          </node>
        </node>
      </node>
    </node>
    <node concept="2YIFZL" id="5HUuE__szhy" role="jymVt">
      <property role="TrG5h" value="getLinkDeclaration_IsUnordered" />
      <node concept="37vLTG" id="5HUuE__szhz" role="3clF46">
        <property role="TrG5h" value="link" />
        <node concept="3Tqbb2" id="5HUuE__szh$" role="1tU5fm">
          <ref role="ehGHo" to="tpce:f_TJgxE" resolve="LinkDeclaration" />
        </node>
      </node>
      <node concept="10P_77" id="5HUuE__szh_" role="3clF45" />
      <node concept="3Tm1VV" id="5HUuE__szhA" role="1B3o_S" />
      <node concept="3clFbS" id="5HUuE__szhB" role="3clF47">
        <node concept="3clFbF" id="5HUuE__szhC" role="3cqZAp">
          <node concept="2OqwBi" id="5HUuE__szhE" role="3clFbG">
            <node concept="37vLTw" id="5HUuE__szhF" role="2Oq$k0">
              <ref role="3cqZAo" node="5HUuE__szhz" resolve="link" />
            </node>
            <node concept="3TrcHB" id="5HUuE__sNaJ" role="2OqNvi">
              <ref role="3TsBF5" to="tpce:24YP6ZDjW8M" resolve="unordered" />
            </node>
          </node>
        </node>
      </node>
    </node>
    <node concept="2YIFZL" id="7ElZCC7dgC7" role="jymVt">
      <property role="TrG5h" value="getLinkDeclaration_IsAtLeastOneMultiplicity" />
      <node concept="37vLTG" id="7ElZCC7dgC8" role="3clF46">
        <property role="TrG5h" value="link" />
        <node concept="3Tqbb2" id="7ElZCC7dgC9" role="1tU5fm">
          <ref role="ehGHo" to="tpce:f_TJgxE" resolve="LinkDeclaration" />
        </node>
      </node>
      <node concept="10P_77" id="7ElZCC7dgCa" role="3clF45" />
      <node concept="3Tm1VV" id="7ElZCC7dgCb" role="1B3o_S" />
      <node concept="3clFbS" id="7ElZCC7dgCc" role="3clF47">
        <node concept="3clFbF" id="7ElZCC7dgCd" role="3cqZAp">
          <node concept="22lmx$" id="7ElZCC7dgCk" role="3clFbG">
            <node concept="2OqwBi" id="7ElZCC7dgCt" role="3uHU7w">
              <node concept="2OqwBi" id="7ElZCC7dgCo" role="2Oq$k0">
                <node concept="37vLTw" id="2BHiRxgmva6" role="2Oq$k0">
                  <ref role="3cqZAo" node="7ElZCC7dgC8" resolve="link" />
                </node>
                <node concept="3TrcHB" id="7ElZCC7dgCs" role="2OqNvi">
                  <ref role="3TsBF5" to="tpce:fA0lbG4" resolve="sourceCardinality" />
                </node>
              </node>
              <node concept="3t7uKx" id="7ElZCC7dgCx" role="2OqNvi">
                <node concept="uoxfO" id="7ElZCC7dgCy" role="3t7uKA">
                  <ref role="uo_Cq" to="tpce:fLJekj6" />
                </node>
              </node>
            </node>
            <node concept="2OqwBi" id="7ElZCC7dgCe" role="3uHU7B">
              <node concept="2OqwBi" id="7ElZCC7dgCf" role="2Oq$k0">
                <node concept="37vLTw" id="2BHiRxgh9WN" role="2Oq$k0">
                  <ref role="3cqZAo" node="7ElZCC7dgC8" resolve="link" />
                </node>
                <node concept="3TrcHB" id="7ElZCC7dgCh" role="2OqNvi">
                  <ref role="3TsBF5" to="tpce:fA0lbG4" resolve="sourceCardinality" />
                </node>
              </node>
              <node concept="3t7uKx" id="7ElZCC7dgCi" role="2OqNvi">
                <node concept="uoxfO" id="7ElZCC7dgCj" role="3t7uKA">
                  <ref role="uo_Cq" to="tpce:fLJekj4" />
                </node>
              </node>
            </node>
          </node>
        </node>
      </node>
    </node>
    <node concept="2YIFZL" id="2pWAkTSxEHy" role="jymVt">
      <property role="TrG5h" value="getLinkDeclaration_IsSingular" />
      <node concept="10P_77" id="2pWAkTSxJ8Z" role="3clF45" />
      <node concept="3Tm1VV" id="2pWAkTSxEH$" role="1B3o_S" />
      <node concept="3clFbS" id="2pWAkTSxEH_" role="3clF47">
        <node concept="3cpWs8" id="46Hj93hP5t3" role="3cqZAp">
          <node concept="3cpWsn" id="46Hj93hP5t4" role="3cpWs9">
            <property role="TrG5h" value="genuineLinkDeclaration" />
            <node concept="3Tqbb2" id="46Hj93hP5t5" role="1tU5fm">
              <ref role="ehGHo" to="tpce:f_TJgxE" resolve="LinkDeclaration" />
            </node>
            <node concept="1eOMI4" id="64qxNob4RNn" role="33vP2m">
              <node concept="10QFUN" id="64qxNob4RNo" role="1eOMHV">
                <node concept="2YIFZM" id="64qxNob4RNl" role="10QFUP">
                  <ref role="37wK5l" to="iwwu:i0YipjE" resolve="getGenuineLinkDeclaration" />
                  <ref role="1Pybhc" to="iwwu:i0YipgJ" resolve="SModelUtil" />
                  <node concept="37vLTw" id="5xH8r9SjQk1" role="37wK5m">
                    <ref role="3cqZAo" node="2pWAkTSxEQ2" resolve="link" />
                  </node>
                </node>
                <node concept="3Tqbb2" id="64qxNob4RNk" role="10QFUM">
                  <ref role="ehGHo" to="tpce:f_TJgxE" resolve="LinkDeclaration" />
                </node>
              </node>
            </node>
          </node>
        </node>
        <node concept="3clFbF" id="hEwIfAw" role="3cqZAp">
          <node concept="22lmx$" id="hEwIfAx" role="3clFbG">
            <node concept="2OqwBi" id="hEwIfAy" role="3uHU7w">
              <node concept="2OqwBi" id="hEwIfAz" role="2Oq$k0">
                <node concept="37vLTw" id="3GM_nagTyPa" role="2Oq$k0">
                  <ref role="3cqZAo" node="46Hj93hP5t4" resolve="genuineLinkDeclaration" />
                </node>
                <node concept="3TrcHB" id="hEwIfA_" role="2OqNvi">
                  <ref role="3TsBF5" to="tpce:fA0lbG4" resolve="sourceCardinality" />
                </node>
              </node>
              <node concept="3t7uKx" id="hEwIfAA" role="2OqNvi">
                <node concept="uoxfO" id="hEwIfAB" role="3t7uKA">
                  <ref role="uo_Cq" to="tpce:fLJekj4" />
                </node>
              </node>
            </node>
            <node concept="2OqwBi" id="hEwIfAC" role="3uHU7B">
              <node concept="2OqwBi" id="hEwIfAD" role="2Oq$k0">
                <node concept="37vLTw" id="3GM_nagTweo" role="2Oq$k0">
                  <ref role="3cqZAo" node="46Hj93hP5t4" resolve="genuineLinkDeclaration" />
                </node>
                <node concept="3TrcHB" id="hEwIfAF" role="2OqNvi">
                  <ref role="3TsBF5" to="tpce:fA0lbG4" resolve="sourceCardinality" />
                </node>
              </node>
              <node concept="3t7uKx" id="hEwIfAG" role="2OqNvi">
                <node concept="uoxfO" id="hEwIfAH" role="3t7uKA">
                  <ref role="uo_Cq" to="tpce:fLJekj3" />
                </node>
              </node>
            </node>
          </node>
        </node>
      </node>
      <node concept="37vLTG" id="2pWAkTSxEQ2" role="3clF46">
        <property role="TrG5h" value="link" />
        <node concept="3Tqbb2" id="2pWAkTSxEQ3" role="1tU5fm">
          <ref role="ehGHo" to="tpce:f_TJgxE" resolve="LinkDeclaration" />
        </node>
      </node>
    </node>
    <node concept="2YIFZL" id="5HuzTX5dzDz" role="jymVt">
      <property role="TrG5h" value="hasReferenceMacro" />
      <node concept="10P_77" id="5HuzTX5dzDB" role="3clF45" />
      <node concept="3Tm1VV" id="5HuzTX5dzD_" role="1B3o_S" />
      <node concept="3clFbS" id="5HuzTX5dzDA" role="3clF47">
        <node concept="3clFbF" id="5HuzTX5dzDH" role="3cqZAp">
          <node concept="2OqwBi" id="5HuzTX5dzLS" role="3clFbG">
            <node concept="2OqwBi" id="5HuzTX5dzDJ" role="2Oq$k0">
              <node concept="37vLTw" id="2BHiRxgmzqu" role="2Oq$k0">
                <ref role="3cqZAo" node="5HuzTX5dzDC" resolve="node" />
              </node>
              <node concept="3CFZ6_" id="5HuzTX5dzDN" role="2OqNvi">
                <node concept="3CFYIw" id="5HuzTX5dzDP" role="3CFYIz">
                  <ref role="3CFYIJ" to="tpf8:fPZhdom" resolve="ReferenceMacro" />
                  <node concept="25Kdxt" id="5HuzTX5dzDR" role="3CFYM5">
                    <node concept="37vLTw" id="2BHiRxgm9gm" role="25KhWn">
                      <ref role="3cqZAo" node="5HuzTX5dzDE" resolve="role" />
                    </node>
                  </node>
                </node>
              </node>
            </node>
            <node concept="3x8VRR" id="5HuzTX5dzLW" role="2OqNvi" />
          </node>
        </node>
      </node>
      <node concept="37vLTG" id="5HuzTX5dzDC" role="3clF46">
        <property role="TrG5h" value="node" />
        <node concept="3Tqbb2" id="5HuzTX5dzDD" role="1tU5fm" />
      </node>
      <node concept="37vLTG" id="5HuzTX5dzDE" role="3clF46">
        <property role="TrG5h" value="role" />
        <node concept="17QB3L" id="5HuzTX5dzDG" role="1tU5fm" />
      </node>
    </node>
    <node concept="2YIFZL" id="64qxNob4SrY" role="jymVt">
      <property role="TrG5h" value="getLinkTarget" />
      <node concept="3Tqbb2" id="64qxNob4TjS" role="3clF45" />
      <node concept="3Tm1VV" id="64qxNob4Ss0" role="1B3o_S" />
      <node concept="3clFbS" id="64qxNob4Ss1" role="3clF47">
        <node concept="3clFbF" id="64qxNob4Ss2" role="3cqZAp">
          <node concept="2OqwBi" id="64qxNob4Ss3" role="3clFbG">
            <node concept="37vLTw" id="64qxNob4Ss5" role="2Oq$k0">
              <ref role="3cqZAo" node="64qxNob4Ssb" resolve="link" />
            </node>
            <node concept="3TrEf2" id="64qxNob54_A" role="2OqNvi">
              <ref role="3Tt5mk" to="tpce:fA0lvVK" />
            </node>
          </node>
        </node>
      </node>
      <node concept="37vLTG" id="64qxNob4Ssb" role="3clF46">
        <property role="TrG5h" value="link" />
        <node concept="3Tqbb2" id="64qxNob4Ssc" role="1tU5fm">
          <ref role="ehGHo" to="tpce:f_TJgxE" resolve="LinkDeclaration" />
        </node>
      </node>
    </node>
    <node concept="2YIFZL" id="5hkhCOa5zXt" role="jymVt">
      <property role="IEkAT" value="false" />
      <property role="DiZV1" value="false" />
      <property role="od$2w" value="false" />
      <property role="TrG5h" value="isSideTransformInfo" />
      <node concept="3clFbS" id="5hkhCOa5yYU" role="3clF47">
        <node concept="3cpWs6" id="5hkhCOa5FE2" role="3cqZAp">
          <node concept="2OqwBi" id="5hkhCOa5Av8" role="3cqZAk">
            <node concept="2OqwBi" id="5hkhCOa5A5D" role="2Oq$k0">
              <node concept="37vLTw" id="5hkhCOa5_Tq" role="2Oq$k0">
                <ref role="3cqZAo" node="5hkhCOa5$W4" resolve="node" />
              </node>
              <node concept="2yIwOk" id="5hkhCOa5Aoo" role="2OqNvi" />
            </node>
            <node concept="liA8E" id="5hkhCOa5F4Y" role="2OqNvi">
              <ref role="37wK5l" to="e2lb:~Object.equals(java.lang.Object):boolean" resolve="equals" />
              <node concept="35c_gC" id="5hkhCOa5F7t" role="37wK5m">
                <ref role="35c_gD" to="tpck:Fg1jLUUh_d" resolve="SideTransformInfo" />
              </node>
            </node>
          </node>
        </node>
      </node>
      <node concept="10P_77" id="5hkhCOa5$VZ" role="3clF45" />
      <node concept="3Tm1VV" id="5hkhCOa5yYT" role="1B3o_S" />
      <node concept="37vLTG" id="5hkhCOa5$W4" role="3clF46">
        <property role="TrG5h" value="node" />
        <node concept="3Tqbb2" id="5hkhCOa5$W3" role="1tU5fm" />
      </node>
    </node>
  </node>
  <node concept="312cEu" id="1_AoIA$Ubcc">
    <property role="TrG5h" value="SConstraintsUtil" />
    <node concept="3Tm1VV" id="1_AoIA$Ubcd" role="1B3o_S" />
    <node concept="Wx3nA" id="6pIEkniRDw0" role="jymVt">
      <property role="TrG5h" value="concept_ConceptConstraints" />
      <property role="3TUv4t" value="true" />
      <node concept="3Tm1VV" id="6pIEkniRDCw" role="1B3o_S" />
      <node concept="17QB3L" id="6pIEkniRDCv" role="1tU5fm" />
      <node concept="3nh3qo" id="6pIEkniRDCy" role="33vP2m">
        <ref role="3nh3qp" to="tp1t:hDM2fEI" resolve="ConceptConstraints" />
      </node>
    </node>
    <node concept="3clFbW" id="1_AoIA$Ubce" role="jymVt">
      <node concept="3cqZAl" id="1_AoIA$Ubcf" role="3clF45" />
      <node concept="3Tm1VV" id="1_AoIA$Ubcg" role="1B3o_S" />
      <node concept="3clFbS" id="1_AoIA$Ubch" role="3clF47" />
    </node>
    <node concept="2YIFZL" id="1_AoIA$Ubci" role="jymVt">
      <property role="TrG5h" value="getConceptConstraints_CanBeAncestor" />
      <node concept="3Tqbb2" id="1_AoIA$Ubcm" role="3clF45">
        <ref role="ehGHo" to="tp1t:6O3HjXnmTq5" resolve="ConstraintFunction_CanBeAnAncestor" />
      </node>
      <node concept="3Tm1VV" id="1_AoIA$Ubck" role="1B3o_S" />
      <node concept="3clFbS" id="1_AoIA$Ubcl" role="3clF47">
        <node concept="3clFbF" id="1_AoIA$Ubcp" role="3cqZAp">
          <node concept="2OqwBi" id="1_AoIA$Ubcr" role="3clFbG">
            <node concept="37vLTw" id="2BHiRxghf90" role="2Oq$k0">
              <ref role="3cqZAo" node="1_AoIA$Ubcn" resolve="node" />
            </node>
            <node concept="3TrEf2" id="1_AoIA$UiU7" role="2OqNvi">
              <ref role="3Tt5mk" to="tp1t:6NUs9sSEnlw" />
            </node>
          </node>
        </node>
      </node>
      <node concept="37vLTG" id="1_AoIA$Ubcn" role="3clF46">
        <property role="TrG5h" value="node" />
        <node concept="3Tqbb2" id="1_AoIA$Ubco" role="1tU5fm">
          <ref role="ehGHo" to="tp1t:hDM2fEI" resolve="ConceptConstraints" />
        </node>
      </node>
    </node>
    <node concept="2YIFZL" id="1_AoIA$UiU9" role="jymVt">
      <property role="TrG5h" value="getConceptConstraints_CanBeChild" />
      <node concept="3Tqbb2" id="1_AoIA$UiUa" role="3clF45">
        <ref role="ehGHo" to="tp1t:hwnKS6U" resolve="ConstraintFunction_CanBeAChild" />
      </node>
      <node concept="3Tm1VV" id="1_AoIA$UiUb" role="1B3o_S" />
      <node concept="3clFbS" id="1_AoIA$UiUc" role="3clF47">
        <node concept="3clFbF" id="1_AoIA$UiUd" role="3cqZAp">
          <node concept="2OqwBi" id="1_AoIA$UiUe" role="3clFbG">
            <node concept="37vLTw" id="2BHiRxgmH$d" role="2Oq$k0">
              <ref role="3cqZAo" node="1_AoIA$UiUh" resolve="node" />
            </node>
            <node concept="3TrEf2" id="1_AoIA$UiUB" role="2OqNvi">
              <ref role="3Tt5mk" to="tp1t:hDMLUfL" />
            </node>
          </node>
        </node>
      </node>
      <node concept="37vLTG" id="1_AoIA$UiUh" role="3clF46">
        <property role="TrG5h" value="node" />
        <node concept="3Tqbb2" id="1_AoIA$UiUi" role="1tU5fm">
          <ref role="ehGHo" to="tp1t:hDM2fEI" resolve="ConceptConstraints" />
        </node>
      </node>
    </node>
    <node concept="2YIFZL" id="1_AoIA$UiUj" role="jymVt">
      <property role="TrG5h" value="getConceptConstraints_CanBeParent" />
      <node concept="3Tqbb2" id="1_AoIA$UiUk" role="3clF45">
        <ref role="ehGHo" to="tp1t:hwosYPg" resolve="ConstraintFunction_CanBeAParent" />
      </node>
      <node concept="3Tm1VV" id="1_AoIA$UiUl" role="1B3o_S" />
      <node concept="3clFbS" id="1_AoIA$UiUm" role="3clF47">
        <node concept="3clFbF" id="1_AoIA$UiUn" role="3cqZAp">
          <node concept="2OqwBi" id="1_AoIA$UiUo" role="3clFbG">
            <node concept="37vLTw" id="2BHiRxglf7j" role="2Oq$k0">
              <ref role="3cqZAo" node="1_AoIA$UiUr" resolve="node" />
            </node>
            <node concept="3TrEf2" id="1_AoIA$UiUC" role="2OqNvi">
              <ref role="3Tt5mk" to="tp1t:hDMLXKE" />
            </node>
          </node>
        </node>
      </node>
      <node concept="37vLTG" id="1_AoIA$UiUr" role="3clF46">
        <property role="TrG5h" value="node" />
        <node concept="3Tqbb2" id="1_AoIA$UiUs" role="1tU5fm">
          <ref role="ehGHo" to="tp1t:hDM2fEI" resolve="ConceptConstraints" />
        </node>
      </node>
    </node>
    <node concept="2YIFZL" id="1_AoIA$UiUt" role="jymVt">
      <property role="TrG5h" value="getConceptConstraints_CanBeRoot" />
      <node concept="3Tqbb2" id="1_AoIA$UiUu" role="3clF45">
        <ref role="ehGHo" to="tp1t:hQNXJYV" resolve="ConstraintFunction_CanBeARoot" />
      </node>
      <node concept="3Tm1VV" id="1_AoIA$UiUv" role="1B3o_S" />
      <node concept="3clFbS" id="1_AoIA$UiUw" role="3clF47">
        <node concept="3clFbF" id="1_AoIA$UiUx" role="3cqZAp">
          <node concept="2OqwBi" id="1_AoIA$UiUy" role="3clFbG">
            <node concept="37vLTw" id="2BHiRxglqdL" role="2Oq$k0">
              <ref role="3cqZAo" node="1_AoIA$UiU_" resolve="node" />
            </node>
            <node concept="3TrEf2" id="1_AoIA$UiUD" role="2OqNvi">
              <ref role="3Tt5mk" to="tp1t:hQNY24t" />
            </node>
          </node>
        </node>
      </node>
      <node concept="37vLTG" id="1_AoIA$UiU_" role="3clF46">
        <property role="TrG5h" value="node" />
        <node concept="3Tqbb2" id="1_AoIA$UiUA" role="1tU5fm">
          <ref role="ehGHo" to="tp1t:hDM2fEI" resolve="ConceptConstraints" />
        </node>
      </node>
    </node>
  </node>
</model>
<|MERGE_RESOLUTION|>--- conflicted
+++ resolved
@@ -2,11 +2,11 @@
 <model ref="r:5ff047e0-2953-4750-806a-bdc16824aa89(jetbrains.mps.smodel)">
   <persistence version="9" />
   <languages>
-    <use id="f3061a53-9226-4cc5-a443-f952ceaf5816" name="jetbrains.mps.baseLanguage" version="-1" />
     <use id="fd392034-7849-419d-9071-12563d152375" name="jetbrains.mps.baseLanguage.closures" version="-1" />
     <use id="83888646-71ce-4f1c-9c53-c54016f6ad4f" name="jetbrains.mps.baseLanguage.collections" version="-1" />
     <use id="af65afd8-f0dd-4942-87d9-63a55f2a9db1" name="jetbrains.mps.lang.behavior" version="-1" />
     <use id="7866978e-a0f0-4cc7-81bc-4d213d9375e1" name="jetbrains.mps.lang.smodel" version="-1" />
+    <use id="f3061a53-9226-4cc5-a443-f952ceaf5816" name="jetbrains.mps.baseLanguage" version="1" />
   </languages>
   <imports>
     <import index="tpck" ref="r:00000000-0000-4000-0000-011c89590288(jetbrains.mps.lang.core.structure)" />
@@ -33,12 +33,14 @@
     <import index="e2lb" ref="f:java_stub#6354ebe7-c22a-4a0f-ac54-50b52ab9b065#java.lang(java.lang@java_stub)" implicit="true" />
   </imports>
   <registry>
-<<<<<<< HEAD
     <language id="f3061a53-9226-4cc5-a443-f952ceaf5816" name="jetbrains.mps.baseLanguage">
       <concept id="1080223426719" name="jetbrains.mps.baseLanguage.structure.OrExpression" flags="nn" index="22lmx$" />
       <concept id="4836112446988635817" name="jetbrains.mps.baseLanguage.structure.UndefinedType" flags="in" index="2jxLKc" />
       <concept id="1202948039474" name="jetbrains.mps.baseLanguage.structure.InstanceMethodCallOperation" flags="nn" index="liA8E" />
       <concept id="1465982738277781862" name="jetbrains.mps.baseLanguage.structure.PlaceholderMember" flags="ng" index="2tJIrI" />
+      <concept id="1224848483129" name="jetbrains.mps.baseLanguage.structure.IBLDeprecatable" flags="ng" index="IEa8$">
+        <property id="1224848525476" name="isDeprecated" index="IEkAT" />
+      </concept>
       <concept id="1197027756228" name="jetbrains.mps.baseLanguage.structure.DotExpression" flags="nn" index="2OqwBi">
         <child id="1197027771414" name="operand" index="2Oq$k0" />
         <child id="1197027833540" name="operation" index="2OqNvi" />
@@ -94,7 +96,7 @@
         <child id="1068580123160" name="condition" index="3clFbw" />
         <child id="1068580123161" name="ifTrue" index="3clFbx" />
       </concept>
-      <concept id="1068580123136" name="jetbrains.mps.baseLanguage.structure.StatementList" flags="sn" stub="5293379017992965193" index="3clFbS">
+      <concept id="1068580123136" name="jetbrains.mps.baseLanguage.structure.StatementList" flags="sn" index="3clFbS">
         <child id="1068581517665" name="statement" index="3cqZAp" />
       </concept>
       <concept id="1068580123137" name="jetbrains.mps.baseLanguage.structure.BooleanConstant" flags="nn" index="3clFbT">
@@ -138,8 +140,6 @@
         <child id="1199569916463" name="body" index="1bW5cS" />
       </concept>
     </language>
-=======
->>>>>>> 7d5561a9
     <language id="7866978e-a0f0-4cc7-81bc-4d213d9375e1" name="jetbrains.mps.lang.smodel">
       <concept id="1204834851141" name="jetbrains.mps.lang.smodel.structure.PoundExpression" flags="ng" index="25Kdxt">
         <child id="1204834868751" name="expression" index="25KhWn" />
@@ -152,17 +152,11 @@
         <reference id="5253134957341833005" name="conceptDeclaration" index="prhl4" />
         <reference id="5253134957341833006" name="linkDeclaration" index="prhl7" />
       </concept>
-      <concept id="1204834851141" name="jetbrains.mps.lang.smodel.structure.PoundExpression" flags="ng" index="25Kdxt">
-        <child id="1204834868751" name="expression" index="25KhWn" />
-      </concept>
       <concept id="1179409122411" name="jetbrains.mps.lang.smodel.structure.Node_ConceptMethodCall" flags="nn" index="2qgKlT" />
-<<<<<<< HEAD
       <concept id="1138676077309" name="jetbrains.mps.lang.smodel.structure.EnumMemberReference" flags="nn" index="uoxfO">
         <reference id="1138676095763" name="enumMember" index="uo_Cq" />
       </concept>
-=======
       <concept id="7453996997717780434" name="jetbrains.mps.lang.smodel.structure.Node_GetSConceptOperation" flags="nn" index="2yIwOk" />
->>>>>>> 7d5561a9
       <concept id="1145383075378" name="jetbrains.mps.lang.smodel.structure.SNodeListType" flags="in" index="2I9FWS" />
       <concept id="1145404486709" name="jetbrains.mps.lang.smodel.structure.SemanticDowncastExpression" flags="nn" index="2JrnkZ">
         <child id="1145404616321" name="leftExpression" index="2JrQYb" />
@@ -214,154 +208,21 @@
       <concept id="1138056282393" name="jetbrains.mps.lang.smodel.structure.SLinkListAccess" flags="nn" index="3Tsc0h">
         <reference id="1138056546658" name="link" index="3TtcxE" />
       </concept>
-<<<<<<< HEAD
     </language>
     <language id="ceab5195-25ea-4f22-9b92-103b95ca8c0c" name="jetbrains.mps.lang.core">
       <concept id="1169194658468" name="jetbrains.mps.lang.core.structure.INamedConcept" flags="ng" index="TrEIO">
         <property id="1169194664001" name="name" index="TrG5h" />
-=======
-      <concept id="5253134957341870583" name="jetbrains.mps.lang.smodel.structure.PropertyNameRefExpression" flags="nn" index="pqAIu">
-        <reference id="5253134957341870585" name="propertyDeclaration" index="pqAIg" />
-        <reference id="5253134957341870584" name="conceptDeclaration" index="pqAIh" />
-      </concept>
-      <concept id="5253134957341697434" name="jetbrains.mps.lang.smodel.structure.LinkNameRefExpression" flags="nn" index="prKvN">
-        <reference id="5253134957341833005" name="conceptDeclaration" index="prhl4" />
-        <reference id="5253134957341833006" name="linkDeclaration" index="prhl7" />
-      </concept>
-      <concept id="1138676077309" name="jetbrains.mps.lang.smodel.structure.EnumMemberReference" flags="nn" index="uoxfO">
-        <reference id="1138676095763" name="enumMember" index="uo_Cq" />
->>>>>>> 7d5561a9
       </concept>
     </language>
     <language id="83888646-71ce-4f1c-9c53-c54016f6ad4f" name="jetbrains.mps.baseLanguage.collections">
+      <concept id="1204796164442" name="jetbrains.mps.baseLanguage.collections.structure.InternalSequenceOperation" flags="nn" index="23sCx2">
+        <child id="1204796294226" name="closure" index="23t8la" />
+      </concept>
       <concept id="1151689724996" name="jetbrains.mps.baseLanguage.collections.structure.SequenceType" flags="in" index="A3Dl8">
         <child id="1151689745422" name="elementType" index="A3Ik2" />
       </concept>
       <concept id="1203518072036" name="jetbrains.mps.baseLanguage.collections.structure.SmartClosureParameterDeclaration" flags="ig" index="Rh6nW" />
-      <concept id="1204796164442" name="jetbrains.mps.baseLanguage.collections.structure.InternalSequenceOperation" flags="nn" index="23sCx2">
-        <child id="1204796294226" name="closure" index="23t8la" />
-      </concept>
-<<<<<<< HEAD
-      <concept id="1151689724996" name="jetbrains.mps.baseLanguage.collections.structure.SequenceType" flags="in" index="A3Dl8">
-        <child id="1151689745422" name="elementType" index="A3Ik2" />
-      </concept>
-      <concept id="1203518072036" name="jetbrains.mps.baseLanguage.collections.structure.SmartClosureParameterDeclaration" flags="ig" index="Rh6nW" />
       <concept id="1202128969694" name="jetbrains.mps.baseLanguage.collections.structure.SelectOperation" flags="nn" index="3$u5V9" />
-=======
-      <concept id="1202128969694" name="jetbrains.mps.baseLanguage.collections.structure.SelectOperation" flags="nn" index="3$u5V9" />
-    </language>
-    <language id="ceab5195-25ea-4f22-9b92-103b95ca8c0c" name="jetbrains.mps.lang.core">
-      <concept id="1169194658468" name="jetbrains.mps.lang.core.structure.INamedConcept" flags="ng" index="TrEIO">
-        <property id="1169194664001" name="name" index="TrG5h" />
-      </concept>
-    </language>
-    <language id="f3061a53-9226-4cc5-a443-f952ceaf5816" name="jetbrains.mps.baseLanguage">
-      <concept id="1197027756228" name="jetbrains.mps.baseLanguage.structure.DotExpression" flags="nn" index="2OqwBi">
-        <child id="1197027771414" name="operand" index="2Oq$k0" />
-        <child id="1197027833540" name="operation" index="2OqNvi" />
-      </concept>
-      <concept id="1081236700938" name="jetbrains.mps.baseLanguage.structure.StaticMethodDeclaration" flags="ig" index="2YIFZL" />
-      <concept id="1068390468198" name="jetbrains.mps.baseLanguage.structure.ClassConcept" flags="ig" index="312cEu" />
-      <concept id="1068431474542" name="jetbrains.mps.baseLanguage.structure.VariableDeclaration" flags="ng" index="33uBYm">
-        <property id="1176718929932" name="isFinal" index="3TUv4t" />
-        <child id="1068431790190" name="initializer" index="33vP2m" />
-      </concept>
-      <concept id="1068498886296" name="jetbrains.mps.baseLanguage.structure.VariableReference" flags="nn" index="37vLTw">
-        <reference id="1068581517664" name="variableDeclaration" index="3cqZAo" />
-      </concept>
-      <concept id="1068580123132" name="jetbrains.mps.baseLanguage.structure.BaseMethodDeclaration" flags="ng" index="3clF44">
-        <property id="4276006055363816570" name="isSynchronized" index="od$2w" />
-        <property id="1181808852946" name="isFinal" index="DiZV1" />
-        <child id="1068580123133" name="returnType" index="3clF45" />
-        <child id="1068580123134" name="parameter" index="3clF46" />
-        <child id="1068580123135" name="body" index="3clF47" />
-      </concept>
-      <concept id="1068580123155" name="jetbrains.mps.baseLanguage.structure.ExpressionStatement" flags="nn" index="3clFbF">
-        <child id="1068580123156" name="expression" index="3clFbG" />
-      </concept>
-      <concept id="1068580123136" name="jetbrains.mps.baseLanguage.structure.StatementList" flags="sn" index="3clFbS">
-        <child id="1068581517665" name="statement" index="3cqZAp" />
-      </concept>
-      <concept id="1068580123140" name="jetbrains.mps.baseLanguage.structure.ConstructorDeclaration" flags="ig" index="3clFbW" />
-      <concept id="1068581517677" name="jetbrains.mps.baseLanguage.structure.VoidType" flags="in" index="3cqZAl" />
-      <concept id="1107461130800" name="jetbrains.mps.baseLanguage.structure.Classifier" flags="ng" index="3pOWGL">
-        <child id="5375687026011219971" name="member" index="jymVt" unordered="true" />
-      </concept>
-      <concept id="1107535904670" name="jetbrains.mps.baseLanguage.structure.ClassifierType" flags="in" index="3uibUv">
-        <reference id="1107535924139" name="classifier" index="3uigEE" />
-      </concept>
-      <concept id="1081773326031" name="jetbrains.mps.baseLanguage.structure.BinaryOperation" flags="nn" index="3uHJSO">
-        <child id="1081773367579" name="rightExpression" index="3uHU7w" />
-        <child id="1081773367580" name="leftExpression" index="3uHU7B" />
-      </concept>
-      <concept id="1146644602865" name="jetbrains.mps.baseLanguage.structure.PublicVisibility" flags="nn" index="3Tm1VV" />
-      <concept id="1146644623116" name="jetbrains.mps.baseLanguage.structure.PrivateVisibility" flags="nn" index="3Tm6S6" />
-      <concept id="1202948039474" name="jetbrains.mps.baseLanguage.structure.InstanceMethodCallOperation" flags="nn" index="liA8E" />
-      <concept id="1224848483129" name="jetbrains.mps.baseLanguage.structure.IBLDeprecatable" flags="ng" index="IEa8$">
-        <property id="1224848525476" name="isDeprecated" index="IEkAT" />
-      </concept>
-      <concept id="1164879751025" name="jetbrains.mps.baseLanguage.structure.TryCatchStatement" flags="nn" index="SfApY">
-        <child id="1164879758292" name="body" index="SfCbr" />
-        <child id="1164903496223" name="catchClause" index="TEbGg" />
-      </concept>
-      <concept id="1164903280175" name="jetbrains.mps.baseLanguage.structure.CatchClause" flags="nn" index="TDmWw">
-        <child id="1164903359218" name="catchBody" index="TDEfX" />
-        <child id="1164903359217" name="throwable" index="TDEfY" />
-      </concept>
-      <concept id="1070462154015" name="jetbrains.mps.baseLanguage.structure.StaticFieldDeclaration" flags="ig" index="Wx3nA">
-        <property id="6468716278899126575" name="isVolatile" index="2dlcS1" />
-        <property id="6468716278899125786" name="isTransient" index="2dld4O" />
-      </concept>
-      <concept id="1070534058343" name="jetbrains.mps.baseLanguage.structure.NullLiteral" flags="nn" index="10Nm6u" />
-      <concept id="1070534370425" name="jetbrains.mps.baseLanguage.structure.IntegerType" flags="in" index="10Oyi0" />
-      <concept id="1070534644030" name="jetbrains.mps.baseLanguage.structure.BooleanType" flags="in" index="10P_77" />
-      <concept id="1070534934090" name="jetbrains.mps.baseLanguage.structure.CastExpression" flags="nn" index="10QFUN">
-        <child id="1070534934091" name="type" index="10QFUM" />
-        <child id="1070534934092" name="expression" index="10QFUP" />
-      </concept>
-      <concept id="1225271177708" name="jetbrains.mps.baseLanguage.structure.StringType" flags="in" index="17QB3L" />
-      <concept id="4972933694980447171" name="jetbrains.mps.baseLanguage.structure.BaseVariableDeclaration" flags="ng" index="19Szcq">
-        <child id="5680397130376446158" name="type" index="1tU5fm" />
-      </concept>
-      <concept id="1079359253375" name="jetbrains.mps.baseLanguage.structure.ParenthesizedExpression" flags="nn" index="1eOMI4">
-        <child id="1079359253376" name="expression" index="1eOMHV" />
-      </concept>
-      <concept id="1204053956946" name="jetbrains.mps.baseLanguage.structure.IMethodCall" flags="ng" index="1ndlxa">
-        <reference id="1068499141037" name="baseMethodDeclaration" index="37wK5l" />
-        <child id="1068499141038" name="actualArgument" index="37wK5m" />
-      </concept>
-      <concept id="1178549954367" name="jetbrains.mps.baseLanguage.structure.IVisible" flags="ng" index="1B3ioH">
-        <child id="1178549979242" name="visibility" index="1B3o_S" />
-      </concept>
-      <concept id="1080223426719" name="jetbrains.mps.baseLanguage.structure.OrExpression" flags="nn" index="22lmx$" />
-      <concept id="4836112446988635817" name="jetbrains.mps.baseLanguage.structure.UndefinedType" flags="in" index="2jxLKc" />
-      <concept id="1465982738277781862" name="jetbrains.mps.baseLanguage.structure.PlaceholderMember" flags="ng" index="2tJIrI" />
-      <concept id="1081236700937" name="jetbrains.mps.baseLanguage.structure.StaticMethodCall" flags="nn" index="2YIFZM">
-        <reference id="1144433194310" name="classConcept" index="1Pybhc" />
-      </concept>
-      <concept id="1068498886292" name="jetbrains.mps.baseLanguage.structure.ParameterDeclaration" flags="ir" index="37vLTG" />
-      <concept id="1068580123152" name="jetbrains.mps.baseLanguage.structure.EqualsExpression" flags="nn" index="3clFbC" />
-      <concept id="1068580123159" name="jetbrains.mps.baseLanguage.structure.IfStatement" flags="nn" index="3clFbJ">
-        <child id="1068580123160" name="condition" index="3clFbw" />
-        <child id="1068580123161" name="ifTrue" index="3clFbx" />
-      </concept>
-      <concept id="1068580123137" name="jetbrains.mps.baseLanguage.structure.BooleanConstant" flags="nn" index="3clFbT">
-        <property id="1068580123138" name="value" index="3clFbU" />
-      </concept>
-      <concept id="1068581242878" name="jetbrains.mps.baseLanguage.structure.ReturnStatement" flags="nn" index="3cpWs6">
-        <child id="1068581517676" name="expression" index="3cqZAk" />
-      </concept>
-      <concept id="1068581242864" name="jetbrains.mps.baseLanguage.structure.LocalVariableDeclarationStatement" flags="nn" index="3cpWs8">
-        <child id="1068581242865" name="localVariableDeclaration" index="3cpWs9" />
-      </concept>
-      <concept id="1068581242863" name="jetbrains.mps.baseLanguage.structure.LocalVariableDeclaration" flags="nr" index="3cpWsn" />
-    </language>
-    <language id="fd392034-7849-419d-9071-12563d152375" name="jetbrains.mps.baseLanguage.closures">
-      <concept id="1199569711397" name="jetbrains.mps.baseLanguage.closures.structure.ClosureLiteral" flags="nn" index="1bVj0M">
-        <child id="1199569906740" name="parameter" index="1bW2Oz" />
-        <child id="1199569916463" name="body" index="1bW5cS" />
-      </concept>
->>>>>>> 7d5561a9
     </language>
   </registry>
   <node concept="312cEu" id="4pBxc6EfAk4">
