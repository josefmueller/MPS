--- conflicted
+++ resolved
@@ -2,13 +2,13 @@
 <model ref="r:ba41e9c6-15ca-4a47-95f2-6a81c2318547(jetbrains.mps.checkers)">
   <persistence version="9" />
   <languages>
-    <use id="774bf8a0-62e5-41e1-af63-f4812e60e48b" name="jetbrains.mps.baseLanguage.checkedDots" version="-1" />
-    <use id="fd392034-7849-419d-9071-12563d152375" name="jetbrains.mps.baseLanguage.closures" version="-1" />
-    <use id="83888646-71ce-4f1c-9c53-c54016f6ad4f" name="jetbrains.mps.baseLanguage.collections" version="-1" />
-    <use id="760a0a8c-eabb-4521-8bfd-65db761a9ba3" name="jetbrains.mps.baseLanguage.logging" version="-1" />
-    <use id="f2801650-65d5-424e-bb1b-463a8781b786" name="jetbrains.mps.baseLanguage.javadoc" version="-1" />
+    <use id="774bf8a0-62e5-41e1-af63-f4812e60e48b" name="jetbrains.mps.baseLanguage.checkedDots" version="0" />
+    <use id="fd392034-7849-419d-9071-12563d152375" name="jetbrains.mps.baseLanguage.closures" version="0" />
+    <use id="83888646-71ce-4f1c-9c53-c54016f6ad4f" name="jetbrains.mps.baseLanguage.collections" version="0" />
+    <use id="760a0a8c-eabb-4521-8bfd-65db761a9ba3" name="jetbrains.mps.baseLanguage.logging" version="0" />
+    <use id="f2801650-65d5-424e-bb1b-463a8781b786" name="jetbrains.mps.baseLanguage.javadoc" version="2" />
     <use id="7866978e-a0f0-4cc7-81bc-4d213d9375e1" name="jetbrains.mps.lang.smodel" version="8" />
-    <use id="f3061a53-9226-4cc5-a443-f952ceaf5816" name="jetbrains.mps.baseLanguage" version="-1" />
+    <use id="f3061a53-9226-4cc5-a443-f952ceaf5816" name="jetbrains.mps.baseLanguage" version="5" />
   </languages>
   <imports>
     <import index="33ny" ref="6354ebe7-c22a-4a0f-ac54-50b52ab9b065/java:java.util(JDK/)" />
@@ -315,12 +315,9 @@
       </concept>
     </language>
     <language id="7866978e-a0f0-4cc7-81bc-4d213d9375e1" name="jetbrains.mps.lang.smodel">
-<<<<<<< HEAD
       <concept id="1204834851141" name="jetbrains.mps.lang.smodel.structure.PoundExpression" flags="ng" index="25Kdxt">
         <child id="1204834868751" name="expression" index="25KhWn" />
       </concept>
-=======
->>>>>>> 9f4b0326
       <concept id="1177026924588" name="jetbrains.mps.lang.smodel.structure.RefConcept_Reference" flags="nn" index="chp4Y">
         <reference id="1177026940964" name="conceptDeclaration" index="cht4Q" />
       </concept>
@@ -344,12 +341,12 @@
       <concept id="7504436213544206332" name="jetbrains.mps.lang.smodel.structure.Node_ContainingLinkOperation" flags="nn" index="2NL2c5" />
       <concept id="1171305280644" name="jetbrains.mps.lang.smodel.structure.Node_GetDescendantsOperation" flags="nn" index="2Rf3mk" />
       <concept id="1171407110247" name="jetbrains.mps.lang.smodel.structure.Node_GetAncestorOperation" flags="nn" index="2Xjw5R" />
+      <concept id="1180028149140" name="jetbrains.mps.lang.smodel.structure.Concept_IsSuperConceptOfOperation" flags="nn" index="2Za9M6">
+        <child id="1180028346304" name="conceptArgument" index="2ZaTVi" />
+      </concept>
       <concept id="4124388153790980106" name="jetbrains.mps.lang.smodel.structure.Reference_GetTargetOperation" flags="nn" index="2ZHEkA" />
       <concept id="1171500988903" name="jetbrains.mps.lang.smodel.structure.Node_GetChildrenOperation" flags="nn" index="32TBzR" />
       <concept id="1205861725686" name="jetbrains.mps.lang.smodel.structure.Node_IsAttributeOperation" flags="nn" index="32XrjI" />
-<<<<<<< HEAD
-      <concept id="6677504323281689838" name="jetbrains.mps.lang.smodel.structure.SConceptType" flags="in" index="3bZ5Sz" />
-=======
       <concept id="2644386474301421077" name="jetbrains.mps.lang.smodel.structure.LinkIdRefExpression" flags="nn" index="359W_D">
         <reference id="2644386474301421078" name="conceptDeclaration" index="359W_E" />
         <reference id="2644386474301421079" name="linkDeclaration" index="359W_F" />
@@ -360,7 +357,6 @@
       <concept id="6677504323281689838" name="jetbrains.mps.lang.smodel.structure.SConceptType" flags="in" index="3bZ5Sz">
         <reference id="6677504323281689839" name="conceptDeclaraton" index="3bZ5Sy" />
       </concept>
->>>>>>> 9f4b0326
       <concept id="1139613262185" name="jetbrains.mps.lang.smodel.structure.Node_GetParentOperation" flags="nn" index="1mfA1w" />
       <concept id="1139621453865" name="jetbrains.mps.lang.smodel.structure.Node_IsInstanceOfOperation" flags="nn" index="1mIQ4w">
         <child id="1177027386292" name="conceptArgument" index="cj9EA" />
@@ -1446,6 +1442,9 @@
   </node>
   <node concept="312cEu" id="6qi2OtU3u0m">
     <property role="TrG5h" value="LanguageErrorsComponent" />
+    <node concept="3uibUv" id="1EmyK$ncVZl" role="1zkMxy">
+      <ref role="3uigEE" node="1EmyK$ncKqS" resolve="LanguageErrorsCollector" />
+    </node>
     <node concept="312cEg" id="5$E3$wJIL59" role="jymVt">
       <property role="34CwA1" value="false" />
       <property role="eg7rD" value="false" />
@@ -1644,9 +1643,9 @@
       </node>
     </node>
     <node concept="2tJIrI" id="45Q6RD6oG7f" role="jymVt" />
+    <node concept="3Tm1VV" id="6qi2OtU3ufa" role="1B3o_S" />
     <node concept="312cEg" id="6qi2OtU3udZ" role="jymVt">
       <property role="TrG5h" value="myNodesToErrors" />
-      <node concept="3Tm6S6" id="45Q6RD6oNxe" role="1B3o_S" />
       <node concept="3uibUv" id="1EmyK$nm3ao" role="1tU5fm">
         <ref role="3uigEE" to="yg2w:~MultiMap" resolve="MultiMap" />
         <node concept="3Tqbb2" id="1EmyK$nm40i" role="11_B2D" />
@@ -1654,6 +1653,7 @@
           <ref role="3uigEE" to="2gg1:~IErrorReporter" resolve="IErrorReporter" />
         </node>
       </node>
+      <node concept="3Tm6S6" id="45Q6RD6oNxe" role="1B3o_S" />
       <node concept="2ShNRf" id="6qi2OtU3ue5" role="33vP2m">
         <node concept="1pGfFk" id="1EmyK$nm6$8" role="2ShVmc">
           <ref role="37wK5l" to="yg2w:~SetBasedMultiMap.&lt;init&gt;()" resolve="SetBasedMultiMap" />
@@ -1664,7 +1664,6 @@
         </node>
       </node>
     </node>
-    <node concept="3Tm1VV" id="6qi2OtU3ufa" role="1B3o_S" />
     <node concept="312cEg" id="1EmyK$nrkmB" role="jymVt">
       <property role="TrG5h" value="myDependenciesToNodesAndViceVersa" />
       <node concept="3Tm6S6" id="1EmyK$nrkmC" role="1B3o_S" />
@@ -1942,6 +1941,9 @@
     <node concept="2tJIrI" id="45Q6RD6nUrl" role="jymVt" />
     <node concept="3clFb_" id="6qi2OtU3u2c" role="jymVt">
       <property role="TrG5h" value="addDependency" />
+      <node concept="2AHcQZ" id="1EmyK$nej1L" role="2AJF6D">
+        <ref role="2AI5Lk" to="wyt6:~Override" resolve="Override" />
+      </node>
       <node concept="3cqZAl" id="6qi2OtU3u2d" role="3clF45" />
       <node concept="3Tm1VV" id="6qi2OtU3u2e" role="1B3o_S" />
       <node concept="3clFbS" id="6qi2OtU3u2f" role="3clF47">
@@ -1995,9 +1997,6 @@
       <node concept="37vLTG" id="6qi2OtU3u2p" role="3clF46">
         <property role="TrG5h" value="dependency" />
         <node concept="3Tqbb2" id="6qi2OtU3u2q" role="1tU5fm" />
-      </node>
-      <node concept="2AHcQZ" id="1EmyK$nej1L" role="2AJF6D">
-        <ref role="2AI5Lk" to="wyt6:~Override" resolve="Override" />
       </node>
     </node>
     <node concept="2tJIrI" id="1QnJaNXt2hr" role="jymVt" />
@@ -2199,11 +2198,11 @@
             <node concept="3Tqbb2" id="1QnJaNXBDs0" role="1tU5fm" />
           </node>
           <node concept="2OqwBi" id="1QnJaNXBD5G" role="1DdaDG">
+            <node concept="liA8E" id="1EmyK$nvoIT" role="2OqNvi">
+              <ref role="37wK5l" to="yg2w:~ManyToManyMap.getFirst():java.util.Set" resolve="getFirst" />
+            </node>
             <node concept="37vLTw" id="1EmyK$nvo6i" role="2Oq$k0">
               <ref role="3cqZAo" node="1EmyK$nrkmB" resolve="myDependenciesToNodesAndViceVersa" />
-            </node>
-            <node concept="liA8E" id="1EmyK$nvoIT" role="2OqNvi">
-              <ref role="37wK5l" to="yg2w:~ManyToManyMap.getFirst():java.util.Set" resolve="getFirst" />
             </node>
           </node>
         </node>
@@ -2450,14 +2449,14 @@
                 </node>
                 <node concept="3clFbF" id="6qi2OtU3u5W" role="3cqZAp">
                   <node concept="2OqwBi" id="6qi2OtU3u5X" role="3clFbG">
-                    <node concept="37vLTw" id="2BHiRxeukwU" role="2Oq$k0">
-                      <ref role="3cqZAo" node="6qi2OtU3udZ" resolve="myNodesToErrors" />
-                    </node>
                     <node concept="liA8E" id="1EmyK$nm985" role="2OqNvi">
                       <ref role="37wK5l" to="yg2w:~MultiMap.remove(java.lang.Object):java.util.Collection" resolve="remove" />
                       <node concept="37vLTw" id="1EmyK$nm9jw" role="37wK5m">
                         <ref role="3cqZAo" node="1QnJaNXyAlc" resolve="node" />
                       </node>
+                    </node>
+                    <node concept="37vLTw" id="2BHiRxeukwU" role="2Oq$k0">
+                      <ref role="3cqZAo" node="6qi2OtU3udZ" resolve="myNodesToErrors" />
                     </node>
                   </node>
                 </node>
@@ -3077,11 +3076,11 @@
         </node>
         <node concept="3clFbF" id="6qi2OtU3ubU" role="3cqZAp">
           <node concept="2OqwBi" id="6qi2OtU3ubV" role="3clFbG">
+            <node concept="liA8E" id="1EmyK$noxaq" role="2OqNvi">
+              <ref role="37wK5l" to="yg2w:~MultiMap.clear():void" resolve="clear" />
+            </node>
             <node concept="37vLTw" id="2BHiRxeuG$3" role="2Oq$k0">
               <ref role="3cqZAo" node="6qi2OtU3udZ" resolve="myNodesToErrors" />
-            </node>
-            <node concept="liA8E" id="1EmyK$noxaq" role="2OqNvi">
-              <ref role="37wK5l" to="yg2w:~MultiMap.clear():void" resolve="clear" />
             </node>
           </node>
         </node>
@@ -3279,6 +3278,9 @@
     </node>
     <node concept="3clFb_" id="6qi2OtU3uc0" role="jymVt">
       <property role="TrG5h" value="runCheckingAction" />
+      <node concept="2AHcQZ" id="1EmyK$nhJoG" role="2AJF6D">
+        <ref role="2AI5Lk" to="wyt6:~Override" resolve="Override" />
+      </node>
       <node concept="16syzq" id="6qi2OtU3uc1" role="3clF45">
         <ref role="16sUi3" node="6qi2OtU3udY" resolve="Result" />
       </node>
@@ -3593,9 +3595,6 @@
       <node concept="16euLQ" id="6qi2OtU3udY" role="16eVyc">
         <property role="TrG5h" value="Result" />
       </node>
-      <node concept="2AHcQZ" id="1EmyK$nhJoG" role="2AJF6D">
-        <ref role="2AI5Lk" to="wyt6:~Override" resolve="Override" />
-      </node>
     </node>
     <node concept="2tJIrI" id="3e8vJfj70Wq" role="jymVt" />
     <node concept="312cEu" id="6qi2OtU3u0n" role="jymVt">
@@ -3840,9 +3839,6 @@
         <ref role="3uigEE" to="mhbf:~SModelListenerBase" resolve="SModelListenerBase" />
       </node>
     </node>
-    <node concept="3uibUv" id="1EmyK$ncVZl" role="1zkMxy">
-      <ref role="3uigEE" node="1EmyK$ncKqS" resolve="LanguageErrorsCollector" />
-    </node>
   </node>
   <node concept="312cEu" id="6qi2OtU3tXp">
     <property role="TrG5h" value="RefScopeChecker" />
@@ -3901,9 +3897,6 @@
         <node concept="3cpWs8" id="3wWBYW8CUO9" role="3cqZAp">
           <node concept="3cpWsn" id="3wWBYW8CUOa" role="3cpWs9">
             <property role="TrG5h" value="module" />
-            <node concept="3uibUv" id="3wWBYW8CUOb" role="1tU5fm">
-              <ref role="3uigEE" to="lui2:~SModule" resolve="SModule" />
-            </node>
             <node concept="2OqwBi" id="RN3DCEdggI" role="33vP2m">
               <node concept="2JrnkZ" id="3wWBYW8CUOe" role="2Oq$k0">
                 <node concept="2OqwBi" id="3wWBYW8CUOf" role="2JrQYb">
@@ -3916,6 +3909,9 @@
               <node concept="liA8E" id="3wWBYW8CUOj" role="2OqNvi">
                 <ref role="37wK5l" to="mhbf:~SModel.getModule():org.jetbrains.mps.openapi.module.SModule" resolve="getModule" />
               </node>
+            </node>
+            <node concept="3uibUv" id="3wWBYW8CUOb" role="1tU5fm">
+              <ref role="3uigEE" to="lui2:~SModule" resolve="SModule" />
             </node>
           </node>
         </node>
@@ -3967,7 +3963,6 @@
                 </node>
               </node>
             </node>
-<<<<<<< HEAD
             <node concept="3clFbJ" id="4p4gUJAFhXk" role="3cqZAp">
               <node concept="3clFbS" id="4p4gUJAFhXm" role="3clFbx">
                 <node concept="3N13vt" id="4p4gUJAFitC" role="3cqZAp" />
@@ -3976,19 +3971,6 @@
                 <node concept="10Nm6u" id="4p4gUJAFisU" role="3uHU7w" />
                 <node concept="37vLTw" id="4p4gUJAFigH" role="3uHU7B">
                   <ref role="3cqZAo" node="6qi2OtU3tY4" resolve="target" />
-=======
-            <node concept="3cpWs8" id="6qi2OtU3tY9" role="3cqZAp">
-              <node concept="3cpWsn" id="6qi2OtU3tYa" role="3cpWs9">
-                <property role="TrG5h" value="link" />
-                <node concept="2OqwBi" id="6qi2OtU3tYc" role="33vP2m">
-                  <node concept="37vLTw" id="3GM_nagTrGN" role="2Oq$k0">
-                    <ref role="3cqZAo" node="6qi2OtU3tY0" resolve="ref" />
-                  </node>
-                  <node concept="CsP83" id="RN3DCEddcC" role="2OqNvi" />
-                </node>
-                <node concept="3uibUv" id="RN3DCEdd_j" role="1tU5fm">
-                  <ref role="3uigEE" to="c17a:~SReferenceLink" resolve="SReferenceLink" />
->>>>>>> 9f4b0326
                 </node>
               </node>
             </node>
@@ -3997,32 +3979,6 @@
                 <property role="3SKdUp" value="don't check unresolved and broken references, they should already have an error message" />
               </node>
             </node>
-<<<<<<< HEAD
-=======
-            <node concept="3clFbJ" id="6qi2OtU3tYh" role="3cqZAp">
-              <node concept="3clFbS" id="6qi2OtU3tYi" role="3clFbx">
-                <node concept="3N13vt" id="6qi2OtU3tYj" role="3cqZAp" />
-              </node>
-              <node concept="22lmx$" id="6qi2OtU3tYk" role="3clFbw">
-                <node concept="3fqX7Q" id="RN3DCEdflI" role="3uHU7w">
-                  <node concept="2OqwBi" id="RN3DCEdflK" role="3fr31v">
-                    <node concept="37vLTw" id="RN3DCEdflL" role="2Oq$k0">
-                      <ref role="3cqZAo" node="6qi2OtU3tYa" resolve="link" />
-                    </node>
-                    <node concept="liA8E" id="RN3DCEdflM" role="2OqNvi">
-                      <ref role="37wK5l" to="c17a:~SConceptFeature.isValid():boolean" resolve="isValid" />
-                    </node>
-                  </node>
-                </node>
-                <node concept="2OqwBi" id="6qi2OtU3tYo" role="3uHU7B">
-                  <node concept="37vLTw" id="3GM_nagT$KY" role="2Oq$k0">
-                    <ref role="3cqZAo" node="6qi2OtU3tY4" resolve="target" />
-                  </node>
-                  <node concept="3w_OXm" id="6qi2OtU3tYq" role="2OqNvi" />
-                </node>
-              </node>
-            </node>
->>>>>>> 9f4b0326
             <node concept="3SKdUt" id="4c0sGnTe89l" role="3cqZAp">
               <node concept="3SKdUq" id="4c0sGnTe8JW" role="3SKWNk">
                 <property role="3SKdUp" value="do we need all these additional dependencies? mb. it's better to use .runcheckingAction() instead?" />
@@ -4264,6 +4220,17 @@
                         </node>
                         <node concept="3cpWs3" id="6qi2OtU3tZS" role="37wK5m">
                           <node concept="3cpWs3" id="6qi2OtU3tZT" role="3uHU7B">
+                            <node concept="2OqwBi" id="RN3DCEdg2t" role="3uHU7w">
+                              <node concept="2OqwBi" id="2ytHpS1e0o7" role="2Oq$k0">
+                                <node concept="CsP83" id="2ytHpS1e0o8" role="2OqNvi" />
+                                <node concept="37vLTw" id="2ytHpS1e0o9" role="2Oq$k0">
+                                  <ref role="3cqZAo" node="6qi2OtU3tY0" resolve="ref" />
+                                </node>
+                              </node>
+                              <node concept="liA8E" id="2ytHpS1e0oa" role="2OqNvi">
+                                <ref role="37wK5l" to="c17a:~SNamedElement.getName():java.lang.String" resolve="getName" />
+                              </node>
+                            </node>
                             <node concept="3cpWs3" id="6qi2OtU3tZU" role="3uHU7B">
                               <node concept="3cpWs3" id="6qi2OtU3tZV" role="3uHU7B">
                                 <node concept="Xl_RD" id="6qi2OtU3tZW" role="3uHU7B">
@@ -4295,17 +4262,6 @@
                                 <property role="Xl_RC" value=" (" />
                               </node>
                             </node>
-                            <node concept="2OqwBi" id="RN3DCEdg2t" role="3uHU7w">
-                              <node concept="2OqwBi" id="2ytHpS1e0o7" role="2Oq$k0">
-                                <node concept="CsP83" id="2ytHpS1e0o8" role="2OqNvi" />
-                                <node concept="37vLTw" id="2ytHpS1e0o9" role="2Oq$k0">
-                                  <ref role="3cqZAo" node="6qi2OtU3tY0" resolve="ref" />
-                                </node>
-                              </node>
-                              <node concept="liA8E" id="2ytHpS1e0oa" role="2OqNvi">
-                                <ref role="37wK5l" to="c17a:~SNamedElement.getName():java.lang.String" resolve="getName" />
-                              </node>
-                            </node>
                           </node>
                           <node concept="Xl_RD" id="6qi2OtU3u0a" role="3uHU7w">
                             <property role="Xl_RC" value=") is out of search scope" />
@@ -4726,18 +4682,14 @@
             <node concept="3cpWs8" id="6qi2OtU3tVG" role="3cqZAp">
               <node concept="3cpWsn" id="6qi2OtU3tVH" role="3cpWs9">
                 <property role="TrG5h" value="link" />
-<<<<<<< HEAD
                 <node concept="3uibUv" id="7cZyeyppvao" role="1tU5fm">
                   <ref role="3uigEE" to="c17a:~SContainmentLink" resolve="SContainmentLink" />
                 </node>
-=======
->>>>>>> 9f4b0326
                 <node concept="2OqwBi" id="6qi2OtU3tVJ" role="33vP2m">
+                  <node concept="2NL2c5" id="7cZyeypptsq" role="2OqNvi" />
                   <node concept="2GrUjf" id="6qi2OtU3tVK" role="2Oq$k0">
                     <ref role="2Gs0qQ" node="6qi2OtU3tVs" resolve="child" />
                   </node>
-<<<<<<< HEAD
-                  <node concept="2NL2c5" id="7cZyeypptsq" role="2OqNvi" />
                 </node>
               </node>
             </node>
@@ -4746,37 +4698,7 @@
                 <node concept="3clFbF" id="6qi2OtU3tW5" role="3cqZAp">
                   <node concept="2OqwBi" id="6qi2OtU3tW6" role="3clFbG">
                     <node concept="37vLTw" id="2BHiRxgl01d" role="2Oq$k0">
-                      <ref role="3cqZAo" node="6qi2OtU3tVm" resolve="component" />
-=======
-                  <node concept="2NL2c5" id="5gJJOL6a4kG" role="2OqNvi" />
-                </node>
-                <node concept="3uibUv" id="5gJJOL6a7Ys" role="1tU5fm">
-                  <ref role="3uigEE" to="c17a:~SContainmentLink" resolve="SContainmentLink" />
-                </node>
-              </node>
-            </node>
-            <node concept="3clFbJ" id="6qi2OtU3tVM" role="3cqZAp">
-              <node concept="3fqX7Q" id="5gJJOL6bNuA" role="3clFbw">
-                <node concept="2OqwBi" id="5gJJOL6bNuB" role="3fr31v">
-                  <node concept="37vLTw" id="5gJJOL6bNuC" role="2Oq$k0">
-                    <ref role="3cqZAo" node="6qi2OtU3tVH" resolve="link" />
-                  </node>
-                  <node concept="liA8E" id="5gJJOL6bNuD" role="2OqNvi">
-                    <ref role="37wK5l" to="c17a:~SConceptFeature.isValid():boolean" resolve="isValid" />
-                  </node>
-                </node>
-              </node>
-              <node concept="3clFbS" id="5gJJOL6bNuE" role="3clFbx">
-                <node concept="3N13vt" id="5gJJOL6bP4w" role="3cqZAp" />
-              </node>
-            </node>
-            <node concept="3clFbJ" id="5gJJOL6bPn$" role="3cqZAp">
-              <node concept="3clFbS" id="5gJJOL6bPnA" role="3clFbx">
-                <node concept="3clFbF" id="6qi2OtU3tW5" role="3cqZAp">
-                  <node concept="2OqwBi" id="6qi2OtU3tW6" role="3clFbG">
-                    <node concept="37vLTw" id="2BHiRxgl01d" role="2Oq$k0">
                       <ref role="3cqZAo" node="6qi2OtU3tVm" resolve="errorsCollector" />
->>>>>>> 9f4b0326
                     </node>
                     <node concept="liA8E" id="6qi2OtU3tW8" role="2OqNvi">
                       <ref role="37wK5l" node="6qi2OtU3u3H" resolve="addError" />
@@ -4806,7 +4728,6 @@
                                   <property role="Xl_RC" value="\&quot;: subconcept of \&quot;" />
                                 </node>
                               </node>
-<<<<<<< HEAD
                               <node concept="2OqwBi" id="7cZyeypp$HZ" role="3uHU7w">
                                 <node concept="2OqwBi" id="6xhfW11Lc5k" role="2Oq$k0">
                                   <node concept="37vLTw" id="6xhfW11LbVJ" role="2Oq$k0">
@@ -4818,14 +4739,6 @@
                                 </node>
                                 <node concept="liA8E" id="7cZyeypp_bN" role="2OqNvi">
                                   <ref role="37wK5l" to="c17a:~SAbstractConcept.getQualifiedName():java.lang.String" resolve="getQualifiedName" />
-=======
-                              <node concept="2OqwBi" id="6xhfW11Lc5k" role="3uHU7w">
-                                <node concept="37vLTw" id="6xhfW11LbVJ" role="2Oq$k0">
-                                  <ref role="3cqZAo" node="6qi2OtU3tVH" resolve="link" />
-                                </node>
-                                <node concept="liA8E" id="5gJJOL6ap8x" role="2OqNvi">
-                                  <ref role="37wK5l" to="c17a:~SAbstractLink.getTargetConcept():org.jetbrains.mps.openapi.language.SAbstractConcept" resolve="getTargetConcept" />
->>>>>>> 9f4b0326
                                 </node>
                               </node>
                             </node>
@@ -4847,7 +4760,6 @@
                 </node>
               </node>
               <node concept="3fqX7Q" id="6qi2OtU3tWi" role="3clFbw">
-<<<<<<< HEAD
                 <node concept="2OqwBi" id="6qi2OtU3tWj" role="3fr31v">
                   <node concept="2OqwBi" id="6qi2OtU3tWk" role="2Oq$k0">
                     <node concept="37vLTw" id="3GM_nagTAXj" role="2Oq$k0">
@@ -4864,23 +4776,6 @@
                           <ref role="2Gs0qQ" node="6qi2OtU3tVs" resolve="child" />
                         </node>
                         <node concept="2yIwOk" id="7cZyeyppzRf" role="2OqNvi" />
-=======
-                <node concept="2OqwBi" id="5gJJOL6akZa" role="3fr31v">
-                  <node concept="2OqwBi" id="6qi2OtU3tWp" role="2Oq$k0">
-                    <node concept="2GrUjf" id="6qi2OtU3tWq" role="2Oq$k0">
-                      <ref role="2Gs0qQ" node="6qi2OtU3tVs" resolve="child" />
-                    </node>
-                    <node concept="2yIwOk" id="5gJJOL6acPb" role="2OqNvi" />
-                  </node>
-                  <node concept="liA8E" id="5gJJOL6alt4" role="2OqNvi">
-                    <ref role="37wK5l" to="c17a:~SAbstractConcept.isSubConceptOf(org.jetbrains.mps.openapi.language.SAbstractConcept):boolean" resolve="isSubConceptOf" />
-                    <node concept="2OqwBi" id="5gJJOL6amdY" role="37wK5m">
-                      <node concept="37vLTw" id="5gJJOL6alZp" role="2Oq$k0">
-                        <ref role="3cqZAo" node="6qi2OtU3tVH" resolve="link" />
-                      </node>
-                      <node concept="liA8E" id="5gJJOL6anno" role="2OqNvi">
-                        <ref role="37wK5l" to="c17a:~SAbstractLink.getTargetConcept():org.jetbrains.mps.openapi.language.SAbstractConcept" resolve="getTargetConcept" />
->>>>>>> 9f4b0326
                       </node>
                     </node>
                   </node>
@@ -4904,39 +4799,14 @@
             <node concept="3cpWs8" id="6qi2OtU3tWz" role="3cqZAp">
               <node concept="3cpWsn" id="6qi2OtU3tW$" role="3cpWs9">
                 <property role="TrG5h" value="link" />
-<<<<<<< HEAD
                 <node concept="3uibUv" id="7cZyeyppB8_" role="1tU5fm">
                   <ref role="3uigEE" to="c17a:~SReferenceLink" resolve="SReferenceLink" />
                 </node>
-=======
->>>>>>> 9f4b0326
                 <node concept="2OqwBi" id="6qi2OtU3tWA" role="33vP2m">
+                  <node concept="CsP83" id="7cZyeyppAa_" role="2OqNvi" />
                   <node concept="2GrUjf" id="6qi2OtU3tWB" role="2Oq$k0">
                     <ref role="2Gs0qQ" node="6qi2OtU3tWu" resolve="reference" />
                   </node>
-<<<<<<< HEAD
-                  <node concept="CsP83" id="7cZyeyppAa_" role="2OqNvi" />
-=======
-                  <node concept="CsP83" id="5gJJOL688dv" role="2OqNvi" />
-                </node>
-                <node concept="3uibUv" id="5gJJOL68bGn" role="1tU5fm">
-                  <ref role="3uigEE" to="c17a:~SReferenceLink" resolve="SReferenceLink" />
-                </node>
-              </node>
-            </node>
-            <node concept="3clFbJ" id="5bOHs7gZFdW" role="3cqZAp">
-              <node concept="3clFbS" id="5bOHs7gZFdX" role="3clFbx">
-                <node concept="3N13vt" id="5bOHs7gZN8$" role="3cqZAp" />
-              </node>
-              <node concept="3fqX7Q" id="5gJJOL68dOX" role="3clFbw">
-                <node concept="2OqwBi" id="5gJJOL68dOZ" role="3fr31v">
-                  <node concept="37vLTw" id="5gJJOL68dP0" role="2Oq$k0">
-                    <ref role="3cqZAo" node="6qi2OtU3tW$" resolve="link" />
-                  </node>
-                  <node concept="liA8E" id="5gJJOL68dP1" role="2OqNvi">
-                    <ref role="37wK5l" to="c17a:~SConceptFeature.isValid():boolean" resolve="isValid" />
-                  </node>
->>>>>>> 9f4b0326
                 </node>
               </node>
             </node>
@@ -4982,6 +4852,19 @@
                         <node concept="3cpWs3" id="6xhfW11NwiW" role="3uHU7B">
                           <node concept="3cpWs3" id="6xhfW11NunB" role="3uHU7B">
                             <node concept="3cpWs3" id="6xhfW11NrOX" role="3uHU7B">
+                              <node concept="2OqwBi" id="7cZyeyppE0N" role="3uHU7w">
+                                <node concept="2OqwBi" id="6xhfW11Nski" role="2Oq$k0">
+                                  <node concept="37vLTw" id="6xhfW11NseC" role="2Oq$k0">
+                                    <ref role="3cqZAo" node="6qi2OtU3tW$" resolve="link" />
+                                  </node>
+                                  <node concept="liA8E" id="7cZyeyppDzU" role="2OqNvi">
+                                    <ref role="37wK5l" to="c17a:~SAbstractLink.getTargetConcept():org.jetbrains.mps.openapi.language.SAbstractConcept" resolve="getTargetConcept" />
+                                  </node>
+                                </node>
+                                <node concept="liA8E" id="7cZyeyppEAR" role="2OqNvi">
+                                  <ref role="37wK5l" to="c17a:~SAbstractConcept.getQualifiedName():java.lang.String" resolve="getQualifiedName" />
+                                </node>
+                              </node>
                               <node concept="3cpWs3" id="6qi2OtU3tX7" role="3uHU7B">
                                 <node concept="3cpWs3" id="6qi2OtU3tX8" role="3uHU7B">
                                   <node concept="2OqwBi" id="775sqVST$n" role="3uHU7w">
@@ -5012,24 +4895,6 @@
                                   <property role="Xl_RC" value="\&quot;: subconcept of \&quot;" />
                                 </node>
                               </node>
-                              <node concept="2OqwBi" id="7cZyeyppE0N" role="3uHU7w">
-                                <node concept="2OqwBi" id="6xhfW11Nski" role="2Oq$k0">
-                                  <node concept="37vLTw" id="6xhfW11NseC" role="2Oq$k0">
-                                    <ref role="3cqZAo" node="6qi2OtU3tW$" resolve="link" />
-                                  </node>
-                                  <node concept="liA8E" id="7cZyeyppDzU" role="2OqNvi">
-                                    <ref role="37wK5l" to="c17a:~SAbstractLink.getTargetConcept():org.jetbrains.mps.openapi.language.SAbstractConcept" resolve="getTargetConcept" />
-                                  </node>
-                                </node>
-<<<<<<< HEAD
-                                <node concept="liA8E" id="7cZyeyppEAR" role="2OqNvi">
-                                  <ref role="37wK5l" to="c17a:~SAbstractConcept.getQualifiedName():java.lang.String" resolve="getQualifiedName" />
-=======
-                                <node concept="liA8E" id="5gJJOL69ZE8" role="2OqNvi">
-                                  <ref role="37wK5l" to="c17a:~SAbstractLink.getTargetConcept():org.jetbrains.mps.openapi.language.SAbstractConcept" resolve="getTargetConcept" />
->>>>>>> 9f4b0326
-                                </node>
-                              </node>
                             </node>
                             <node concept="Xl_RD" id="6xhfW11NunM" role="3uHU7w">
                               <property role="Xl_RC" value="\&quot; expected, \&quot;" />
@@ -5048,16 +4913,12 @@
                         <node concept="1pGfFk" id="6xhfW11MVg6" role="2ShVmc">
                           <ref role="37wK5l" to="zavc:~ReferenceMessageTarget.&lt;init&gt;(java.lang.String)" resolve="ReferenceMessageTarget" />
                           <node concept="2OqwBi" id="6xhfW11MVvv" role="37wK5m">
+                            <node concept="liA8E" id="7cZyeyppFc4" role="2OqNvi">
+                              <ref role="37wK5l" to="c17a:~SNamedElement.getName():java.lang.String" resolve="getName" />
+                            </node>
                             <node concept="37vLTw" id="6xhfW11MVot" role="2Oq$k0">
                               <ref role="3cqZAo" node="6qi2OtU3tW$" resolve="link" />
                             </node>
-<<<<<<< HEAD
-                            <node concept="liA8E" id="7cZyeyppFc4" role="2OqNvi">
-=======
-                            <node concept="liA8E" id="5gJJOL6a0PE" role="2OqNvi">
->>>>>>> 9f4b0326
-                              <ref role="37wK5l" to="c17a:~SNamedElement.getName():java.lang.String" resolve="getName" />
-                            </node>
                           </node>
                         </node>
                       </node>
@@ -5066,41 +4927,22 @@
                 </node>
               </node>
               <node concept="3fqX7Q" id="6qi2OtU3tXf" role="3clFbw">
-<<<<<<< HEAD
                 <node concept="2OqwBi" id="6qi2OtU3tXg" role="3fr31v">
                   <node concept="2OqwBi" id="6qi2OtU3tXh" role="2Oq$k0">
+                    <node concept="liA8E" id="7cZyeyppCTE" role="2OqNvi">
+                      <ref role="37wK5l" to="c17a:~SAbstractLink.getTargetConcept():org.jetbrains.mps.openapi.language.SAbstractConcept" resolve="getTargetConcept" />
+                    </node>
                     <node concept="37vLTw" id="3GM_nagTrC3" role="2Oq$k0">
                       <ref role="3cqZAo" node="6qi2OtU3tW$" resolve="link" />
                     </node>
-                    <node concept="liA8E" id="7cZyeyppCTE" role="2OqNvi">
-                      <ref role="37wK5l" to="c17a:~SAbstractLink.getTargetConcept():org.jetbrains.mps.openapi.language.SAbstractConcept" resolve="getTargetConcept" />
-=======
-                <node concept="2OqwBi" id="5gJJOL6ae2a" role="3fr31v">
-                  <node concept="2OqwBi" id="5gJJOL69YtZ" role="2Oq$k0">
-                    <node concept="37vLTw" id="5gJJOL69YmN" role="2Oq$k0">
-                      <ref role="3cqZAo" node="6qi2OtU3tWQ" resolve="target" />
->>>>>>> 9f4b0326
-                    </node>
-                    <node concept="2yIwOk" id="5gJJOL69ZbE" role="2OqNvi" />
-                  </node>
-<<<<<<< HEAD
+                  </node>
                   <node concept="2Za9M6" id="6qi2OtU3tXk" role="2OqNvi">
                     <node concept="25Kdxt" id="6qi2OtU3tXl" role="2ZaTVi">
                       <node concept="2OqwBi" id="6qi2OtU3tXm" role="25KhWn">
+                        <node concept="2yIwOk" id="7cZyeyppCXy" role="2OqNvi" />
                         <node concept="37vLTw" id="3GM_nagTudt" role="2Oq$k0">
                           <ref role="3cqZAo" node="6qi2OtU3tWQ" resolve="target" />
                         </node>
-                        <node concept="2yIwOk" id="7cZyeyppCXy" role="2OqNvi" />
-=======
-                  <node concept="liA8E" id="5gJJOL6ahcc" role="2OqNvi">
-                    <ref role="37wK5l" to="c17a:~SAbstractConcept.isSubConceptOf(org.jetbrains.mps.openapi.language.SAbstractConcept):boolean" resolve="isSubConceptOf" />
-                    <node concept="2OqwBi" id="5gJJOL6ahUZ" role="37wK5m">
-                      <node concept="37vLTw" id="5gJJOL6ahGq" role="2Oq$k0">
-                        <ref role="3cqZAo" node="6qi2OtU3tW$" resolve="link" />
-                      </node>
-                      <node concept="liA8E" id="5gJJOL6aj2W" role="2OqNvi">
-                        <ref role="37wK5l" to="c17a:~SAbstractLink.getTargetConcept():org.jetbrains.mps.openapi.language.SAbstractConcept" resolve="getTargetConcept" />
->>>>>>> 9f4b0326
                       </node>
                     </node>
                   </node>
