--- conflicted
+++ resolved
@@ -2,13 +2,13 @@
 <model ref="r:ba41e9c6-15ca-4a47-95f2-6a81c2318547(jetbrains.mps.checkers)">
   <persistence version="9" />
   <languages>
-    <use id="774bf8a0-62e5-41e1-af63-f4812e60e48b" name="jetbrains.mps.baseLanguage.checkedDots" version="-1" />
-    <use id="fd392034-7849-419d-9071-12563d152375" name="jetbrains.mps.baseLanguage.closures" version="-1" />
-    <use id="83888646-71ce-4f1c-9c53-c54016f6ad4f" name="jetbrains.mps.baseLanguage.collections" version="-1" />
-    <use id="760a0a8c-eabb-4521-8bfd-65db761a9ba3" name="jetbrains.mps.baseLanguage.logging" version="-1" />
-    <use id="f2801650-65d5-424e-bb1b-463a8781b786" name="jetbrains.mps.baseLanguage.javadoc" version="-1" />
+    <use id="774bf8a0-62e5-41e1-af63-f4812e60e48b" name="jetbrains.mps.baseLanguage.checkedDots" version="0" />
+    <use id="fd392034-7849-419d-9071-12563d152375" name="jetbrains.mps.baseLanguage.closures" version="0" />
+    <use id="83888646-71ce-4f1c-9c53-c54016f6ad4f" name="jetbrains.mps.baseLanguage.collections" version="0" />
+    <use id="760a0a8c-eabb-4521-8bfd-65db761a9ba3" name="jetbrains.mps.baseLanguage.logging" version="0" />
+    <use id="f2801650-65d5-424e-bb1b-463a8781b786" name="jetbrains.mps.baseLanguage.javadoc" version="2" />
     <use id="7866978e-a0f0-4cc7-81bc-4d213d9375e1" name="jetbrains.mps.lang.smodel" version="7" />
-    <use id="f3061a53-9226-4cc5-a443-f952ceaf5816" name="jetbrains.mps.baseLanguage" version="-1" />
+    <use id="f3061a53-9226-4cc5-a443-f952ceaf5816" name="jetbrains.mps.baseLanguage" version="4" />
   </languages>
   <imports>
     <import index="33ny" ref="6354ebe7-c22a-4a0f-ac54-50b52ab9b065/java:java.util(JDK/)" />
@@ -18,7 +18,6 @@
     <import index="2gg1" ref="6ed54515-acc8-4d1e-a16c-9fd6cfe951ea/java:jetbrains.mps.errors(MPS.Core/)" />
     <import index="zavc" ref="6ed54515-acc8-4d1e-a16c-9fd6cfe951ea/java:jetbrains.mps.errors.messageTargets(MPS.Core/)" />
     <import index="ze1i" ref="6ed54515-acc8-4d1e-a16c-9fd6cfe951ea/java:jetbrains.mps.smodel.runtime(MPS.Core/)" />
-    <import index="k6ay" ref="6ed54515-acc8-4d1e-a16c-9fd6cfe951ea/java:jetbrains.mps.smodel.search(MPS.Core/)" />
     <import index="tpcu" ref="r:00000000-0000-4000-0000-011c89590282(jetbrains.mps.lang.core.behavior)" />
     <import index="vndm" ref="6ed54515-acc8-4d1e-a16c-9fd6cfe951ea/java:jetbrains.mps.smodel.language(MPS.Core/)" />
     <import index="bzg8" ref="6ed54515-acc8-4d1e-a16c-9fd6cfe951ea/java:jetbrains.mps.smodel.runtime.impl(MPS.Core/)" />
@@ -33,7 +32,6 @@
     <import index="35tq" ref="6ed54515-acc8-4d1e-a16c-9fd6cfe951ea/java:jetbrains.mps.scope(MPS.Core/)" />
     <import index="18ew" ref="6ed54515-acc8-4d1e-a16c-9fd6cfe951ea/java:jetbrains.mps.util(MPS.Core/)" />
     <import index="y49u" ref="8865b7a8-5271-43d3-884c-6fd1d9cfdd34/java:org.jetbrains.mps.util(MPS.OpenAPI/)" />
-    <import index="pjrh" ref="6ed54515-acc8-4d1e-a16c-9fd6cfe951ea/java:jetbrains.mps.smodel.adapter(MPS.Core/)" />
     <import index="cmfw" ref="8865b7a8-5271-43d3-884c-6fd1d9cfdd34/java:org.jetbrains.mps.openapi.event(MPS.OpenAPI/)" />
   </imports>
   <registry>
@@ -382,6 +380,7 @@
       <concept id="1138056143562" name="jetbrains.mps.lang.smodel.structure.SLinkAccess" flags="nn" index="3TrEf2">
         <reference id="1138056516764" name="link" index="3Tt5mk" />
       </concept>
+      <concept id="1172420572800" name="jetbrains.mps.lang.smodel.structure.ConceptNodeType" flags="in" index="3THzug" />
     </language>
     <language id="ceab5195-25ea-4f22-9b92-103b95ca8c0c" name="jetbrains.mps.lang.core">
       <concept id="1133920641626" name="jetbrains.mps.lang.core.structure.BaseConcept" flags="ng" index="2VYdi">
@@ -608,6 +607,18 @@
             </node>
           </node>
         </node>
+        <node concept="3cpWs8" id="D2SZDcASdI" role="3cqZAp">
+          <node concept="3cpWsn" id="D2SZDcASdJ" role="3cpWs9">
+            <property role="TrG5h" value="nodeConceptNode" />
+            <node concept="3THzug" id="D2SZDcASdH" role="1tU5fm" />
+            <node concept="2OqwBi" id="D2SZDcASdK" role="33vP2m">
+              <node concept="37vLTw" id="D2SZDcASdL" role="2Oq$k0">
+                <ref role="3cqZAo" node="6qi2OtU3uwL" resolve="node" />
+              </node>
+              <node concept="3NT_Vc" id="D2SZDcASdM" role="2OqNvi" />
+            </node>
+          </node>
+        </node>
         <node concept="3cpWs8" id="552CEt2aC_L" role="3cqZAp">
           <node concept="3cpWsn" id="552CEt2aC_M" role="3cpWs9">
             <property role="TrG5h" value="parent" />
@@ -668,65 +679,29 @@
             </node>
           </node>
         </node>
-        <node concept="3cpWs8" id="60$TPp4NJjb" role="3cqZAp">
-          <node concept="3cpWsn" id="60$TPp4NJjc" role="3cpWs9">
-            <property role="TrG5h" value="parentNode" />
-            <node concept="3Tqbb2" id="60$TPp4NK1y" role="1tU5fm" />
-            <node concept="2OqwBi" id="60$TPp4NJje" role="33vP2m">
-              <node concept="37vLTw" id="60$TPp4NJjf" role="2Oq$k0">
-                <ref role="3cqZAo" node="6qi2OtU3uwL" resolve="node" />
-              </node>
-              <node concept="1mfA1w" id="60$TPp4NKn9" role="2OqNvi" />
-            </node>
-          </node>
-        </node>
         <node concept="3clFbH" id="6qi2OtU3uqj" role="3cqZAp" />
-        <node concept="3clFbJ" id="6qi2OtU3uqk" role="3cqZAp">
-          <node concept="3clFbS" id="6qi2OtU3uql" role="3clFbx">
-            <node concept="3clFbF" id="6qi2OtU3uqm" role="3cqZAp">
-              <node concept="2OqwBi" id="6qi2OtU3uqn" role="3clFbG">
-                <node concept="37vLTw" id="2BHiRxgll6W" role="2Oq$k0">
+        <node concept="3clFbJ" id="6xoucZk5aX5" role="3cqZAp">
+          <node concept="3clFbS" id="6xoucZk5aX6" role="3clFbx">
+            <node concept="3clFbF" id="6xoucZk5aX7" role="3cqZAp">
+              <node concept="2OqwBi" id="6xoucZk5aX8" role="3clFbG">
+                <node concept="37vLTw" id="6xoucZk5aX9" role="2Oq$k0">
                   <ref role="3cqZAo" node="6qi2OtU3uwN" resolve="component" />
                 </node>
-                <node concept="liA8E" id="6qi2OtU3uqp" role="2OqNvi">
+                <node concept="liA8E" id="6xoucZk5aXa" role="2OqNvi">
                   <ref role="37wK5l" node="6qi2OtU3u2c" resolve="addDependency" />
-<<<<<<< HEAD
-                  <node concept="37vLTw" id="552CEt2aC_R" role="37wK5m">
+                  <node concept="37vLTw" id="6xoucZk5dqs" role="37wK5m">
                     <ref role="3cqZAo" node="552CEt2aC_M" resolve="parent" />
-=======
-                  <node concept="37vLTw" id="60$TPp4NLdS" role="37wK5m">
-                    <ref role="3cqZAo" node="60$TPp4NJjc" resolve="parentNode" />
->>>>>>> 1fe3447f
-                  </node>
-                </node>
-              </node>
-            </node>
-<<<<<<< HEAD
-          </node>
-          <node concept="3y3z36" id="6qi2OtU3uqt" role="3clFbw">
-            <node concept="10Nm6u" id="6qi2OtU3uqu" role="3uHU7w" />
-            <node concept="37vLTw" id="552CEt2aC_Q" role="3uHU7B">
-              <ref role="3cqZAo" node="552CEt2aC_M" resolve="parent" />
-            </node>
-          </node>
-        </node>
-        <node concept="3clFbJ" id="6qi2OtU3uqy" role="3cqZAp">
-          <node concept="3clFbS" id="6qi2OtU3uqz" role="3clFbx">
-            <node concept="3clFbJ" id="6qi2OtU3uqE" role="3cqZAp">
-              <node concept="3clFbS" id="6qi2OtU3uqF" role="3clFbx">
-                <node concept="3clFbF" id="4PIVP4GTGpe" role="3cqZAp">
-                  <node concept="2OqwBi" id="4PIVP4GTGpf" role="3clFbG">
-                    <node concept="37vLTw" id="2BHiRxgm6Pj" role="2Oq$k0">
-                      <ref role="3cqZAo" node="6qi2OtU3uwN" resolve="component" />
-=======
-            <node concept="3clFbJ" id="6qi2OtU3uqy" role="3cqZAp">
-              <node concept="3clFbS" id="6qi2OtU3uqz" role="3clFbx">
-                <node concept="3cpWs8" id="6qi2OtU3uq$" role="3cqZAp">
-                  <node concept="3cpWsn" id="6qi2OtU3uq_" role="3cpWs9">
+                  </node>
+                </node>
+              </node>
+            </node>
+            <node concept="3clFbJ" id="6xoucZk5aXb" role="3cqZAp">
+              <node concept="3clFbS" id="6xoucZk5aXc" role="3clFbx">
+                <node concept="3cpWs8" id="6xoucZk5aXd" role="3cqZAp">
+                  <node concept="3cpWsn" id="6xoucZk5aXe" role="3cpWs9">
                     <property role="TrG5h" value="link" />
                     <node concept="3uibUv" id="60$TPp4NGbx" role="1tU5fm">
                       <ref role="3uigEE" to="c17a:~SContainmentLink" resolve="SContainmentLink" />
->>>>>>> 1fe3447f
                     </node>
                     <node concept="2OqwBi" id="60$TPp4NFNt" role="33vP2m">
                       <node concept="2JrnkZ" id="60$TPp4NFAI" role="2Oq$k0">
@@ -734,155 +709,98 @@
                           <ref role="3cqZAo" node="6qi2OtU3uwL" resolve="node" />
                         </node>
                       </node>
-<<<<<<< HEAD
-                      <node concept="3cpWs3" id="4PIVP4GTGpv" role="37wK5m">
-                        <node concept="2OqwBi" id="1$sIUMYazzH" role="3uHU7w">
-                          <node concept="2OqwBi" id="1$sIUMYazzC" role="2Oq$k0">
-                            <node concept="37vLTw" id="552CEt2aC_S" role="2Oq$k0">
-                              <ref role="3cqZAo" node="552CEt2aC_M" resolve="parent" />
-                            </node>
-                            <node concept="2yIwOk" id="4k9eBecuOxh" role="2OqNvi" />
-                          </node>
-                          <node concept="liA8E" id="4k9eBecuOQB" role="2OqNvi">
-                            <ref role="37wK5l" to="c17a:~SAbstractConcept.getQualifiedName():java.lang.String" resolve="getQualifiedName" />
-                          </node>
-=======
                       <node concept="liA8E" id="60$TPp4NFYH" role="2OqNvi">
                         <ref role="37wK5l" to="mhbf:~SNode.getContainmentLink():org.jetbrains.mps.openapi.language.SContainmentLink" resolve="getContainmentLink" />
                       </node>
                     </node>
                   </node>
                 </node>
-                <node concept="3clFbJ" id="6qi2OtU3uqE" role="3cqZAp">
-                  <node concept="3clFbS" id="6qi2OtU3uqF" role="3clFbx">
-                    <node concept="3clFbF" id="4PIVP4GTGpe" role="3cqZAp">
-                      <node concept="2OqwBi" id="4PIVP4GTGpf" role="3clFbG">
-                        <node concept="37vLTw" id="2BHiRxgm6Pj" role="2Oq$k0">
+                <node concept="3clFbJ" id="6xoucZk5aXf" role="3cqZAp">
+                  <node concept="3clFbS" id="6xoucZk5aXg" role="3clFbx">
+                    <node concept="3clFbF" id="6xoucZk5aXh" role="3cqZAp">
+                      <node concept="2OqwBi" id="6xoucZk5aXi" role="3clFbG">
+                        <node concept="37vLTw" id="6xoucZk5aXj" role="2Oq$k0">
                           <ref role="3cqZAo" node="6qi2OtU3uwN" resolve="component" />
->>>>>>> 1fe3447f
-                        </node>
-                        <node concept="liA8E" id="4PIVP4GTGph" role="2OqNvi">
+                        </node>
+                        <node concept="liA8E" id="6xoucZk5aXk" role="2OqNvi">
                           <ref role="37wK5l" node="6qi2OtU3u3H" resolve="addError" />
-                          <node concept="37vLTw" id="2BHiRxgmJii" role="37wK5m">
+                          <node concept="37vLTw" id="6xoucZk5aXl" role="37wK5m">
                             <ref role="3cqZAo" node="6qi2OtU3uwL" resolve="node" />
                           </node>
-                          <node concept="3cpWs3" id="4PIVP4GTGpv" role="37wK5m">
-                            <node concept="2OqwBi" id="1$sIUMYazzH" role="3uHU7w">
-                              <node concept="2OqwBi" id="1$sIUMYazzC" role="2Oq$k0">
-                                <node concept="37vLTw" id="60$TPp4NR9m" role="2Oq$k0">
-                                  <ref role="3cqZAo" node="60$TPp4NJjc" resolve="parentNode" />
+                          <node concept="3cpWs3" id="6xoucZk5aXm" role="37wK5m">
+                            <node concept="2OqwBi" id="6xoucZk5aXn" role="3uHU7w">
+                              <node concept="2OqwBi" id="6xoucZk5aXo" role="2Oq$k0">
+                                <node concept="37vLTw" id="3bWbRfeuKZ0" role="2Oq$k0">
+                                  <ref role="3cqZAo" node="552CEt2aC_M" resolve="parent" />
                                 </node>
-                                <node concept="2yIwOk" id="4k9eBecuOxh" role="2OqNvi" />
+                                <node concept="2yIwOk" id="6xoucZk5aXp" role="2OqNvi" />
                               </node>
                               <node concept="liA8E" id="60$TPp4NRtj" role="2OqNvi">
                                 <ref role="37wK5l" to="c17a:~SAbstractConcept.getName():java.lang.String" resolve="getName" />
                               </node>
                             </node>
-                            <node concept="3cpWs3" id="4PIVP4GTGoc" role="3uHU7B">
-                              <node concept="3cpWs3" id="4PIVP4GTGoH" role="3uHU7B">
-                                <node concept="2OqwBi" id="4PIVP4GTGp5" role="3uHU7w">
-                                  <node concept="37vLTw" id="2BHiRxglavT" role="2Oq$k0">
+                            <node concept="3cpWs3" id="6xoucZk5aXq" role="3uHU7B">
+                              <node concept="3cpWs3" id="6xoucZk5aXr" role="3uHU7B">
+                                <node concept="2OqwBi" id="6xoucZk5aXs" role="3uHU7w">
+                                  <node concept="37vLTw" id="6xoucZk5aXt" role="2Oq$k0">
                                     <ref role="3cqZAo" node="6qi2OtU3uwL" resolve="node" />
                                   </node>
-                                  <node concept="13GOg" id="4PIVP4GTGpb" role="2OqNvi" />
+                                  <node concept="13GOg" id="6xoucZk5aXu" role="2OqNvi" />
                                 </node>
-                                <node concept="Xl_RD" id="4PIVP4GTGpj" role="3uHU7B">
+                                <node concept="Xl_RD" id="6xoucZk5aXv" role="3uHU7B">
                                   <property role="Xl_RC" value="Incorrect child role used: LinkDeclaration with role \&quot;" />
                                 </node>
                               </node>
-                              <node concept="Xl_RD" id="4PIVP4GTGof" role="3uHU7w">
+                              <node concept="Xl_RD" id="6xoucZk5aXw" role="3uHU7w">
                                 <property role="Xl_RC" value="\&quot; was not found in parent node's concept: " />
                               </node>
                             </node>
                           </node>
-                          <node concept="10Nm6u" id="4PIVP4GTGpk" role="37wK5m" />
-                        </node>
-                      </node>
-                    </node>
-                    <node concept="3cpWs6" id="6qi2OtU3uqN" role="3cqZAp" />
-                  </node>
-<<<<<<< HEAD
-                </node>
-                <node concept="3cpWs6" id="6qi2OtU3uqN" role="3cqZAp" />
-              </node>
-              <node concept="3clFbC" id="6qi2OtU3uqO" role="3clFbw">
-                <node concept="10Nm6u" id="6qi2OtU3uqP" role="3uHU7w" />
-                <node concept="37vLTw" id="3GM_nagTyX4" role="3uHU7B">
-                  <ref role="3cqZAo" node="6qi2OtU3uq_" resolve="containingLink" />
-                </node>
-              </node>
-            </node>
-            <node concept="3cpWs8" id="6qi2OtU3uqS" role="3cqZAp">
-              <node concept="3cpWsn" id="6qi2OtU3uqT" role="3cpWs9">
-                <property role="TrG5h" value="canBeChild" />
-                <node concept="10P_77" id="6qi2OtU3uqU" role="1tU5fm" />
-                <node concept="2OqwBi" id="6qi2OtU3uqV" role="33vP2m">
-                  <node concept="37vLTw" id="2BHiRxgm85p" role="2Oq$k0">
-                    <ref role="3cqZAo" node="6qi2OtU3uwN" resolve="component" />
-                  </node>
-                  <node concept="liA8E" id="6qi2OtU3uqX" role="2OqNvi">
-                    <ref role="37wK5l" node="6qi2OtU3uc0" resolve="runCheckingAction" />
-                    <node concept="1bVj0M" id="6qi2OtU3uqY" role="37wK5m">
-                      <node concept="3clFbS" id="6qi2OtU3uqZ" role="1bW5cS">
-                        <node concept="3clFbF" id="7jSyeQ9iIVV" role="3cqZAp">
-                          <node concept="2YIFZM" id="7jSyeQ9iJ4o" role="3clFbG">
-                            <ref role="1Pybhc" to="ykok:~ModelConstraints" resolve="ModelConstraints" />
-                            <ref role="37wK5l" to="ykok:~ModelConstraints.canBeChild(org.jetbrains.mps.openapi.language.SAbstractConcept,org.jetbrains.mps.openapi.model.SNode,org.jetbrains.mps.openapi.model.SNode,org.jetbrains.mps.openapi.model.SNode,jetbrains.mps.smodel.runtime.CheckingNodeContext):boolean" resolve="canBeChild" />
-                            <node concept="37vLTw" id="D2SZDcAPnf" role="37wK5m">
-                              <ref role="3cqZAo" node="D2SZDcALQJ" resolve="nodeConcept" />
-                            </node>
-                            <node concept="37vLTw" id="552CEt2aJ18" role="37wK5m">
-                              <ref role="3cqZAo" node="552CEt2aC_M" resolve="parent" />
-                            </node>
-                            <node concept="37vLTw" id="7jSyeQ9iK$d" role="37wK5m">
-                              <ref role="3cqZAo" node="6qi2OtU3uq_" resolve="containingLink" />
-                            </node>
-                            <node concept="37vLTw" id="7jSyeQ9iL3n" role="37wK5m">
-                              <ref role="3cqZAo" node="6qi2OtU3uwL" resolve="node" />
-                            </node>
-                            <node concept="37vLTw" id="7jSyeQ9iLw7" role="37wK5m">
-                              <ref role="3cqZAo" node="7HmjS2NO_SP" resolve="checkingNodeContext" />
-=======
-                  <node concept="3clFbC" id="6qi2OtU3uqO" role="3clFbw">
-                    <node concept="10Nm6u" id="6qi2OtU3uqP" role="3uHU7w" />
-                    <node concept="37vLTw" id="3GM_nagTyX4" role="3uHU7B">
-                      <ref role="3cqZAo" node="6qi2OtU3uq_" resolve="link" />
-                    </node>
-                  </node>
-                </node>
-                <node concept="3cpWs8" id="6qi2OtU3uqS" role="3cqZAp">
-                  <node concept="3cpWsn" id="6qi2OtU3uqT" role="3cpWs9">
+                          <node concept="10Nm6u" id="6xoucZk5aXx" role="37wK5m" />
+                        </node>
+                      </node>
+                    </node>
+                    <node concept="3cpWs6" id="6xoucZk5aXy" role="3cqZAp" />
+                  </node>
+                  <node concept="3clFbC" id="6xoucZk5aXz" role="3clFbw">
+                    <node concept="10Nm6u" id="6xoucZk5aX$" role="3uHU7w" />
+                    <node concept="37vLTw" id="6xoucZk5aX_" role="3uHU7B">
+                      <ref role="3cqZAo" node="6xoucZk5aXe" resolve="link" />
+                    </node>
+                  </node>
+                </node>
+                <node concept="3cpWs8" id="6xoucZk5aXA" role="3cqZAp">
+                  <node concept="3cpWsn" id="6xoucZk5aXB" role="3cpWs9">
                     <property role="TrG5h" value="canBeChild" />
-                    <node concept="10P_77" id="6qi2OtU3uqU" role="1tU5fm" />
-                    <node concept="2OqwBi" id="6qi2OtU3uqV" role="33vP2m">
-                      <node concept="37vLTw" id="2BHiRxgm85p" role="2Oq$k0">
+                    <node concept="10P_77" id="6xoucZk5aXC" role="1tU5fm" />
+                    <node concept="2OqwBi" id="6xoucZk5aXD" role="33vP2m">
+                      <node concept="37vLTw" id="6xoucZk5aXE" role="2Oq$k0">
                         <ref role="3cqZAo" node="6qi2OtU3uwN" resolve="component" />
                       </node>
-                      <node concept="liA8E" id="6qi2OtU3uqX" role="2OqNvi">
+                      <node concept="liA8E" id="6xoucZk5aXF" role="2OqNvi">
                         <ref role="37wK5l" node="6qi2OtU3uc0" resolve="runCheckingAction" />
-                        <node concept="1bVj0M" id="6qi2OtU3uqY" role="37wK5m">
-                          <node concept="3clFbS" id="6qi2OtU3uqZ" role="1bW5cS">
-                            <node concept="3clFbF" id="7jSyeQ9iIVV" role="3cqZAp">
-                              <node concept="2YIFZM" id="7jSyeQ9iJ4o" role="3clFbG">
+                        <node concept="1bVj0M" id="6xoucZk5aXG" role="37wK5m">
+                          <node concept="3clFbS" id="6xoucZk5aXH" role="1bW5cS">
+                            <node concept="3clFbF" id="6xoucZk5aXI" role="3cqZAp">
+                              <node concept="2YIFZM" id="6xoucZk5aXJ" role="3clFbG">
                                 <ref role="1Pybhc" to="ykok:~ModelConstraints" resolve="ModelConstraints" />
                                 <ref role="37wK5l" to="ykok:~ModelConstraints.canBeChild(org.jetbrains.mps.openapi.model.SNode,org.jetbrains.mps.openapi.model.SNode,org.jetbrains.mps.openapi.language.SAbstractConcept,org.jetbrains.mps.openapi.language.SContainmentLink,jetbrains.mps.smodel.runtime.CheckingNodeContext):boolean" resolve="canBeChild" />
-                                <node concept="37vLTw" id="7jSyeQ9iL3n" role="37wK5m">
+                                <node concept="37vLTw" id="6xoucZk5aXK" role="37wK5m">
                                   <ref role="3cqZAo" node="6qi2OtU3uwL" resolve="node" />
                                 </node>
-                                <node concept="37vLTw" id="60$TPp4NRKS" role="37wK5m">
-                                  <ref role="3cqZAo" node="60$TPp4NJjc" resolve="parentNode" />
+                                <node concept="37vLTw" id="3bWbRfeuL5o" role="37wK5m">
+                                  <ref role="3cqZAo" node="552CEt2aC_M" resolve="parent" />
                                 </node>
-                                <node concept="37vLTw" id="D2SZDcAPnf" role="37wK5m">
+                                <node concept="37vLTw" id="6xoucZk5aXL" role="37wK5m">
                                   <ref role="3cqZAo" node="D2SZDcALQJ" resolve="nodeConcept" />
                                 </node>
-                                <node concept="37vLTw" id="7jSyeQ9iK$d" role="37wK5m">
-                                  <ref role="3cqZAo" node="6qi2OtU3uq_" resolve="link" />
+                                <node concept="37vLTw" id="6xoucZk5aXM" role="37wK5m">
+                                  <ref role="3cqZAo" node="6xoucZk5aXe" resolve="link" />
                                 </node>
-                                <node concept="37vLTw" id="7jSyeQ9iLw7" role="37wK5m">
+                                <node concept="37vLTw" id="6xoucZk5aXN" role="37wK5m">
                                   <ref role="3cqZAo" node="7HmjS2NO_SP" resolve="checkingNodeContext" />
                                 </node>
                               </node>
->>>>>>> 1fe3447f
                             </node>
                           </node>
                         </node>
@@ -890,129 +808,84 @@
                     </node>
                   </node>
                 </node>
-                <node concept="3clFbJ" id="6qi2OtU3urd" role="3cqZAp">
-                  <node concept="3clFbS" id="6qi2OtU3ure" role="3clFbx">
-                    <node concept="3cpWs8" id="6qi2OtU3urf" role="3cqZAp">
-                      <node concept="3cpWsn" id="6qi2OtU3urg" role="3cpWs9">
+                <node concept="3clFbJ" id="6xoucZk5aXO" role="3cqZAp">
+                  <node concept="3clFbS" id="6xoucZk5aXP" role="3clFbx">
+                    <node concept="3cpWs8" id="6xoucZk5aXQ" role="3cqZAp">
+                      <node concept="3cpWsn" id="6xoucZk5aXR" role="3cpWs9">
                         <property role="TrG5h" value="rule" />
-                        <node concept="3uibUv" id="5O9MfN8iz9m" role="1tU5fm">
+                        <node concept="3uibUv" id="6xoucZk5aXS" role="1tU5fm">
                           <ref role="3uigEE" to="mhbf:~SNodeReference" resolve="SNodeReference" />
                         </node>
-                        <node concept="1rXfSq" id="4hiugqyyYvG" role="33vP2m">
+                        <node concept="1rXfSq" id="6xoucZk5aXT" role="33vP2m">
                           <ref role="37wK5l" node="7HmjS2NOgBk" resolve="getBreakingNodeAndClearContext" />
-                          <node concept="37vLTw" id="3GM_nagTwG6" role="37wK5m">
+                          <node concept="37vLTw" id="6xoucZk5aXU" role="37wK5m">
                             <ref role="3cqZAo" node="7HmjS2NO_SP" resolve="checkingNodeContext" />
                           </node>
                         </node>
                       </node>
                     </node>
-<<<<<<< HEAD
-                  </node>
-                </node>
-                <node concept="3clFbF" id="6qi2OtU3url" role="3cqZAp">
-                  <node concept="2OqwBi" id="6qi2OtU3urm" role="3clFbG">
-                    <node concept="37vLTw" id="2BHiRxglMJ5" role="2Oq$k0">
-                      <ref role="3cqZAo" node="6qi2OtU3uwN" resolve="component" />
-                    </node>
-                    <node concept="liA8E" id="6qi2OtU3uro" role="2OqNvi">
-                      <ref role="37wK5l" node="6qi2OtU3u3H" resolve="addError" />
-                      <node concept="37vLTw" id="2BHiRxglkWa" role="37wK5m">
-                        <ref role="3cqZAo" node="6qi2OtU3uwL" resolve="node" />
-                      </node>
-                      <node concept="3cpWs3" id="6qi2OtU3urq" role="37wK5m">
-                        <node concept="37vLTw" id="552CEt2aC_U" role="3uHU7w">
-                          <ref role="3cqZAo" node="552CEt2aC_M" resolve="parent" />
-                        </node>
-                        <node concept="3cpWs3" id="6qi2OtU3uru" role="3uHU7B">
-                          <node concept="3cpWs3" id="6qi2OtU3urv" role="3uHU7B">
-                            <node concept="37vLTw" id="2BHiRxgmOew" role="3uHU7w">
-                              <ref role="3cqZAo" node="6qi2OtU3uwL" resolve="node" />
-=======
-                    <node concept="3clFbF" id="6qi2OtU3url" role="3cqZAp">
-                      <node concept="2OqwBi" id="6qi2OtU3urm" role="3clFbG">
-                        <node concept="37vLTw" id="2BHiRxglMJ5" role="2Oq$k0">
+                    <node concept="3clFbF" id="6xoucZk5aXV" role="3cqZAp">
+                      <node concept="2OqwBi" id="6xoucZk5aXW" role="3clFbG">
+                        <node concept="37vLTw" id="6xoucZk5aXX" role="2Oq$k0">
                           <ref role="3cqZAo" node="6qi2OtU3uwN" resolve="component" />
                         </node>
-                        <node concept="liA8E" id="6qi2OtU3uro" role="2OqNvi">
+                        <node concept="liA8E" id="6xoucZk5aXY" role="2OqNvi">
                           <ref role="37wK5l" node="6qi2OtU3u3H" resolve="addError" />
-                          <node concept="37vLTw" id="2BHiRxglkWa" role="37wK5m">
+                          <node concept="37vLTw" id="6xoucZk5aXZ" role="37wK5m">
                             <ref role="3cqZAo" node="6qi2OtU3uwL" resolve="node" />
                           </node>
-                          <node concept="3cpWs3" id="6qi2OtU3urq" role="37wK5m">
-                            <node concept="2OqwBi" id="6qi2OtU3urr" role="3uHU7w">
-                              <node concept="37vLTw" id="2BHiRxgm8wr" role="2Oq$k0">
+                          <node concept="3cpWs3" id="6xoucZk5aY0" role="37wK5m">
+                            <node concept="2OqwBi" id="6xoucZk5aY1" role="3uHU7w">
+                              <node concept="37vLTw" id="6xoucZk5aY2" role="2Oq$k0">
                                 <ref role="3cqZAo" node="6qi2OtU3uwL" resolve="node" />
                               </node>
-                              <node concept="1mfA1w" id="6qi2OtU3urt" role="2OqNvi" />
->>>>>>> 1fe3447f
+                              <node concept="1mfA1w" id="6xoucZk5aY3" role="2OqNvi" />
                             </node>
-                            <node concept="3cpWs3" id="6qi2OtU3uru" role="3uHU7B">
-                              <node concept="3cpWs3" id="6qi2OtU3urv" role="3uHU7B">
-                                <node concept="37vLTw" id="2BHiRxgmOew" role="3uHU7w">
+                            <node concept="3cpWs3" id="6xoucZk5aY4" role="3uHU7B">
+                              <node concept="3cpWs3" id="6xoucZk5aY5" role="3uHU7B">
+                                <node concept="37vLTw" id="6xoucZk5aY6" role="3uHU7w">
                                   <ref role="3cqZAo" node="6qi2OtU3uwL" resolve="node" />
                                 </node>
-                                <node concept="Xl_RD" id="6qi2OtU3urx" role="3uHU7B">
+                                <node concept="Xl_RD" id="6xoucZk5aY7" role="3uHU7B">
                                   <property role="Xl_RC" value="Node " />
                                 </node>
                               </node>
-                              <node concept="Xl_RD" id="6qi2OtU3ury" role="3uHU7w">
+                              <node concept="Xl_RD" id="6xoucZk5aY8" role="3uHU7w">
                                 <property role="Xl_RC" value=" cannot be child of node " />
                               </node>
                             </node>
                           </node>
-                          <node concept="37vLTw" id="3GM_nagT$uK" role="37wK5m">
-                            <ref role="3cqZAo" node="6qi2OtU3urg" resolve="rule" />
-                          </node>
-                        </node>
-                      </node>
-                    </node>
-                  </node>
-                  <node concept="3fqX7Q" id="6qi2OtU3ur$" role="3clFbw">
-                    <node concept="37vLTw" id="3GM_nagTxgi" role="3fr31v">
-                      <ref role="3cqZAo" node="6qi2OtU3uqT" resolve="canBeChild" />
-                    </node>
-                  </node>
-                </node>
-              </node>
-<<<<<<< HEAD
-              <node concept="3fqX7Q" id="6qi2OtU3ur$" role="3clFbw">
-                <node concept="37vLTw" id="3GM_nagTxgi" role="3fr31v">
-                  <ref role="3cqZAo" node="6qi2OtU3uqT" resolve="canBeChild" />
-                </node>
-              </node>
-            </node>
-          </node>
-          <node concept="1Wc70l" id="6qi2OtU3urA" role="3clFbw">
-            <node concept="3y3z36" id="6qi2OtU3urH" role="3uHU7B">
-              <node concept="37vLTw" id="552CEt2aC_V" role="3uHU7B">
-                <ref role="3cqZAo" node="552CEt2aC_M" resolve="parent" />
-              </node>
-              <node concept="10Nm6u" id="6qi2OtU3urL" role="3uHU7w" />
-            </node>
-            <node concept="2OqwBi" id="3UghWjDZQQr" role="3uHU7w">
-              <node concept="2OqwBi" id="3UghWjDZPPZ" role="2Oq$k0">
-                <node concept="2JrnkZ" id="5w9tMTnq8XW" role="2Oq$k0">
-                  <node concept="37vLTw" id="552CEt2aC_W" role="2JrQYb">
+                          <node concept="37vLTw" id="6xoucZk5aY9" role="37wK5m">
+                            <ref role="3cqZAo" node="6xoucZk5aXR" resolve="rule" />
+                          </node>
+                        </node>
+                      </node>
+                    </node>
+                  </node>
+                  <node concept="3fqX7Q" id="6xoucZk5aYa" role="3clFbw">
+                    <node concept="37vLTw" id="6xoucZk5aYb" role="3fr31v">
+                      <ref role="3cqZAo" node="6xoucZk5aXB" resolve="canBeChild" />
+                    </node>
+                  </node>
+                </node>
+              </node>
+              <node concept="2OqwBi" id="6xoucZk5aYc" role="3clFbw">
+                <node concept="2OqwBi" id="6xoucZk5aYd" role="2Oq$k0">
+                  <node concept="37vLTw" id="3bWbRfeuKXw" role="2Oq$k0">
                     <ref role="3cqZAo" node="552CEt2aC_M" resolve="parent" />
-=======
-              <node concept="2OqwBi" id="3UghWjDZQQr" role="3clFbw">
-                <node concept="2OqwBi" id="3UghWjDZPPZ" role="2Oq$k0">
-                  <node concept="37vLTw" id="60$TPp4NQWF" role="2Oq$k0">
-                    <ref role="3cqZAo" node="60$TPp4NJjc" resolve="parentNode" />
->>>>>>> 1fe3447f
                   </node>
                   <node concept="2yIwOk" id="60$TPp4NQR_" role="2OqNvi" />
                 </node>
-                <node concept="liA8E" id="3UghWjDZR3U" role="2OqNvi">
+                <node concept="liA8E" id="6xoucZk5aYe" role="2OqNvi">
                   <ref role="37wK5l" to="c17a:~SAbstractConcept.isValid():boolean" resolve="isValid" />
                 </node>
               </node>
             </node>
           </node>
-          <node concept="3y3z36" id="6qi2OtU3uqt" role="3clFbw">
-            <node concept="10Nm6u" id="6qi2OtU3uqu" role="3uHU7w" />
-            <node concept="37vLTw" id="60$TPp4NL5f" role="3uHU7B">
-              <ref role="3cqZAo" node="60$TPp4NJjc" resolve="parentNode" />
+          <node concept="3y3z36" id="6xoucZk5aYf" role="3clFbw">
+            <node concept="10Nm6u" id="6xoucZk5aYg" role="3uHU7w" />
+            <node concept="37vLTw" id="6xoucZk5cjC" role="3uHU7B">
+              <ref role="3cqZAo" node="552CEt2aC_M" resolve="parent" />
             </node>
           </node>
         </node>
@@ -1156,10 +1029,10 @@
                 <property role="TrG5h" value="childConcept" />
                 <node concept="3bZ5Sz" id="3SMLHJk9cim" role="1tU5fm" />
                 <node concept="2OqwBi" id="6qi2OtU3usD" role="33vP2m">
+                  <node concept="2yIwOk" id="3SMLHJk9c2$" role="2OqNvi" />
                   <node concept="37vLTw" id="3GM_nagTuhj" role="2Oq$k0">
                     <ref role="3cqZAo" node="6qi2OtU3uu6" resolve="child" />
                   </node>
-                  <node concept="2yIwOk" id="3SMLHJk9c2$" role="2OqNvi" />
                 </node>
               </node>
             </node>
@@ -1213,22 +1086,22 @@
                     <node concept="1bVj0M" id="6qi2OtU3usY" role="37wK5m">
                       <node concept="3clFbS" id="6qi2OtU3usZ" role="1bW5cS">
                         <node concept="3clFbF" id="6qi2OtU3ut0" role="3cqZAp">
-                          <node concept="2YIFZM" id="7jSyeQ9iNns" role="3clFbG">
+                          <node concept="2YIFZM" id="6xoucZk5dtw" role="3clFbG">
                             <ref role="1Pybhc" to="ykok:~ModelConstraints" resolve="ModelConstraints" />
                             <ref role="37wK5l" to="ykok:~ModelConstraints.canBeParent(org.jetbrains.mps.openapi.model.SNode,org.jetbrains.mps.openapi.model.SNode,org.jetbrains.mps.openapi.language.SAbstractConcept,org.jetbrains.mps.openapi.language.SContainmentLink,jetbrains.mps.smodel.runtime.CheckingNodeContext):boolean" resolve="canBeParent" />
-                            <node concept="37vLTw" id="7jSyeQ9iNnu" role="37wK5m">
+                            <node concept="37vLTw" id="6xoucZk5dtx" role="37wK5m">
                               <ref role="3cqZAo" node="6qi2OtU3uwL" resolve="node" />
                             </node>
-                            <node concept="37vLTw" id="7jSyeQ9iNny" role="37wK5m">
+                            <node concept="37vLTw" id="6xoucZk5dty" role="37wK5m">
                               <ref role="3cqZAo" node="6qi2OtU3uu6" resolve="child" />
                             </node>
-                            <node concept="37vLTw" id="7jSyeQ9iNnv" role="37wK5m">
+                            <node concept="37vLTw" id="6xoucZk5dtz" role="37wK5m">
                               <ref role="3cqZAo" node="6qi2OtU3usB" resolve="childConcept" />
                             </node>
-                            <node concept="37vLTw" id="7jSyeQ9iNnw" role="37wK5m">
+                            <node concept="37vLTw" id="6xoucZk5dt$" role="37wK5m">
                               <ref role="3cqZAo" node="6qi2OtU3usH" resolve="childLink" />
                             </node>
-                            <node concept="37vLTw" id="7jSyeQ9iNnz" role="37wK5m">
+                            <node concept="37vLTw" id="6xoucZk5dt_" role="37wK5m">
                               <ref role="3cqZAo" node="7HmjS2NO_SP" resolve="checkingNodeContext" />
                             </node>
                           </node>
@@ -1309,47 +1182,6 @@
           </node>
         </node>
         <node concept="3clFbH" id="D2SZDcAL1B" role="3cqZAp" />
-<<<<<<< HEAD
-        <node concept="3clFbJ" id="D2SZDcAWAw" role="3cqZAp">
-          <node concept="3clFbS" id="D2SZDcAWAy" role="3clFbx">
-            <node concept="1Dw8fO" id="D2SZDcAI5Q" role="3cqZAp">
-              <node concept="3clFbS" id="D2SZDcAI5S" role="2LFqv$">
-                <node concept="3cpWs8" id="D2SZDcAKVV" role="3cqZAp">
-                  <node concept="3cpWsn" id="D2SZDcAKVW" role="3cpWs9">
-                    <property role="TrG5h" value="canBeAncestor" />
-                    <node concept="10P_77" id="D2SZDcAKVX" role="1tU5fm" />
-                    <node concept="2OqwBi" id="D2SZDcAKVY" role="33vP2m">
-                      <node concept="37vLTw" id="D2SZDcAKVZ" role="2Oq$k0">
-                        <ref role="3cqZAo" node="6qi2OtU3uwN" resolve="component" />
-                      </node>
-                      <node concept="liA8E" id="D2SZDcAKW0" role="2OqNvi">
-                        <ref role="37wK5l" node="6qi2OtU3uc0" resolve="runCheckingAction" />
-                        <node concept="1bVj0M" id="D2SZDcAKW1" role="37wK5m">
-                          <node concept="3clFbS" id="D2SZDcAKW2" role="1bW5cS">
-                            <node concept="3clFbF" id="D2SZDcAKW3" role="3cqZAp">
-                              <node concept="2YIFZM" id="D2SZDcALGt" role="3clFbG">
-                                <ref role="1Pybhc" to="ykok:~ModelConstraints" resolve="ModelConstraints" />
-                                <ref role="37wK5l" to="ykok:~ModelConstraints.canBeAncestorDirect(org.jetbrains.mps.openapi.model.SNode,org.jetbrains.mps.openapi.model.SNode,org.jetbrains.mps.openapi.model.SNode,org.jetbrains.mps.openapi.model.SNode,org.jetbrains.mps.openapi.model.SNode,jetbrains.mps.smodel.runtime.CheckingNodeContext):boolean" resolve="canBeAncestorDirect" />
-                                <node concept="37vLTw" id="D2SZDcALKj" role="37wK5m">
-                                  <ref role="3cqZAo" node="D2SZDcAI5T" resolve="ancestor" />
-                                </node>
-                                <node concept="37vLTw" id="D2SZDcALNh" role="37wK5m">
-                                  <ref role="3cqZAo" node="6qi2OtU3uwL" resolve="node" />
-                                </node>
-                                <node concept="37vLTw" id="D2SZDcAVli" role="37wK5m">
-                                  <ref role="3cqZAo" node="D2SZDcASdJ" resolve="nodeConceptNode" />
-                                </node>
-                                <node concept="37vLTw" id="552CEt2aSpO" role="37wK5m">
-                                  <ref role="3cqZAo" node="552CEt2aC_M" resolve="parent" />
-                                </node>
-                                <node concept="37vLTw" id="552CEt2aSzI" role="37wK5m">
-                                  <ref role="3cqZAo" node="6qi2OtU3uq_" resolve="containingLink" />
-                                </node>
-                                <node concept="37vLTw" id="D2SZDcALGx" role="37wK5m">
-                                  <ref role="3cqZAo" node="7HmjS2NO_SP" resolve="checkingNodeContext" />
-                                </node>
-                              </node>
-=======
         <node concept="1Dw8fO" id="D2SZDcAI5Q" role="3cqZAp">
           <node concept="3clFbS" id="D2SZDcAI5S" role="2LFqv$">
             <node concept="3cpWs8" id="D2SZDcAKVV" role="3cqZAp">
@@ -1365,21 +1197,29 @@
                     <node concept="1bVj0M" id="D2SZDcAKW1" role="37wK5m">
                       <node concept="3clFbS" id="D2SZDcAKW2" role="1bW5cS">
                         <node concept="3clFbF" id="D2SZDcAKW3" role="3cqZAp">
-                          <node concept="2YIFZM" id="D2SZDcALGt" role="3clFbG">
+                          <node concept="2YIFZM" id="3bWbRfeuLkg" role="3clFbG">
+                            <ref role="37wK5l" to="ykok:~ModelConstraints.canBeAncestorDirect(org.jetbrains.mps.openapi.model.SNode,org.jetbrains.mps.openapi.model.SNode,org.jetbrains.mps.openapi.language.SAbstractConcept,org.jetbrains.mps.openapi.model.SNode,org.jetbrains.mps.openapi.language.SContainmentLink,jetbrains.mps.smodel.runtime.CheckingNodeContext):boolean" resolve="canBeAncestorDirect" />
                             <ref role="1Pybhc" to="ykok:~ModelConstraints" resolve="ModelConstraints" />
-                            <ref role="37wK5l" to="ykok:~ModelConstraints.canBeAncestorDirect(org.jetbrains.mps.openapi.model.SNode,org.jetbrains.mps.openapi.model.SNode,org.jetbrains.mps.openapi.language.SAbstractConcept,jetbrains.mps.smodel.runtime.CheckingNodeContext):boolean" resolve="canBeAncestorDirect" />
-                            <node concept="37vLTw" id="D2SZDcALKj" role="37wK5m">
+                            <node concept="37vLTw" id="3bWbRfeuLkh" role="37wK5m">
                               <ref role="3cqZAo" node="D2SZDcAI5T" resolve="ancestor" />
                             </node>
-                            <node concept="37vLTw" id="D2SZDcALNh" role="37wK5m">
+                            <node concept="37vLTw" id="3bWbRfeuLki" role="37wK5m">
                               <ref role="3cqZAo" node="6qi2OtU3uwL" resolve="node" />
                             </node>
-                            <node concept="37vLTw" id="3SMLHJk9fkY" role="37wK5m">
+                            <node concept="37vLTw" id="3bWbRfeuLkj" role="37wK5m">
                               <ref role="3cqZAo" node="D2SZDcALQJ" resolve="nodeConcept" />
                             </node>
-                            <node concept="37vLTw" id="D2SZDcALGx" role="37wK5m">
+                            <node concept="37vLTw" id="3bWbRfeuM9I" role="37wK5m">
+                              <ref role="3cqZAo" node="552CEt2aC_M" resolve="parent" />
+                            </node>
+                            <node concept="2OqwBi" id="3bWbRfeuMp_" role="37wK5m">
+                              <node concept="37vLTw" id="3bWbRfeuMpA" role="2Oq$k0">
+                                <ref role="3cqZAo" node="6qi2OtU3uwL" resolve="node" />
+                              </node>
+                              <node concept="2NL2c5" id="6eL9dE3AfIy" role="2OqNvi" />
+                            </node>
+                            <node concept="37vLTw" id="3bWbRfeuLkk" role="37wK5m">
                               <ref role="3cqZAo" node="7HmjS2NO_SP" resolve="checkingNodeContext" />
->>>>>>> 1fe3447f
                             </node>
                           </node>
                         </node>
@@ -1428,21 +1268,6 @@
                       </node>
                     </node>
                   </node>
-<<<<<<< HEAD
-                  <node concept="3fqX7Q" id="D2SZDcAKWp" role="3clFbw">
-                    <node concept="37vLTw" id="D2SZDcAKWq" role="3fr31v">
-                      <ref role="3cqZAo" node="D2SZDcAKVW" resolve="canBeAncestor" />
-                    </node>
-                  </node>
-                </node>
-              </node>
-              <node concept="3cpWsn" id="D2SZDcAI5T" role="1Duv9x">
-                <property role="TrG5h" value="ancestor" />
-                <node concept="3Tqbb2" id="D2SZDcAJkR" role="1tU5fm" />
-                <node concept="37vLTw" id="552CEt2aC_X" role="33vP2m">
-                  <ref role="3cqZAo" node="552CEt2aC_M" resolve="parent" />
-=======
->>>>>>> 1fe3447f
                 </node>
               </node>
               <node concept="3fqX7Q" id="D2SZDcAKWp" role="3clFbw">
@@ -1455,8 +1280,8 @@
           <node concept="3cpWsn" id="D2SZDcAI5T" role="1Duv9x">
             <property role="TrG5h" value="ancestor" />
             <node concept="3Tqbb2" id="D2SZDcAJkR" role="1tU5fm" />
-            <node concept="37vLTw" id="60$TPp4NRZk" role="33vP2m">
-              <ref role="3cqZAo" node="60$TPp4NJjc" resolve="parentNode" />
+            <node concept="37vLTw" id="3bWbRfeuLaX" role="33vP2m">
+              <ref role="3cqZAo" node="552CEt2aC_M" resolve="parent" />
             </node>
           </node>
           <node concept="3y3z36" id="D2SZDcAJKH" role="1Dwp0S">
@@ -1486,17 +1311,17 @@
         <node concept="3cpWs8" id="6qi2OtU3uuC" role="3cqZAp">
           <node concept="3cpWsn" id="6qi2OtU3uuD" role="3cpWs9">
             <property role="TrG5h" value="props" />
+            <node concept="2OqwBi" id="3SMLHJkaly6" role="33vP2m">
+              <node concept="37vLTw" id="3SMLHJkakK8" role="2Oq$k0">
+                <ref role="3cqZAo" node="D2SZDcALQJ" resolve="nodeConcept" />
+              </node>
+              <node concept="liA8E" id="3SMLHJkamgO" role="2OqNvi">
+                <ref role="37wK5l" to="c17a:~SAbstractConcept.getProperties():java.util.Collection" resolve="getProperties" />
+              </node>
+            </node>
             <node concept="A3Dl8" id="3SMLHJkaqDM" role="1tU5fm">
               <node concept="3uibUv" id="3SMLHJkaskC" role="A3Ik2">
                 <ref role="3uigEE" to="c17a:~SProperty" resolve="SProperty" />
-              </node>
-            </node>
-            <node concept="2OqwBi" id="3SMLHJkaly6" role="33vP2m">
-              <node concept="37vLTw" id="3SMLHJkakK8" role="2Oq$k0">
-                <ref role="3cqZAo" node="D2SZDcALQJ" resolve="nodeConcept" />
-              </node>
-              <node concept="liA8E" id="3SMLHJkamgO" role="2OqNvi">
-                <ref role="37wK5l" to="c17a:~SAbstractConcept.getProperties():java.util.Collection" resolve="getProperties" />
               </node>
             </node>
           </node>
@@ -1512,15 +1337,15 @@
             <node concept="3cpWs8" id="6qi2OtU3uv0" role="3cqZAp">
               <node concept="3cpWsn" id="6qi2OtU3uv1" role="3cpWs9">
                 <property role="TrG5h" value="ps" />
-                <node concept="3uibUv" id="6qi2OtU3uv2" role="1tU5fm">
-                  <ref role="3uigEE" to="w1kc:~PropertySupport" resolve="PropertySupport" />
-                </node>
                 <node concept="2YIFZM" id="3SMLHJkasOe" role="33vP2m">
                   <ref role="37wK5l" to="w1kc:~PropertySupport.getPropertySupport(org.jetbrains.mps.openapi.language.SProperty):jetbrains.mps.smodel.PropertySupport" resolve="getPropertySupport" />
                   <ref role="1Pybhc" to="w1kc:~PropertySupport" resolve="PropertySupport" />
                   <node concept="2GrUjf" id="3SMLHJkasOf" role="37wK5m">
                     <ref role="2Gs0qQ" node="6qi2OtU3uuX" resolve="property" />
                   </node>
+                </node>
+                <node concept="3uibUv" id="6qi2OtU3uv2" role="1tU5fm">
+                  <ref role="3uigEE" to="w1kc:~PropertySupport" resolve="PropertySupport" />
                 </node>
               </node>
             </node>
@@ -1639,11 +1464,11 @@
                       <node concept="liA8E" id="6qi2OtU3uwh" role="2OqNvi">
                         <ref role="37wK5l" to="wyt6:~String.equals(java.lang.Object):boolean" resolve="equals" />
                         <node concept="2OqwBi" id="6qi2OtU3uwi" role="37wK5m">
+                          <node concept="liA8E" id="3SMLHJkaB$E" role="2OqNvi">
+                            <ref role="37wK5l" to="c17a:~SProperty.getName():java.lang.String" resolve="getName" />
+                          </node>
                           <node concept="2GrUjf" id="6qi2OtU3uwj" role="2Oq$k0">
                             <ref role="2Gs0qQ" node="6qi2OtU3uuX" resolve="property" />
-                          </node>
-                          <node concept="liA8E" id="3SMLHJkaB$E" role="2OqNvi">
-                            <ref role="37wK5l" to="c17a:~SProperty.getName():java.lang.String" resolve="getName" />
                           </node>
                         </node>
                       </node>
@@ -1657,12 +1482,12 @@
                           <node concept="liA8E" id="lZWoU11wJp" role="2OqNvi">
                             <ref role="37wK5l" to="wyt6:~String.equals(java.lang.Object):boolean" resolve="equals" />
                             <node concept="2OqwBi" id="lZWoU11wJq" role="37wK5m">
+                              <node concept="liA8E" id="3SMLHJk9$$R" role="2OqNvi">
+                                <ref role="37wK5l" to="c17a:~SAbstractConcept.getName():java.lang.String" resolve="getName" />
+                              </node>
                               <node concept="37vLTw" id="3SMLHJk9$cH" role="2Oq$k0">
                                 <ref role="3cqZAo" node="D2SZDcALQJ" resolve="nodeConcept" />
                               </node>
-                              <node concept="liA8E" id="3SMLHJk9$$R" role="2OqNvi">
-                                <ref role="37wK5l" to="c17a:~SAbstractConcept.getName():java.lang.String" resolve="getName" />
-                              </node>
                             </node>
                           </node>
                         </node>
@@ -1673,11 +1498,11 @@
                           <node concept="liA8E" id="lZWoU11wJy" role="2OqNvi">
                             <ref role="37wK5l" to="wyt6:~String.equals(java.lang.Object):boolean" resolve="equals" />
                             <node concept="2OqwBi" id="lZWoU11wJz" role="37wK5m">
+                              <node concept="liA8E" id="3SMLHJk9$5B" role="2OqNvi">
+                                <ref role="37wK5l" to="c17a:~SAbstractConcept.getName():java.lang.String" resolve="getName" />
+                              </node>
                               <node concept="37vLTw" id="3SMLHJk9zIo" role="2Oq$k0">
                                 <ref role="3cqZAo" node="D2SZDcALQJ" resolve="nodeConcept" />
-                              </node>
-                              <node concept="liA8E" id="3SMLHJk9$5B" role="2OqNvi">
-                                <ref role="37wK5l" to="c17a:~SAbstractConcept.getName():java.lang.String" resolve="getName" />
                               </node>
                             </node>
                           </node>
@@ -1710,11 +1535,11 @@
                             <property role="Xl_RC" value="Property constraint violation for property \&quot;" />
                           </node>
                           <node concept="2OqwBi" id="6qi2OtU3uwA" role="3uHU7w">
+                            <node concept="liA8E" id="3SMLHJkaCqm" role="2OqNvi">
+                              <ref role="37wK5l" to="c17a:~SProperty.getName():java.lang.String" resolve="getName" />
+                            </node>
                             <node concept="2GrUjf" id="6qi2OtU3uwB" role="2Oq$k0">
                               <ref role="2Gs0qQ" node="6qi2OtU3uuX" resolve="property" />
-                            </node>
-                            <node concept="liA8E" id="3SMLHJkaCqm" role="2OqNvi">
-                              <ref role="37wK5l" to="c17a:~SProperty.getName():java.lang.String" resolve="getName" />
                             </node>
                           </node>
                         </node>
@@ -1724,11 +1549,11 @@
                         <node concept="1pGfFk" id="6qi2OtU3uwF" role="2ShVmc">
                           <ref role="37wK5l" to="zavc:~PropertyMessageTarget.&lt;init&gt;(java.lang.String)" resolve="PropertyMessageTarget" />
                           <node concept="2OqwBi" id="6qi2OtU3uwG" role="37wK5m">
+                            <node concept="liA8E" id="3SMLHJkaDmJ" role="2OqNvi">
+                              <ref role="37wK5l" to="c17a:~SProperty.getName():java.lang.String" resolve="getName" />
+                            </node>
                             <node concept="2GrUjf" id="6qi2OtU3uwH" role="2Oq$k0">
                               <ref role="2Gs0qQ" node="6qi2OtU3uuX" resolve="property" />
-                            </node>
-                            <node concept="liA8E" id="3SMLHJkaDmJ" role="2OqNvi">
-                              <ref role="37wK5l" to="c17a:~SProperty.getName():java.lang.String" resolve="getName" />
                             </node>
                           </node>
                         </node>
@@ -3199,10 +3024,10 @@
     <node concept="3clFb_" id="6qi2OtU3u6L" role="jymVt">
       <property role="TrG5h" value="check" />
       <node concept="P$JXv" id="3HjgqlBzXvC" role="lGtFl">
-        <node concept="TZ5HA" id="3HjgqlBzXvD" role="TZ5H$" />
         <node concept="x79VA" id="3HjgqlBzXvR" role="3nqlJM">
           <property role="x79VB" value="whether state has changed after the check" />
         </node>
+        <node concept="TZ5HA" id="3HjgqlBzXvD" role="TZ5H$" />
       </node>
       <node concept="10P_77" id="6qi2OtU3u6M" role="3clF45" />
       <node concept="3Tm1VV" id="6qi2OtU3u6N" role="1B3o_S" />
@@ -5557,10 +5382,10 @@
                                   <node concept="3cpWs3" id="6qi2OtU3tWa" role="3uHU7B">
                                     <node concept="3cpWs3" id="6qi2OtU3tWb" role="3uHU7B">
                                       <node concept="2OqwBi" id="6qi2OtU3tWc" role="3uHU7w">
+                                        <node concept="2NL2c5" id="775sqVSKo_" role="2OqNvi" />
                                         <node concept="2GrUjf" id="6qi2OtU3tWd" role="2Oq$k0">
                                           <ref role="2Gs0qQ" node="6qi2OtU3tVs" resolve="child" />
                                         </node>
-                                        <node concept="2NL2c5" id="775sqVSKo_" role="2OqNvi" />
                                       </node>
                                       <node concept="Xl_RD" id="6qi2OtU3tWf" role="3uHU7B">
                                         <property role="Xl_RC" value="incompatible target concept in role \&quot;" />
@@ -5584,10 +5409,10 @@
                                 </node>
                               </node>
                               <node concept="2OqwBi" id="6xhfW11LQLg" role="3uHU7w">
+                                <node concept="2yIwOk" id="775sqVSKPo" role="2OqNvi" />
                                 <node concept="2GrUjf" id="6xhfW11LQvi" role="2Oq$k0">
                                   <ref role="2Gs0qQ" node="6qi2OtU3tVs" resolve="child" />
                                 </node>
-                                <node concept="2yIwOk" id="775sqVSKPo" role="2OqNvi" />
                               </node>
                             </node>
                           </node>
@@ -5778,10 +5603,10 @@
                             </node>
                           </node>
                           <node concept="2OqwBi" id="6xhfW11NwNV" role="3uHU7w">
+                            <node concept="2yIwOk" id="775sqVSW40" role="2OqNvi" />
                             <node concept="37vLTw" id="6xhfW11NwDP" role="2Oq$k0">
                               <ref role="3cqZAo" node="6qi2OtU3tWQ" resolve="target" />
                             </node>
-                            <node concept="2yIwOk" id="775sqVSW40" role="2OqNvi" />
                           </node>
                         </node>
                       </node>
