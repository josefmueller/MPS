<?xml version="1.0" encoding="UTF-8"?>
<model modelUID="r:2c4d9270-b6d6-44af-aecd-e01a223680db(jetbrains.mps.kernel.model)">
  <persistence version="8" />
  <language namespace="7866978e-a0f0-4cc7-81bc-4d213d9375e1(jetbrains.mps.lang.smodel)" />
  <language namespace="83888646-71ce-4f1c-9c53-c54016f6ad4f(jetbrains.mps.baseLanguage.collections)" />
  <language namespace="f3061a53-9226-4cc5-a443-f952ceaf5816(jetbrains.mps.baseLanguage)" />
  <language namespace="fd392034-7849-419d-9071-12563d152375(jetbrains.mps.baseLanguage.closures)" />
  <language namespace="760a0a8c-eabb-4521-8bfd-65db761a9ba3(jetbrains.mps.baseLanguage.logging)" />
  <import index="tpck" modelUID="r:00000000-0000-4000-0000-011c89590288(jetbrains.mps.lang.core.structure)" version="0" />
  <import index="tpce" modelUID="r:00000000-0000-4000-0000-011c89590292(jetbrains.mps.lang.structure.structure)" version="0" />
  <import index="unno" modelUID="r:61e3d524-8c49-4491-b5e3-f6d6e9364527(jetbrains.mps.util)" version="-1" />
  <import index="qx6n" modelUID="f:java_stub#8865b7a8-5271-43d3-884c-6fd1d9cfdd34#org.jetbrains.mps.openapi.persistence(MPS.OpenAPI/org.jetbrains.mps.openapi.persistence@java_stub)" version="-1" />
  <import index="e2lb" modelUID="f:java_stub#6354ebe7-c22a-4a0f-ac54-50b52ab9b065#java.lang(JDK/java.lang@java_stub)" version="-1" />
  <import index="n55e" modelUID="f:java_stub#6ed54515-acc8-4d1e-a16c-9fd6cfe951ea#jetbrains.mps.smodel.language(MPS.Core/jetbrains.mps.smodel.language@java_stub)" version="-1" />
  <import index="vsqj" modelUID="f:java_stub#6ed54515-acc8-4d1e-a16c-9fd6cfe951ea#jetbrains.mps.project(MPS.Core/jetbrains.mps.project@java_stub)" version="-1" />
  <import index="cu2c" modelUID="f:java_stub#6ed54515-acc8-4d1e-a16c-9fd6cfe951ea#jetbrains.mps.smodel(MPS.Core/jetbrains.mps.smodel@java_stub)" version="-1" />
  <import index="msyo" modelUID="f:java_stub#6ed54515-acc8-4d1e-a16c-9fd6cfe951ea#jetbrains.mps.util(MPS.Core/jetbrains.mps.util@java_stub)" version="-1" />
  <import index="as9o" modelUID="f:java_stub#3f233e7f-b8a6-46d2-a57f-795d56775243#org.jetbrains.annotations(Annotations/org.jetbrains.annotations@java_stub)" version="-1" />
  <import index="51te" modelUID="f:java_stub#6ed54515-acc8-4d1e-a16c-9fd6cfe951ea#jetbrains.mps.extapi.model(MPS.Core/jetbrains.mps.extapi.model@java_stub)" version="-1" />
  <import index="ec5l" modelUID="f:java_stub#8865b7a8-5271-43d3-884c-6fd1d9cfdd34#org.jetbrains.mps.openapi.model(MPS.OpenAPI/org.jetbrains.mps.openapi.model@java_stub)" version="-1" />
  <import index="ff4b" modelUID="f:java_stub#6ed54515-acc8-4d1e-a16c-9fd6cfe951ea#jetbrains.mps.progress(MPS.Core/jetbrains.mps.progress@java_stub)" version="-1" />
  <import index="t3eg" modelUID="f:java_stub#8865b7a8-5271-43d3-884c-6fd1d9cfdd34#org.jetbrains.mps.openapi.language(MPS.OpenAPI/org.jetbrains.mps.openapi.language@java_stub)" version="-1" />
  <import index="ajxo" modelUID="f:java_stub#6ed54515-acc8-4d1e-a16c-9fd6cfe951ea#org.apache.log4j(MPS.Core/org.apache.log4j@java_stub)" version="-1" />
  <import index="wqua" modelUID="f:java_stub#6ed54515-acc8-4d1e-a16c-9fd6cfe951ea#jetbrains.mps.classloading(MPS.Core/jetbrains.mps.classloading@java_stub)" version="-1" />
  <import index="k7g3" modelUID="f:java_stub#6354ebe7-c22a-4a0f-ac54-50b52ab9b065#java.util(JDK/java.util@java_stub)" version="-1" />
  <import index="53gy" modelUID="f:java_stub#6354ebe7-c22a-4a0f-ac54-50b52ab9b065#java.util.concurrent(JDK/java.util.concurrent@java_stub)" version="-1" />
  <import index="inbo" modelUID="r:22db907b-8239-4180-8797-e91cea0b9573(jetbrains.mps.smodel.search)" version="-1" />
  <import index="88zw" modelUID="f:java_stub#8865b7a8-5271-43d3-884c-6fd1d9cfdd34#org.jetbrains.mps.openapi.module(MPS.OpenAPI/org.jetbrains.mps.openapi.module@java_stub)" version="-1" />
  <import index="tp25" modelUID="r:00000000-0000-4000-0000-011c89590301(jetbrains.mps.lang.smodel.structure)" version="16" implicit="yes" />
  <import index="tpee" modelUID="r:00000000-0000-4000-0000-011c895902ca(jetbrains.mps.baseLanguage.structure)" version="5" implicit="yes" />
  <import index="tp2c" modelUID="r:00000000-0000-4000-0000-011c89590338(jetbrains.mps.baseLanguage.closures.structure)" version="3" implicit="yes" />
  <import index="tp2q" modelUID="r:00000000-0000-4000-0000-011c8959032e(jetbrains.mps.baseLanguage.collections.structure)" version="7" implicit="yes" />
  <import index="tpib" modelUID="r:00000000-0000-4000-0000-011c8959057f(jetbrains.mps.baseLanguage.logging.structure)" version="0" implicit="yes" />
  <import index="l077" modelUID="f:java_stub#6ed54515-acc8-4d1e-a16c-9fd6cfe951ea#jetbrains.mps.extapi.module(MPS.Core/jetbrains.mps.extapi.module@java_stub)" version="-1" implicit="yes" />
  <import index="fwv2" modelUID="f:java_stub#6ed54515-acc8-4d1e-a16c-9fd6cfe951ea#jetbrains.mps.smodel.runtime(MPS.Core/jetbrains.mps.smodel.runtime@java_stub)" version="-1" implicit="yes" />
  <import index="e2lc" modelUID="f:java_stub#6354ebe7-c22a-4a0f-ac54-50b52ab9b065#java.lang(java.lang@java_stub)" version="-1" implicit="yes" />
  <import index="k7g4" modelUID="f:java_stub#6354ebe7-c22a-4a0f-ac54-50b52ab9b065#java.util(java.util@java_stub)" version="-1" implicit="yes" />
  <root type="tpee.ClassConcept" typeId="tpee.1068390468198" id="1237995590703" nodeInfo="ig">
    <property name="name" nameId="tpck.1169194664001" value="SModelUtil" />
    <node role="visibility" roleId="tpee.1178549979242" type="tpee.PublicVisibility" typeId="tpee.1146644602865" id="1237995590996" nodeInfo="nn" />
    <node role="member" roleId="tpee.5375687026011219971" type="tpee.StaticFieldDeclaration" typeId="tpee.1070462154015" id="1237995590978" nodeInfo="igu">
      <property name="name" nameId="tpck.1169194664001" value="myFQNameToConcepDecl" />
      <node role="visibility" roleId="tpee.1178549979242" type="tpee.PrivateVisibility" typeId="tpee.1146644623116" id="1237995590979" nodeInfo="nn" />
      <node role="type" roleId="tpee.5680397130376446158" type="tpee.ClassifierType" typeId="tpee.1107535904670" id="6880155865613994923" nodeInfo="in">
        <link role="classifier" roleId="tpee.1107535924139" targetNodeId="53gy.~ConcurrentMap" resolveInfo="ConcurrentMap" />
        <node role="parameter" roleId="tpee.1109201940907" type="tpee.StringType" typeId="tpee.1225271177708" id="6880155865613994926" nodeInfo="in" />
        <node role="parameter" roleId="tpee.1109201940907" type="tp25.SConceptType" typeId="tp25.1172420572800" id="6880155865613994927" nodeInfo="in" />
      </node>
      <node role="initializer" roleId="tpee.1068431790190" type="tpee.GenericNewExpression" typeId="tpee.1145552977093" id="1237995590983" nodeInfo="nn">
        <node role="creator" roleId="tpee.1145553007750" type="tpee.ClassCreator" typeId="tpee.1212685548494" id="6880155865614001897" nodeInfo="nn">
          <link role="baseMethodDeclaration" roleId="tpee.1068499141037" targetNodeId="53gy.~ConcurrentHashMap%d&lt;init&gt;()" resolveInfo="ConcurrentHashMap" />
          <node role="typeParameter" roleId="tpee.1212687122400" type="tpee.StringType" typeId="tpee.1225271177708" id="6880155865614001899" nodeInfo="in" />
          <node role="typeParameter" roleId="tpee.1212687122400" type="tp25.SConceptType" typeId="tp25.1172420572800" id="6880155865614001901" nodeInfo="in" />
        </node>
      </node>
    </node>
    <node role="member" roleId="tpee.5375687026011219971" type="tpee.StaticFieldDeclaration" typeId="tpee.1070462154015" id="1237995590987" nodeInfo="igu">
      <property name="name" nameId="tpck.1169194664001" value="myConceptToLanguage" />
      <node role="visibility" roleId="tpee.1178549979242" type="tpee.PrivateVisibility" typeId="tpee.1146644623116" id="1237995590988" nodeInfo="nn" />
      <node role="type" roleId="tpee.5680397130376446158" type="tpee.ClassifierType" typeId="tpee.1107535904670" id="6880155865614002721" nodeInfo="in">
        <link role="classifier" roleId="tpee.1107535924139" targetNodeId="53gy.~ConcurrentMap" resolveInfo="ConcurrentMap" />
        <node role="parameter" roleId="tpee.1109201940907" type="tp25.SConceptType" typeId="tp25.1172420572800" id="6880155865614046865" nodeInfo="in" />
        <node role="parameter" roleId="tpee.1109201940907" type="tpee.ClassifierType" typeId="tpee.1107535904670" id="6880155865614046867" nodeInfo="in">
          <link role="classifier" roleId="tpee.1107535924139" targetNodeId="cu2c.~Language" resolveInfo="Language" />
        </node>
      </node>
      <node role="initializer" roleId="tpee.1068431790190" type="tpee.GenericNewExpression" typeId="tpee.1145552977093" id="1237995590992" nodeInfo="nn">
        <node role="creator" roleId="tpee.1145553007750" type="tpee.ClassCreator" typeId="tpee.1212685548494" id="6880155865614046869" nodeInfo="nn">
          <link role="baseMethodDeclaration" roleId="tpee.1068499141037" targetNodeId="53gy.~ConcurrentHashMap%d&lt;init&gt;()" resolveInfo="ConcurrentHashMap" />
          <node role="typeParameter" roleId="tpee.1212687122400" type="tp25.SConceptType" typeId="tp25.1172420572800" id="6880155865614046871" nodeInfo="in" />
          <node role="typeParameter" roleId="tpee.1212687122400" type="tpee.ClassifierType" typeId="tpee.1107535904670" id="6880155865614046873" nodeInfo="in">
            <link role="classifier" roleId="tpee.1107535924139" targetNodeId="cu2c.~Language" resolveInfo="Language" />
          </node>
        </node>
      </node>
    </node>
    <node role="member" roleId="tpee.5375687026011219971" type="tpee.ConstructorDeclaration" typeId="tpee.1068580123140" id="6270036985820077449" nodeInfo="igu">
      <node role="returnType" roleId="tpee.1068580123133" type="tpee.VoidType" typeId="tpee.1068581517677" id="6270036985820077450" nodeInfo="in" />
      <node role="visibility" roleId="tpee.1178549979242" type="tpee.PublicVisibility" typeId="tpee.1146644602865" id="6270036985820077451" nodeInfo="nn" />
      <node role="body" roleId="tpee.1068580123135" type="tpee.StatementList" typeId="tpee.1068580123136" id="6270036985820077452" nodeInfo="sn" />
    </node>
    <node role="member" roleId="tpee.5375687026011219971" type="tpee.StaticMethodDeclaration" typeId="tpee.1081236700938" id="6580059167812420601" nodeInfo="igu">
      <property name="isSynchronized" nameId="tpee.4276006055363816570" value="false" />
      <property name="name" nameId="tpck.1169194664001" value="clearCaches" />
      <node role="returnType" roleId="tpee.1068580123133" type="tpee.VoidType" typeId="tpee.1068581517677" id="6580059167812420602" nodeInfo="in" />
      <node role="visibility" roleId="tpee.1178549979242" type="tpee.PublicVisibility" typeId="tpee.1146644602865" id="6580059167812420603" nodeInfo="nn" />
      <node role="body" roleId="tpee.1068580123135" type="tpee.StatementList" typeId="tpee.1068580123136" id="6580059167812420604" nodeInfo="sn">
        <node role="statement" roleId="tpee.1068581517665" type="tpee.ExpressionStatement" typeId="tpee.1068580123155" id="6580059167812420605" nodeInfo="nn">
          <node role="expression" roleId="tpee.1068580123156" type="tpee.DotExpression" typeId="tpee.1197027756228" id="6580059167812420606" nodeInfo="nn">
            <node role="operand" roleId="tpee.1197027771414" type="tpee.VariableReference" typeId="tpee.1068498886296" id="3021153905118636254" nodeInfo="nn">
              <link role="variableDeclaration" roleId="tpee.1068581517664" targetNodeId="1237995590978" resolveInfo="myFQNameToConcepDecl" />
            </node>
            <node role="operation" roleId="tpee.1197027833540" type="tpee.InstanceMethodCallOperation" typeId="tpee.1202948039474" id="6880155865614002719" nodeInfo="nn">
              <link role="baseMethodDeclaration" roleId="tpee.1068499141037" targetNodeId="k7g4.~Map%dclear()%cvoid" resolveInfo="clear" />
            </node>
          </node>
        </node>
        <node role="statement" roleId="tpee.1068581517665" type="tpee.ExpressionStatement" typeId="tpee.1068580123155" id="6580059167812420610" nodeInfo="nn">
          <node role="expression" roleId="tpee.1068580123156" type="tpee.DotExpression" typeId="tpee.1197027756228" id="6580059167812420611" nodeInfo="nn">
            <node role="operand" roleId="tpee.1197027771414" type="tpee.VariableReference" typeId="tpee.1068498886296" id="3021153905118618697" nodeInfo="nn">
              <link role="variableDeclaration" roleId="tpee.1068581517664" targetNodeId="1237995590987" resolveInfo="myConceptToLanguage" />
            </node>
            <node role="operation" roleId="tpee.1197027833540" type="tpee.InstanceMethodCallOperation" typeId="tpee.1202948039474" id="6880155865614046874" nodeInfo="nn">
              <link role="baseMethodDeclaration" roleId="tpee.1068499141037" targetNodeId="k7g4.~Map%dclear()%cvoid" resolveInfo="clear" />
            </node>
          </node>
        </node>
      </node>
    </node>
    <node role="member" roleId="tpee.5375687026011219971" type="tpee.StaticMethodDeclaration" typeId="tpee.1081236700938" id="4958544726713908231" nodeInfo="igu">
      <property name="isSynchronized" nameId="tpee.4276006055363816570" value="false" />
      <property name="name" nameId="tpck.1169194664001" value="conceptRenamed" />
      <node role="returnType" roleId="tpee.1068580123133" type="tpee.VoidType" typeId="tpee.1068581517677" id="4958544726713908232" nodeInfo="in" />
      <node role="visibility" roleId="tpee.1178549979242" type="tpee.PublicVisibility" typeId="tpee.1146644602865" id="4958544726713908233" nodeInfo="nn" />
      <node role="body" roleId="tpee.1068580123135" type="tpee.StatementList" typeId="tpee.1068580123136" id="4958544726713908234" nodeInfo="sn">
        <node role="statement" roleId="tpee.1068581517665" type="tpee.LocalVariableDeclarationStatement" typeId="tpee.1068581242864" id="1111873650137252977" nodeInfo="nn">
          <node role="localVariableDeclaration" roleId="tpee.1068581242865" type="tpee.LocalVariableDeclaration" typeId="tpee.1068581242863" id="1111873650137252978" nodeInfo="nr">
            <property name="name" nameId="tpck.1169194664001" value="concept" />
            <node role="type" roleId="tpee.5680397130376446158" type="tp25.SConceptType" typeId="tp25.1172420572800" id="1111873650137252979" nodeInfo="in" />
            <node role="initializer" roleId="tpee.1068431790190" type="tpee.DotExpression" typeId="tpee.1197027756228" id="1111873650137252980" nodeInfo="nn">
              <node role="operand" roleId="tpee.1197027771414" type="tpee.VariableReference" typeId="tpee.1068498886296" id="3021153905118606734" nodeInfo="nn">
                <link role="variableDeclaration" roleId="tpee.1068581517664" targetNodeId="1237995590978" resolveInfo="myFQNameToConcepDecl" />
              </node>
              <node role="operation" roleId="tpee.1197027833540" type="tpee.InstanceMethodCallOperation" typeId="tpee.1202948039474" id="1111873650137252982" nodeInfo="nn">
                <link role="baseMethodDeclaration" roleId="tpee.1068499141037" targetNodeId="k7g4.~Map%dremove(java%dlang%dObject)%cjava%dlang%dObject" resolveInfo="remove" />
                <node role="actualArgument" roleId="tpee.1068499141038" type="tpee.VariableReference" typeId="tpee.1068498886296" id="3021153905151773663" nodeInfo="nn">
                  <link role="variableDeclaration" roleId="tpee.1068581517664" targetNodeId="4958544726713908235" resolveInfo="oldName" />
                </node>
              </node>
            </node>
          </node>
        </node>
        <node role="statement" roleId="tpee.1068581517665" type="tpee.IfStatement" typeId="tpee.1068580123159" id="1111873650137252149" nodeInfo="nn">
          <node role="ifTrue" roleId="tpee.1068580123161" type="tpee.StatementList" typeId="tpee.1068580123136" id="1111873650137252150" nodeInfo="sn">
            <node role="statement" roleId="tpee.1068581517665" type="tpee.ExpressionStatement" typeId="tpee.1068580123155" id="1111873650137284582" nodeInfo="nn">
              <node role="expression" roleId="tpee.1068580123156" type="tpee.DotExpression" typeId="tpee.1197027756228" id="1111873650137284588" nodeInfo="nn">
                <node role="operand" roleId="tpee.1197027771414" type="tpee.VariableReference" typeId="tpee.1068498886296" id="3021153905118657312" nodeInfo="nn">
                  <link role="variableDeclaration" roleId="tpee.1068581517664" targetNodeId="1237995590978" resolveInfo="myFQNameToConcepDecl" />
                </node>
                <node role="operation" roleId="tpee.1197027833540" type="tpee.InstanceMethodCallOperation" typeId="tpee.1202948039474" id="1111873650137284592" nodeInfo="nn">
                  <link role="baseMethodDeclaration" roleId="tpee.1068499141037" targetNodeId="k7g4.~Map%dput(java%dlang%dObject,java%dlang%dObject)%cjava%dlang%dObject" resolveInfo="put" />
                  <node role="actualArgument" roleId="tpee.1068499141038" type="tpee.StaticMethodCall" typeId="tpee.1081236700937" id="1111873650137284593" nodeInfo="nn">
                    <link role="baseMethodDeclaration" roleId="tpee.1068499141037" targetNodeId="msyo.~InternUtil%dintern(java%dlang%dString)%cjava%dlang%dString" resolveInfo="intern" />
                    <link role="classConcept" roleId="tpee.1144433194310" targetNodeId="msyo.~InternUtil" resolveInfo="InternUtil" />
                    <node role="actualArgument" roleId="tpee.1068499141038" type="tpee.VariableReference" typeId="tpee.1068498886296" id="3021153905151751831" nodeInfo="nn">
                      <link role="variableDeclaration" roleId="tpee.1068581517664" targetNodeId="4958544726713908237" resolveInfo="newName" />
                    </node>
                  </node>
                  <node role="actualArgument" roleId="tpee.1068499141038" type="tpee.VariableReference" typeId="tpee.1068498886296" id="4265636116363113285" nodeInfo="nn">
                    <link role="variableDeclaration" roleId="tpee.1068581517664" targetNodeId="1111873650137252978" resolveInfo="concept" />
                  </node>
                </node>
              </node>
            </node>
          </node>
          <node role="condition" roleId="tpee.1068580123160" type="tpee.DotExpression" typeId="tpee.1197027756228" id="1111873650137252985" nodeInfo="nn">
            <node role="operand" roleId="tpee.1197027771414" type="tpee.VariableReference" typeId="tpee.1068498886296" id="4265636116363069451" nodeInfo="nn">
              <link role="variableDeclaration" roleId="tpee.1068581517664" targetNodeId="1111873650137252978" resolveInfo="concept" />
            </node>
            <node role="operation" roleId="tpee.1197027833540" type="tp25.Node_IsNotNullOperation" typeId="tp25.1172008320231" id="1111873650137284581" nodeInfo="nn" />
          </node>
        </node>
      </node>
      <node role="parameter" roleId="tpee.1068580123134" type="tpee.ParameterDeclaration" typeId="tpee.1068498886292" id="4958544726713908235" nodeInfo="ir">
        <property name="name" nameId="tpck.1169194664001" value="oldName" />
        <node role="type" roleId="tpee.5680397130376446158" type="tpee.StringType" typeId="tpee.1225271177708" id="4958544726713908236" nodeInfo="in" />
      </node>
      <node role="parameter" roleId="tpee.1068580123134" type="tpee.ParameterDeclaration" typeId="tpee.1068498886292" id="4958544726713908237" nodeInfo="ir">
        <property name="name" nameId="tpck.1169194664001" value="newName" />
        <node role="type" roleId="tpee.5680397130376446158" type="tpee.StringType" typeId="tpee.1225271177708" id="4958544726713908239" nodeInfo="in" />
      </node>
    </node>
    <node role="member" roleId="tpee.5375687026011219971" type="tpee.StaticMethodDeclaration" typeId="tpee.1081236700938" id="1238267513315" nodeInfo="igu">
      <property name="isSynchronized" nameId="tpee.4276006055363816570" value="false" />
      <property name="name" nameId="tpck.1169194664001" value="findNodeByFQName" />
      <node role="annotation" roleId="tpee.1188208488637" type="tpee.AnnotationInstance" typeId="tpee.1188207840427" id="4973731216424921958" nodeInfo="nn">
        <link role="annotation" roleId="tpee.1188208074048" targetNodeId="e2lc.~Deprecated" resolveInfo="Deprecated" />
      </node>
      <node role="visibility" roleId="tpee.1178549979242" type="tpee.PublicVisibility" typeId="tpee.1146644602865" id="1238267513317" nodeInfo="nn" />
      <node role="body" roleId="tpee.1068580123135" type="tpee.StatementList" typeId="tpee.1068580123136" id="1238267513318" nodeInfo="sn">
        <node role="statement" roleId="tpee.1068581517665" type="tpee.LocalVariableDeclarationStatement" typeId="tpee.1068581242864" id="1238267575188" nodeInfo="nn">
          <node role="localVariableDeclaration" roleId="tpee.1068581242865" type="tpee.LocalVariableDeclaration" typeId="tpee.1068581242863" id="1238267575189" nodeInfo="nr">
            <property name="name" nameId="tpck.1169194664001" value="modelName" />
            <node role="type" roleId="tpee.5680397130376446158" type="tpee.StringType" typeId="tpee.1225271177708" id="8477036312981907135" nodeInfo="in" />
            <node role="initializer" roleId="tpee.1068431790190" type="tpee.StaticMethodCall" typeId="tpee.1081236700937" id="1238267591475" nodeInfo="nn">
              <link role="baseMethodDeclaration" roleId="tpee.1068499141037" targetNodeId="msyo.~NameUtil%dnamespaceFromLongName(java%dlang%dString)%cjava%dlang%dString" resolveInfo="namespaceFromLongName" />
              <link role="classConcept" roleId="tpee.1144433194310" targetNodeId="msyo.~NameUtil" resolveInfo="NameUtil" />
              <node role="actualArgument" roleId="tpee.1068499141038" type="tpee.VariableReference" typeId="tpee.1068498886296" id="3021153905151727128" nodeInfo="nn">
                <link role="variableDeclaration" roleId="tpee.1068581517664" targetNodeId="1238267545899" resolveInfo="nodeFQName" />
              </node>
            </node>
          </node>
        </node>
        <node role="statement" roleId="tpee.1068581517665" type="tpee.LocalVariableDeclarationStatement" typeId="tpee.1068581242864" id="1238267599634" nodeInfo="nn">
          <node role="localVariableDeclaration" roleId="tpee.1068581242865" type="tpee.LocalVariableDeclaration" typeId="tpee.1068581242863" id="1238267599635" nodeInfo="nr">
            <property name="name" nameId="tpck.1169194664001" value="name" />
            <node role="type" roleId="tpee.5680397130376446158" type="tpee.StringType" typeId="tpee.1225271177708" id="8477036312981907137" nodeInfo="in" />
            <node role="initializer" roleId="tpee.1068431790190" type="tpee.StaticMethodCall" typeId="tpee.1081236700937" id="1238267609264" nodeInfo="nn">
              <link role="baseMethodDeclaration" roleId="tpee.1068499141037" targetNodeId="msyo.~NameUtil%dshortNameFromLongName(java%dlang%dString)%cjava%dlang%dString" resolveInfo="shortNameFromLongName" />
              <link role="classConcept" roleId="tpee.1144433194310" targetNodeId="msyo.~NameUtil" resolveInfo="NameUtil" />
              <node role="actualArgument" roleId="tpee.1068499141038" type="tpee.VariableReference" typeId="tpee.1068498886296" id="3021153905150341101" nodeInfo="nn">
                <link role="variableDeclaration" roleId="tpee.1068581517664" targetNodeId="1238267545899" resolveInfo="nodeFQName" />
              </node>
            </node>
          </node>
        </node>
        <node role="statement" roleId="tpee.1068581517665" type="tp2q.ForEachStatement" typeId="tp2q.1153943597977" id="1238267621439" nodeInfo="nn">
          <node role="variable" roleId="tp2q.1153944400369" type="tp2q.ForEachVariable" typeId="tp2q.1153944193378" id="1238267621440" nodeInfo="nr">
            <property name="name" nameId="tpck.1169194664001" value="descriptor" />
          </node>
          <node role="inputSequence" roleId="tp2q.1153944424730" type="tpee.DotExpression" typeId="tpee.1197027756228" id="1238267627790" nodeInfo="nn">
            <node role="operand" roleId="tpee.1197027771414" type="tpee.StaticMethodCall" typeId="tpee.1081236700937" id="7161875416111193722" nodeInfo="nn">
              <link role="baseMethodDeclaration" roleId="tpee.1068499141037" targetNodeId="vsqj.~GlobalScope%dgetInstance()%cjetbrains%dmps%dproject%dGlobalScope" resolveInfo="getInstance" />
              <link role="classConcept" roleId="tpee.1144433194310" targetNodeId="vsqj.~GlobalScope" resolveInfo="GlobalScope" />
            </node>
            <node role="operation" roleId="tpee.1197027833540" type="tpee.InstanceMethodCallOperation" typeId="tpee.1202948039474" id="1238267630928" nodeInfo="nn">
              <link role="baseMethodDeclaration" roleId="tpee.1068499141037" targetNodeId="vsqj.~GlobalScope%dgetModels()%cjava%dlang%dIterable" resolveInfo="getModels" />
            </node>
          </node>
          <node role="body" roleId="tpee.1154032183016" type="tpee.StatementList" typeId="tpee.1068580123136" id="1238267621442" nodeInfo="sn">
            <node role="statement" roleId="tpee.1068581517665" type="tpee.IfStatement" typeId="tpee.1068580123159" id="1238267641602" nodeInfo="nn">
              <node role="condition" roleId="tpee.1068580123160" type="tpee.NotExpression" typeId="tpee.1081516740877" id="1238267643792" nodeInfo="nn">
                <node role="expression" roleId="tpee.1081516765348" type="tpee.DotExpression" typeId="tpee.1197027756228" id="1238267649670" nodeInfo="nn">
                  <node role="operand" roleId="tpee.1197027771414" type="tpee.VariableReference" typeId="tpee.1068498886296" id="4265636116363070914" nodeInfo="nn">
                    <link role="variableDeclaration" roleId="tpee.1068581517664" targetNodeId="1238267575189" resolveInfo="modelName" />
                  </node>
                  <node role="operation" roleId="tpee.1197027833540" type="tpee.InstanceMethodCallOperation" typeId="tpee.1202948039474" id="1238267653409" nodeInfo="nn">
                    <link role="baseMethodDeclaration" roleId="tpee.1068499141037" targetNodeId="e2lc.~String%dequals(java%dlang%dObject)%cboolean" resolveInfo="equals" />
                    <node role="actualArgument" roleId="tpee.1068499141038" type="tpee.StaticMethodCall" typeId="tpee.1081236700937" id="8232981609242714413" nodeInfo="nn">
                      <link role="baseMethodDeclaration" roleId="tpee.1068499141037" targetNodeId="unno.9160302885342508446" resolveInfo="getModelLongName" />
                      <link role="classConcept" roleId="tpee.1144433194310" targetNodeId="unno.2089287822043606602" resolveInfo="SNodeOperations" />
                      <node role="actualArgument" roleId="tpee.1068499141038" type="tp2q.ForEachVariableReference" typeId="tp2q.1153944233411" id="8232981609242714414" nodeInfo="nn">
                        <link role="variable" roleId="tp2q.1153944258490" targetNodeId="1238267621440" resolveInfo="descriptor" />
                      </node>
                    </node>
                  </node>
                </node>
              </node>
              <node role="ifTrue" roleId="tpee.1068580123161" type="tpee.StatementList" typeId="tpee.1068580123136" id="1238267641604" nodeInfo="sn">
                <node role="statement" roleId="tpee.1068581517665" type="tpee.ContinueStatement" typeId="tpee.1082113931046" id="1238267664950" nodeInfo="nn" />
              </node>
            </node>
            <node role="statement" roleId="tpee.1068581517665" type="tpee.LocalVariableDeclarationStatement" typeId="tpee.1068581242864" id="1238267671233" nodeInfo="nn">
              <node role="localVariableDeclaration" roleId="tpee.1068581242865" type="tpee.LocalVariableDeclaration" typeId="tpee.1068581242863" id="1238267671234" nodeInfo="nr">
                <property name="name" nameId="tpck.1169194664001" value="model" />
                <node role="initializer" roleId="tpee.1068431790190" type="tp2q.ForEachVariableReference" typeId="tp2q.1153944233411" id="1238267675753" nodeInfo="nn">
                  <link role="variable" roleId="tp2q.1153944258490" targetNodeId="1238267621440" resolveInfo="descriptor" />
                </node>
                <node role="type" roleId="tpee.5680397130376446158" type="tp25.SModelType" typeId="tp25.1143226024141" id="1238267671235" nodeInfo="in" />
              </node>
            </node>
            <node role="statement" roleId="tpee.1068581517665" type="tp2q.ForEachStatement" typeId="tp2q.1153943597977" id="1238267693640" nodeInfo="nn">
              <node role="variable" roleId="tp2q.1153944400369" type="tp2q.ForEachVariable" typeId="tp2q.1153944193378" id="1238267693641" nodeInfo="nr">
                <property name="name" nameId="tpck.1169194664001" value="root" />
              </node>
              <node role="inputSequence" roleId="tp2q.1153944424730" type="tpee.DotExpression" typeId="tpee.1197027756228" id="1238267700991" nodeInfo="nn">
                <node role="operand" roleId="tpee.1197027771414" type="tpee.VariableReference" typeId="tpee.1068498886296" id="4265636116363114294" nodeInfo="nn">
                  <link role="variableDeclaration" roleId="tpee.1068581517664" targetNodeId="1238267671234" resolveInfo="model" />
                </node>
                <node role="operation" roleId="tpee.1197027833540" type="tp25.Model_RootsOperation" typeId="tp25.1171315804604" id="1238267701996" nodeInfo="nn" />
              </node>
              <node role="body" roleId="tpee.1154032183016" type="tpee.StatementList" typeId="tpee.1068580123136" id="1238267693643" nodeInfo="sn">
                <node role="statement" roleId="tpee.1068581517665" type="tpee.IfStatement" typeId="tpee.1068580123159" id="1238267713264" nodeInfo="nn">
                  <node role="condition" roleId="tpee.1068580123160" type="tpee.AndExpression" typeId="tpee.1080120340718" id="1238267796820" nodeInfo="nn">
                    <node role="rightExpression" roleId="tpee.1081773367579" type="tpee.DotExpression" typeId="tpee.1197027756228" id="1238267803154" nodeInfo="nn">
                      <node role="operand" roleId="tpee.1197027771414" type="tp2q.ForEachVariableReference" typeId="tp2q.1153944233411" id="1238267802214" nodeInfo="nn">
                        <link role="variable" roleId="tp2q.1153944258490" targetNodeId="1238267693641" resolveInfo="root" />
                      </node>
                      <node role="operation" roleId="tpee.1197027833540" type="tp25.Node_IsInstanceOfOperation" typeId="tp25.1139621453865" id="1238267804846" nodeInfo="nn">
                        <node role="conceptArgument" roleId="tp25.1177027386292" type="tp25.PoundExpression" typeId="tp25.1204834851141" id="1238267809365" nodeInfo="ng">
                          <node role="expression" roleId="tp25.1204834868751" type="tpee.VariableReference" typeId="tpee.1068498886296" id="3021153905151616150" nodeInfo="nn">
                            <link role="variableDeclaration" roleId="tpee.1068581517664" targetNodeId="1238267551979" resolveInfo="concept" />
                          </node>
                        </node>
                      </node>
                    </node>
                    <node role="leftExpression" roleId="tpee.1081773367580" type="tpee.DotExpression" typeId="tpee.1197027756228" id="1238267715377" nodeInfo="nn">
                      <node role="operand" roleId="tpee.1197027771414" type="tpee.VariableReference" typeId="tpee.1068498886296" id="4265636116363074916" nodeInfo="nn">
                        <link role="variableDeclaration" roleId="tpee.1068581517664" targetNodeId="1238267599635" resolveInfo="name" />
                      </node>
                      <node role="operation" roleId="tpee.1197027833540" type="tpee.InstanceMethodCallOperation" typeId="tpee.1202948039474" id="1238267716538" nodeInfo="nn">
                        <link role="baseMethodDeclaration" roleId="tpee.1068499141037" targetNodeId="e2lc.~String%dequals(java%dlang%dObject)%cboolean" resolveInfo="equals" />
                        <node role="actualArgument" roleId="tpee.1068499141038" type="tpee.DotExpression" typeId="tpee.1197027756228" id="1238267732033" nodeInfo="nn">
                          <node role="operand" roleId="tpee.1197027771414" type="tp25.SemanticDowncastExpression" typeId="tp25.1145404486709" id="1238267731171" nodeInfo="nn">
                            <node role="leftExpression" roleId="tp25.1145404616321" type="tp2q.ForEachVariableReference" typeId="tp2q.1153944233411" id="1238267719523" nodeInfo="nn">
                              <link role="variable" roleId="tp2q.1153944258490" targetNodeId="1238267693641" resolveInfo="root" />
                            </node>
                          </node>
                          <node role="operation" roleId="tpee.1197027833540" type="tpee.InstanceMethodCallOperation" typeId="tpee.1202948039474" id="1238267736085" nodeInfo="nn">
                            <link role="baseMethodDeclaration" roleId="tpee.1068499141037" targetNodeId="ec5l.~SNode%dgetName()%cjava%dlang%dString" resolveInfo="getName" />
                          </node>
                        </node>
                      </node>
                    </node>
                  </node>
                  <node role="ifTrue" roleId="tpee.1068580123161" type="tpee.StatementList" typeId="tpee.1068580123136" id="1238267713266" nodeInfo="sn">
                    <node role="statement" roleId="tpee.1068581517665" type="tpee.ReturnStatement" typeId="tpee.1068581242878" id="1238267829823" nodeInfo="nn">
                      <node role="expression" roleId="tpee.1068581517676" type="tp2q.ForEachVariableReference" typeId="tp2q.1153944233411" id="1238267832747" nodeInfo="nn">
                        <link role="variable" roleId="tp2q.1153944258490" targetNodeId="1238267693641" resolveInfo="root" />
                      </node>
                    </node>
                  </node>
                </node>
              </node>
            </node>
          </node>
        </node>
        <node role="statement" roleId="tpee.1068581517665" type="tpib.LogStatement" typeId="tpib.1167227138527" id="1238267943026" nodeInfo="nn">
          <property name="severity" nameId="tpib.1167245565795" value="warn" />
          <node role="logExpression" roleId="tpib.1167227463056" type="tpee.PlusExpression" typeId="tpee.1068581242875" id="1238267986510" nodeInfo="nn">
            <node role="rightExpression" roleId="tpee.1081773367579" type="tpee.VariableReference" typeId="tpee.1068498886296" id="3021153905151297274" nodeInfo="nn">
              <link role="variableDeclaration" roleId="tpee.1068581517664" targetNodeId="1238267545899" resolveInfo="nodeFQName" />
            </node>
            <node role="leftExpression" roleId="tpee.1081773367580" type="tpee.StringLiteral" typeId="tpee.1070475926800" id="1238267943027" nodeInfo="nn">
              <property name="value" nameId="tpee.1070475926801" value="couldn't find node by fqname: " />
            </node>
          </node>
        </node>
        <node role="statement" roleId="tpee.1068581517665" type="tpee.ReturnStatement" typeId="tpee.1068581242878" id="1238267990784" nodeInfo="nn">
          <node role="expression" roleId="tpee.1068581517676" type="tpee.NullLiteral" typeId="tpee.1070534058343" id="1238267992522" nodeInfo="nn" />
        </node>
      </node>
      <node role="returnType" roleId="tpee.1068580123133" type="tp25.SNodeType" typeId="tp25.1138055754698" id="1238267533116" nodeInfo="in" />
      <node role="parameter" roleId="tpee.1068580123134" type="tpee.ParameterDeclaration" typeId="tpee.1068498886292" id="1238267545899" nodeInfo="ir">
        <property name="name" nameId="tpck.1169194664001" value="nodeFQName" />
        <node role="type" roleId="tpee.5680397130376446158" type="tpee.StringType" typeId="tpee.1225271177708" id="8477036312981907143" nodeInfo="in" />
      </node>
      <node role="parameter" roleId="tpee.1068580123134" type="tpee.ParameterDeclaration" typeId="tpee.1068498886292" id="1238267551979" nodeInfo="ir">
        <property name="name" nameId="tpck.1169194664001" value="concept" />
        <node role="type" roleId="tpee.5680397130376446158" type="tp25.SConceptType" typeId="tp25.1172420572800" id="1238267556528" nodeInfo="in" />
      </node>
    </node>
    <node role="member" roleId="tpee.5375687026011219971" type="tpee.StaticMethodDeclaration" typeId="tpee.1081236700938" id="1237995590716" nodeInfo="igu">
      <property name="isSynchronized" nameId="tpee.4276006055363816570" value="false" />
      <property name="name" nameId="tpck.1169194664001" value="findConceptDeclaration" />
      <node role="visibility" roleId="tpee.1178549979242" type="tpee.PublicVisibility" typeId="tpee.1146644602865" id="1237995590717" nodeInfo="nn" />
      <node role="body" roleId="tpee.1068580123135" type="tpee.StatementList" typeId="tpee.1068580123136" id="1237995590718" nodeInfo="sn">
        <node role="statement" roleId="tpee.1068581517665" type="tpee.LocalVariableDeclarationStatement" typeId="tpee.1068581242864" id="1237995590719" nodeInfo="nn">
          <node role="localVariableDeclaration" roleId="tpee.1068581242865" type="tpee.LocalVariableDeclaration" typeId="tpee.1068581242863" id="1237995590720" nodeInfo="nr">
            <property name="name" nameId="tpck.1169194664001" value="cd" />
            <node role="type" roleId="tpee.5680397130376446158" type="tp25.SConceptType" typeId="tp25.1172420572800" id="1237995590721" nodeInfo="in" />
            <node role="initializer" roleId="tpee.1068431790190" type="tp2q.MapElement" typeId="tp2q.1197932370469" id="1239020992660" nodeInfo="nn">
              <node role="key" roleId="tp2q.1197932525128" type="tpee.VariableReference" typeId="tpee.1068498886296" id="3021153905151726822" nodeInfo="nn">
                <link role="variableDeclaration" roleId="tpee.1068581517664" targetNodeId="1237995590798" resolveInfo="conceptFQName" />
              </node>
              <node role="map" roleId="tp2q.1197932505799" type="tpee.VariableReference" typeId="tpee.1068498886296" id="3021153905118652085" nodeInfo="nn">
                <link role="variableDeclaration" roleId="tpee.1068581517664" targetNodeId="1237995590978" resolveInfo="myFQNameToConcepDecl" />
              </node>
            </node>
          </node>
        </node>
        <node role="statement" roleId="tpee.1068581517665" type="tpee.IfStatement" typeId="tpee.1068580123159" id="1237995590726" nodeInfo="nn">
          <node role="ifTrue" roleId="tpee.1068580123161" type="tpee.StatementList" typeId="tpee.1068580123136" id="1237995590727" nodeInfo="sn">
            <node role="statement" roleId="tpee.1068581517665" type="tpee.ReturnStatement" typeId="tpee.1068581242878" id="1237995590728" nodeInfo="nn">
              <node role="expression" roleId="tpee.1068581517676" type="tpee.VariableReference" typeId="tpee.1068498886296" id="4265636116363068442" nodeInfo="nn">
                <link role="variableDeclaration" roleId="tpee.1068581517664" targetNodeId="1237995590720" resolveInfo="cd" />
              </node>
            </node>
          </node>
          <node role="condition" roleId="tpee.1068580123160" type="tpee.NotEqualsExpression" typeId="tpee.1073239437375" id="1237995590730" nodeInfo="nn">
            <node role="rightExpression" roleId="tpee.1081773367579" type="tpee.NullLiteral" typeId="tpee.1070534058343" id="1237995590731" nodeInfo="nn" />
            <node role="leftExpression" roleId="tpee.1081773367580" type="tpee.VariableReference" typeId="tpee.1068498886296" id="4265636116363069652" nodeInfo="nn">
              <link role="variableDeclaration" roleId="tpee.1068581517664" targetNodeId="1237995590720" resolveInfo="cd" />
            </node>
          </node>
        </node>
        <node role="statement" roleId="tpee.1068581517665" type="tpee.IfStatement" typeId="tpee.1068580123159" id="1237995590733" nodeInfo="nn">
          <node role="ifTrue" roleId="tpee.1068580123161" type="tpee.StatementList" typeId="tpee.1068580123136" id="1237995590734" nodeInfo="sn">
            <node role="statement" roleId="tpee.1068581517665" type="tpee.ReturnStatement" typeId="tpee.1068581242878" id="1237995590735" nodeInfo="nn">
              <node role="expression" roleId="tpee.1068581517676" type="tpee.NullLiteral" typeId="tpee.1070534058343" id="1237995590736" nodeInfo="nn" />
            </node>
          </node>
          <node role="condition" roleId="tpee.1068580123160" type="tpee.DotExpression" typeId="tpee.1197027756228" id="1237995590737" nodeInfo="nn">
            <node role="operand" roleId="tpee.1197027771414" type="tpee.VariableReference" typeId="tpee.1068498886296" id="3021153905151719216" nodeInfo="nn">
              <link role="variableDeclaration" roleId="tpee.1068581517664" targetNodeId="1237995590798" resolveInfo="conceptFQName" />
            </node>
            <node role="operation" roleId="tpee.1197027833540" type="tpee.InstanceMethodCallOperation" typeId="tpee.1202948039474" id="1237995590739" nodeInfo="nn">
              <link role="baseMethodDeclaration" roleId="tpee.1068499141037" targetNodeId="e2lc.~String%dequals(java%dlang%dObject)%cboolean" resolveInfo="equals" />
              <node role="actualArgument" roleId="tpee.1068499141038" type="tpee.StringLiteral" typeId="tpee.1070475926800" id="1237995590740" nodeInfo="nn">
                <property name="value" nameId="tpee.1070475926801" value="jetbrains.mps.smodel.structure.ModelPersistence$UnknownSNode" />
              </node>
            </node>
          </node>
        </node>
        <node role="statement" roleId="tpee.1068581517665" type="tpee.ReturnStatement" typeId="tpee.1068581242878" id="4134216190196960703" nodeInfo="nn">
          <node role="expression" roleId="tpee.1068581517676" type="tpee.StaticMethodCall" typeId="tpee.1081236700937" id="2116786884968876795" nodeInfo="nn">
            <link role="baseMethodDeclaration" roleId="tpee.1068499141037" targetNodeId="cu2c.~NodeReadAccessCasterInEditor%drunReadTransparentAction(jetbrains%dmps%dutil%dComputable)%cjava%dlang%dObject" resolveInfo="runReadTransparentAction" />
            <link role="classConcept" roleId="tpee.1144433194310" targetNodeId="cu2c.~NodeReadAccessCasterInEditor" resolveInfo="NodeReadAccessCasterInEditor" />
            <node role="actualArgument" roleId="tpee.1068499141038" type="tpee.GenericNewExpression" typeId="tpee.1145552977093" id="2116786884968876796" nodeInfo="nn">
              <node role="creator" roleId="tpee.1145553007750" type="tpee.AnonymousClassCreator" typeId="tpee.1182160077978" id="2116786884968876797" nodeInfo="nn">
                <node role="cls" roleId="tpee.1182160096073" type="tpee.AnonymousClass" typeId="tpee.1170345865475" id="2116786884968876798" nodeInfo="ig">
                  <property name="nonStatic" nameId="tpee.521412098689998745" value="true" />
                  <link role="baseMethodDeclaration" roleId="tpee.1068499141037" targetNodeId="e2lc.~Object%d&lt;init&gt;()" resolveInfo="Object" />
                  <link role="classifier" roleId="tpee.1170346070688" targetNodeId="msyo.~Computable" resolveInfo="Computable" />
                  <node role="visibility" roleId="tpee.1178549979242" type="tpee.PublicVisibility" typeId="tpee.1146644602865" id="2116786884968876799" nodeInfo="nn" />
                  <node role="typeParameter" roleId="tpee.1201186121363" type="tp25.SConceptType" typeId="tp25.1172420572800" id="2116786884968876851" nodeInfo="in" />
                  <node role="member" roleId="tpee.5375687026011219971" type="tpee.InstanceMethodDeclaration" typeId="tpee.1068580123165" id="2116786884968876800" nodeInfo="igu">
                    <property name="isAbstract" nameId="tpee.1178608670077" value="false" />
                    <property name="name" nameId="tpck.1169194664001" value="compute" />
                    <node role="visibility" roleId="tpee.1178549979242" type="tpee.PublicVisibility" typeId="tpee.1146644602865" id="2116786884968876801" nodeInfo="nn" />
                    <node role="returnType" roleId="tpee.1068580123133" type="tp25.SConceptType" typeId="tp25.1172420572800" id="2116786884968876802" nodeInfo="in" />
                    <node role="body" roleId="tpee.1068580123135" type="tpee.StatementList" typeId="tpee.1068580123136" id="2116786884968876803" nodeInfo="sn">
                      <node role="statement" roleId="tpee.1068581517665" type="tpee.LocalVariableDeclarationStatement" typeId="tpee.1068581242864" id="2116786884968876804" nodeInfo="nn">
                        <node role="localVariableDeclaration" roleId="tpee.1068581242865" type="tpee.LocalVariableDeclaration" typeId="tpee.1068581242863" id="2116786884968876805" nodeInfo="nr">
                          <property name="name" nameId="tpck.1169194664001" value="languageFqName" />
                          <node role="type" roleId="tpee.5680397130376446158" type="tpee.StringType" typeId="tpee.1225271177708" id="2116786884968876806" nodeInfo="in" />
                          <node role="initializer" roleId="tpee.1068431790190" type="tpee.StaticMethodCall" typeId="tpee.1081236700937" id="2116786884968876807" nodeInfo="nn">
                            <link role="baseMethodDeclaration" roleId="tpee.1068499141037" targetNodeId="msyo.~NameUtil%dnamespaceFromConceptFQName(java%dlang%dString)%cjava%dlang%dString" resolveInfo="namespaceFromConceptFQName" />
                            <link role="classConcept" roleId="tpee.1144433194310" targetNodeId="msyo.~NameUtil" resolveInfo="NameUtil" />
                            <node role="actualArgument" roleId="tpee.1068499141038" type="tpee.VariableReference" typeId="tpee.1068498886296" id="3021153905151616186" nodeInfo="nn">
                              <link role="variableDeclaration" roleId="tpee.1068581517664" targetNodeId="1237995590798" resolveInfo="conceptFQName" />
                            </node>
                          </node>
                        </node>
                      </node>
                      <node role="statement" roleId="tpee.1068581517665" type="tpee.LocalVariableDeclarationStatement" typeId="tpee.1068581242864" id="2116786884968876809" nodeInfo="nn">
                        <node role="localVariableDeclaration" roleId="tpee.1068581242865" type="tpee.LocalVariableDeclaration" typeId="tpee.1068581242863" id="2116786884968876810" nodeInfo="nr">
                          <property name="name" nameId="tpck.1169194664001" value="language" />
                          <node role="type" roleId="tpee.5680397130376446158" type="tpee.ClassifierType" typeId="tpee.1107535904670" id="2116786884968876811" nodeInfo="in">
                            <link role="classifier" roleId="tpee.1107535924139" targetNodeId="cu2c.~Language" resolveInfo="Language" />
                          </node>
                          <node role="initializer" roleId="tpee.1068431790190" type="tpee.DotExpression" typeId="tpee.1197027756228" id="2116786884968876812" nodeInfo="nn">
                            <node role="operand" roleId="tpee.1197027771414" type="tpee.StaticMethodCall" typeId="tpee.1081236700937" id="6918927246412048114" nodeInfo="nn">
                              <link role="baseMethodDeclaration" roleId="tpee.1068499141037" targetNodeId="cu2c.~ModuleRepositoryFacade%dgetInstance()%cjetbrains%dmps%dsmodel%dModuleRepositoryFacade" resolveInfo="getInstance" />
                              <link role="classConcept" roleId="tpee.1144433194310" targetNodeId="cu2c.~ModuleRepositoryFacade" resolveInfo="ModuleRepositoryFacade" />
                            </node>
                            <node role="operation" roleId="tpee.1197027833540" type="tpee.InstanceMethodCallOperation" typeId="tpee.1202948039474" id="2116786884968876814" nodeInfo="nn">
                              <link role="baseMethodDeclaration" roleId="tpee.1068499141037" targetNodeId="cu2c.~ModuleRepositoryFacade%dgetModule(java%dlang%dString,java%dlang%dClass)%corg%djetbrains%dmps%dopenapi%dmodule%dSModule" resolveInfo="getModule" />
                              <node role="actualArgument" roleId="tpee.1068499141038" type="tpee.VariableReference" typeId="tpee.1068498886296" id="4265636116363068167" nodeInfo="nn">
                                <link role="variableDeclaration" roleId="tpee.1068581517664" targetNodeId="2116786884968876805" resolveInfo="languageFqName" />
                              </node>
                              <node role="actualArgument" roleId="tpee.1068499141038" type="tpee.ClassifierClassExpression" typeId="tpee.1116615150612" id="6918927246412048134" nodeInfo="nn">
                                <link role="classifier" roleId="tpee.1116615189566" targetNodeId="cu2c.~Language" resolveInfo="Language" />
                              </node>
                            </node>
                          </node>
                        </node>
                      </node>
                      <node role="statement" roleId="tpee.1068581517665" type="tpee.IfStatement" typeId="tpee.1068580123159" id="2116786884968876816" nodeInfo="nn">
                        <node role="ifTrue" roleId="tpee.1068580123161" type="tpee.StatementList" typeId="tpee.1068580123136" id="2116786884968876817" nodeInfo="sn">
                          <node role="statement" roleId="tpee.1068581517665" type="tpee.ReturnStatement" typeId="tpee.1068581242878" id="2116786884968876818" nodeInfo="nn">
                            <node role="expression" roleId="tpee.1068581517676" type="tpee.NullLiteral" typeId="tpee.1070534058343" id="2116786884968876819" nodeInfo="nn" />
                          </node>
                        </node>
                        <node role="condition" roleId="tpee.1068580123160" type="tpee.EqualsExpression" typeId="tpee.1068580123152" id="2116786884968876820" nodeInfo="nn">
                          <node role="rightExpression" roleId="tpee.1081773367579" type="tpee.NullLiteral" typeId="tpee.1070534058343" id="2116786884968876821" nodeInfo="nn" />
                          <node role="leftExpression" roleId="tpee.1081773367580" type="tpee.VariableReference" typeId="tpee.1068498886296" id="4265636116363100127" nodeInfo="nn">
                            <link role="variableDeclaration" roleId="tpee.1068581517664" targetNodeId="2116786884968876810" resolveInfo="language" />
                          </node>
                        </node>
                      </node>
                      <node role="statement" roleId="tpee.1068581517665" type="tpee.LocalVariableDeclarationStatement" typeId="tpee.1068581242864" id="2116786884968876823" nodeInfo="nn">
                        <node role="localVariableDeclaration" roleId="tpee.1068581242865" type="tpee.LocalVariableDeclaration" typeId="tpee.1068581242863" id="2116786884968876824" nodeInfo="nr">
                          <property name="name" nameId="tpck.1169194664001" value="conceptName" />
                          <node role="type" roleId="tpee.5680397130376446158" type="tpee.StringType" typeId="tpee.1225271177708" id="2116786884968876825" nodeInfo="in" />
                          <node role="initializer" roleId="tpee.1068431790190" type="tpee.StaticMethodCall" typeId="tpee.1081236700937" id="2116786884968876826" nodeInfo="nn">
                            <link role="classConcept" roleId="tpee.1144433194310" targetNodeId="msyo.~NameUtil" resolveInfo="NameUtil" />
                            <link role="baseMethodDeclaration" roleId="tpee.1068499141037" targetNodeId="msyo.~NameUtil%dshortNameFromLongName(java%dlang%dString)%cjava%dlang%dString" resolveInfo="shortNameFromLongName" />
                            <node role="actualArgument" roleId="tpee.1068499141038" type="tpee.VariableReference" typeId="tpee.1068498886296" id="3021153905151611390" nodeInfo="nn">
                              <link role="variableDeclaration" roleId="tpee.1068581517664" targetNodeId="1237995590798" resolveInfo="conceptFQName" />
                            </node>
                          </node>
                        </node>
                      </node>
                      <node role="statement" roleId="tpee.1068581517665" type="tpee.LocalVariableDeclarationStatement" typeId="tpee.1068581242864" id="2116786884968876828" nodeInfo="nn">
                        <node role="localVariableDeclaration" roleId="tpee.1068581242865" type="tpee.LocalVariableDeclaration" typeId="tpee.1068581242863" id="2116786884968876829" nodeInfo="nr">
                          <property name="name" nameId="tpck.1169194664001" value="result" />
                          <node role="type" roleId="tpee.5680397130376446158" type="tp25.SConceptType" typeId="tp25.1172420572800" id="2116786884968876830" nodeInfo="in" />
                          <node role="initializer" roleId="tpee.1068431790190" type="tpee.CastExpression" typeId="tpee.1070534934090" id="2116786884968876831" nodeInfo="nn">
                            <node role="expression" roleId="tpee.1070534934092" type="tpee.DotExpression" typeId="tpee.1197027756228" id="7615694237855016933" nodeInfo="nn">
                              <node role="operand" roleId="tpee.1197027771414" type="tpee.GenericNewExpression" typeId="tpee.1145552977093" id="7615694237854973391" nodeInfo="nn">
                                <node role="creator" roleId="tpee.1145553007750" type="tpee.ClassCreator" typeId="tpee.1212685548494" id="7615694237855016500" nodeInfo="nn">
                                  <link role="baseMethodDeclaration" roleId="tpee.1068499141037" targetNodeId="cu2c.~ConceptDeclarationLookup%d&lt;init&gt;(jetbrains%dmps%dsmodel%dLanguage)" resolveInfo="ConceptDeclarationLookup" />
                                  <node role="actualArgument" roleId="tpee.1068499141038" type="tpee.VariableReference" typeId="tpee.1068498886296" id="7615694237855016759" nodeInfo="nn">
                                    <link role="variableDeclaration" roleId="tpee.1068581517664" targetNodeId="2116786884968876810" resolveInfo="language" />
                                  </node>
                                </node>
                              </node>
                              <node role="operation" roleId="tpee.1197027833540" type="tpee.InstanceMethodCallOperation" typeId="tpee.1202948039474" id="7615694237855018946" nodeInfo="nn">
                                <link role="baseMethodDeclaration" roleId="tpee.1068499141037" targetNodeId="cu2c.~ConceptDeclarationLookup%dfindConceptDeclaration(java%dlang%dString)%corg%djetbrains%dmps%dopenapi%dmodel%dSNode" resolveInfo="findConceptDeclaration" />
                                <node role="actualArgument" roleId="tpee.1068499141038" type="tpee.VariableReference" typeId="tpee.1068498886296" id="7615694237855019116" nodeInfo="nn">
                                  <link role="variableDeclaration" roleId="tpee.1068581517664" targetNodeId="2116786884968876824" resolveInfo="conceptName" />
                                </node>
                              </node>
                            </node>
                            <node role="type" roleId="tpee.1070534934091" type="tp25.SConceptType" typeId="tp25.1172420572800" id="2116786884968876832" nodeInfo="in" />
                          </node>
                        </node>
                      </node>
                      <node role="statement" roleId="tpee.1068581517665" type="tpee.IfStatement" typeId="tpee.1068580123159" id="2116786884968876837" nodeInfo="nn">
                        <node role="ifTrue" roleId="tpee.1068580123161" type="tpee.StatementList" typeId="tpee.1068580123136" id="2116786884968876838" nodeInfo="sn">
                          <node role="statement" roleId="tpee.1068581517665" type="tpee.ExpressionStatement" typeId="tpee.1068580123155" id="2116786884968876839" nodeInfo="nn">
                            <node role="expression" roleId="tpee.1068580123156" type="tpee.DotExpression" typeId="tpee.1197027756228" id="2116786884968876840" nodeInfo="nn">
                              <node role="operand" roleId="tpee.1197027771414" type="tpee.StaticFieldReference" typeId="tpee.1070533707846" id="2116786884968876841" nodeInfo="nn">
                                <link role="variableDeclaration" roleId="tpee.1068581517664" targetNodeId="1237995590978" resolveInfo="myFQNameToConcepDecl" />
                                <link role="classifier" roleId="tpee.1144433057691" targetNodeId="1237995590703" resolveInfo="SModelUtil" />
                              </node>
                              <node role="operation" roleId="tpee.1197027833540" type="tpee.InstanceMethodCallOperation" typeId="tpee.1202948039474" id="2116786884968876842" nodeInfo="nn">
                                <link role="baseMethodDeclaration" roleId="tpee.1068499141037" targetNodeId="53gy.~ConcurrentMap%dputIfAbsent(java%dlang%dObject,java%dlang%dObject)%cjava%dlang%dObject" resolveInfo="putIfAbsent" />
                                <node role="actualArgument" roleId="tpee.1068499141038" type="tpee.StaticMethodCall" typeId="tpee.1081236700937" id="2116786884968876843" nodeInfo="nn">
                                  <link role="baseMethodDeclaration" roleId="tpee.1068499141037" targetNodeId="msyo.~InternUtil%dintern(java%dlang%dString)%cjava%dlang%dString" resolveInfo="intern" />
                                  <link role="classConcept" roleId="tpee.1144433194310" targetNodeId="msyo.~InternUtil" resolveInfo="InternUtil" />
                                  <node role="actualArgument" roleId="tpee.1068499141038" type="tpee.VariableReference" typeId="tpee.1068498886296" id="3021153905151724861" nodeInfo="nn">
                                    <link role="variableDeclaration" roleId="tpee.1068581517664" targetNodeId="1237995590798" resolveInfo="conceptFQName" />
                                  </node>
                                </node>
                                <node role="actualArgument" roleId="tpee.1068499141038" type="tpee.VariableReference" typeId="tpee.1068498886296" id="4265636116363066291" nodeInfo="nn">
                                  <link role="variableDeclaration" roleId="tpee.1068581517664" targetNodeId="2116786884968876829" resolveInfo="result" />
                                </node>
                              </node>
                            </node>
                          </node>
                        </node>
                        <node role="condition" roleId="tpee.1068580123160" type="tpee.NotEqualsExpression" typeId="tpee.1073239437375" id="2116786884968876846" nodeInfo="nn">
                          <node role="rightExpression" roleId="tpee.1081773367579" type="tpee.NullLiteral" typeId="tpee.1070534058343" id="2116786884968876847" nodeInfo="nn" />
                          <node role="leftExpression" roleId="tpee.1081773367580" type="tpee.VariableReference" typeId="tpee.1068498886296" id="4265636116363116599" nodeInfo="nn">
                            <link role="variableDeclaration" roleId="tpee.1068581517664" targetNodeId="2116786884968876829" resolveInfo="result" />
                          </node>
                        </node>
                      </node>
                      <node role="statement" roleId="tpee.1068581517665" type="tpee.ReturnStatement" typeId="tpee.1068581242878" id="2116786884968876849" nodeInfo="nn">
                        <node role="expression" roleId="tpee.1068581517676" type="tpee.VariableReference" typeId="tpee.1068498886296" id="4265636116363074538" nodeInfo="nn">
                          <link role="variableDeclaration" roleId="tpee.1068581517664" targetNodeId="2116786884968876829" resolveInfo="result" />
                        </node>
                      </node>
                    </node>
                    <node role="annotation" roleId="tpee.1188208488637" type="tpee.AnnotationInstance" typeId="tpee.1188207840427" id="3998760702351469759" nodeInfo="nn">
                      <link role="annotation" roleId="tpee.1188208074048" targetNodeId="e2lc.~Override" resolveInfo="Override" />
                    </node>
                  </node>
                </node>
              </node>
            </node>
          </node>
        </node>
      </node>
      <node role="parameter" roleId="tpee.1068580123134" type="tpee.ParameterDeclaration" typeId="tpee.1068498886292" id="1237995590798" nodeInfo="ir">
        <property name="name" nameId="tpck.1169194664001" value="conceptFQName" />
        <property name="isFinal" nameId="tpee.1176718929932" value="true" />
        <node role="type" roleId="tpee.5680397130376446158" type="tpee.StringType" typeId="tpee.1225271177708" id="8477036312981778510" nodeInfo="in" />
        <node role="annotation" roleId="tpee.1188208488637" type="tpee.AnnotationInstance" typeId="tpee.1188207840427" id="798904813263385763" nodeInfo="nn">
          <link role="annotation" roleId="tpee.1188208074048" targetNodeId="as9o.~NotNull" resolveInfo="NotNull" />
        </node>
      </node>
      <node role="returnType" roleId="tpee.1068580123133" type="tp25.SConceptType" typeId="tp25.1172420572800" id="1237995590802" nodeInfo="in" />
    </node>
    <node role="member" roleId="tpee.5375687026011219971" type="tpee.StaticMethodDeclaration" typeId="tpee.1081236700938" id="1237995590829" nodeInfo="igu">
      <property name="name" nameId="tpck.1169194664001" value="getBaseConcept" />
      <node role="returnType" roleId="tpee.1068580123133" type="tp25.SConceptType" typeId="tp25.1172420572800" id="1237995590830" nodeInfo="in" />
      <node role="visibility" roleId="tpee.1178549979242" type="tpee.PublicVisibility" typeId="tpee.1146644602865" id="1237995590831" nodeInfo="nn" />
      <node role="body" roleId="tpee.1068580123135" type="tpee.StatementList" typeId="tpee.1068580123136" id="1237995590832" nodeInfo="sn">
        <node role="statement" roleId="tpee.1068581517665" type="tpee.ReturnStatement" typeId="tpee.1068581242878" id="1237995590833" nodeInfo="nn">
          <node role="expression" roleId="tpee.1068581517676" type="tp25.ConceptRefExpression" typeId="tp25.1172424058054" id="1237995590834" nodeInfo="nn">
            <link role="conceptDeclaration" roleId="tp25.1172424100906" targetNodeId="tpck.1133920641626" resolveInfo="BaseConcept" />
          </node>
        </node>
      </node>
      <node role="annotation" roleId="tpee.1188208488637" type="tpee.AnnotationInstance" typeId="tpee.1188207840427" id="6333450038297002508" nodeInfo="nn">
        <link role="annotation" roleId="tpee.1188208074048" targetNodeId="as9o.~NotNull" resolveInfo="NotNull" />
      </node>
    </node>
    <node role="member" roleId="tpee.5375687026011219971" type="tpee.StaticMethodDeclaration" typeId="tpee.1081236700938" id="1237995590835" nodeInfo="igu">
      <property name="isSynchronized" nameId="tpee.4276006055363816570" value="false" />
      <property name="name" nameId="tpck.1169194664001" value="getDeclaringLanguage" />
      <node role="returnType" roleId="tpee.1068580123133" type="tpee.ClassifierType" typeId="tpee.1107535904670" id="1237995590836" nodeInfo="in">
        <link role="classifier" roleId="tpee.1107535924139" targetNodeId="cu2c.~Language" resolveInfo="Language" />
      </node>
      <node role="visibility" roleId="tpee.1178549979242" type="tpee.PublicVisibility" typeId="tpee.1146644602865" id="1237995590837" nodeInfo="nn" />
      <node role="body" roleId="tpee.1068580123135" type="tpee.StatementList" typeId="tpee.1068580123136" id="1237995590838" nodeInfo="sn">
        <node role="statement" roleId="tpee.1068581517665" type="tpee.IfStatement" typeId="tpee.1068580123159" id="9052580757326179835" nodeInfo="nn">
          <node role="ifTrue" roleId="tpee.1068580123161" type="tpee.StatementList" typeId="tpee.1068580123136" id="9052580757326179836" nodeInfo="sn">
            <node role="statement" roleId="tpee.1068581517665" type="tpee.ReturnStatement" typeId="tpee.1068581242878" id="9052580757326179844" nodeInfo="nn">
              <node role="expression" roleId="tpee.1068581517676" type="tpee.NullLiteral" typeId="tpee.1070534058343" id="9052580757326179846" nodeInfo="nn" />
            </node>
          </node>
          <node role="condition" roleId="tpee.1068580123160" type="tpee.EqualsExpression" typeId="tpee.1068580123152" id="9052580757326179840" nodeInfo="nn">
            <node role="rightExpression" roleId="tpee.1081773367579" type="tpee.NullLiteral" typeId="tpee.1070534058343" id="9052580757326179843" nodeInfo="nn" />
            <node role="leftExpression" roleId="tpee.1081773367580" type="tpee.VariableReference" typeId="tpee.1068498886296" id="3021153905151618495" nodeInfo="nn">
              <link role="variableDeclaration" roleId="tpee.1068581517664" targetNodeId="1237995590885" resolveInfo="concept" />
            </node>
          </node>
        </node>
        <node role="statement" roleId="tpee.1068581517665" type="tpee.LocalVariableDeclarationStatement" typeId="tpee.1068581242864" id="1237995590839" nodeInfo="nn">
          <node role="localVariableDeclaration" roleId="tpee.1068581242865" type="tpee.LocalVariableDeclaration" typeId="tpee.1068581242863" id="1237995590840" nodeInfo="nr">
            <property name="name" nameId="tpck.1169194664001" value="l" />
            <node role="type" roleId="tpee.5680397130376446158" type="tpee.ClassifierType" typeId="tpee.1107535904670" id="1237995590841" nodeInfo="in">
              <link role="classifier" roleId="tpee.1107535924139" targetNodeId="cu2c.~Language" resolveInfo="Language" />
            </node>
            <node role="initializer" roleId="tpee.1068431790190" type="tp2q.MapElement" typeId="tp2q.1197932370469" id="1239020992657" nodeInfo="nn">
              <node role="key" roleId="tp2q.1197932525128" type="tpee.VariableReference" typeId="tpee.1068498886296" id="3021153905151603268" nodeInfo="nn">
                <link role="variableDeclaration" roleId="tpee.1068581517664" targetNodeId="1237995590885" resolveInfo="concept" />
              </node>
              <node role="map" roleId="tp2q.1197932505799" type="tpee.VariableReference" typeId="tpee.1068498886296" id="3021153905118602371" nodeInfo="nn">
                <link role="variableDeclaration" roleId="tpee.1068581517664" targetNodeId="1237995590987" resolveInfo="myConceptToLanguage" />
              </node>
            </node>
          </node>
        </node>
        <node role="statement" roleId="tpee.1068581517665" type="tpee.IfStatement" typeId="tpee.1068580123159" id="1237995590846" nodeInfo="nn">
          <node role="ifTrue" roleId="tpee.1068580123161" type="tpee.StatementList" typeId="tpee.1068580123136" id="1237995590847" nodeInfo="sn">
            <node role="statement" roleId="tpee.1068581517665" type="tpee.ReturnStatement" typeId="tpee.1068581242878" id="1237995590848" nodeInfo="nn">
              <node role="expression" roleId="tpee.1068581517676" type="tpee.VariableReference" typeId="tpee.1068498886296" id="4265636116363090996" nodeInfo="nn">
                <link role="variableDeclaration" roleId="tpee.1068581517664" targetNodeId="1237995590840" resolveInfo="l" />
              </node>
            </node>
          </node>
          <node role="condition" roleId="tpee.1068580123160" type="tpee.NotEqualsExpression" typeId="tpee.1073239437375" id="1237995590850" nodeInfo="nn">
            <node role="rightExpression" roleId="tpee.1081773367579" type="tpee.NullLiteral" typeId="tpee.1070534058343" id="1237995590851" nodeInfo="nn" />
            <node role="leftExpression" roleId="tpee.1081773367580" type="tpee.VariableReference" typeId="tpee.1068498886296" id="4265636116363097157" nodeInfo="nn">
              <link role="variableDeclaration" roleId="tpee.1068581517664" targetNodeId="1237995590840" resolveInfo="l" />
            </node>
          </node>
        </node>
        <node role="statement" roleId="tpee.1068581517665" type="tpee.ReturnStatement" typeId="tpee.1068581242878" id="2536625761249141110" nodeInfo="nn">
          <node role="expression" roleId="tpee.1068581517676" type="tpee.StaticMethodCall" typeId="tpee.1081236700937" id="2536625761249141301" nodeInfo="nn">
            <link role="baseMethodDeclaration" roleId="tpee.1068499141037" targetNodeId="cu2c.~NodeReadAccessCasterInEditor%drunReadTransparentAction(jetbrains%dmps%dutil%dComputable)%cjava%dlang%dObject" resolveInfo="runReadTransparentAction" />
            <link role="classConcept" roleId="tpee.1144433194310" targetNodeId="cu2c.~NodeReadAccessCasterInEditor" resolveInfo="NodeReadAccessCasterInEditor" />
            <node role="actualArgument" roleId="tpee.1068499141038" type="tpee.GenericNewExpression" typeId="tpee.1145552977093" id="2536625761249141302" nodeInfo="nn">
              <node role="creator" roleId="tpee.1145553007750" type="tpee.AnonymousClassCreator" typeId="tpee.1182160077978" id="2536625761249141306" nodeInfo="nn">
                <node role="cls" roleId="tpee.1182160096073" type="tpee.AnonymousClass" typeId="tpee.1170345865475" id="2536625761249141307" nodeInfo="ig">
                  <property name="nonStatic" nameId="tpee.521412098689998745" value="true" />
                  <link role="classifier" roleId="tpee.1170346070688" targetNodeId="msyo.~Computable" resolveInfo="Computable" />
                  <link role="baseMethodDeclaration" roleId="tpee.1068499141037" targetNodeId="e2lc.~Object%d&lt;init&gt;()" resolveInfo="Object" />
                  <node role="visibility" roleId="tpee.1178549979242" type="tpee.PublicVisibility" typeId="tpee.1146644602865" id="2536625761249141308" nodeInfo="nn" />
                  <node role="typeParameter" roleId="tpee.1201186121363" type="tpee.ClassifierType" typeId="tpee.1107535904670" id="2536625761249141317" nodeInfo="in">
                    <link role="classifier" roleId="tpee.1107535924139" targetNodeId="cu2c.~Language" resolveInfo="Language" />
                  </node>
                  <node role="member" roleId="tpee.5375687026011219971" type="tpee.InstanceMethodDeclaration" typeId="tpee.1068580123165" id="2536625761249141309" nodeInfo="igu">
                    <property name="isDeprecated" nameId="tpee.1224848525476" value="false" />
                    <property name="isAbstract" nameId="tpee.1178608670077" value="false" />
                    <property name="name" nameId="tpck.1169194664001" value="compute" />
                    <property name="isFinal" nameId="tpee.1181808852946" value="false" />
                    <node role="visibility" roleId="tpee.1178549979242" type="tpee.PublicVisibility" typeId="tpee.1146644602865" id="2536625761249141310" nodeInfo="nn" />
                    <node role="returnType" roleId="tpee.1068580123133" type="tpee.ClassifierType" typeId="tpee.1107535904670" id="2536625761249141319" nodeInfo="in">
                      <link role="classifier" roleId="tpee.1107535924139" targetNodeId="cu2c.~Language" resolveInfo="Language" />
                    </node>
                    <node role="body" roleId="tpee.1068580123135" type="tpee.StatementList" typeId="tpee.1068580123136" id="2536625761249141312" nodeInfo="sn">
                      <node role="statement" roleId="tpee.1068581517665" type="tpee.LocalVariableDeclarationStatement" typeId="tpee.1068581242864" id="1237995590853" nodeInfo="nn">
                        <node role="localVariableDeclaration" roleId="tpee.1068581242865" type="tpee.LocalVariableDeclaration" typeId="tpee.1068581242863" id="1237995590854" nodeInfo="nr">
                          <property name="name" nameId="tpck.1169194664001" value="languageFqName" />
                          <node role="type" roleId="tpee.5680397130376446158" type="tpee.StringType" typeId="tpee.1225271177708" id="8477036312981907139" nodeInfo="in" />
                          <node role="initializer" roleId="tpee.1068431790190" type="tpee.StaticMethodCall" typeId="tpee.1081236700937" id="9087629574405101934" nodeInfo="nn">
                            <link role="baseMethodDeclaration" roleId="tpee.1068499141037" targetNodeId="msyo.~NameUtil%dnamespaceFromConceptFQName(java%dlang%dString)%cjava%dlang%dString" resolveInfo="namespaceFromConceptFQName" />
                            <link role="classConcept" roleId="tpee.1144433194310" targetNodeId="msyo.~NameUtil" resolveInfo="NameUtil" />
                            <node role="actualArgument" roleId="tpee.1068499141038" type="tpee.StaticMethodCall" typeId="tpee.1081236700937" id="9087629574405112343" nodeInfo="nn">
                              <link role="classConcept" roleId="tpee.1144433194310" targetNodeId="msyo.~NameUtil" resolveInfo="NameUtil" />
                              <link role="baseMethodDeclaration" roleId="tpee.1068499141037" targetNodeId="msyo.~NameUtil%dnodeFQName(org%djetbrains%dmps%dopenapi%dmodel%dSNode)%cjava%dlang%dString" resolveInfo="nodeFQName" />
                              <node role="actualArgument" roleId="tpee.1068499141038" type="tpee.VariableReference" typeId="tpee.1068498886296" id="3021153905151379253" nodeInfo="nn">
                                <link role="variableDeclaration" roleId="tpee.1068581517664" targetNodeId="1237995590885" resolveInfo="concept" />
                              </node>
                            </node>
                          </node>
                        </node>
                      </node>
                      <node role="statement" roleId="tpee.1068581517665" type="tpee.IfStatement" typeId="tpee.1068580123159" id="1237995590858" nodeInfo="nn">
                        <node role="ifTrue" roleId="tpee.1068580123161" type="tpee.StatementList" typeId="tpee.1068580123136" id="1237995590859" nodeInfo="sn">
                          <node role="statement" roleId="tpee.1068581517665" type="tpee.ReturnStatement" typeId="tpee.1068581242878" id="1237995590860" nodeInfo="nn">
                            <node role="expression" roleId="tpee.1068581517676" type="tpee.NullLiteral" typeId="tpee.1070534058343" id="1237995590861" nodeInfo="nn" />
                          </node>
                        </node>
                        <node role="condition" roleId="tpee.1068580123160" type="tpee.EqualsExpression" typeId="tpee.1068580123152" id="1237995590862" nodeInfo="nn">
                          <node role="rightExpression" roleId="tpee.1081773367579" type="tpee.NullLiteral" typeId="tpee.1070534058343" id="1237995590863" nodeInfo="nn" />
                          <node role="leftExpression" roleId="tpee.1081773367580" type="tpee.VariableReference" typeId="tpee.1068498886296" id="4265636116363111640" nodeInfo="nn">
                            <link role="variableDeclaration" roleId="tpee.1068581517664" targetNodeId="1237995590854" resolveInfo="languageFqName" />
                          </node>
                        </node>
                      </node>
                      <node role="statement" roleId="tpee.1068581517665" type="tpee.LocalVariableDeclarationStatement" typeId="tpee.1068581242864" id="2536625761249141340" nodeInfo="nn">
                        <node role="localVariableDeclaration" roleId="tpee.1068581242865" type="tpee.LocalVariableDeclaration" typeId="tpee.1068581242863" id="2536625761249141341" nodeInfo="nr">
                          <property name="name" nameId="tpck.1169194664001" value="l" />
                          <node role="type" roleId="tpee.5680397130376446158" type="tpee.ClassifierType" typeId="tpee.1107535904670" id="2536625761249141342" nodeInfo="in">
                            <link role="classifier" roleId="tpee.1107535924139" targetNodeId="cu2c.~Language" resolveInfo="Language" />
                          </node>
                          <node role="initializer" roleId="tpee.1068431790190" type="tpee.DotExpression" typeId="tpee.1197027756228" id="6918927246412048142" nodeInfo="nn">
                            <node role="operand" roleId="tpee.1197027771414" type="tpee.StaticMethodCall" typeId="tpee.1081236700937" id="6918927246412048143" nodeInfo="nn">
                              <link role="classConcept" roleId="tpee.1144433194310" targetNodeId="cu2c.~ModuleRepositoryFacade" resolveInfo="ModuleRepositoryFacade" />
                              <link role="baseMethodDeclaration" roleId="tpee.1068499141037" targetNodeId="cu2c.~ModuleRepositoryFacade%dgetInstance()%cjetbrains%dmps%dsmodel%dModuleRepositoryFacade" resolveInfo="getInstance" />
                            </node>
                            <node role="operation" roleId="tpee.1197027833540" type="tpee.InstanceMethodCallOperation" typeId="tpee.1202948039474" id="6918927246412048144" nodeInfo="nn">
                              <link role="baseMethodDeclaration" roleId="tpee.1068499141037" targetNodeId="cu2c.~ModuleRepositoryFacade%dgetModule(java%dlang%dString,java%dlang%dClass)%corg%djetbrains%dmps%dopenapi%dmodule%dSModule" resolveInfo="getModule" />
                              <node role="actualArgument" roleId="tpee.1068499141038" type="tpee.VariableReference" typeId="tpee.1068498886296" id="4265636116363090367" nodeInfo="nn">
                                <link role="variableDeclaration" roleId="tpee.1068581517664" targetNodeId="1237995590854" resolveInfo="languageFqName" />
                              </node>
                              <node role="actualArgument" roleId="tpee.1068499141038" type="tpee.ClassifierClassExpression" typeId="tpee.1116615150612" id="6918927246412048146" nodeInfo="nn">
                                <link role="classifier" roleId="tpee.1116615189566" targetNodeId="cu2c.~Language" resolveInfo="Language" />
                              </node>
                            </node>
                          </node>
                        </node>
                      </node>
                      <node role="statement" roleId="tpee.1068581517665" type="tpee.IfStatement" typeId="tpee.1068580123159" id="1237995590872" nodeInfo="nn">
                        <node role="ifTrue" roleId="tpee.1068580123161" type="tpee.StatementList" typeId="tpee.1068580123136" id="1237995590873" nodeInfo="sn">
                          <node role="statement" roleId="tpee.1068581517665" type="tpee.ExpressionStatement" typeId="tpee.1068580123155" id="6880155865614052408" nodeInfo="nn">
                            <node role="expression" roleId="tpee.1068580123156" type="tpee.DotExpression" typeId="tpee.1197027756228" id="6880155865614052410" nodeInfo="nn">
                              <node role="operand" roleId="tpee.1197027771414" type="tpee.VariableReference" typeId="tpee.1068498886296" id="3021153905118646271" nodeInfo="nn">
                                <link role="variableDeclaration" roleId="tpee.1068581517664" targetNodeId="1237995590987" resolveInfo="myConceptToLanguage" />
                              </node>
                              <node role="operation" roleId="tpee.1197027833540" type="tpee.InstanceMethodCallOperation" typeId="tpee.1202948039474" id="6880155865614052414" nodeInfo="nn">
                                <link role="baseMethodDeclaration" roleId="tpee.1068499141037" targetNodeId="53gy.~ConcurrentMap%dputIfAbsent(java%dlang%dObject,java%dlang%dObject)%cjava%dlang%dObject" resolveInfo="putIfAbsent" />
                                <node role="actualArgument" roleId="tpee.1068499141038" type="tpee.VariableReference" typeId="tpee.1068498886296" id="3021153905151338246" nodeInfo="nn">
                                  <link role="variableDeclaration" roleId="tpee.1068581517664" targetNodeId="1237995590885" resolveInfo="concept" />
                                </node>
                                <node role="actualArgument" roleId="tpee.1068499141038" type="tpee.VariableReference" typeId="tpee.1068498886296" id="4265636116363088052" nodeInfo="nn">
                                  <link role="variableDeclaration" roleId="tpee.1068581517664" targetNodeId="2536625761249141341" resolveInfo="l" />
                                </node>
                              </node>
                            </node>
                          </node>
                        </node>
                        <node role="condition" roleId="tpee.1068580123160" type="tpee.NotEqualsExpression" typeId="tpee.1073239437375" id="1237995590880" nodeInfo="nn">
                          <node role="leftExpression" roleId="tpee.1081773367580" type="tpee.VariableReference" typeId="tpee.1068498886296" id="4265636116363109007" nodeInfo="nn">
                            <link role="variableDeclaration" roleId="tpee.1068581517664" targetNodeId="2536625761249141341" resolveInfo="l" />
                          </node>
                          <node role="rightExpression" roleId="tpee.1081773367579" type="tpee.NullLiteral" typeId="tpee.1070534058343" id="1237995590882" nodeInfo="nn" />
                        </node>
                      </node>
                      <node role="statement" roleId="tpee.1068581517665" type="tpee.ReturnStatement" typeId="tpee.1068581242878" id="1237995590883" nodeInfo="nn">
                        <node role="expression" roleId="tpee.1068581517676" type="tpee.VariableReference" typeId="tpee.1068498886296" id="4265636116363105367" nodeInfo="nn">
                          <link role="variableDeclaration" roleId="tpee.1068581517664" targetNodeId="2536625761249141341" resolveInfo="l" />
                        </node>
                      </node>
                    </node>
                    <node role="annotation" roleId="tpee.1188208488637" type="tpee.AnnotationInstance" typeId="tpee.1188207840427" id="3998760702351478562" nodeInfo="nn">
                      <link role="annotation" roleId="tpee.1188208074048" targetNodeId="e2lc.~Override" resolveInfo="Override" />
                    </node>
                  </node>
                </node>
              </node>
            </node>
          </node>
        </node>
      </node>
      <node role="parameter" roleId="tpee.1068580123134" type="tpee.ParameterDeclaration" typeId="tpee.1068498886292" id="1237995590885" nodeInfo="ir">
        <property name="name" nameId="tpck.1169194664001" value="concept" />
        <property name="isFinal" nameId="tpee.1176718929932" value="true" />
        <node role="type" roleId="tpee.5680397130376446158" type="tp25.SConceptType" typeId="tp25.1172420572800" id="1238249941343" nodeInfo="in" />
      </node>
    </node>
    <node role="member" roleId="tpee.5375687026011219971" type="tpee.StaticMethodDeclaration" typeId="tpee.1081236700938" id="1237995590890" nodeInfo="igu">
      <property name="name" nameId="tpck.1169194664001" value="getGenuineLinkDeclaration" />
      <node role="returnType" roleId="tpee.1068580123133" type="tp25.SNodeType" typeId="tp25.1138055754698" id="1237995590891" nodeInfo="in">
        <link role="concept" roleId="tp25.1138405853777" targetNodeId="tpce.1071489288298" resolveInfo="LinkDeclaration" />
      </node>
      <node role="visibility" roleId="tpee.1178549979242" type="tpee.PublicVisibility" typeId="tpee.1146644602865" id="1237995590892" nodeInfo="nn" />
      <node role="body" roleId="tpee.1068580123135" type="tpee.StatementList" typeId="tpee.1068580123136" id="1237995590893" nodeInfo="sn">
        <node role="statement" roleId="tpee.1068581517665" type="tpee.WhileStatement" typeId="tpee.1076505808687" id="1237995590894" nodeInfo="nn">
          <node role="condition" roleId="tpee.1076505808688" type="tpee.AndExpression" typeId="tpee.1080120340718" id="1237995590895" nodeInfo="nn">
            <node role="rightExpression" roleId="tpee.1081773367579" type="tpee.NotEqualsExpression" typeId="tpee.1073239437375" id="1237995590896" nodeInfo="nn">
              <node role="rightExpression" roleId="tpee.1081773367579" type="tpee.NullLiteral" typeId="tpee.1070534058343" id="1237995590897" nodeInfo="nn" />
              <node role="leftExpression" roleId="tpee.1081773367580" type="tpee.DotExpression" typeId="tpee.1197027756228" id="1237995590898" nodeInfo="nn">
                <node role="operand" roleId="tpee.1197027771414" type="tpee.VariableReference" typeId="tpee.1068498886296" id="3021153905151767690" nodeInfo="nn">
                  <link role="variableDeclaration" roleId="tpee.1068581517664" targetNodeId="1237995590913" resolveInfo="linkDeclaration" />
                </node>
                <node role="operation" roleId="tpee.1197027833540" type="tp25.SLinkAccess" typeId="tp25.1138056143562" id="1237995590900" nodeInfo="nn">
                  <link role="link" roleId="tp25.1138056516764" targetNodeId="tpce.1071599698500" />
                </node>
              </node>
            </node>
            <node role="leftExpression" roleId="tpee.1081773367580" type="tpee.NotEqualsExpression" typeId="tpee.1073239437375" id="1237995590901" nodeInfo="nn">
              <node role="leftExpression" roleId="tpee.1081773367580" type="tpee.VariableReference" typeId="tpee.1068498886296" id="3021153905151658741" nodeInfo="nn">
                <link role="variableDeclaration" roleId="tpee.1068581517664" targetNodeId="1237995590913" resolveInfo="linkDeclaration" />
              </node>
              <node role="rightExpression" roleId="tpee.1081773367579" type="tpee.NullLiteral" typeId="tpee.1070534058343" id="1237995590903" nodeInfo="nn" />
            </node>
          </node>
          <node role="body" roleId="tpee.1154032183016" type="tpee.StatementList" typeId="tpee.1068580123136" id="1237995590904" nodeInfo="sn">
            <node role="statement" roleId="tpee.1068581517665" type="tpee.ExpressionStatement" typeId="tpee.1068580123155" id="1237995590905" nodeInfo="nn">
              <node role="expression" roleId="tpee.1068580123156" type="tpee.AssignmentExpression" typeId="tpee.1068498886294" id="1237995590906" nodeInfo="nn">
                <node role="rValue" roleId="tpee.1068498886297" type="tpee.DotExpression" typeId="tpee.1197027756228" id="1237995590907" nodeInfo="nn">
                  <node role="operand" roleId="tpee.1197027771414" type="tpee.VariableReference" typeId="tpee.1068498886296" id="3021153905151750996" nodeInfo="nn">
                    <link role="variableDeclaration" roleId="tpee.1068581517664" targetNodeId="1237995590913" resolveInfo="linkDeclaration" />
                  </node>
                  <node role="operation" roleId="tpee.1197027833540" type="tp25.SLinkAccess" typeId="tp25.1138056143562" id="1237995590909" nodeInfo="nn">
                    <link role="link" roleId="tp25.1138056516764" targetNodeId="tpce.1071599698500" />
                  </node>
                </node>
                <node role="lValue" roleId="tpee.1068498886295" type="tpee.VariableReference" typeId="tpee.1068498886296" id="3021153905151681671" nodeInfo="nn">
                  <link role="variableDeclaration" roleId="tpee.1068581517664" targetNodeId="1237995590913" resolveInfo="linkDeclaration" />
                </node>
              </node>
            </node>
          </node>
        </node>
        <node role="statement" roleId="tpee.1068581517665" type="tpee.ReturnStatement" typeId="tpee.1068581242878" id="1237995590911" nodeInfo="nn">
          <node role="expression" roleId="tpee.1068581517676" type="tpee.VariableReference" typeId="tpee.1068498886296" id="3021153905150326038" nodeInfo="nn">
            <link role="variableDeclaration" roleId="tpee.1068581517664" targetNodeId="1237995590913" resolveInfo="linkDeclaration" />
          </node>
        </node>
      </node>
      <node role="parameter" roleId="tpee.1068580123134" type="tpee.ParameterDeclaration" typeId="tpee.1068498886292" id="1237995590913" nodeInfo="ir">
        <property name="name" nameId="tpck.1169194664001" value="linkDeclaration" />
        <node role="type" roleId="tpee.5680397130376446158" type="tp25.SNodeType" typeId="tp25.1138055754698" id="1237995590914" nodeInfo="in">
          <link role="concept" roleId="tp25.1138405853777" targetNodeId="tpce.1071489288298" resolveInfo="LinkDeclaration" />
        </node>
      </node>
    </node>
    <node role="member" roleId="tpee.5375687026011219971" type="tpee.StaticMethodDeclaration" typeId="tpee.1081236700938" id="1238250357846" nodeInfo="igu">
      <property name="name" nameId="tpck.1169194664001" value="getGenuineLinkRole" />
      <node role="returnType" roleId="tpee.1068580123133" type="tpee.StringType" typeId="tpee.1225271177708" id="1238250531056" nodeInfo="in" />
      <node role="visibility" roleId="tpee.1178549979242" type="tpee.PublicVisibility" typeId="tpee.1146644602865" id="1238250357848" nodeInfo="nn" />
      <node role="body" roleId="tpee.1068580123135" type="tpee.StatementList" typeId="tpee.1068580123136" id="1238250357849" nodeInfo="sn">
        <node role="statement" roleId="tpee.1068581517665" type="tpee.LocalVariableDeclarationStatement" typeId="tpee.1068581242864" id="1238250484091" nodeInfo="nn">
          <node role="localVariableDeclaration" roleId="tpee.1068581242865" type="tpee.LocalVariableDeclaration" typeId="tpee.1068581242863" id="1238250484092" nodeInfo="nr">
            <property name="name" nameId="tpck.1169194664001" value="genLinkDecl" />
            <node role="type" roleId="tpee.5680397130376446158" type="tp25.SNodeType" typeId="tp25.1138055754698" id="1238250484093" nodeInfo="in">
              <link role="concept" roleId="tp25.1138405853777" targetNodeId="tpce.1071489288298" resolveInfo="LinkDeclaration" />
            </node>
            <node role="initializer" roleId="tpee.1068431790190" type="tpee.LocalMethodCall" typeId="tpee.7812454656619025412" id="4923130412071465180" nodeInfo="nn">
              <link role="baseMethodDeclaration" roleId="tpee.1068499141037" targetNodeId="1237995590890" resolveInfo="getGenuineLinkDeclaration" />
              <node role="actualArgument" roleId="tpee.1068499141038" type="tpee.VariableReference" typeId="tpee.1068498886296" id="3021153905151547058" nodeInfo="nn">
                <link role="variableDeclaration" roleId="tpee.1068581517664" targetNodeId="1238250437351" resolveInfo="linkDecl" />
              </node>
            </node>
          </node>
        </node>
        <node role="statement" roleId="tpee.1068581517665" type="tpee.IfStatement" typeId="tpee.1068580123159" id="1238250489785" nodeInfo="nn">
          <node role="ifTrue" roleId="tpee.1068580123161" type="tpee.StatementList" typeId="tpee.1068580123136" id="1238250489786" nodeInfo="sn">
            <node role="statement" roleId="tpee.1068581517665" type="tpee.ReturnStatement" typeId="tpee.1068581242878" id="1238250495528" nodeInfo="nn">
              <node role="expression" roleId="tpee.1068581517676" type="tpee.NullLiteral" typeId="tpee.1070534058343" id="1238250497687" nodeInfo="nn" />
            </node>
          </node>
          <node role="condition" roleId="tpee.1068580123160" type="tpee.EqualsExpression" typeId="tpee.1068580123152" id="1238250493618" nodeInfo="nn">
            <node role="rightExpression" roleId="tpee.1081773367579" type="tpee.NullLiteral" typeId="tpee.1070534058343" id="1238250494215" nodeInfo="nn" />
            <node role="leftExpression" roleId="tpee.1081773367580" type="tpee.VariableReference" typeId="tpee.1068498886296" id="4265636116363087794" nodeInfo="nn">
              <link role="variableDeclaration" roleId="tpee.1068581517664" targetNodeId="1238250484092" resolveInfo="genLinkDecl" />
            </node>
          </node>
        </node>
        <node role="statement" roleId="tpee.1068581517665" type="tpee.ReturnStatement" typeId="tpee.1068581242878" id="1238250506095" nodeInfo="nn">
          <node role="expression" roleId="tpee.1068581517676" type="tpee.DotExpression" typeId="tpee.1197027756228" id="1238250509817" nodeInfo="nn">
            <node role="operand" roleId="tpee.1197027771414" type="tpee.VariableReference" typeId="tpee.1068498886296" id="4265636116363089664" nodeInfo="nn">
              <link role="variableDeclaration" roleId="tpee.1068581517664" targetNodeId="1238250484092" resolveInfo="genLinkDecl" />
            </node>
            <node role="operation" roleId="tpee.1197027833540" type="tp25.SPropertyAccess" typeId="tp25.1138056022639" id="1238250511446" nodeInfo="nn">
              <link role="property" roleId="tp25.1138056395725" targetNodeId="tpce.1071599776563" resolveInfo="role" />
            </node>
          </node>
        </node>
      </node>
      <node role="parameter" roleId="tpee.1068580123134" type="tpee.ParameterDeclaration" typeId="tpee.1068498886292" id="1238250437351" nodeInfo="ir">
        <property name="name" nameId="tpck.1169194664001" value="linkDecl" />
        <node role="type" roleId="tpee.5680397130376446158" type="tp25.SNodeType" typeId="tp25.1138055754698" id="1238250437352" nodeInfo="in">
          <link role="concept" roleId="tp25.1138405853777" targetNodeId="tpce.1071489288298" resolveInfo="LinkDeclaration" />
        </node>
      </node>
    </node>
    <node role="member" roleId="tpee.5375687026011219971" type="tpee.StaticMethodDeclaration" typeId="tpee.1081236700938" id="1238254781295" nodeInfo="igu">
      <property name="name" nameId="tpck.1169194664001" value="getDirectSuperInterfacesAndTheirSupers" />
      <node role="returnType" roleId="tpee.1068580123133" type="tp25.SNodeListType" typeId="tp25.1145383075378" id="1238254781296" nodeInfo="in">
        <link role="elementConcept" roleId="tp25.1145383142433" targetNodeId="tpce.1169125787135" resolveInfo="AbstractConceptDeclaration" />
      </node>
      <node role="visibility" roleId="tpee.1178549979242" type="tpee.PublicVisibility" typeId="tpee.1146644602865" id="1238254781297" nodeInfo="nn" />
      <node role="body" roleId="tpee.1068580123135" type="tpee.StatementList" typeId="tpee.1068580123136" id="1238254781298" nodeInfo="sn">
        <node role="statement" roleId="tpee.1068581517665" type="tpee.LocalVariableDeclarationStatement" typeId="tpee.1068581242864" id="1238254781299" nodeInfo="nn">
          <node role="localVariableDeclaration" roleId="tpee.1068581242865" type="tpee.LocalVariableDeclaration" typeId="tpee.1068581242863" id="1238254781300" nodeInfo="nr">
            <property name="name" nameId="tpck.1169194664001" value="result" />
            <node role="type" roleId="tpee.5680397130376446158" type="tp2q.SetType" typeId="tp2q.1226511727824" id="1238254781301" nodeInfo="in">
              <node role="elementType" roleId="tp2q.1226511765987" type="tp25.SConceptType" typeId="tp25.1172420572800" id="1238254781302" nodeInfo="in" />
            </node>
            <node role="initializer" roleId="tpee.1068431790190" type="tpee.GenericNewExpression" typeId="tpee.1145552977093" id="1238254781303" nodeInfo="nn">
              <node role="creator" roleId="tpee.1145553007750" type="tp2q.LinkedHashSetCreator" typeId="tp2q.1240217271293" id="1240242681711" nodeInfo="nn">
                <node role="elementType" roleId="tp2q.1237721435807" type="tp25.SConceptType" typeId="tp25.1172420572800" id="1240242683813" nodeInfo="in" />
              </node>
            </node>
          </node>
        </node>
        <node role="statement" roleId="tpee.1068581517665" type="tp2q.ForEachStatement" typeId="tp2q.1153943597977" id="1238254781306" nodeInfo="nn">
          <node role="variable" roleId="tp2q.1153944400369" type="tp2q.ForEachVariable" typeId="tp2q.1153944193378" id="1238254781307" nodeInfo="nr">
            <property name="name" nameId="tpck.1169194664001" value="superConcept" />
          </node>
          <node role="body" roleId="tpee.1154032183016" type="tpee.StatementList" typeId="tpee.1068580123136" id="1238254781308" nodeInfo="sn">
            <node role="statement" roleId="tpee.1068581517665" type="tpee.IfStatement" typeId="tpee.1068580123159" id="1238254781309" nodeInfo="nn">
              <node role="condition" roleId="tpee.1068580123160" type="tpee.AndExpression" typeId="tpee.1080120340718" id="1238254781310" nodeInfo="nn">
                <node role="rightExpression" roleId="tpee.1081773367579" type="tpee.NotExpression" typeId="tpee.1081516740877" id="1238254781311" nodeInfo="nn">
                  <node role="expression" roleId="tpee.1081516765348" type="tpee.DotExpression" typeId="tpee.1197027756228" id="1238254781312" nodeInfo="nn">
                    <node role="operand" roleId="tpee.1197027771414" type="tpee.VariableReference" typeId="tpee.1068498886296" id="4265636116363084891" nodeInfo="nn">
                      <link role="variableDeclaration" roleId="tpee.1068581517664" targetNodeId="1238254781300" resolveInfo="result" />
                    </node>
                    <node role="operation" roleId="tpee.1197027833540" type="tp2q.ContainsOperation" typeId="tp2q.1172254888721" id="1238254781314" nodeInfo="nn">
                      <node role="argument" roleId="tp2q.1172256416782" type="tp2q.ForEachVariableReference" typeId="tp2q.1153944233411" id="1238254781315" nodeInfo="nn">
                        <link role="variable" roleId="tp2q.1153944258490" targetNodeId="1238254781307" resolveInfo="superConcept" />
                      </node>
                    </node>
                  </node>
                </node>
                <node role="leftExpression" roleId="tpee.1081773367580" type="tpee.DotExpression" typeId="tpee.1197027756228" id="1238254781316" nodeInfo="nn">
                  <node role="operand" roleId="tpee.1197027771414" type="tp2q.ForEachVariableReference" typeId="tp2q.1153944233411" id="1238254781317" nodeInfo="nn">
                    <link role="variable" roleId="tp2q.1153944258490" targetNodeId="1238254781307" resolveInfo="superConcept" />
                  </node>
                  <node role="operation" roleId="tpee.1197027833540" type="tp25.Node_IsInstanceOfOperation" typeId="tp25.1139621453865" id="1238254781318" nodeInfo="nn">
                    <node role="conceptArgument" roleId="tp25.1177027386292" type="tp25.RefConcept_Reference" typeId="tp25.1177026924588" id="1238254781319" nodeInfo="nn">
                      <link role="conceptDeclaration" roleId="tp25.1177026940964" targetNodeId="tpce.1169125989551" resolveInfo="InterfaceConceptDeclaration" />
                    </node>
                  </node>
                </node>
              </node>
              <node role="ifTrue" roleId="tpee.1068580123161" type="tpee.StatementList" typeId="tpee.1068580123136" id="1238254781320" nodeInfo="sn">
                <node role="statement" roleId="tpee.1068581517665" type="tp2q.ForEachStatement" typeId="tp2q.1153943597977" id="1238254781321" nodeInfo="nn">
                  <node role="variable" roleId="tp2q.1153944400369" type="tp2q.ForEachVariable" typeId="tp2q.1153944193378" id="1238254781322" nodeInfo="nr">
                    <property name="name" nameId="tpck.1169194664001" value="node" />
                  </node>
                  <node role="body" roleId="tpee.1154032183016" type="tpee.StatementList" typeId="tpee.1068580123136" id="1238254781323" nodeInfo="sn">
                    <node role="statement" roleId="tpee.1068581517665" type="tpee.ExpressionStatement" typeId="tpee.1068580123155" id="1238254781324" nodeInfo="nn">
                      <node role="expression" roleId="tpee.1068580123156" type="tpee.DotExpression" typeId="tpee.1197027756228" id="1238254781325" nodeInfo="nn">
                        <node role="operation" roleId="tpee.1197027833540" type="tp2q.AddElementOperation" typeId="tp2q.1160612413312" id="5359482483122599534" nodeInfo="nn">
                          <node role="argument" roleId="tp2q.1160612519549" type="tpee.CastExpression" typeId="tpee.1070534934090" id="5540842959600297777" nodeInfo="nn">
                            <node role="expression" roleId="tpee.1070534934092" type="tp2q.ForEachVariableReference" typeId="tp2q.1153944233411" id="5540842959600297779" nodeInfo="nn">
                              <link role="variable" roleId="tp2q.1153944258490" targetNodeId="1238254781322" resolveInfo="node" />
                            </node>
                            <node role="type" roleId="tpee.1070534934091" type="tp25.SConceptType" typeId="tp25.1172420572800" id="5540842959600297783" nodeInfo="in" />
                          </node>
                        </node>
                        <node role="operand" roleId="tpee.1197027771414" type="tpee.VariableReference" typeId="tpee.1068498886296" id="4265636116363078541" nodeInfo="nn">
                          <link role="variableDeclaration" roleId="tpee.1068581517664" targetNodeId="1238254781300" resolveInfo="result" />
                        </node>
                      </node>
                    </node>
                  </node>
                  <node role="inputSequence" roleId="tp2q.1153944424730" type="tpee.DotExpression" typeId="tpee.1197027756228" id="1238254781331" nodeInfo="nn">
                    <node role="operand" roleId="tpee.1197027771414" type="tpee.GenericNewExpression" typeId="tpee.1145552977093" id="1238254781332" nodeInfo="nn">
                      <node role="creator" roleId="tpee.1145553007750" type="tpee.ClassCreator" typeId="tpee.1212685548494" id="1238254781333" nodeInfo="nn">
                        <link role="baseMethodDeclaration" roleId="tpee.1068499141037" targetNodeId="inbo.8484262519286281126" resolveInfo="ConceptAndSuperConceptsScope" />
                        <node role="actualArgument" roleId="tpee.1068499141038" type="tp2q.ForEachVariableReference" typeId="tp2q.1153944233411" id="1238254781335" nodeInfo="nn">
                          <link role="variable" roleId="tp2q.1153944258490" targetNodeId="1238254781307" resolveInfo="superConcept" />
                        </node>
                      </node>
                    </node>
                    <node role="operation" roleId="tpee.1197027833540" type="tpee.InstanceMethodCallOperation" typeId="tpee.1202948039474" id="1238254781337" nodeInfo="nn">
                      <link role="baseMethodDeclaration" roleId="tpee.1068499141037" targetNodeId="inbo.8484262519286281137" resolveInfo="getConcepts" />
                    </node>
                  </node>
                </node>
              </node>
            </node>
          </node>
          <node role="inputSequence" roleId="tp2q.1153944424730" type="tpee.LocalMethodCall" typeId="tpee.7812454656619025412" id="4923130412071454853" nodeInfo="nn">
            <link role="baseMethodDeclaration" roleId="tpee.1068499141037" targetNodeId="1237995590966" resolveInfo="getDirectSuperConcepts" />
            <node role="actualArgument" roleId="tpee.1068499141038" type="tpee.VariableReference" typeId="tpee.1068498886296" id="3021153905151724973" nodeInfo="nn">
              <link role="variableDeclaration" roleId="tpee.1068581517664" targetNodeId="1238254781344" resolveInfo="concept" />
            </node>
          </node>
        </node>
        <node role="statement" roleId="tpee.1068581517665" type="tpee.ReturnStatement" typeId="tpee.1068581242878" id="1238254781340" nodeInfo="nn">
          <node role="expression" roleId="tpee.1068581517676" type="tpee.GenericNewExpression" typeId="tpee.1145552977093" id="1238254781341" nodeInfo="nn">
            <node role="creator" roleId="tpee.1145553007750" type="tp2q.ListCreatorWithInit" typeId="tp2q.1160600644654" id="1238254781342" nodeInfo="nn">
              <node role="elementType" roleId="tp2q.1237721435807" type="tp25.SConceptType" typeId="tp25.1172420572800" id="1238254781343" nodeInfo="in" />
              <node role="copyFrom" roleId="tp2q.1237731803878" type="tpee.VariableReference" typeId="tpee.1068498886296" id="4265636116363113519" nodeInfo="nn">
                <link role="variableDeclaration" roleId="tpee.1068581517664" targetNodeId="1238254781300" resolveInfo="result" />
              </node>
            </node>
          </node>
        </node>
      </node>
      <node role="parameter" roleId="tpee.1068580123134" type="tpee.ParameterDeclaration" typeId="tpee.1068498886292" id="1238254781344" nodeInfo="ir">
        <property name="name" nameId="tpck.1169194664001" value="concept" />
        <node role="type" roleId="tpee.5680397130376446158" type="tp25.SConceptType" typeId="tp25.1172420572800" id="1238254781345" nodeInfo="in" />
      </node>
    </node>
    <node role="member" roleId="tpee.5375687026011219971" type="tpee.StaticMethodDeclaration" typeId="tpee.1081236700938" id="1237995590966" nodeInfo="igu">
      <property name="name" nameId="tpck.1169194664001" value="getDirectSuperConcepts" />
      <node role="returnType" roleId="tpee.1068580123133" type="tp2q.ListType" typeId="tp2q.1151688443754" id="1237995590967" nodeInfo="in">
        <node role="elementType" roleId="tp2q.1151688676805" type="tp25.SConceptType" typeId="tp25.1172420572800" id="1237995590968" nodeInfo="in" />
      </node>
      <node role="visibility" roleId="tpee.1178549979242" type="tpee.PublicVisibility" typeId="tpee.1146644602865" id="1237995590969" nodeInfo="nn" />
      <node role="body" roleId="tpee.1068580123135" type="tpee.StatementList" typeId="tpee.1068580123136" id="1237995590970" nodeInfo="sn">
        <node role="statement" roleId="tpee.1068581517665" type="tpee.LocalVariableDeclarationStatement" typeId="tpee.1068581242864" id="1237996276626" nodeInfo="nn">
          <node role="localVariableDeclaration" roleId="tpee.1068581242865" type="tpee.LocalVariableDeclaration" typeId="tpee.1068581242863" id="1237996276627" nodeInfo="nr">
            <property name="name" nameId="tpck.1169194664001" value="result" />
            <node role="type" roleId="tpee.5680397130376446158" type="tp2q.ListType" typeId="tp2q.1151688443754" id="1237996276628" nodeInfo="in">
              <node role="elementType" roleId="tp2q.1151688676805" type="tp25.SConceptType" typeId="tp25.1172420572800" id="1237996280868" nodeInfo="in" />
            </node>
            <node role="initializer" roleId="tpee.1068431790190" type="tpee.GenericNewExpression" typeId="tpee.1145552977093" id="1237996289160" nodeInfo="nn">
              <node role="creator" roleId="tpee.1145553007750" type="tp2q.ListCreatorWithInit" typeId="tp2q.1160600644654" id="1237996316150" nodeInfo="nn">
                <node role="elementType" roleId="tp2q.1237721435807" type="tp25.SConceptType" typeId="tp25.1172420572800" id="1237996319546" nodeInfo="in" />
              </node>
            </node>
          </node>
        </node>
        <node role="statement" roleId="tpee.1068581517665" type="tpee.IfStatement" typeId="tpee.1068580123159" id="1237996328353" nodeInfo="nn">
          <node role="ifTrue" roleId="tpee.1068580123161" type="tpee.StatementList" typeId="tpee.1068580123136" id="1237996328354" nodeInfo="sn">
            <node role="statement" roleId="tpee.1068581517665" type="tpee.LocalVariableDeclarationStatement" typeId="tpee.1068581242864" id="1237996518962" nodeInfo="nn">
              <node role="localVariableDeclaration" roleId="tpee.1068581242865" type="tpee.LocalVariableDeclaration" typeId="tpee.1068581242863" id="1237996518963" nodeInfo="nr">
                <property name="name" nameId="tpck.1169194664001" value="conceptDecl" />
                <node role="type" roleId="tpee.5680397130376446158" type="tp25.SNodeType" typeId="tp25.1138055754698" id="1237996518964" nodeInfo="in">
                  <link role="concept" roleId="tp25.1138405853777" targetNodeId="tpce.1071489090640" resolveInfo="ConceptDeclaration" />
                </node>
                <node role="initializer" roleId="tpee.1068431790190" type="tpee.CastExpression" typeId="tpee.1070534934090" id="1237996518965" nodeInfo="nn">
                  <node role="expression" roleId="tpee.1070534934092" type="tpee.VariableReference" typeId="tpee.1068498886296" id="3021153905151595890" nodeInfo="nn">
                    <link role="variableDeclaration" roleId="tpee.1068581517664" targetNodeId="1237995590971" resolveInfo="concept" />
                  </node>
                  <node role="type" roleId="tpee.1070534934091" type="tp25.SNodeType" typeId="tp25.1138055754698" id="1237996518967" nodeInfo="in">
                    <link role="concept" roleId="tp25.1138405853777" targetNodeId="tpce.1071489090640" resolveInfo="ConceptDeclaration" />
                  </node>
                </node>
              </node>
            </node>
            <node role="statement" roleId="tpee.1068581517665" type="tpee.LocalVariableDeclarationStatement" typeId="tpee.1068581242864" id="1237996347417" nodeInfo="nn">
              <node role="localVariableDeclaration" roleId="tpee.1068581242865" type="tpee.LocalVariableDeclaration" typeId="tpee.1068581242863" id="1237996347418" nodeInfo="nr">
                <property name="name" nameId="tpck.1169194664001" value="extended" />
                <node role="type" roleId="tpee.5680397130376446158" type="tp25.SNodeType" typeId="tp25.1138055754698" id="1237996347419" nodeInfo="in">
                  <link role="concept" roleId="tp25.1138405853777" targetNodeId="tpce.1071489090640" resolveInfo="ConceptDeclaration" />
                </node>
                <node role="initializer" roleId="tpee.1068431790190" type="tpee.DotExpression" typeId="tpee.1197027756228" id="1237996419217" nodeInfo="nn">
                  <node role="operation" roleId="tpee.1197027833540" type="tp25.SLinkAccess" typeId="tp25.1138056143562" id="1237996424632" nodeInfo="nn">
                    <link role="link" roleId="tp25.1138056516764" targetNodeId="tpce.1071489389519" />
                  </node>
                  <node role="operand" roleId="tpee.1197027771414" type="tpee.VariableReference" typeId="tpee.1068498886296" id="4265636116363069197" nodeInfo="nn">
                    <link role="variableDeclaration" roleId="tpee.1068581517664" targetNodeId="1237996518963" resolveInfo="conceptDecl" />
                  </node>
                </node>
              </node>
            </node>
            <node role="statement" roleId="tpee.1068581517665" type="tpee.IfStatement" typeId="tpee.1068580123159" id="1237996433637" nodeInfo="nn">
              <node role="ifTrue" roleId="tpee.1068580123161" type="tpee.StatementList" typeId="tpee.1068580123136" id="1237996433638" nodeInfo="sn">
                <node role="statement" roleId="tpee.1068581517665" type="tpee.ExpressionStatement" typeId="tpee.1068580123155" id="1237996440162" nodeInfo="nn">
                  <node role="expression" roleId="tpee.1068580123156" type="tpee.DotExpression" typeId="tpee.1197027756228" id="1237996442371" nodeInfo="nn">
                    <node role="operand" roleId="tpee.1197027771414" type="tpee.VariableReference" typeId="tpee.1068498886296" id="4265636116363101582" nodeInfo="nn">
                      <link role="variableDeclaration" roleId="tpee.1068581517664" targetNodeId="1237996276627" resolveInfo="result" />
                    </node>
                    <node role="operation" roleId="tpee.1197027833540" type="tp2q.AddElementOperation" typeId="tp2q.1160612413312" id="1237996444301" nodeInfo="nn">
                      <node role="argument" roleId="tp2q.1160612519549" type="tpee.VariableReference" typeId="tpee.1068498886296" id="4265636116363070883" nodeInfo="nn">
                        <link role="variableDeclaration" roleId="tpee.1068581517664" targetNodeId="1237996347418" resolveInfo="extended" />
                      </node>
                    </node>
                  </node>
                </node>
              </node>
              <node role="condition" roleId="tpee.1068580123160" type="tpee.NotEqualsExpression" typeId="tpee.1073239437375" id="1237996436494" nodeInfo="nn">
                <node role="rightExpression" roleId="tpee.1081773367579" type="tpee.NullLiteral" typeId="tpee.1070534058343" id="1237996437360" nodeInfo="nn" />
                <node role="leftExpression" roleId="tpee.1081773367580" type="tpee.VariableReference" typeId="tpee.1068498886296" id="4265636116363068909" nodeInfo="nn">
                  <link role="variableDeclaration" roleId="tpee.1068581517664" targetNodeId="1237996347418" resolveInfo="extended" />
                </node>
              </node>
            </node>
            <node role="statement" roleId="tpee.1068581517665" type="tp2q.ForEachStatement" typeId="tp2q.1153943597977" id="1237996560821" nodeInfo="nn">
              <node role="variable" roleId="tp2q.1153944400369" type="tp2q.ForEachVariable" typeId="tp2q.1153944193378" id="1237996560822" nodeInfo="nr">
                <property name="name" nameId="tpck.1169194664001" value="ref" />
              </node>
              <node role="body" roleId="tpee.1154032183016" type="tpee.StatementList" typeId="tpee.1068580123136" id="1237996560824" nodeInfo="sn">
                <node role="statement" roleId="tpee.1068581517665" type="tpee.IfStatement" typeId="tpee.1068580123159" id="1237996607632" nodeInfo="nn">
                  <node role="ifTrue" roleId="tpee.1068580123161" type="tpee.StatementList" typeId="tpee.1068580123136" id="1237996607634" nodeInfo="sn">
                    <node role="statement" roleId="tpee.1068581517665" type="tpee.ExpressionStatement" typeId="tpee.1068580123155" id="1237996653877" nodeInfo="nn">
                      <node role="expression" roleId="tpee.1068580123156" type="tpee.DotExpression" typeId="tpee.1197027756228" id="1237996655102" nodeInfo="nn">
                        <node role="operand" roleId="tpee.1197027771414" type="tpee.VariableReference" typeId="tpee.1068498886296" id="4265636116363068650" nodeInfo="nn">
                          <link role="variableDeclaration" roleId="tpee.1068581517664" targetNodeId="1237996276627" resolveInfo="result" />
                        </node>
                        <node role="operation" roleId="tpee.1197027833540" type="tp2q.AddElementOperation" typeId="tp2q.1160612413312" id="1237996656766" nodeInfo="nn">
                          <node role="argument" roleId="tp2q.1160612519549" type="tpee.DotExpression" typeId="tpee.1197027756228" id="1237996663164" nodeInfo="nn">
                            <node role="operand" roleId="tpee.1197027771414" type="tp2q.ForEachVariableReference" typeId="tp2q.1153944233411" id="1237996663165" nodeInfo="nn">
                              <link role="variable" roleId="tp2q.1153944258490" targetNodeId="1237996560822" resolveInfo="ref" />
                            </node>
                            <node role="operation" roleId="tpee.1197027833540" type="tp25.SLinkAccess" typeId="tp25.1138056143562" id="1237996663166" nodeInfo="nn">
                              <link role="link" roleId="tp25.1138056516764" targetNodeId="tpce.1169127628841" />
                            </node>
                          </node>
                        </node>
                      </node>
                    </node>
                  </node>
                  <node role="condition" roleId="tpee.1068580123160" type="tpee.NotEqualsExpression" typeId="tpee.1073239437375" id="1237996612318" nodeInfo="nn">
                    <node role="rightExpression" roleId="tpee.1081773367579" type="tpee.NullLiteral" typeId="tpee.1070534058343" id="1237996613106" nodeInfo="nn" />
                    <node role="leftExpression" roleId="tpee.1081773367580" type="tpee.DotExpression" typeId="tpee.1197027756228" id="1237996608889" nodeInfo="nn">
                      <node role="operand" roleId="tpee.1197027771414" type="tp2q.ForEachVariableReference" typeId="tp2q.1153944233411" id="1237996608890" nodeInfo="nn">
                        <link role="variable" roleId="tp2q.1153944258490" targetNodeId="1237996560822" resolveInfo="ref" />
                      </node>
                      <node role="operation" roleId="tpee.1197027833540" type="tp25.SLinkAccess" typeId="tp25.1138056143562" id="1237996608891" nodeInfo="nn">
                        <link role="link" roleId="tp25.1138056516764" targetNodeId="tpce.1169127628841" />
                      </node>
                    </node>
                  </node>
                </node>
              </node>
              <node role="inputSequence" roleId="tp2q.1153944424730" type="tpee.DotExpression" typeId="tpee.1197027756228" id="1237996573792" nodeInfo="nn">
                <node role="operand" roleId="tpee.1197027771414" type="tpee.VariableReference" typeId="tpee.1068498886296" id="4265636116363094353" nodeInfo="nn">
                  <link role="variableDeclaration" roleId="tpee.1068581517664" targetNodeId="1237996518963" resolveInfo="conceptDecl" />
                </node>
                <node role="operation" roleId="tpee.1197027833540" type="tp25.SLinkListAccess" typeId="tp25.1138056282393" id="1237996573794" nodeInfo="nn">
                  <link role="link" roleId="tp25.1138056546658" targetNodeId="tpce.1169129564478" />
                </node>
              </node>
            </node>
          </node>
          <node role="condition" roleId="tpee.1068580123160" type="tpee.DotExpression" typeId="tpee.1197027756228" id="1237996331913" nodeInfo="nn">
            <node role="operand" roleId="tpee.1197027771414" type="tpee.VariableReference" typeId="tpee.1068498886296" id="3021153905151297347" nodeInfo="nn">
              <link role="variableDeclaration" roleId="tpee.1068581517664" targetNodeId="1237995590971" resolveInfo="concept" />
            </node>
            <node role="operation" roleId="tpee.1197027833540" type="tp25.Node_IsInstanceOfOperation" typeId="tp25.1139621453865" id="1237996334171" nodeInfo="nn">
              <node role="conceptArgument" roleId="tp25.1177027386292" type="tp25.RefConcept_Reference" typeId="tp25.1177026924588" id="1237996337834" nodeInfo="nn">
                <link role="conceptDeclaration" roleId="tp25.1177026940964" targetNodeId="tpce.1071489090640" resolveInfo="ConceptDeclaration" />
              </node>
            </node>
          </node>
          <node role="ifFalseStatement" roleId="tpee.1082485599094" type="tpee.BlockStatement" typeId="tpee.1082485599095" id="1237996670344" nodeInfo="nn">
            <node role="statements" roleId="tpee.1082485599096" type="tpee.StatementList" typeId="tpee.1068580123136" id="1237996670345" nodeInfo="sn">
              <node role="statement" roleId="tpee.1068581517665" type="tpee.LocalVariableDeclarationStatement" typeId="tpee.1068581242864" id="1237996694663" nodeInfo="nn">
                <node role="localVariableDeclaration" roleId="tpee.1068581242865" type="tpee.LocalVariableDeclaration" typeId="tpee.1068581242863" id="1237996694664" nodeInfo="nr">
                  <property name="name" nameId="tpck.1169194664001" value="intConceptDecl" />
                  <node role="type" roleId="tpee.5680397130376446158" type="tp25.SNodeType" typeId="tp25.1138055754698" id="1237996694665" nodeInfo="in">
                    <link role="concept" roleId="tp25.1138405853777" targetNodeId="tpce.1169125989551" resolveInfo="InterfaceConceptDeclaration" />
                  </node>
                  <node role="initializer" roleId="tpee.1068431790190" type="tpee.CastExpression" typeId="tpee.1070534934090" id="1237996694666" nodeInfo="nn">
                    <node role="expression" roleId="tpee.1070534934092" type="tpee.VariableReference" typeId="tpee.1068498886296" id="3021153905151654868" nodeInfo="nn">
                      <link role="variableDeclaration" roleId="tpee.1068581517664" targetNodeId="1237995590971" resolveInfo="concept" />
                    </node>
                    <node role="type" roleId="tpee.1070534934091" type="tp25.SNodeType" typeId="tp25.1138055754698" id="1237996694668" nodeInfo="in">
                      <link role="concept" roleId="tp25.1138405853777" targetNodeId="tpce.1169125989551" resolveInfo="InterfaceConceptDeclaration" />
                    </node>
                  </node>
                </node>
              </node>
              <node role="statement" roleId="tpee.1068581517665" type="tp2q.ForEachStatement" typeId="tp2q.1153943597977" id="1237996726519" nodeInfo="nn">
                <node role="variable" roleId="tp2q.1153944400369" type="tp2q.ForEachVariable" typeId="tp2q.1153944193378" id="1237996726520" nodeInfo="nr">
                  <property name="name" nameId="tpck.1169194664001" value="ref" />
                </node>
                <node role="inputSequence" roleId="tp2q.1153944424730" type="tpee.DotExpression" typeId="tpee.1197027756228" id="1237996731565" nodeInfo="nn">
                  <node role="operand" roleId="tpee.1197027771414" type="tpee.VariableReference" typeId="tpee.1068498886296" id="4265636116363066878" nodeInfo="nn">
                    <link role="variableDeclaration" roleId="tpee.1068581517664" targetNodeId="1237996694664" resolveInfo="intConceptDecl" />
                  </node>
                  <node role="operation" roleId="tpee.1197027833540" type="tp25.SLinkListAccess" typeId="tp25.1138056282393" id="1237996736090" nodeInfo="nn">
                    <link role="link" roleId="tp25.1138056546658" targetNodeId="tpce.1169127546356" />
                  </node>
                </node>
                <node role="body" roleId="tpee.1154032183016" type="tpee.StatementList" typeId="tpee.1068580123136" id="1237996726522" nodeInfo="sn">
                  <node role="statement" roleId="tpee.1068581517665" type="tpee.IfStatement" typeId="tpee.1068580123159" id="1237996744252" nodeInfo="nn">
                    <node role="condition" roleId="tpee.1068580123160" type="tpee.NotEqualsExpression" typeId="tpee.1073239437375" id="1237996751779" nodeInfo="nn">
                      <node role="rightExpression" roleId="tpee.1081773367579" type="tpee.NullLiteral" typeId="tpee.1070534058343" id="1237996752725" nodeInfo="nn" />
                      <node role="leftExpression" roleId="tpee.1081773367580" type="tpee.DotExpression" typeId="tpee.1197027756228" id="1237996747327" nodeInfo="nn">
                        <node role="operand" roleId="tpee.1197027771414" type="tp2q.ForEachVariableReference" typeId="tp2q.1153944233411" id="1237996746775" nodeInfo="nn">
                          <link role="variable" roleId="tp2q.1153944258490" targetNodeId="1237996726520" resolveInfo="ref" />
                        </node>
                        <node role="operation" roleId="tpee.1197027833540" type="tp25.SLinkAccess" typeId="tp25.1138056143562" id="1237996750570" nodeInfo="nn">
                          <link role="link" roleId="tp25.1138056516764" targetNodeId="tpce.1169127628841" />
                        </node>
                      </node>
                    </node>
                    <node role="ifTrue" roleId="tpee.1068580123161" type="tpee.StatementList" typeId="tpee.1068580123136" id="1237996744254" nodeInfo="sn">
                      <node role="statement" roleId="tpee.1068581517665" type="tpee.ExpressionStatement" typeId="tpee.1068580123155" id="1237996755684" nodeInfo="nn">
                        <node role="expression" roleId="tpee.1068580123156" type="tpee.DotExpression" typeId="tpee.1197027756228" id="1237996756862" nodeInfo="nn">
                          <node role="operand" roleId="tpee.1197027771414" type="tpee.VariableReference" typeId="tpee.1068498886296" id="4265636116363079131" nodeInfo="nn">
                            <link role="variableDeclaration" roleId="tpee.1068581517664" targetNodeId="1237996276627" resolveInfo="result" />
                          </node>
                          <node role="operation" roleId="tpee.1197027833540" type="tp2q.AddElementOperation" typeId="tp2q.1160612413312" id="1237996759889" nodeInfo="nn">
                            <node role="argument" roleId="tp2q.1160612519549" type="tpee.DotExpression" typeId="tpee.1197027756228" id="1237996761574" nodeInfo="nn">
                              <node role="operand" roleId="tpee.1197027771414" type="tp2q.ForEachVariableReference" typeId="tp2q.1153944233411" id="1237996761100" nodeInfo="nn">
                                <link role="variable" roleId="tp2q.1153944258490" targetNodeId="1237996726520" resolveInfo="ref" />
                              </node>
                              <node role="operation" roleId="tpee.1197027833540" type="tp25.SLinkAccess" typeId="tp25.1138056143562" id="1237996762662" nodeInfo="nn">
                                <link role="link" roleId="tp25.1138056516764" targetNodeId="tpce.1169127628841" />
                              </node>
                            </node>
                          </node>
                        </node>
                      </node>
                    </node>
                  </node>
                </node>
              </node>
            </node>
          </node>
        </node>
        <node role="statement" roleId="tpee.1068581517665" type="tpee.ReturnStatement" typeId="tpee.1068581242878" id="1237996768565" nodeInfo="nn">
          <node role="expression" roleId="tpee.1068581517676" type="tpee.VariableReference" typeId="tpee.1068498886296" id="4265636116363077637" nodeInfo="nn">
            <link role="variableDeclaration" roleId="tpee.1068581517664" targetNodeId="1237996276627" resolveInfo="result" />
          </node>
        </node>
      </node>
      <node role="parameter" roleId="tpee.1068580123134" type="tpee.ParameterDeclaration" typeId="tpee.1068498886292" id="1237995590971" nodeInfo="ir">
        <property name="name" nameId="tpck.1169194664001" value="concept" />
        <node role="type" roleId="tpee.5680397130376446158" type="tp25.SConceptType" typeId="tp25.1172420572800" id="1237995590972" nodeInfo="in" />
      </node>
    </node>
    <node role="member" roleId="tpee.5375687026011219971" type="tpee.StaticMethodDeclaration" typeId="tpee.1081236700938" id="1238251253599" nodeInfo="igu">
      <property name="name" nameId="tpck.1169194664001" value="isAssignableConcept" />
      <node role="returnType" roleId="tpee.1068580123133" type="tpee.BooleanType" typeId="tpee.1070534644030" id="1238251287337" nodeInfo="in" />
      <node role="visibility" roleId="tpee.1178549979242" type="tpee.PublicVisibility" typeId="tpee.1146644602865" id="1238251253601" nodeInfo="nn" />
      <node role="body" roleId="tpee.1068580123135" type="tpee.StatementList" typeId="tpee.1068580123136" id="1238251253602" nodeInfo="sn">
        <node role="statement" roleId="tpee.1068581517665" type="tpee.AssertStatement" typeId="tpee.1160998861373" id="3340103645312711739" nodeInfo="nn">
          <node role="message" roleId="tpee.1160998916832" type="tpee.PlusExpression" typeId="tpee.1068581242875" id="3340103645312817004" nodeInfo="nn">
            <node role="rightExpression" roleId="tpee.1081773367579" type="tpee.StaticMethodCall" typeId="tpee.1081236700937" id="3340103645312824907" nodeInfo="nn">
              <link role="baseMethodDeclaration" roleId="tpee.1068499141037" targetNodeId="msyo.~NameUtil%dnodeFQName(org%djetbrains%dmps%dopenapi%dmodel%dSNode)%cjava%dlang%dString" resolveInfo="nodeFQName" />
              <link role="classConcept" roleId="tpee.1144433194310" targetNodeId="msyo.~NameUtil" resolveInfo="NameUtil" />
              <node role="actualArgument" roleId="tpee.1068499141038" type="tpee.VariableReference" typeId="tpee.1068498886296" id="3340103645312825608" nodeInfo="nn">
                <link role="variableDeclaration" roleId="tpee.1068581517664" targetNodeId="1238251299214" resolveInfo="from" />
              </node>
            </node>
            <node role="leftExpression" roleId="tpee.1081773367580" type="tpee.StringLiteral" typeId="tpee.1070475926800" id="3340103645312809488" nodeInfo="nn">
              <property name="value" nameId="tpee.1070475926801" value="working with disposed concept: " />
            </node>
          </node>
          <node role="condition" roleId="tpee.1160998896846" type="tpee.NotEqualsExpression" typeId="tpee.1073239437375" id="3340103645312717706" nodeInfo="nn">
            <node role="leftExpression" roleId="tpee.1081773367580" type="tpee.DotExpression" typeId="tpee.1197027756228" id="3340103645312713283" nodeInfo="nn">
              <node role="operation" roleId="tpee.1197027833540" type="tp25.Node_GetModelOperation" typeId="tp25.1143234257716" id="3340103645312715845" nodeInfo="nn" />
              <node role="operand" roleId="tpee.1197027771414" type="tpee.VariableReference" typeId="tpee.1068498886296" id="3340103645312712165" nodeInfo="nn">
                <link role="variableDeclaration" roleId="tpee.1068581517664" targetNodeId="1238251299214" resolveInfo="from" />
              </node>
            </node>
            <node role="rightExpression" roleId="tpee.1081773367579" type="tpee.NullLiteral" typeId="tpee.1070534058343" id="3340103645312718377" nodeInfo="nn" />
          </node>
        </node>
        <node role="statement" roleId="tpee.1068581517665" type="tpee.AssertStatement" typeId="tpee.1160998861373" id="3340103645312807561" nodeInfo="nn">
          <node role="condition" roleId="tpee.1160998896846" type="tpee.NotEqualsExpression" typeId="tpee.1073239437375" id="3340103645312725695" nodeInfo="nn">
            <node role="rightExpression" roleId="tpee.1081773367579" type="tpee.NullLiteral" typeId="tpee.1070534058343" id="3340103645312726393" nodeInfo="nn" />
            <node role="leftExpression" roleId="tpee.1081773367580" type="tpee.DotExpression" typeId="tpee.1197027756228" id="3340103645312720986" nodeInfo="nn">
              <node role="operation" roleId="tpee.1197027833540" type="tp25.Node_GetModelOperation" typeId="tp25.1143234257716" id="3340103645312723780" nodeInfo="nn" />
              <node role="operand" roleId="tpee.1197027771414" type="tpee.VariableReference" typeId="tpee.1068498886296" id="3340103645312719841" nodeInfo="nn">
                <link role="variableDeclaration" roleId="tpee.1068581517664" targetNodeId="1238251304684" resolveInfo="to" />
              </node>
            </node>
          </node>
          <node role="message" roleId="tpee.1160998916832" type="tpee.PlusExpression" typeId="tpee.1068581242875" id="3340103645312828204" nodeInfo="nn">
            <node role="rightExpression" roleId="tpee.1081773367579" type="tpee.StaticMethodCall" typeId="tpee.1081236700937" id="3340103645312828205" nodeInfo="nn">
              <link role="baseMethodDeclaration" roleId="tpee.1068499141037" targetNodeId="msyo.~NameUtil%dnodeFQName(org%djetbrains%dmps%dopenapi%dmodel%dSNode)%cjava%dlang%dString" resolveInfo="nodeFQName" />
              <link role="classConcept" roleId="tpee.1144433194310" targetNodeId="msyo.~NameUtil" resolveInfo="NameUtil" />
              <node role="actualArgument" roleId="tpee.1068499141038" type="tpee.VariableReference" typeId="tpee.1068498886296" id="3340103645312831284" nodeInfo="nn">
                <link role="variableDeclaration" roleId="tpee.1068581517664" targetNodeId="1238251304684" resolveInfo="to" />
              </node>
            </node>
            <node role="leftExpression" roleId="tpee.1081773367580" type="tpee.StringLiteral" typeId="tpee.1070475926800" id="3340103645312828207" nodeInfo="nn">
              <property name="value" nameId="tpee.1070475926801" value="working with disposed concept: " />
            </node>
          </node>
        </node>
        <node role="statement" roleId="tpee.1068581517665" type="tpee.IfStatement" typeId="tpee.1068580123159" id="1238251332672" nodeInfo="nn">
          <node role="condition" roleId="tpee.1068580123160" type="tpee.EqualsExpression" typeId="tpee.1068580123152" id="1238251337817" nodeInfo="nn">
            <node role="rightExpression" roleId="tpee.1081773367579" type="tpee.VariableReference" typeId="tpee.1068498886296" id="3021153905150310977" nodeInfo="nn">
              <link role="variableDeclaration" roleId="tpee.1068581517664" targetNodeId="1238251304684" resolveInfo="to" />
            </node>
            <node role="leftExpression" roleId="tpee.1081773367580" type="tpee.VariableReference" typeId="tpee.1068498886296" id="3021153905151473582" nodeInfo="nn">
              <link role="variableDeclaration" roleId="tpee.1068581517664" targetNodeId="1238251299214" resolveInfo="from" />
            </node>
          </node>
          <node role="ifTrue" roleId="tpee.1068580123161" type="tpee.StatementList" typeId="tpee.1068580123136" id="1238251332674" nodeInfo="sn">
            <node role="statement" roleId="tpee.1068581517665" type="tpee.ReturnStatement" typeId="tpee.1068581242878" id="1238251343055" nodeInfo="nn">
              <node role="expression" roleId="tpee.1068581517676" type="tpee.BooleanConstant" typeId="tpee.1068580123137" id="1238251344792" nodeInfo="nn">
                <property name="value" nameId="tpee.1068580123138" value="true" />
              </node>
            </node>
          </node>
        </node>
        <node role="statement" roleId="tpee.1068581517665" type="tpee.IfStatement" typeId="tpee.1068580123159" id="1238251353700" nodeInfo="nn">
          <node role="ifTrue" roleId="tpee.1068580123161" type="tpee.StatementList" typeId="tpee.1068580123136" id="1238251353701" nodeInfo="sn">
            <node role="statement" roleId="tpee.1068581517665" type="tpee.ReturnStatement" typeId="tpee.1068581242878" id="1238251366623" nodeInfo="nn">
              <node role="expression" roleId="tpee.1068581517676" type="tpee.BooleanConstant" typeId="tpee.1068580123137" id="1238251368282" nodeInfo="nn">
                <property name="value" nameId="tpee.1068580123138" value="false" />
              </node>
            </node>
          </node>
          <node role="condition" roleId="tpee.1068580123160" type="tpee.OrExpression" typeId="tpee.1080223426719" id="1238251361662" nodeInfo="nn">
            <node role="rightExpression" roleId="tpee.1081773367579" type="tpee.EqualsExpression" typeId="tpee.1068580123152" id="1238251363479" nodeInfo="nn">
              <node role="rightExpression" roleId="tpee.1081773367579" type="tpee.NullLiteral" typeId="tpee.1070534058343" id="1238251364544" nodeInfo="nn" />
              <node role="leftExpression" roleId="tpee.1081773367580" type="tpee.VariableReference" typeId="tpee.1068498886296" id="3021153905150304712" nodeInfo="nn">
                <link role="variableDeclaration" roleId="tpee.1068581517664" targetNodeId="1238251304684" resolveInfo="to" />
              </node>
            </node>
            <node role="leftExpression" roleId="tpee.1081773367580" type="tpee.EqualsExpression" typeId="tpee.1068580123152" id="1238251359346" nodeInfo="nn">
              <node role="leftExpression" roleId="tpee.1081773367580" type="tpee.VariableReference" typeId="tpee.1068498886296" id="3021153905151679593" nodeInfo="nn">
                <link role="variableDeclaration" roleId="tpee.1068581517664" targetNodeId="1238251299214" resolveInfo="from" />
              </node>
              <node role="rightExpression" roleId="tpee.1081773367579" type="tpee.NullLiteral" typeId="tpee.1070534058343" id="1238251360036" nodeInfo="nn" />
            </node>
          </node>
        </node>
        <node role="statement" roleId="tpee.1068581517665" type="tpee.IfStatement" typeId="tpee.1068580123159" id="1238251381643" nodeInfo="nn">
          <node role="ifTrue" roleId="tpee.1068580123161" type="tpee.StatementList" typeId="tpee.1068580123136" id="1238251381644" nodeInfo="sn">
            <node role="statement" roleId="tpee.1068581517665" type="tpee.ReturnStatement" typeId="tpee.1068581242878" id="1238251395465" nodeInfo="nn">
              <node role="expression" roleId="tpee.1068581517676" type="tpee.BooleanConstant" typeId="tpee.1068580123137" id="1238251397186" nodeInfo="nn">
                <property name="value" nameId="tpee.1068580123138" value="true" />
              </node>
            </node>
          </node>
          <node role="condition" roleId="tpee.1068580123160" type="tpee.EqualsExpression" typeId="tpee.1068580123152" id="1238251386945" nodeInfo="nn">
            <node role="rightExpression" roleId="tpee.1081773367579" type="tp25.ConceptRefExpression" typeId="tp25.1172424058054" id="1238251387995" nodeInfo="nn">
              <link role="conceptDeclaration" roleId="tp25.1172424100906" targetNodeId="tpck.1133920641626" resolveInfo="BaseConcept" />
            </node>
            <node role="leftExpression" roleId="tpee.1081773367580" type="tpee.VariableReference" typeId="tpee.1068498886296" id="3021153905151719014" nodeInfo="nn">
              <link role="variableDeclaration" roleId="tpee.1068581517664" targetNodeId="1238251304684" resolveInfo="to" />
            </node>
          </node>
        </node>
        <node role="statement" roleId="tpee.1068581517665" type="tpee.ReturnStatement" typeId="tpee.1068581242878" id="5505393381623285259" nodeInfo="nn">
          <node role="expression" roleId="tpee.1068581517676" type="tpee.LocalMethodCall" typeId="tpee.7812454656619025412" id="285777846657353508" nodeInfo="nn">
            <link role="baseMethodDeclaration" roleId="tpee.1068499141037" targetNodeId="7651139485607046792" resolveInfo="isAssignableConcept" />
            <node role="actualArgument" roleId="tpee.1068499141038" type="tpee.StaticMethodCall" typeId="tpee.1081236700937" id="1238416972567" nodeInfo="nn">
              <link role="classConcept" roleId="tpee.1144433194310" targetNodeId="msyo.~NameUtil" resolveInfo="NameUtil" />
              <link role="baseMethodDeclaration" roleId="tpee.1068499141037" targetNodeId="msyo.~NameUtil%dnodeFQName(org%djetbrains%dmps%dopenapi%dmodel%dSNode)%cjava%dlang%dString" resolveInfo="nodeFQName" />
              <node role="actualArgument" roleId="tpee.1068499141038" type="tpee.VariableReference" typeId="tpee.1068498886296" id="3021153905150331324" nodeInfo="nn">
                <link role="variableDeclaration" roleId="tpee.1068581517664" targetNodeId="1238251299214" resolveInfo="from" />
              </node>
            </node>
            <node role="actualArgument" roleId="tpee.1068499141038" type="tpee.StaticMethodCall" typeId="tpee.1081236700937" id="1238416988326" nodeInfo="nn">
              <link role="classConcept" roleId="tpee.1144433194310" targetNodeId="msyo.~NameUtil" resolveInfo="NameUtil" />
              <link role="baseMethodDeclaration" roleId="tpee.1068499141037" targetNodeId="msyo.~NameUtil%dnodeFQName(org%djetbrains%dmps%dopenapi%dmodel%dSNode)%cjava%dlang%dString" resolveInfo="nodeFQName" />
              <node role="actualArgument" roleId="tpee.1068499141038" type="tpee.VariableReference" typeId="tpee.1068498886296" id="3021153905151398292" nodeInfo="nn">
                <link role="variableDeclaration" roleId="tpee.1068581517664" targetNodeId="1238251304684" resolveInfo="to" />
              </node>
            </node>
          </node>
        </node>
      </node>
      <node role="parameter" roleId="tpee.1068580123134" type="tpee.ParameterDeclaration" typeId="tpee.1068498886292" id="1238251299214" nodeInfo="ir">
        <property name="name" nameId="tpck.1169194664001" value="from" />
        <node role="type" roleId="tpee.5680397130376446158" type="tp25.SConceptType" typeId="tp25.1172420572800" id="1238251299215" nodeInfo="in" />
      </node>
      <node role="parameter" roleId="tpee.1068580123134" type="tpee.ParameterDeclaration" typeId="tpee.1068498886292" id="1238251304684" nodeInfo="ir">
        <property name="name" nameId="tpck.1169194664001" value="to" />
        <node role="type" roleId="tpee.5680397130376446158" type="tp25.SConceptType" typeId="tp25.1172420572800" id="1238251305499" nodeInfo="in" />
      </node>
    </node>
    <node role="member" roleId="tpee.5375687026011219971" type="tpee.StaticMethodDeclaration" typeId="tpee.1081236700938" id="4788436444168067054" nodeInfo="igu">
      <property name="name" nameId="tpck.1169194664001" value="isAssignableConcept" />
      <node role="returnType" roleId="tpee.1068580123133" type="tpee.BooleanType" typeId="tpee.1070534644030" id="4788436444168067058" nodeInfo="in" />
      <node role="visibility" roleId="tpee.1178549979242" type="tpee.PublicVisibility" typeId="tpee.1146644602865" id="4788436444168067056" nodeInfo="nn" />
      <node role="body" roleId="tpee.1068580123135" type="tpee.StatementList" typeId="tpee.1068580123136" id="4788436444168067057" nodeInfo="sn">
        <node role="statement" roleId="tpee.1068581517665" type="tpee.IfStatement" typeId="tpee.1068580123159" id="4788436444168067064" nodeInfo="nn">
          <node role="ifTrue" roleId="tpee.1068580123161" type="tpee.StatementList" typeId="tpee.1068580123136" id="4788436444168067066" nodeInfo="sn">
            <node role="statement" roleId="tpee.1068581517665" type="tpee.ReturnStatement" typeId="tpee.1068581242878" id="4788436444168067084" nodeInfo="nn">
              <node role="expression" roleId="tpee.1068581517676" type="tpee.BooleanConstant" typeId="tpee.1068580123137" id="4788436444168067097" nodeInfo="nn">
                <property name="value" nameId="tpee.1068580123138" value="false" />
              </node>
            </node>
          </node>
          <node role="condition" roleId="tpee.1068580123160" type="tpee.EqualsExpression" typeId="tpee.1068580123152" id="4788436444168067080" nodeInfo="nn">
            <node role="rightExpression" roleId="tpee.1081773367579" type="tpee.NullLiteral" typeId="tpee.1070534058343" id="4788436444168067083" nodeInfo="nn" />
            <node role="leftExpression" roleId="tpee.1081773367580" type="tpee.VariableReference" typeId="tpee.1068498886296" id="3021153905150340307" nodeInfo="nn">
              <link role="variableDeclaration" roleId="tpee.1068581517664" targetNodeId="4788436444168067059" resolveInfo="from" />
            </node>
          </node>
        </node>
        <node role="statement" roleId="tpee.1068581517665" type="tpee.LocalVariableDeclarationStatement" typeId="tpee.1068581242864" id="4788436444168067099" nodeInfo="nn">
          <node role="localVariableDeclaration" roleId="tpee.1068581242865" type="tpee.LocalVariableDeclaration" typeId="tpee.1068581242863" id="4788436444168067100" nodeInfo="nr">
            <property name="name" nameId="tpck.1169194664001" value="fromFqName" />
            <node role="type" roleId="tpee.5680397130376446158" type="tpee.StringType" typeId="tpee.1225271177708" id="4788436444168067101" nodeInfo="in" />
            <node role="initializer" roleId="tpee.1068431790190" type="tpee.StaticMethodCall" typeId="tpee.1081236700937" id="4788436444168067102" nodeInfo="nn">
              <link role="classConcept" roleId="tpee.1144433194310" targetNodeId="msyo.~NameUtil" resolveInfo="NameUtil" />
              <link role="baseMethodDeclaration" roleId="tpee.1068499141037" targetNodeId="msyo.~NameUtil%dnodeFQName(org%djetbrains%dmps%dopenapi%dmodel%dSNode)%cjava%dlang%dString" resolveInfo="nodeFQName" />
              <node role="actualArgument" roleId="tpee.1068499141038" type="tpee.VariableReference" typeId="tpee.1068498886296" id="3021153905151604237" nodeInfo="nn">
                <link role="variableDeclaration" roleId="tpee.1068581517664" targetNodeId="4788436444168067059" resolveInfo="from" />
              </node>
            </node>
          </node>
        </node>
        <node role="statement" roleId="tpee.1068581517665" type="tpee.ReturnStatement" typeId="tpee.1068581242878" id="4788436444168067104" nodeInfo="nn">
          <node role="expression" roleId="tpee.1068581517676" type="tpee.LocalMethodCall" typeId="tpee.7812454656619025412" id="4923130412071496940" nodeInfo="nn">
            <link role="baseMethodDeclaration" roleId="tpee.1068499141037" targetNodeId="7651139485607046792" resolveInfo="isAssignableConcept" />
            <node role="actualArgument" roleId="tpee.1068499141038" type="tpee.VariableReference" typeId="tpee.1068498886296" id="4265636116363109627" nodeInfo="nn">
              <link role="variableDeclaration" roleId="tpee.1068581517664" targetNodeId="4788436444168067100" resolveInfo="fromFqName" />
            </node>
            <node role="actualArgument" roleId="tpee.1068499141038" type="tpee.VariableReference" typeId="tpee.1068498886296" id="3021153905151297994" nodeInfo="nn">
              <link role="variableDeclaration" roleId="tpee.1068581517664" targetNodeId="4788436444168067061" resolveInfo="toFqName" />
            </node>
          </node>
        </node>
      </node>
      <node role="parameter" roleId="tpee.1068580123134" type="tpee.ParameterDeclaration" typeId="tpee.1068498886292" id="4788436444168067059" nodeInfo="ir">
        <property name="name" nameId="tpck.1169194664001" value="from" />
        <node role="type" roleId="tpee.5680397130376446158" type="tp25.SConceptType" typeId="tp25.1172420572800" id="4788436444168067060" nodeInfo="in" />
      </node>
      <node role="parameter" roleId="tpee.1068580123134" type="tpee.ParameterDeclaration" typeId="tpee.1068498886292" id="4788436444168067061" nodeInfo="ir">
        <property name="name" nameId="tpck.1169194664001" value="toFqName" />
        <node role="type" roleId="tpee.5680397130376446158" type="tpee.StringType" typeId="tpee.1225271177708" id="4788436444168067063" nodeInfo="in" />
      </node>
    </node>
    <node role="member" roleId="tpee.5375687026011219971" type="tpee.StaticMethodDeclaration" typeId="tpee.1081236700938" id="7651139485607046792" nodeInfo="igu">
      <property name="name" nameId="tpck.1169194664001" value="isAssignableConcept" />
      <node role="returnType" roleId="tpee.1068580123133" type="tpee.BooleanType" typeId="tpee.1070534644030" id="7651139485607046796" nodeInfo="in" />
      <node role="visibility" roleId="tpee.1178549979242" type="tpee.PublicVisibility" typeId="tpee.1146644602865" id="7651139485607046794" nodeInfo="nn" />
      <node role="body" roleId="tpee.1068580123135" type="tpee.StatementList" typeId="tpee.1068580123136" id="7651139485607046795" nodeInfo="sn">
        <node role="statement" roleId="tpee.1068581517665" type="tpee.IfStatement" typeId="tpee.1068580123159" id="7651139485607046806" nodeInfo="nn">
          <node role="condition" roleId="tpee.1068580123160" type="tpee.NPEEqualsExpression" typeId="tpee.1225271283259" id="7651139485607046835" nodeInfo="nn">
            <node role="rightExpression" roleId="tpee.1081773367579" type="tpee.VariableReference" typeId="tpee.1068498886296" id="3021153905151717000" nodeInfo="nn">
              <link role="variableDeclaration" roleId="tpee.1068581517664" targetNodeId="7651139485607046799" resolveInfo="toFqName" />
            </node>
            <node role="leftExpression" roleId="tpee.1081773367580" type="tpee.VariableReference" typeId="tpee.1068498886296" id="3021153905151767471" nodeInfo="nn">
              <link role="variableDeclaration" roleId="tpee.1068581517664" targetNodeId="7651139485607046797" resolveInfo="fromFqName" />
            </node>
          </node>
          <node role="ifTrue" roleId="tpee.1068580123161" type="tpee.StatementList" typeId="tpee.1068580123136" id="7651139485607046808" nodeInfo="sn">
            <node role="statement" roleId="tpee.1068581517665" type="tpee.ReturnStatement" typeId="tpee.1068581242878" id="7651139485607046830" nodeInfo="nn">
              <node role="expression" roleId="tpee.1068581517676" type="tpee.BooleanConstant" typeId="tpee.1068580123137" id="7651139485607046832" nodeInfo="nn">
                <property name="value" nameId="tpee.1068580123138" value="true" />
              </node>
            </node>
          </node>
        </node>
        <node role="statement" roleId="tpee.1068581517665" type="tpee.IfStatement" typeId="tpee.1068580123159" id="7651139485607046840" nodeInfo="nn">
          <node role="ifTrue" roleId="tpee.1068580123161" type="tpee.StatementList" typeId="tpee.1068580123136" id="7651139485607046841" nodeInfo="sn">
            <node role="statement" roleId="tpee.1068581517665" type="tpee.ReturnStatement" typeId="tpee.1068581242878" id="7651139485607046857" nodeInfo="nn">
              <node role="expression" roleId="tpee.1068581517676" type="tpee.BooleanConstant" typeId="tpee.1068580123137" id="7651139485607046859" nodeInfo="nn">
                <property name="value" nameId="tpee.1068580123138" value="false" />
              </node>
            </node>
          </node>
          <node role="condition" roleId="tpee.1068580123160" type="tpee.OrExpression" typeId="tpee.1080223426719" id="7651139485607046849" nodeInfo="nn">
            <node role="rightExpression" roleId="tpee.1081773367579" type="tpee.EqualsExpression" typeId="tpee.1068580123152" id="7651139485607046853" nodeInfo="nn">
              <node role="rightExpression" roleId="tpee.1081773367579" type="tpee.NullLiteral" typeId="tpee.1070534058343" id="7651139485607046856" nodeInfo="nn" />
              <node role="leftExpression" roleId="tpee.1081773367580" type="tpee.VariableReference" typeId="tpee.1068498886296" id="3021153905151584248" nodeInfo="nn">
                <link role="variableDeclaration" roleId="tpee.1068581517664" targetNodeId="7651139485607046799" resolveInfo="toFqName" />
              </node>
            </node>
            <node role="leftExpression" roleId="tpee.1081773367580" type="tpee.EqualsExpression" typeId="tpee.1068580123152" id="7651139485607046845" nodeInfo="nn">
              <node role="leftExpression" roleId="tpee.1081773367580" type="tpee.VariableReference" typeId="tpee.1068498886296" id="3021153905151503918" nodeInfo="nn">
                <link role="variableDeclaration" roleId="tpee.1068581517664" targetNodeId="7651139485607046797" resolveInfo="fromFqName" />
              </node>
              <node role="rightExpression" roleId="tpee.1081773367579" type="tpee.NullLiteral" typeId="tpee.1070534058343" id="7651139485607046848" nodeInfo="nn" />
            </node>
          </node>
        </node>
        <node role="statement" roleId="tpee.1068581517665" type="tpee.IfStatement" typeId="tpee.1068580123159" id="7651139485607046861" nodeInfo="nn">
          <node role="ifTrue" roleId="tpee.1068580123161" type="tpee.StatementList" typeId="tpee.1068580123136" id="7651139485607046862" nodeInfo="sn">
            <node role="statement" roleId="tpee.1068581517665" type="tpee.ReturnStatement" typeId="tpee.1068581242878" id="7651139485607196289" nodeInfo="nn">
              <node role="expression" roleId="tpee.1068581517676" type="tpee.BooleanConstant" typeId="tpee.1068580123137" id="7651139485607196293" nodeInfo="nn">
                <property name="value" nameId="tpee.1068580123138" value="true" />
              </node>
            </node>
          </node>
          <node role="condition" roleId="tpee.1068580123160" type="tpee.DotExpression" typeId="tpee.1197027756228" id="7651139485607196283" nodeInfo="nn">
            <node role="operand" roleId="tpee.1197027771414" type="tp25.ConceptFqNameRefExpression" typeId="tp25.8339862546319741524" id="5740522748854876451" nodeInfo="nn">
              <link role="conceptDeclaration" roleId="tp25.8339862546319741525" targetNodeId="tpck.1133920641626" resolveInfo="BaseConcept" />
            </node>
            <node role="operation" roleId="tpee.1197027833540" type="tpee.InstanceMethodCallOperation" typeId="tpee.1202948039474" id="7651139485607196287" nodeInfo="nn">
              <link role="baseMethodDeclaration" roleId="tpee.1068499141037" targetNodeId="e2lc.~String%dequals(java%dlang%dObject)%cboolean" resolveInfo="equals" />
              <node role="actualArgument" roleId="tpee.1068499141038" type="tpee.VariableReference" typeId="tpee.1068498886296" id="3021153905150304033" nodeInfo="nn">
                <link role="variableDeclaration" roleId="tpee.1068581517664" targetNodeId="7651139485607046799" resolveInfo="toFqName" />
              </node>
            </node>
          </node>
        </node>
        <node role="statement" roleId="tpee.1068581517665" type="tpee.Statement" typeId="tpee.1068580123157" id="285777846657250059" nodeInfo="nn" />
        <node role="statement" roleId="tpee.1068581517665" type="tpee.ReturnStatement" typeId="tpee.1068581242878" id="285777846657239451" nodeInfo="nn">
          <node role="expression" roleId="tpee.1068581517676" type="tpee.DotExpression" typeId="tpee.1197027756228" id="285777846657228900" nodeInfo="nn">
            <node role="operand" roleId="tpee.1197027771414" type="tpee.DotExpression" typeId="tpee.1197027756228" id="285777846657213585" nodeInfo="nn">
              <node role="operand" roleId="tpee.1197027771414" type="tpee.StaticMethodCall" typeId="tpee.1081236700937" id="285777846657212904" nodeInfo="nn">
                <link role="baseMethodDeclaration" roleId="tpee.1068499141037" targetNodeId="n55e.~ConceptRegistry%dgetInstance()%cjetbrains%dmps%dsmodel%dlanguage%dConceptRegistry" resolveInfo="getInstance" />
                <link role="classConcept" roleId="tpee.1144433194310" targetNodeId="n55e.~ConceptRegistry" resolveInfo="ConceptRegistry" />
              </node>
              <node role="operation" roleId="tpee.1197027833540" type="tpee.InstanceMethodCallOperation" typeId="tpee.1202948039474" id="285777846657224760" nodeInfo="nn">
                <link role="baseMethodDeclaration" roleId="tpee.1068499141037" targetNodeId="n55e.~ConceptRegistry%dgetConceptDescriptor(java%dlang%dString)%cjetbrains%dmps%dsmodel%druntime%dConceptDescriptor" resolveInfo="getConceptDescriptor" />
                <node role="actualArgument" roleId="tpee.1068499141038" type="tpee.VariableReference" typeId="tpee.1068498886296" id="285777846657226264" nodeInfo="nn">
                  <link role="variableDeclaration" roleId="tpee.1068581517664" targetNodeId="7651139485607046797" resolveInfo="fromFqName" />
                </node>
              </node>
            </node>
            <node role="operation" roleId="tpee.1197027833540" type="tpee.InstanceMethodCallOperation" typeId="tpee.1202948039474" id="285777846657232620" nodeInfo="nn">
              <link role="baseMethodDeclaration" roleId="tpee.1068499141037" targetNodeId="fwv2.~ConceptDescriptor%disAssignableTo(java%dlang%dString)%cboolean" resolveInfo="isAssignableTo" />
              <node role="actualArgument" roleId="tpee.1068499141038" type="tpee.VariableReference" typeId="tpee.1068498886296" id="285777846657234059" nodeInfo="nn">
                <link role="variableDeclaration" roleId="tpee.1068581517664" targetNodeId="7651139485607046799" resolveInfo="toFqName" />
              </node>
            </node>
          </node>
        </node>
      </node>
      <node role="parameter" roleId="tpee.1068580123134" type="tpee.ParameterDeclaration" typeId="tpee.1068498886292" id="7651139485607046797" nodeInfo="ir">
        <property name="name" nameId="tpck.1169194664001" value="fromFqName" />
        <node role="type" roleId="tpee.5680397130376446158" type="tpee.StringType" typeId="tpee.1225271177708" id="7651139485607046798" nodeInfo="in" />
      </node>
      <node role="parameter" roleId="tpee.1068580123134" type="tpee.ParameterDeclaration" typeId="tpee.1068498886292" id="7651139485607046799" nodeInfo="ir">
        <property name="name" nameId="tpck.1169194664001" value="toFqName" />
        <node role="type" roleId="tpee.5680397130376446158" type="tpee.StringType" typeId="tpee.1225271177708" id="7651139485607046801" nodeInfo="in" />
      </node>
    </node>
    <node role="member" roleId="tpee.5375687026011219971" type="tpee.StaticMethodDeclaration" typeId="tpee.1081236700938" id="1238252473172" nodeInfo="igu">
      <property name="name" nameId="tpck.1169194664001" value="getGenuineLinkSourceCardinality" />
      <node role="visibility" roleId="tpee.1178549979242" type="tpee.PublicVisibility" typeId="tpee.1146644602865" id="1238252473174" nodeInfo="nn" />
      <node role="body" roleId="tpee.1068580123135" type="tpee.StatementList" typeId="tpee.1068580123136" id="1238252473175" nodeInfo="sn">
        <node role="statement" roleId="tpee.1068581517665" type="tpee.ReturnStatement" typeId="tpee.1068581242878" id="1240932501532" nodeInfo="nn">
          <node role="expression" roleId="tpee.1068581517676" type="tp25.SEnumOperationInvocation" typeId="tp25.1240930118027" id="1240932505112" nodeInfo="nn">
            <link role="enumDeclaration" roleId="tp25.1240930118028" targetNodeId="tpce.1084197782722" resolveInfo="Cardinality" />
            <node role="operation" roleId="tp25.1240930317927" type="tp25.SEnum_MemberForValueOperation" typeId="tp25.1240930444878" id="1240932511020" nodeInfo="ng">
              <node role="valueExpression" roleId="tp25.1240930444879" type="tpee.DotExpression" typeId="tpee.1197027756228" id="1240932515710" nodeInfo="nn">
                <node role="operand" roleId="tpee.1197027771414" type="tpee.LocalMethodCall" typeId="tpee.7812454656619025412" id="4923130412071495537" nodeInfo="nn">
                  <link role="baseMethodDeclaration" roleId="tpee.1068499141037" targetNodeId="1237995590890" resolveInfo="getGenuineLinkDeclaration" />
                  <node role="actualArgument" roleId="tpee.1068499141038" type="tpee.VariableReference" typeId="tpee.1068498886296" id="3021153905151609808" nodeInfo="nn">
                    <link role="variableDeclaration" roleId="tpee.1068581517664" targetNodeId="1238252717257" resolveInfo="linkDecl" />
                  </node>
                </node>
                <node role="operation" roleId="tpee.1197027833540" type="tp25.SPropertyAccess" typeId="tp25.1138056022639" id="1240932515713" nodeInfo="nn">
                  <link role="property" roleId="tp25.1138056395725" targetNodeId="tpce.1071599893252" resolveInfo="sourceCardinality" />
                </node>
              </node>
            </node>
          </node>
        </node>
      </node>
      <node role="parameter" roleId="tpee.1068580123134" type="tpee.ParameterDeclaration" typeId="tpee.1068498886292" id="1238252717257" nodeInfo="ir">
        <property name="name" nameId="tpck.1169194664001" value="linkDecl" />
        <node role="type" roleId="tpee.5680397130376446158" type="tp25.SNodeType" typeId="tp25.1138055754698" id="1238252717258" nodeInfo="in">
          <link role="concept" roleId="tp25.1138405853777" targetNodeId="tpce.1071489288298" resolveInfo="LinkDeclaration" />
        </node>
      </node>
      <node role="returnType" roleId="tpee.1068580123133" type="tp25.SEnumMemberType" typeId="tp25.1240170042401" id="1240578349402" nodeInfo="in">
        <link role="enum" roleId="tp25.1240170836027" targetNodeId="tpce.1084197782722" resolveInfo="Cardinality" />
      </node>
    </node>
    <node role="member" roleId="tpee.5375687026011219971" type="tpee.StaticMethodDeclaration" typeId="tpee.1081236700938" id="7651139485606995009" nodeInfo="igu">
      <property name="name" nameId="tpck.1169194664001" value="isAcceptableTarget" />
      <node role="returnType" roleId="tpee.1068580123133" type="tpee.BooleanType" typeId="tpee.1070534644030" id="7651139485606999148" nodeInfo="in" />
      <node role="visibility" roleId="tpee.1178549979242" type="tpee.PublicVisibility" typeId="tpee.1146644602865" id="7651139485606995011" nodeInfo="nn" />
      <node role="body" roleId="tpee.1068580123135" type="tpee.StatementList" typeId="tpee.1068580123136" id="7651139485606995012" nodeInfo="sn">
        <node role="statement" roleId="tpee.1068581517665" type="tpee.LocalVariableDeclarationStatement" typeId="tpee.1068581242864" id="7651139485607045947" nodeInfo="nn">
          <node role="localVariableDeclaration" roleId="tpee.1068581242865" type="tpee.LocalVariableDeclaration" typeId="tpee.1068581242863" id="7651139485607045948" nodeInfo="nr">
            <property name="name" nameId="tpck.1169194664001" value="linkTargetConcept" />
            <node role="type" roleId="tpee.5680397130376446158" type="tp25.SNodeType" typeId="tp25.1138055754698" id="7651139485607045949" nodeInfo="in">
              <link role="concept" roleId="tp25.1138405853777" targetNodeId="tpce.1169125787135" resolveInfo="AbstractConceptDeclaration" />
            </node>
            <node role="initializer" roleId="tpee.1068431790190" type="tpee.DotExpression" typeId="tpee.1197027756228" id="7651139485607045952" nodeInfo="nn">
              <node role="operand" roleId="tpee.1197027771414" type="tpee.VariableReference" typeId="tpee.1068498886296" id="3021153905151315078" nodeInfo="nn">
                <link role="variableDeclaration" roleId="tpee.1068581517664" targetNodeId="7651139485607045942" resolveInfo="linkDeclaration" />
              </node>
              <node role="operation" roleId="tpee.1197027833540" type="tp25.SLinkAccess" typeId="tp25.1138056143562" id="7651139485607046782" nodeInfo="nn">
                <link role="link" roleId="tp25.1138056516764" targetNodeId="tpce.1071599976176" />
              </node>
            </node>
          </node>
        </node>
        <node role="statement" roleId="tpee.1068581517665" type="tpee.ReturnStatement" typeId="tpee.1068581242878" id="7651139485607046784" nodeInfo="nn">
          <node role="expression" roleId="tpee.1068581517676" type="tpee.LocalMethodCall" typeId="tpee.7812454656619025412" id="4923130412071520711" nodeInfo="nn">
            <link role="baseMethodDeclaration" roleId="tpee.1068499141037" targetNodeId="7651139485607046792" resolveInfo="isAssignableConcept" />
            <node role="actualArgument" roleId="tpee.1068499141038" type="tpee.DotExpression" typeId="tpee.1197027756228" id="6283458501093399040" nodeInfo="nn">
              <node role="operation" roleId="tpee.1197027833540" type="tpee.InstanceMethodCallOperation" typeId="tpee.1202948039474" id="2381446136244094493" nodeInfo="nn">
                <link role="baseMethodDeclaration" roleId="tpee.1068499141037" targetNodeId="t3eg.~SAbstractConcept%dgetQualifiedName()%cjava%dlang%dString" resolveInfo="getQualifiedName" />
              </node>
              <node role="operand" roleId="tpee.1197027771414" type="tpee.DotExpression" typeId="tpee.1197027756228" id="6283458501093399041" nodeInfo="nn">
                <node role="operand" roleId="tpee.1197027771414" type="tp25.SemanticDowncastExpression" typeId="tp25.1145404486709" id="6283458501093399042" nodeInfo="nn">
                  <node role="leftExpression" roleId="tp25.1145404616321" type="tpee.VariableReference" typeId="tpee.1068498886296" id="3021153905150323550" nodeInfo="nn">
                    <link role="variableDeclaration" roleId="tpee.1068581517664" targetNodeId="7651139485607045944" resolveInfo="referentNode" />
                  </node>
                </node>
                <node role="operation" roleId="tpee.1197027833540" type="tpee.InstanceMethodCallOperation" typeId="tpee.1202948039474" id="6283458501093399044" nodeInfo="nn">
                  <link role="baseMethodDeclaration" roleId="tpee.1068499141037" targetNodeId="ec5l.~SNode%dgetConcept()%corg%djetbrains%dmps%dopenapi%dlanguage%dSConcept" resolveInfo="getConcept" />
                </node>
              </node>
            </node>
            <node role="actualArgument" roleId="tpee.1068499141038" type="tpee.StaticMethodCall" typeId="tpee.1081236700937" id="1361740195506202157" nodeInfo="nn">
              <link role="classConcept" roleId="tpee.1144433194310" targetNodeId="msyo.~NameUtil" resolveInfo="NameUtil" />
              <link role="baseMethodDeclaration" roleId="tpee.1068499141037" targetNodeId="msyo.~NameUtil%dnodeFQName(org%djetbrains%dmps%dopenapi%dmodel%dSNode)%cjava%dlang%dString" resolveInfo="nodeFQName" />
              <node role="actualArgument" roleId="tpee.1068499141038" type="tpee.VariableReference" typeId="tpee.1068498886296" id="4265636116363065924" nodeInfo="nn">
                <link role="variableDeclaration" roleId="tpee.1068581517664" targetNodeId="7651139485607045948" resolveInfo="linkTargetConcept" />
              </node>
            </node>
          </node>
        </node>
      </node>
      <node role="parameter" roleId="tpee.1068580123134" type="tpee.ParameterDeclaration" typeId="tpee.1068498886292" id="7651139485607045942" nodeInfo="ir">
        <property name="name" nameId="tpck.1169194664001" value="linkDeclaration" />
        <node role="type" roleId="tpee.5680397130376446158" type="tp25.SNodeType" typeId="tp25.1138055754698" id="7651139485607045943" nodeInfo="in">
          <link role="concept" roleId="tp25.1138405853777" targetNodeId="tpce.1071489288298" resolveInfo="LinkDeclaration" />
        </node>
      </node>
      <node role="parameter" roleId="tpee.1068580123134" type="tpee.ParameterDeclaration" typeId="tpee.1068498886292" id="7651139485607045944" nodeInfo="ir">
        <property name="name" nameId="tpck.1169194664001" value="referentNode" />
        <node role="type" roleId="tpee.5680397130376446158" type="tp25.SNodeType" typeId="tp25.1138055754698" id="7651139485607045946" nodeInfo="in" />
      </node>
    </node>
    <node role="member" roleId="tpee.5375687026011219971" type="tpee.StaticMethodDeclaration" typeId="tpee.1081236700938" id="1733398552130426570" nodeInfo="igu">
      <property name="name" nameId="tpck.1169194664001" value="isMultipleLinkDeclaration" />
      <node role="returnType" roleId="tpee.1068580123133" type="tpee.BooleanType" typeId="tpee.1070534644030" id="1733398552130436939" nodeInfo="in" />
      <node role="visibility" roleId="tpee.1178549979242" type="tpee.PublicVisibility" typeId="tpee.1146644602865" id="1733398552130426572" nodeInfo="nn" />
      <node role="body" roleId="tpee.1068580123135" type="tpee.StatementList" typeId="tpee.1068580123136" id="1733398552130426573" nodeInfo="sn">
        <node role="statement" roleId="tpee.1068581517665" type="tpee.ExpressionStatement" typeId="tpee.1068580123155" id="1733398552130436942" nodeInfo="nn">
          <node role="expression" roleId="tpee.1068580123156" type="tpee.OrExpression" typeId="tpee.1080223426719" id="1733398552130470036" nodeInfo="nn">
            <node role="rightExpression" roleId="tpee.1081773367579" type="tpee.DotExpression" typeId="tpee.1197027756228" id="1733398552130470046" nodeInfo="nn">
              <node role="operand" roleId="tpee.1197027771414" type="tpee.DotExpression" typeId="tpee.1197027756228" id="1733398552130470040" nodeInfo="nn">
                <node role="operand" roleId="tpee.1197027771414" type="tpee.VariableReference" typeId="tpee.1068498886296" id="3021153905151602517" nodeInfo="nn">
                  <link role="variableDeclaration" roleId="tpee.1068581517664" targetNodeId="1733398552130436940" resolveInfo="linkDeclaration" />
                </node>
                <node role="operation" roleId="tpee.1197027833540" type="tp25.SPropertyAccess" typeId="tp25.1138056022639" id="1733398552130470044" nodeInfo="nn">
                  <link role="property" roleId="tp25.1138056395725" targetNodeId="tpce.1071599893252" resolveInfo="sourceCardinality" />
                </node>
              </node>
              <node role="operation" roleId="tpee.1197027833540" type="tp25.Property_HasValue_Enum" typeId="tp25.1146171026731" id="1733398552130470050" nodeInfo="nn">
                <node role="value" roleId="tp25.1146171026732" type="tp25.EnumMemberReference" typeId="tp25.1138676077309" id="1733398552130470051" nodeInfo="nn">
                  <link role="enumMember" roleId="tp25.1138676095763" targetNodeId="tpce.1084197782726" />
                </node>
              </node>
            </node>
            <node role="leftExpression" roleId="tpee.1081773367580" type="tpee.DotExpression" typeId="tpee.1197027756228" id="1733398552130469353" nodeInfo="nn">
              <node role="operand" roleId="tpee.1197027771414" type="tpee.DotExpression" typeId="tpee.1197027756228" id="1733398552130436944" nodeInfo="nn">
                <node role="operand" roleId="tpee.1197027771414" type="tpee.VariableReference" typeId="tpee.1068498886296" id="3021153905151409759" nodeInfo="nn">
                  <link role="variableDeclaration" roleId="tpee.1068581517664" targetNodeId="1733398552130436940" resolveInfo="linkDeclaration" />
                </node>
                <node role="operation" roleId="tpee.1197027833540" type="tp25.SPropertyAccess" typeId="tp25.1138056022639" id="1733398552130469346" nodeInfo="nn">
                  <link role="property" roleId="tp25.1138056395725" targetNodeId="tpce.1071599893252" resolveInfo="sourceCardinality" />
                </node>
              </node>
              <node role="operation" roleId="tpee.1197027833540" type="tp25.Property_HasValue_Enum" typeId="tp25.1146171026731" id="1733398552130470032" nodeInfo="nn">
                <node role="value" roleId="tp25.1146171026732" type="tp25.EnumMemberReference" typeId="tp25.1138676077309" id="1733398552130470033" nodeInfo="nn">
                  <link role="enumMember" roleId="tp25.1138676095763" targetNodeId="tpce.1084197782725" />
                </node>
              </node>
            </node>
          </node>
        </node>
      </node>
      <node role="parameter" roleId="tpee.1068580123134" type="tpee.ParameterDeclaration" typeId="tpee.1068498886292" id="1733398552130436940" nodeInfo="ir">
        <property name="name" nameId="tpck.1169194664001" value="linkDeclaration" />
        <node role="type" roleId="tpee.5680397130376446158" type="tp25.SNodeType" typeId="tp25.1138055754698" id="1733398552130436941" nodeInfo="in">
          <link role="concept" roleId="tp25.1138405853777" targetNodeId="tpce.1071489288298" resolveInfo="LinkDeclaration" />
        </node>
        <node role="annotation" roleId="tpee.1188208488637" type="tpee.AnnotationInstance" typeId="tpee.1188207840427" id="1733398552130470045" nodeInfo="nn">
          <link role="annotation" roleId="tpee.1188208074048" targetNodeId="as9o.~NotNull" resolveInfo="NotNull" />
        </node>
      </node>
    </node>
    <node role="member" roleId="tpee.5375687026011219971" type="tpee.StaticMethodDeclaration" typeId="tpee.1081236700938" id="1482016848005527349" nodeInfo="igu">
      <property name="name" nameId="tpck.1169194664001" value="isAggregation" />
      <node role="returnType" roleId="tpee.1068580123133" type="tpee.BooleanType" typeId="tpee.1070534644030" id="1482016848005535667" nodeInfo="in" />
      <node role="visibility" roleId="tpee.1178549979242" type="tpee.PublicVisibility" typeId="tpee.1146644602865" id="1482016848005527351" nodeInfo="nn" />
      <node role="body" roleId="tpee.1068580123135" type="tpee.StatementList" typeId="tpee.1068580123136" id="1482016848005527352" nodeInfo="sn">
        <node role="statement" roleId="tpee.1068581517665" type="tpee.ExpressionStatement" typeId="tpee.1068580123155" id="1482016848005535670" nodeInfo="nn">
          <node role="expression" roleId="tpee.1068580123156" type="tpee.DotExpression" typeId="tpee.1197027756228" id="1482016848005568104" nodeInfo="nn">
            <node role="operand" roleId="tpee.1197027771414" type="tpee.DotExpression" typeId="tpee.1197027756228" id="1482016848005535672" nodeInfo="nn">
              <node role="operand" roleId="tpee.1197027771414" type="tpee.VariableReference" typeId="tpee.1068498886296" id="3021153905150339541" nodeInfo="nn">
                <link role="variableDeclaration" roleId="tpee.1068581517664" targetNodeId="1482016848005535668" resolveInfo="linkDeclaration" />
              </node>
              <node role="operation" roleId="tpee.1197027833540" type="tp25.SPropertyAccess" typeId="tp25.1138056022639" id="1482016848005568103" nodeInfo="nn">
                <link role="property" roleId="tp25.1138056395725" targetNodeId="tpce.1071599937831" resolveInfo="metaClass" />
              </node>
            </node>
            <node role="operation" roleId="tpee.1197027833540" type="tp25.Property_HasValue_Enum" typeId="tp25.1146171026731" id="1482016848005568783" nodeInfo="nn">
              <node role="value" roleId="tp25.1146171026732" type="tp25.EnumMemberReference" typeId="tp25.1138676077309" id="1482016848005568784" nodeInfo="nn">
                <link role="enumMember" roleId="tp25.1138676095763" targetNodeId="tpce.1084199179705" />
              </node>
            </node>
          </node>
        </node>
      </node>
      <node role="parameter" roleId="tpee.1068580123134" type="tpee.ParameterDeclaration" typeId="tpee.1068498886292" id="1482016848005535668" nodeInfo="ir">
        <property name="name" nameId="tpck.1169194664001" value="linkDeclaration" />
        <node role="type" roleId="tpee.5680397130376446158" type="tp25.SNodeType" typeId="tp25.1138055754698" id="1482016848005535669" nodeInfo="in">
          <link role="concept" roleId="tp25.1138405853777" targetNodeId="tpce.1071489288298" resolveInfo="LinkDeclaration" />
        </node>
        <node role="annotation" roleId="tpee.1188208488637" type="tpee.AnnotationInstance" typeId="tpee.1188207840427" id="1482016848005568785" nodeInfo="nn">
          <link role="annotation" roleId="tpee.1188208074048" targetNodeId="as9o.~NotNull" resolveInfo="NotNull" />
        </node>
      </node>
    </node>
    <node role="member" roleId="tpee.5375687026011219971" type="tpee.StaticMethodDeclaration" typeId="tpee.1081236700938" id="1733398552130470052" nodeInfo="igu">
      <property name="name" nameId="tpck.1169194664001" value="getLinkDeclarationTarget" />
      <node role="returnType" roleId="tpee.1068580123133" type="tp25.SNodeType" typeId="tp25.1138055754698" id="1733398552130470067" nodeInfo="in">
        <link role="concept" roleId="tp25.1138405853777" targetNodeId="tpce.1169125787135" resolveInfo="AbstractConceptDeclaration" />
      </node>
      <node role="visibility" roleId="tpee.1178549979242" type="tpee.PublicVisibility" typeId="tpee.1146644602865" id="1733398552130470054" nodeInfo="nn" />
      <node role="body" roleId="tpee.1068580123135" type="tpee.StatementList" typeId="tpee.1068580123136" id="1733398552130470055" nodeInfo="sn">
        <node role="statement" roleId="tpee.1068581517665" type="tpee.ExpressionStatement" typeId="tpee.1068580123155" id="1733398552130470068" nodeInfo="nn">
          <node role="expression" roleId="tpee.1068580123156" type="tpee.DotExpression" typeId="tpee.1197027756228" id="1733398552130470069" nodeInfo="nn">
            <node role="operand" roleId="tpee.1197027771414" type="tpee.VariableReference" typeId="tpee.1068498886296" id="3021153905150340854" nodeInfo="nn">
              <link role="variableDeclaration" roleId="tpee.1068581517664" targetNodeId="1733398552130470057" resolveInfo="linkDeclaration" />
            </node>
            <node role="operation" roleId="tpee.1197027833540" type="tp25.SLinkAccess" typeId="tp25.1138056143562" id="1733398552130470071" nodeInfo="nn">
              <link role="link" roleId="tp25.1138056516764" targetNodeId="tpce.1071599976176" />
            </node>
          </node>
        </node>
      </node>
      <node role="parameter" roleId="tpee.1068580123134" type="tpee.ParameterDeclaration" typeId="tpee.1068498886292" id="1733398552130470057" nodeInfo="ir">
        <property name="name" nameId="tpck.1169194664001" value="linkDeclaration" />
        <node role="type" roleId="tpee.5680397130376446158" type="tp25.SNodeType" typeId="tp25.1138055754698" id="1733398552130470058" nodeInfo="in">
          <link role="concept" roleId="tp25.1138405853777" targetNodeId="tpce.1071489288298" resolveInfo="LinkDeclaration" />
        </node>
      </node>
    </node>
    <node role="member" roleId="tpee.5375687026011219971" type="tpee.StaticMethodDeclaration" typeId="tpee.1081236700938" id="5178936997682710806" nodeInfo="igu">
      <property name="name" nameId="tpck.1169194664001" value="getLinkDeclarationSpecializedLink" />
      <node role="returnType" roleId="tpee.1068580123133" type="tp25.SNodeType" typeId="tp25.1138055754698" id="5178936997682710807" nodeInfo="in">
        <link role="concept" roleId="tp25.1138405853777" targetNodeId="tpce.1071489288298" resolveInfo="LinkDeclaration" />
      </node>
      <node role="visibility" roleId="tpee.1178549979242" type="tpee.PublicVisibility" typeId="tpee.1146644602865" id="5178936997682710808" nodeInfo="nn" />
      <node role="body" roleId="tpee.1068580123135" type="tpee.StatementList" typeId="tpee.1068580123136" id="5178936997682710809" nodeInfo="sn">
        <node role="statement" roleId="tpee.1068581517665" type="tpee.ExpressionStatement" typeId="tpee.1068580123155" id="5178936997682710810" nodeInfo="nn">
          <node role="expression" roleId="tpee.1068580123156" type="tpee.DotExpression" typeId="tpee.1197027756228" id="5178936997682710811" nodeInfo="nn">
            <node role="operand" roleId="tpee.1197027771414" type="tpee.VariableReference" typeId="tpee.1068498886296" id="3021153905151760440" nodeInfo="nn">
              <link role="variableDeclaration" roleId="tpee.1068581517664" targetNodeId="5178936997682710814" resolveInfo="link" />
            </node>
            <node role="operation" roleId="tpee.1197027833540" type="tp25.SLinkAccess" typeId="tp25.1138056143562" id="5178936997682710813" nodeInfo="nn">
              <link role="link" roleId="tp25.1138056516764" targetNodeId="tpce.1071599698500" />
            </node>
          </node>
        </node>
      </node>
      <node role="parameter" roleId="tpee.1068580123134" type="tpee.ParameterDeclaration" typeId="tpee.1068498886292" id="5178936997682710814" nodeInfo="ir">
        <property name="name" nameId="tpck.1169194664001" value="link" />
        <node role="type" roleId="tpee.5680397130376446158" type="tp25.SNodeType" typeId="tp25.1138055754698" id="5178936997682710815" nodeInfo="in">
          <link role="concept" roleId="tp25.1138405853777" targetNodeId="tpce.1071489288298" resolveInfo="LinkDeclaration" />
        </node>
      </node>
    </node>
    <node role="member" roleId="tpee.5375687026011219971" type="tpee.StaticMethodDeclaration" typeId="tpee.1081236700938" id="7388979241613373172" nodeInfo="igu">
      <property name="name" nameId="tpck.1169194664001" value="getLinkDeclarationRole" />
      <node role="parameter" roleId="tpee.1068580123134" type="tpee.ParameterDeclaration" typeId="tpee.1068498886292" id="7388979241613373176" nodeInfo="ir">
        <property name="name" nameId="tpck.1169194664001" value="link" />
        <node role="type" roleId="tpee.5680397130376446158" type="tp25.SNodeType" typeId="tp25.1138055754698" id="7388979241613373177" nodeInfo="in">
          <link role="concept" roleId="tp25.1138405853777" targetNodeId="tpce.1071489288298" resolveInfo="LinkDeclaration" />
        </node>
      </node>
      <node role="returnType" roleId="tpee.1068580123133" type="tpee.StringType" typeId="tpee.1225271177708" id="7388979241613383642" nodeInfo="in" />
      <node role="visibility" roleId="tpee.1178549979242" type="tpee.PublicVisibility" typeId="tpee.1146644602865" id="7388979241613373174" nodeInfo="nn" />
      <node role="body" roleId="tpee.1068580123135" type="tpee.StatementList" typeId="tpee.1068580123136" id="7388979241613373175" nodeInfo="sn">
        <node role="statement" roleId="tpee.1068581517665" type="tpee.ExpressionStatement" typeId="tpee.1068580123155" id="7388979241613383643" nodeInfo="nn">
          <node role="expression" roleId="tpee.1068580123156" type="tpee.DotExpression" typeId="tpee.1197027756228" id="7388979241613383645" nodeInfo="nn">
            <node role="operand" roleId="tpee.1197027771414" type="tpee.VariableReference" typeId="tpee.1068498886296" id="3021153905151715752" nodeInfo="nn">
              <link role="variableDeclaration" roleId="tpee.1068581517664" targetNodeId="7388979241613373176" resolveInfo="link" />
            </node>
            <node role="operation" roleId="tpee.1197027833540" type="tp25.SPropertyAccess" typeId="tp25.1138056022639" id="7388979241613416075" nodeInfo="nn">
              <link role="property" roleId="tp25.1138056395725" targetNodeId="tpce.1071599776563" resolveInfo="role" />
            </node>
          </node>
        </node>
      </node>
    </node>
  </root>
  <root type="tpee.ClassConcept" typeId="tpee.1068390468198" id="4193578441192064991" nodeInfo="ig">
    <property name="name" nameId="tpck.1169194664001" value="MissingDependenciesFixer" />
    <property name="abstractClass" nameId="tpee.1075300953594" value="false" />
    <property name="isFinal" nameId="tpee.1221565133444" value="false" />
    <node role="visibility" roleId="tpee.1178549979242" type="tpee.PublicVisibility" typeId="tpee.1146644602865" id="4193578441192064992" nodeInfo="nn" />
    <node role="member" roleId="tpee.5375687026011219971" type="tpee.StaticFieldDeclaration" typeId="tpee.1070462154015" id="7512946059813365946" nodeInfo="igu">
      <property name="name" nameId="tpck.1169194664001" value="LOG" />
      <node role="initializer" roleId="tpee.1068431790190" type="tpee.StaticMethodCall" typeId="tpee.1081236700937" id="817124385502535781" nodeInfo="nn">
        <link role="baseMethodDeclaration" roleId="tpee.1068499141037" targetNodeId="ajxo.~LogManager%dgetLogger(java%dlang%dClass)%corg%dapache%dlog4j%dLogger" resolveInfo="getLogger" />
        <link role="classConcept" roleId="tpee.1144433194310" targetNodeId="ajxo.~LogManager" resolveInfo="LogManager" />
        <node role="actualArgument" roleId="tpee.1068499141038" type="tpee.ClassifierClassExpression" typeId="tpee.1116615150612" id="817124385502535782" nodeInfo="nn">
          <link role="classifier" roleId="tpee.1116615189566" targetNodeId="4193578441192064991" resolveInfo="MissingDependenciesFixer" />
        </node>
      </node>
      <node role="type" roleId="tpee.5680397130376446158" type="tpee.ClassifierType" typeId="tpee.1107535904670" id="817124385502535773" nodeInfo="in">
        <link role="classifier" roleId="tpee.1107535924139" targetNodeId="ajxo.~Logger" resolveInfo="Logger" />
      </node>
      <node role="visibility" roleId="tpee.1178549979242" type="tpee.PrivateVisibility" typeId="tpee.1146644623116" id="7512946059813365947" nodeInfo="nn" />
    </node>
    <node role="member" roleId="tpee.5375687026011219971" type="tpee.PlaceholderMember" typeId="tpee.1465982738277781862" id="3006632501001888379" nodeInfo="ngu" />
    <node role="member" roleId="tpee.5375687026011219971" type="tpee.FieldDeclaration" typeId="tpee.1068390468200" id="4193578441192064993" nodeInfo="igu">
      <property name="name" nameId="tpck.1169194664001" value="myModel" />
      <property name="isVolatile" nameId="tpee.1240249534625" value="false" />
      <property name="isFinal" nameId="tpee.1176718929932" value="false" />
      <node role="type" roleId="tpee.5680397130376446158" type="tpee.ClassifierType" typeId="tpee.1107535904670" id="4193578441192064994" nodeInfo="in">
        <link role="classifier" roleId="tpee.1107535924139" targetNodeId="ec5l.~SModel" resolveInfo="SModel" />
      </node>
      <node role="visibility" roleId="tpee.1178549979242" type="tpee.PrivateVisibility" typeId="tpee.1146644623116" id="4193578441192064995" nodeInfo="nn" />
    </node>
    <node role="member" roleId="tpee.5375687026011219971" type="tpee.PlaceholderMember" typeId="tpee.1465982738277781862" id="1653674023125449485" nodeInfo="ngu" />
    <node role="member" roleId="tpee.5375687026011219971" type="tpee.ConstructorDeclaration" typeId="tpee.1068580123140" id="4193578441192064996" nodeInfo="igu">
      <node role="visibility" roleId="tpee.1178549979242" type="tpee.PublicVisibility" typeId="tpee.1146644602865" id="4193578441192064997" nodeInfo="nn" />
      <node role="returnType" roleId="tpee.1068580123133" type="tpee.VoidType" typeId="tpee.1068581517677" id="4193578441192064998" nodeInfo="in" />
      <node role="parameter" roleId="tpee.1068580123134" type="tpee.ParameterDeclaration" typeId="tpee.1068498886292" id="4193578441192064999" nodeInfo="ir">
        <property name="name" nameId="tpck.1169194664001" value="modelDescriptor" />
        <property name="isFinal" nameId="tpee.1176718929932" value="false" />
        <node role="type" roleId="tpee.5680397130376446158" type="tpee.ClassifierType" typeId="tpee.1107535904670" id="1432485028060859662" nodeInfo="in">
          <link role="classifier" roleId="tpee.1107535924139" targetNodeId="ec5l.~SModel" resolveInfo="SModel" />
        </node>
      </node>
      <node role="body" roleId="tpee.1068580123135" type="tpee.StatementList" typeId="tpee.1068580123136" id="4193578441192065001" nodeInfo="sn">
        <node role="statement" roleId="tpee.1068581517665" type="tpee.ExpressionStatement" typeId="tpee.1068580123155" id="4193578441192065002" nodeInfo="nn">
          <node role="expression" roleId="tpee.1068580123156" type="tpee.AssignmentExpression" typeId="tpee.1068498886294" id="4193578441192065003" nodeInfo="nn">
            <node role="rValue" roleId="tpee.1068498886297" type="tpee.VariableReference" typeId="tpee.1068498886296" id="3021153905151298170" nodeInfo="nn">
              <link role="variableDeclaration" roleId="tpee.1068581517664" targetNodeId="4193578441192064999" resolveInfo="modelDescriptor" />
            </node>
            <node role="lValue" roleId="tpee.1068498886295" type="tpee.VariableReference" typeId="tpee.1068498886296" id="3021153905120226795" nodeInfo="nn">
              <link role="variableDeclaration" roleId="tpee.1068581517664" targetNodeId="4193578441192064993" resolveInfo="myModel" />
            </node>
          </node>
        </node>
      </node>
    </node>
    <node role="member" roleId="tpee.5375687026011219971" type="tpee.PlaceholderMember" typeId="tpee.1465982738277781862" id="9095983673869053170" nodeInfo="ngu" />
    <node role="member" roleId="tpee.5375687026011219971" type="tpee.InstanceMethodDeclaration" typeId="tpee.1068580123165" id="1653674023125463980" nodeInfo="igu">
      <property name="name" nameId="tpck.1169194664001" value="fixModuleDependencies" />
      <property name="isDeprecated" nameId="tpee.1224848525476" value="false" />
      <property name="isFinal" nameId="tpee.1181808852946" value="false" />
      <property name="isSynchronized" nameId="tpee.4276006055363816570" value="false" />
      <node role="body" roleId="tpee.1068580123135" type="tpee.StatementList" typeId="tpee.1068580123136" id="3006632501001502777" nodeInfo="sn">
        <node role="statement" roleId="tpee.1068581517665" type="tpee.ExpressionStatement" typeId="tpee.1068580123155" id="7461441435130304123" nodeInfo="nn">
          <node role="expression" roleId="tpee.1068580123156" type="tpee.LocalMethodCall" typeId="tpee.7812454656619025412" id="7461441435130304122" nodeInfo="nn">
            <link role="baseMethodDeclaration" roleId="tpee.1068499141037" targetNodeId="9095983673871476176" resolveInfo="fixDependencies" />
            <node role="actualArgument" roleId="tpee.1068499141038" type="tpee.BooleanConstant" typeId="tpee.1068580123137" id="7461441435130304856" nodeInfo="nn">
              <property name="value" nameId="tpee.1068580123138" value="false" />
            </node>
          </node>
        </node>
      </node>
      <node role="returnType" roleId="tpee.1068580123133" type="tpee.VoidType" typeId="tpee.1068581517677" id="3006632501001502772" nodeInfo="in" />
      <node role="visibility" roleId="tpee.1178549979242" type="tpee.PublicVisibility" typeId="tpee.1146644602865" id="3006632501001495642" nodeInfo="nn" />
    </node>
    <node role="member" roleId="tpee.5375687026011219971" type="tpee.PlaceholderMember" typeId="tpee.1465982738277781862" id="3006632501001741213" nodeInfo="ngu" />
    <node role="member" roleId="tpee.5375687026011219971" type="tpee.InstanceMethodDeclaration" typeId="tpee.1068580123165" id="1653674023125455664" nodeInfo="igu">
      <property name="name" nameId="tpck.1169194664001" value="fixAllDependencies" />
      <property name="isDeprecated" nameId="tpee.1224848525476" value="false" />
      <property name="isFinal" nameId="tpee.1181808852946" value="false" />
      <property name="isSynchronized" nameId="tpee.4276006055363816570" value="false" />
      <node role="body" roleId="tpee.1068580123135" type="tpee.StatementList" typeId="tpee.1068580123136" id="7461441435129612926" nodeInfo="sn">
        <node role="statement" roleId="tpee.1068581517665" type="tpee.ExpressionStatement" typeId="tpee.1068580123155" id="9095983673871476181" nodeInfo="nn">
          <node role="expression" roleId="tpee.1068580123156" type="tpee.LocalMethodCall" typeId="tpee.7812454656619025412" id="9095983673871476180" nodeInfo="nn">
            <link role="baseMethodDeclaration" roleId="tpee.1068499141037" targetNodeId="9095983673871476176" resolveInfo="fixDependencies" />
            <node role="actualArgument" roleId="tpee.1068499141038" type="tpee.BooleanConstant" typeId="tpee.1068580123137" id="9095983673871484201" nodeInfo="nn">
              <property name="value" nameId="tpee.1068580123138" value="true" />
            </node>
          </node>
        </node>
      </node>
      <node role="returnType" roleId="tpee.1068580123133" type="tpee.VoidType" typeId="tpee.1068581517677" id="7461441435129613181" nodeInfo="in" />
      <node role="visibility" roleId="tpee.1178549979242" type="tpee.PublicVisibility" typeId="tpee.1146644602865" id="7461441435129613180" nodeInfo="nn" />
    </node>
    <node role="member" roleId="tpee.5375687026011219971" type="tpee.PlaceholderMember" typeId="tpee.1465982738277781862" id="9095983673871480257" nodeInfo="ngu" />
    <node role="member" roleId="tpee.5375687026011219971" type="tpee.InstanceMethodDeclaration" typeId="tpee.1068580123165" id="9095983673871476176" nodeInfo="igu">
      <property name="name" nameId="tpck.1169194664001" value="fixDependencies" />
      <node role="visibility" roleId="tpee.1178549979242" type="tpee.PrivateVisibility" typeId="tpee.1146644623116" id="9095983673871476177" nodeInfo="nn" />
      <node role="returnType" roleId="tpee.1068580123133" type="tpee.VoidType" typeId="tpee.1068581517677" id="9095983673871476178" nodeInfo="in" />
      <node role="parameter" roleId="tpee.1068580123134" type="tpee.ParameterDeclaration" typeId="tpee.1068498886292" id="9095983673871476171" nodeInfo="ir">
        <property name="name" nameId="tpck.1169194664001" value="fixImplicit" />
        <node role="type" roleId="tpee.5680397130376446158" type="tpee.BooleanType" typeId="tpee.1070534644030" id="9095983673871476172" nodeInfo="in" />
      </node>
      <node role="body" roleId="tpee.1068580123135" type="tpee.StatementList" typeId="tpee.1068580123136" id="9095983673871476114" nodeInfo="sn">
        <node role="statement" roleId="tpee.1068581517665" type="tpee.ExpressionStatement" typeId="tpee.1068580123155" id="9095983673871476115" nodeInfo="nn">
          <node role="expression" roleId="tpee.1068580123156" type="tpee.DotExpression" typeId="tpee.1197027756228" id="9095983673871476116" nodeInfo="nn">
            <node role="operation" roleId="tpee.1197027833540" type="tpee.InstanceMethodCallOperation" typeId="tpee.1202948039474" id="9095983673871476117" nodeInfo="nn">
              <link role="baseMethodDeclaration" roleId="tpee.1068499141037" targetNodeId="cu2c.~ModelCommandExecutor%drunWriteActionInCommand(java%dlang%dRunnable)%cvoid" resolveInfo="runWriteActionInCommand" />
              <node role="actualArgument" roleId="tpee.1068499141038" type="tp2c.ClosureLiteral" typeId="tp2c.1199569711397" id="9095983673871476118" nodeInfo="nn">
                <node role="body" roleId="tp2c.1199569916463" type="tpee.StatementList" typeId="tpee.1068580123136" id="9095983673871476119" nodeInfo="sn">
                  <node role="statement" roleId="tpee.1068581517665" type="tpee.LocalVariableDeclarationStatement" typeId="tpee.1068581242864" id="9095983673871476120" nodeInfo="nn">
                    <node role="localVariableDeclaration" roleId="tpee.1068581242865" type="tpee.LocalVariableDeclaration" typeId="tpee.1068581242863" id="9095983673871476121" nodeInfo="nr">
                      <property name="name" nameId="tpck.1169194664001" value="module" />
                      <property name="isFinal" nameId="tpee.1176718929932" value="false" />
                      <node role="type" roleId="tpee.5680397130376446158" type="tpee.ClassifierType" typeId="tpee.1107535904670" id="9095983673871476122" nodeInfo="in">
                        <link role="classifier" roleId="tpee.1107535924139" targetNodeId="vsqj.~AbstractModule" resolveInfo="AbstractModule" />
                      </node>
                      <node role="initializer" roleId="tpee.1068431790190" type="tpee.CastExpression" typeId="tpee.1070534934090" id="9095983673871476123" nodeInfo="nn">
                        <node role="expression" roleId="tpee.1070534934092" type="tpee.DotExpression" typeId="tpee.1197027756228" id="9095983673871476124" nodeInfo="nn">
                          <node role="operation" roleId="tpee.1197027833540" type="tpee.InstanceMethodCallOperation" typeId="tpee.1202948039474" id="9095983673871476125" nodeInfo="nn">
                            <link role="baseMethodDeclaration" roleId="tpee.1068499141037" targetNodeId="ec5l.~SModel%dgetModule()%corg%djetbrains%dmps%dopenapi%dmodule%dSModule" resolveInfo="getModule" />
                          </node>
                          <node role="operand" roleId="tpee.1197027771414" type="tpee.VariableReference" typeId="tpee.1068498886296" id="9095983673871476126" nodeInfo="nn">
                            <link role="variableDeclaration" roleId="tpee.1068581517664" targetNodeId="4193578441192064993" resolveInfo="myModel" />
                          </node>
                        </node>
                        <node role="type" roleId="tpee.1070534934091" type="tpee.ClassifierType" typeId="tpee.1107535904670" id="9095983673871476127" nodeInfo="in">
                          <link role="classifier" roleId="tpee.1107535924139" targetNodeId="vsqj.~AbstractModule" resolveInfo="AbstractModule" />
                        </node>
                      </node>
                    </node>
                  </node>
                  <node role="statement" roleId="tpee.1068581517665" type="tpee.AssertStatement" typeId="tpee.1160998861373" id="9095983673871476128" nodeInfo="nn">
                    <node role="condition" roleId="tpee.1160998896846" type="tpee.NotEqualsExpression" typeId="tpee.1073239437375" id="9095983673871476129" nodeInfo="nn">
                      <node role="rightExpression" roleId="tpee.1081773367579" type="tpee.NullLiteral" typeId="tpee.1070534058343" id="9095983673871476130" nodeInfo="nn" />
                      <node role="leftExpression" roleId="tpee.1081773367580" type="tpee.VariableReference" typeId="tpee.1068498886296" id="9095983673871476131" nodeInfo="nn">
                        <link role="variableDeclaration" roleId="tpee.1068581517664" targetNodeId="9095983673871476121" resolveInfo="module" />
                      </node>
                    </node>
                  </node>
                  <node role="statement" roleId="tpee.1068581517665" type="tpee.LocalVariableDeclarationStatement" typeId="tpee.1068581242864" id="9095983673871476132" nodeInfo="nn">
                    <node role="localVariableDeclaration" roleId="tpee.1068581242865" type="tpee.LocalVariableDeclaration" typeId="tpee.1068581242863" id="9095983673871476133" nodeInfo="nr">
                      <property name="name" nameId="tpck.1169194664001" value="repository" />
                      <node role="initializer" roleId="tpee.1068431790190" type="tpee.DotExpression" typeId="tpee.1197027756228" id="9095983673871476134" nodeInfo="nn">
                        <node role="operation" roleId="tpee.1197027833540" type="tpee.InstanceMethodCallOperation" typeId="tpee.1202948039474" id="9095983673871476135" nodeInfo="nn">
                          <link role="baseMethodDeclaration" roleId="tpee.1068499141037" targetNodeId="l077.~SModuleBase%dgetRepository()%corg%djetbrains%dmps%dopenapi%dmodule%dSRepository" resolveInfo="getRepository" />
                        </node>
                        <node role="operand" roleId="tpee.1197027771414" type="tpee.VariableReference" typeId="tpee.1068498886296" id="9095983673871476136" nodeInfo="nn">
                          <link role="variableDeclaration" roleId="tpee.1068581517664" targetNodeId="9095983673871476121" resolveInfo="module" />
                        </node>
                      </node>
                      <node role="type" roleId="tpee.5680397130376446158" type="tpee.ClassifierType" typeId="tpee.1107535904670" id="9095983673871476137" nodeInfo="in">
                        <link role="classifier" roleId="tpee.1107535924139" targetNodeId="88zw.~SRepository" resolveInfo="SRepository" />
                      </node>
                    </node>
                  </node>
                  <node role="statement" roleId="tpee.1068581517665" type="tpee.AssertStatement" typeId="tpee.1160998861373" id="9095983673871476138" nodeInfo="nn">
                    <node role="condition" roleId="tpee.1160998896846" type="tpee.NotEqualsExpression" typeId="tpee.1073239437375" id="9095983673871476139" nodeInfo="nn">
                      <node role="rightExpression" roleId="tpee.1081773367579" type="tpee.NullLiteral" typeId="tpee.1070534058343" id="9095983673871476140" nodeInfo="nn" />
                      <node role="leftExpression" roleId="tpee.1081773367580" type="tpee.VariableReference" typeId="tpee.1068498886296" id="9095983673871476141" nodeInfo="nn">
                        <link role="variableDeclaration" roleId="tpee.1068581517664" targetNodeId="9095983673871476133" resolveInfo="repository" />
                      </node>
                    </node>
                  </node>
<<<<<<< HEAD
                  <node role="statement" roleId="tpee.1068581517665" type="tpee.Statement" typeId="tpee.1068580123157" id="7461441435129612980" nodeInfo="nn" />
                  <node role="statement" roleId="tpee.1068581517665" type="tpee.LocalVariableDeclarationStatement" typeId="tpee.1068581242864" id="7461441435129612993" nodeInfo="nn">
                    <node role="localVariableDeclaration" roleId="tpee.1068581242865" type="tpee.LocalVariableDeclaration" typeId="tpee.1068581242863" id="7461441435129612994" nodeInfo="nr">
                      <property name="name" nameId="tpck.1169194664001" value="moduleScope" />
                      <property name="isFinal" nameId="tpee.1176718929932" value="false" />
                      <node role="type" roleId="tpee.5680397130376446158" type="tpee.ClassifierType" typeId="tpee.1107535904670" id="7461441435129612995" nodeInfo="in">
                        <link role="classifier" roleId="tpee.1107535924139" targetNodeId="88zw.~SearchScope" resolveInfo="SearchScope" />
                      </node>
                      <node role="initializer" roleId="tpee.1068431790190" type="tpee.DotExpression" typeId="tpee.1197027756228" id="7461441435129612996" nodeInfo="nn">
                        <node role="operation" roleId="tpee.1197027833540" type="tpee.InstanceMethodCallOperation" typeId="tpee.1202948039474" id="7461441435129612997" nodeInfo="nn">
                          <link role="baseMethodDeclaration" roleId="tpee.1068499141037" targetNodeId="vsqj.~AbstractModule%dgetScope()%corg%djetbrains%dmps%dopenapi%dmodule%dSearchScope" resolveInfo="getScope" />
=======
                  <node role="statement" roleId="tpee.1068581517665" type="tpee.Statement" typeId="tpee.1068580123157" id="9095983673871476142" nodeInfo="nn" />
                  <node role="statement" roleId="tpee.1068581517665" type="tpee.LocalVariableDeclarationStatement" typeId="tpee.1068581242864" id="9095983673871476143" nodeInfo="nn">
                    <node role="localVariableDeclaration" roleId="tpee.1068581242865" type="tpee.LocalVariableDeclaration" typeId="tpee.1068581242863" id="9095983673871476144" nodeInfo="nr">
                      <property name="name" nameId="tpck.1169194664001" value="unloadedModules" />
                      <node role="initializer" roleId="tpee.1068431790190" type="tpee.LocalMethodCall" typeId="tpee.7812454656619025412" id="9095983673871476145" nodeInfo="nn">
                        <link role="baseMethodDeclaration" roleId="tpee.1068499141037" targetNodeId="1653674023125928234" resolveInfo="unloadModuleClassLoader" />
                        <node role="actualArgument" roleId="tpee.1068499141038" type="tpee.VariableReference" typeId="tpee.1068498886296" id="9095983673871476146" nodeInfo="nn">
                          <link role="variableDeclaration" roleId="tpee.1068581517664" targetNodeId="9095983673871476121" resolveInfo="module" />
                        </node>
                      </node>
                      <node role="type" roleId="tpee.5680397130376446158" type="tp2q.SetType" typeId="tp2q.1226511727824" id="9095983673871476147" nodeInfo="in">
                        <node role="elementType" roleId="tp2q.1226511765987" type="tpee.ClassifierType" typeId="tpee.1107535904670" id="9095983673871476148" nodeInfo="in">
                          <link role="classifier" roleId="tpee.1107535924139" targetNodeId="88zw.~SModule" resolveInfo="SModule" />
                        </node>
                      </node>
                    </node>
                  </node>
                  <node role="statement" roleId="tpee.1068581517665" type="tpee.Statement" typeId="tpee.1068580123157" id="9095983673871476149" nodeInfo="nn" />
                  <node role="statement" roleId="tpee.1068581517665" type="tpee.LocalVariableDeclarationStatement" typeId="tpee.1068581242864" id="9095983673871476150" nodeInfo="nn">
                    <node role="localVariableDeclaration" roleId="tpee.1068581242865" type="tpee.LocalVariableDeclaration" typeId="tpee.1068581242863" id="9095983673871476151" nodeInfo="nr">
                      <property name="name" nameId="tpck.1169194664001" value="existingImports" />
                      <node role="type" roleId="tpee.5680397130376446158" type="tp2q.ListType" typeId="tp2q.1151688443754" id="9095983673871476152" nodeInfo="in">
                        <node role="elementType" roleId="tp2q.1151688676805" type="tpee.ClassifierType" typeId="tpee.1107535904670" id="9095983673871476153" nodeInfo="in">
                          <link role="classifier" roleId="tpee.1107535924139" targetNodeId="ec5l.~SModelReference" resolveInfo="SModelReference" />
>>>>>>> 75b4975e
                        </node>
                      </node>
                      <node role="initializer" roleId="tpee.1068431790190" type="tpee.LocalMethodCall" typeId="tpee.7812454656619025412" id="9095983673871476154" nodeInfo="nn">
                        <link role="baseMethodDeclaration" roleId="tpee.1068499141037" targetNodeId="1653674023125575109" resolveInfo="getExistingImports" />
                        <node role="actualArgument" roleId="tpee.1068499141038" type="tpee.VariableReference" typeId="tpee.1068498886296" id="9095983673871476173" nodeInfo="nn">
                          <link role="variableDeclaration" roleId="tpee.1068581517664" targetNodeId="9095983673871476171" resolveInfo="fixImplicit" />
                        </node>
                      </node>
                    </node>
                  </node>
                  <node role="statement" roleId="tpee.1068581517665" type="tpee.ExpressionStatement" typeId="tpee.1068580123155" id="9095983673871476156" nodeInfo="nn">
                    <node role="expression" roleId="tpee.1068580123156" type="tpee.LocalMethodCall" typeId="tpee.7812454656619025412" id="9095983673871476157" nodeInfo="nn">
                      <link role="baseMethodDeclaration" roleId="tpee.1068499141037" targetNodeId="1653674023125863193" resolveInfo="fixImports" />
                      <node role="actualArgument" roleId="tpee.1068499141038" type="tpee.VariableReference" typeId="tpee.1068498886296" id="9095983673871476158" nodeInfo="nn">
                        <link role="variableDeclaration" roleId="tpee.1068581517664" targetNodeId="9095983673871476121" resolveInfo="module" />
                      </node>
                      <node role="actualArgument" roleId="tpee.1068499141038" type="tpee.VariableReference" typeId="tpee.1068498886296" id="9095983673871476159" nodeInfo="nn">
                        <link role="variableDeclaration" roleId="tpee.1068581517664" targetNodeId="9095983673871476151" resolveInfo="existingImports" />
                      </node>
                    </node>
                  </node>
                  <node role="statement" roleId="tpee.1068581517665" type="tpee.ExpressionStatement" typeId="tpee.1068580123155" id="9095983673871476160" nodeInfo="nn">
                    <node role="expression" roleId="tpee.1068580123156" type="tpee.LocalMethodCall" typeId="tpee.7812454656619025412" id="9095983673871476161" nodeInfo="nn">
                      <link role="baseMethodDeclaration" roleId="tpee.1068499141037" targetNodeId="1653674023125828200" resolveInfo="fixLangs" />
                      <node role="actualArgument" roleId="tpee.1068499141038" type="tpee.VariableReference" typeId="tpee.1068498886296" id="9095983673871476162" nodeInfo="nn">
                        <link role="variableDeclaration" roleId="tpee.1068581517664" targetNodeId="9095983673871476121" resolveInfo="module" />
                      </node>
                    </node>
                  </node>
                  <node role="statement" roleId="tpee.1068581517665" type="tpee.ExpressionStatement" typeId="tpee.1068580123155" id="9095983673871476163" nodeInfo="nn">
                    <node role="expression" roleId="tpee.1068580123156" type="tpee.LocalMethodCall" typeId="tpee.7812454656619025412" id="9095983673871476164" nodeInfo="nn">
                      <link role="baseMethodDeclaration" roleId="tpee.1068499141037" targetNodeId="1653674023125756452" resolveInfo="fixDevKits" />
                      <node role="actualArgument" roleId="tpee.1068499141038" type="tpee.VariableReference" typeId="tpee.1068498886296" id="9095983673871476165" nodeInfo="nn">
                        <link role="variableDeclaration" roleId="tpee.1068581517664" targetNodeId="9095983673871476121" resolveInfo="module" />
                      </node>
                    </node>
                  </node>
                  <node role="statement" roleId="tpee.1068581517665" type="tpee.Statement" typeId="tpee.1068580123157" id="9095983673871476166" nodeInfo="nn" />
                  <node role="statement" roleId="tpee.1068581517665" type="tpee.ExpressionStatement" typeId="tpee.1068580123155" id="9095983673871476167" nodeInfo="nn">
                    <node role="expression" roleId="tpee.1068580123156" type="tpee.LocalMethodCall" typeId="tpee.7812454656619025412" id="9095983673871476168" nodeInfo="nn">
                      <link role="baseMethodDeclaration" roleId="tpee.1068499141037" targetNodeId="1653674023125951729" resolveInfo="loadModuleClassLoader" />
                      <node role="actualArgument" roleId="tpee.1068499141038" type="tpee.VariableReference" typeId="tpee.1068498886296" id="9095983673871476169" nodeInfo="nn">
                        <link role="variableDeclaration" roleId="tpee.1068581517664" targetNodeId="9095983673871476144" resolveInfo="unloadedModules" />
                      </node>
                    </node>
                  </node>
                </node>
              </node>
            </node>
            <node role="operand" roleId="tpee.1197027771414" type="tpee.StaticMethodCall" typeId="tpee.1081236700937" id="9095983673871476170" nodeInfo="nn">
              <link role="baseMethodDeclaration" roleId="tpee.1068499141037" targetNodeId="cu2c.~ModelAccess%dinstance()%cjetbrains%dmps%dsmodel%dModelAccess" resolveInfo="instance" />
              <link role="classConcept" roleId="tpee.1144433194310" targetNodeId="cu2c.~ModelAccess" resolveInfo="ModelAccess" />
            </node>
          </node>
        </node>
      </node>
    </node>
    <node role="member" roleId="tpee.5375687026011219971" type="tpee.PlaceholderMember" typeId="tpee.1465982738277781862" id="1653674023125957191" nodeInfo="ngu" />
    <node role="member" roleId="tpee.5375687026011219971" type="tpee.InstanceMethodDeclaration" typeId="tpee.1068580123165" id="1653674023125951729" nodeInfo="igu">
      <property name="name" nameId="tpck.1169194664001" value="loadModuleClassLoader" />
      <node role="visibility" roleId="tpee.1178549979242" type="tpee.PrivateVisibility" typeId="tpee.1146644623116" id="1653674023125951730" nodeInfo="nn" />
      <node role="returnType" roleId="tpee.1068580123133" type="tpee.VoidType" typeId="tpee.1068581517677" id="1653674023125951731" nodeInfo="in" />
      <node role="body" roleId="tpee.1068580123135" type="tpee.StatementList" typeId="tpee.1068580123136" id="1653674023125951719" nodeInfo="sn">
        <node role="statement" roleId="tpee.1068581517665" type="tpee.ExpressionStatement" typeId="tpee.1068580123155" id="1653674023125951720" nodeInfo="nn">
          <node role="expression" roleId="tpee.1068580123156" type="tpee.DotExpression" typeId="tpee.1197027756228" id="1653674023125951721" nodeInfo="nn">
            <node role="operation" roleId="tpee.1197027833540" type="tpee.InstanceMethodCallOperation" typeId="tpee.1202948039474" id="1653674023125951722" nodeInfo="nn">
              <link role="baseMethodDeclaration" roleId="tpee.1068499141037" targetNodeId="wqua.~ClassLoaderManager%dloadClasses(java%dlang%dIterable,org%djetbrains%dmps%dopenapi%dutil%dProgressMonitor)%cjava%dutil%dSet" resolveInfo="loadClasses" />
              <node role="actualArgument" roleId="tpee.1068499141038" type="tpee.VariableReference" typeId="tpee.1068498886296" id="1653674023125979317" nodeInfo="nn">
                <link role="variableDeclaration" roleId="tpee.1068581517664" targetNodeId="1653674023125971195" resolveInfo="modules" />
              </node>
              <node role="actualArgument" roleId="tpee.1068499141038" type="tpee.GenericNewExpression" typeId="tpee.1145552977093" id="1653674023125951724" nodeInfo="nn">
                <node role="creator" roleId="tpee.1145553007750" type="tpee.ClassCreator" typeId="tpee.1212685548494" id="1653674023125951725" nodeInfo="nn">
                  <link role="baseMethodDeclaration" roleId="tpee.1068499141037" targetNodeId="ff4b.~EmptyProgressMonitor%d&lt;init&gt;()" resolveInfo="EmptyProgressMonitor" />
                </node>
              </node>
            </node>
            <node role="operand" roleId="tpee.1197027771414" type="tpee.StaticMethodCall" typeId="tpee.1081236700937" id="1653674023125951726" nodeInfo="nn">
              <link role="baseMethodDeclaration" roleId="tpee.1068499141037" targetNodeId="wqua.~ClassLoaderManager%dgetInstance()%cjetbrains%dmps%dclassloading%dClassLoaderManager" resolveInfo="getInstance" />
              <link role="classConcept" roleId="tpee.1144433194310" targetNodeId="wqua.~ClassLoaderManager" resolveInfo="ClassLoaderManager" />
            </node>
          </node>
        </node>
      </node>
      <node role="parameter" roleId="tpee.1068580123134" type="tpee.ParameterDeclaration" typeId="tpee.1068498886292" id="1653674023125971195" nodeInfo="ir">
        <property name="name" nameId="tpck.1169194664001" value="modules" />
        <node role="type" roleId="tpee.5680397130376446158" type="tp2q.SetType" typeId="tp2q.1226511727824" id="1653674023125971193" nodeInfo="in">
          <node role="elementType" roleId="tp2q.1226511765987" type="tpee.ClassifierType" typeId="tpee.1107535904670" id="1653674023125975687" nodeInfo="in">
            <link role="classifier" roleId="tpee.1107535924139" targetNodeId="88zw.~SModule" resolveInfo="SModule" />
          </node>
        </node>
      </node>
    </node>
    <node role="member" roleId="tpee.5375687026011219971" type="tpee.PlaceholderMember" typeId="tpee.1465982738277781862" id="1653674023125939165" nodeInfo="ngu" />
    <node role="member" roleId="tpee.5375687026011219971" type="tpee.InstanceMethodDeclaration" typeId="tpee.1068580123165" id="1653674023125928234" nodeInfo="igu">
      <property name="name" nameId="tpck.1169194664001" value="unloadModuleClassLoader" />
      <node role="parameter" roleId="tpee.1068580123134" type="tpee.ParameterDeclaration" typeId="tpee.1068498886292" id="1653674023125934163" nodeInfo="ir">
        <property name="name" nameId="tpck.1169194664001" value="module" />
        <node role="type" roleId="tpee.5680397130376446158" type="tpee.ClassifierType" typeId="tpee.1107535904670" id="1653674023125934164" nodeInfo="in">
          <link role="classifier" roleId="tpee.1107535924139" targetNodeId="vsqj.~AbstractModule" resolveInfo="AbstractModule" />
        </node>
        <node role="annotation" roleId="tpee.1188208488637" type="tpee.AnnotationInstance" typeId="tpee.1188207840427" id="1653674023125934165" nodeInfo="nn">
          <link role="annotation" roleId="tpee.1188208074048" targetNodeId="as9o.~NotNull" resolveInfo="NotNull" />
        </node>
      </node>
      <node role="visibility" roleId="tpee.1178549979242" type="tpee.PrivateVisibility" typeId="tpee.1146644623116" id="1653674023125928235" nodeInfo="nn" />
      <node role="returnType" roleId="tpee.1068580123133" type="tpee.ClassifierType" typeId="tpee.1107535904670" id="1653674023125928236" nodeInfo="in">
        <link role="classifier" roleId="tpee.1107535924139" targetNodeId="k7g3.~Set" resolveInfo="Set" />
        <node role="parameter" roleId="tpee.1109201940907" type="tpee.ClassifierType" typeId="tpee.1107535904670" id="1653674023125928237" nodeInfo="in">
          <link role="classifier" roleId="tpee.1107535924139" targetNodeId="88zw.~SModule" resolveInfo="SModule" />
        </node>
      </node>
      <node role="body" roleId="tpee.1068580123135" type="tpee.StatementList" typeId="tpee.1068580123136" id="1653674023125927743" nodeInfo="sn">
        <node role="statement" roleId="tpee.1068581517665" type="tpee.ReturnStatement" typeId="tpee.1068581242878" id="1653674023125927984" nodeInfo="nn">
          <node role="expression" roleId="tpee.1068581517676" type="tpee.DotExpression" typeId="tpee.1197027756228" id="1653674023125927985" nodeInfo="nn">
            <node role="operation" roleId="tpee.1197027833540" type="tpee.InstanceMethodCallOperation" typeId="tpee.1202948039474" id="1653674023125927986" nodeInfo="nn">
              <link role="baseMethodDeclaration" roleId="tpee.1068499141037" targetNodeId="wqua.~ClassLoaderManager%dunloadClasses(java%dlang%dIterable,org%djetbrains%dmps%dopenapi%dutil%dProgressMonitor)%cjava%dutil%dSet" resolveInfo="unloadClasses" />
              <node role="actualArgument" roleId="tpee.1068499141038" type="tpee.StaticMethodCall" typeId="tpee.1081236700937" id="1653674023125927987" nodeInfo="nn">
                <link role="baseMethodDeclaration" roleId="tpee.1068499141037" targetNodeId="k7g3.~Collections%dsingleton(java%dlang%dObject)%cjava%dutil%dSet" resolveInfo="singleton" />
                <link role="classConcept" roleId="tpee.1144433194310" targetNodeId="k7g3.~Collections" resolveInfo="Collections" />
                <node role="actualArgument" roleId="tpee.1068499141038" type="tpee.VariableReference" typeId="tpee.1068498886296" id="1653674023125949148" nodeInfo="nn">
                  <link role="variableDeclaration" roleId="tpee.1068581517664" targetNodeId="1653674023125934163" resolveInfo="module" />
                </node>
              </node>
              <node role="actualArgument" roleId="tpee.1068499141038" type="tpee.GenericNewExpression" typeId="tpee.1145552977093" id="1653674023125927989" nodeInfo="nn">
                <node role="creator" roleId="tpee.1145553007750" type="tpee.ClassCreator" typeId="tpee.1212685548494" id="1653674023125927990" nodeInfo="nn">
                  <link role="baseMethodDeclaration" roleId="tpee.1068499141037" targetNodeId="ff4b.~EmptyProgressMonitor%d&lt;init&gt;()" resolveInfo="EmptyProgressMonitor" />
                </node>
              </node>
            </node>
            <node role="operand" roleId="tpee.1197027771414" type="tpee.StaticMethodCall" typeId="tpee.1081236700937" id="1653674023125927991" nodeInfo="nn">
              <link role="classConcept" roleId="tpee.1144433194310" targetNodeId="wqua.~ClassLoaderManager" resolveInfo="ClassLoaderManager" />
              <link role="baseMethodDeclaration" roleId="tpee.1068499141037" targetNodeId="wqua.~ClassLoaderManager%dgetInstance()%cjetbrains%dmps%dclassloading%dClassLoaderManager" resolveInfo="getInstance" />
            </node>
          </node>
        </node>
      </node>
    </node>
    <node role="member" roleId="tpee.5375687026011219971" type="tpee.PlaceholderMember" typeId="tpee.1465982738277781862" id="1653674023125870542" nodeInfo="ngu" />
    <node role="member" roleId="tpee.5375687026011219971" type="tpee.InstanceMethodDeclaration" typeId="tpee.1068580123165" id="1653674023125863193" nodeInfo="igu">
      <property name="name" nameId="tpck.1169194664001" value="fixImports" />
      <node role="parameter" roleId="tpee.1068580123134" type="tpee.ParameterDeclaration" typeId="tpee.1068498886292" id="1653674023125875869" nodeInfo="ir">
        <property name="name" nameId="tpck.1169194664001" value="module" />
        <node role="type" roleId="tpee.5680397130376446158" type="tpee.ClassifierType" typeId="tpee.1107535904670" id="1653674023125875870" nodeInfo="in">
          <link role="classifier" roleId="tpee.1107535924139" targetNodeId="vsqj.~AbstractModule" resolveInfo="AbstractModule" />
        </node>
        <node role="annotation" roleId="tpee.1188208488637" type="tpee.AnnotationInstance" typeId="tpee.1188207840427" id="1653674023125875871" nodeInfo="nn">
          <link role="annotation" roleId="tpee.1188208074048" targetNodeId="as9o.~NotNull" resolveInfo="NotNull" />
        </node>
      </node>
      <node role="parameter" roleId="tpee.1068580123134" type="tpee.ParameterDeclaration" typeId="tpee.1068498886292" id="1653674023125892622" nodeInfo="ir">
        <property name="name" nameId="tpck.1169194664001" value="importsToAdd" />
        <node role="type" roleId="tpee.5680397130376446158" type="tp2q.ListType" typeId="tp2q.1151688443754" id="1653674023125897772" nodeInfo="in">
          <node role="elementType" roleId="tp2q.1151688676805" type="tpee.ClassifierType" typeId="tpee.1107535904670" id="1653674023125924293" nodeInfo="in">
            <link role="classifier" roleId="tpee.1107535924139" targetNodeId="ec5l.~SModelReference" resolveInfo="SModelReference" />
          </node>
        </node>
      </node>
      <node role="visibility" roleId="tpee.1178549979242" type="tpee.PrivateVisibility" typeId="tpee.1146644623116" id="1653674023125863194" nodeInfo="nn" />
      <node role="returnType" roleId="tpee.1068580123133" type="tpee.VoidType" typeId="tpee.1068581517677" id="1653674023125863195" nodeInfo="in" />
      <node role="body" roleId="tpee.1068580123135" type="tpee.StatementList" typeId="tpee.1068580123136" id="1653674023125863112" nodeInfo="sn">
        <node role="statement" roleId="tpee.1068581517665" type="tpee.LocalVariableDeclarationStatement" typeId="tpee.1068581242864" id="1653674023125863209" nodeInfo="nn">
          <node role="localVariableDeclaration" roleId="tpee.1068581242865" type="tpee.LocalVariableDeclaration" typeId="tpee.1068581242863" id="1653674023125863208" nodeInfo="nr">
            <property name="name" nameId="tpck.1169194664001" value="repository" />
            <node role="type" roleId="tpee.5680397130376446158" type="tpee.ClassifierType" typeId="tpee.1107535904670" id="1653674023125863207" nodeInfo="in">
              <link role="classifier" roleId="tpee.1107535924139" targetNodeId="88zw.~SRepository" resolveInfo="SRepository" />
            </node>
            <node role="initializer" roleId="tpee.1068431790190" type="tpee.DotExpression" typeId="tpee.1197027756228" id="1653674023125887007" nodeInfo="nn">
              <node role="operand" roleId="tpee.1197027771414" type="tpee.VariableReference" typeId="tpee.1068498886296" id="1653674023125886352" nodeInfo="nn">
                <link role="variableDeclaration" roleId="tpee.1068581517664" targetNodeId="1653674023125875869" resolveInfo="module" />
              </node>
              <node role="operation" roleId="tpee.1197027833540" type="tpee.InstanceMethodCallOperation" typeId="tpee.1202948039474" id="1653674023125888108" nodeInfo="nn">
                <link role="baseMethodDeclaration" roleId="tpee.1068499141037" targetNodeId="l077.~SModuleBase%dgetRepository()%corg%djetbrains%dmps%dopenapi%dmodule%dSRepository" resolveInfo="getRepository" />
              </node>
            </node>
          </node>
        </node>
        <node role="statement" roleId="tpee.1068581517665" type="tpee.LocalVariableDeclarationStatement" typeId="tpee.1068581242864" id="1653674023125863113" nodeInfo="nn">
          <node role="localVariableDeclaration" roleId="tpee.1068581242865" type="tpee.LocalVariableDeclaration" typeId="tpee.1068581242863" id="1653674023125863114" nodeInfo="nr">
            <property name="name" nameId="tpck.1169194664001" value="moduleScope" />
            <property name="isFinal" nameId="tpee.1176718929932" value="false" />
            <node role="type" roleId="tpee.5680397130376446158" type="tpee.ClassifierType" typeId="tpee.1107535904670" id="1653674023125863115" nodeInfo="in">
              <link role="classifier" roleId="tpee.1107535924139" targetNodeId="88zw.~SearchScope" resolveInfo="SearchScope" />
            </node>
            <node role="initializer" roleId="tpee.1068431790190" type="tpee.DotExpression" typeId="tpee.1197027756228" id="1653674023125863116" nodeInfo="nn">
              <node role="operation" roleId="tpee.1197027833540" type="tpee.InstanceMethodCallOperation" typeId="tpee.1202948039474" id="1653674023125863117" nodeInfo="nn">
                <link role="baseMethodDeclaration" roleId="tpee.1068499141037" targetNodeId="vsqj.~AbstractModule%dgetScope()%corg%djetbrains%dmps%dopenapi%dmodule%dSearchScope" resolveInfo="getScope" />
              </node>
              <node role="operand" roleId="tpee.1197027771414" type="tpee.VariableReference" typeId="tpee.1068498886296" id="1653674023125863204" nodeInfo="nn">
                <link role="variableDeclaration" roleId="tpee.1068581517664" targetNodeId="1653674023125875869" resolveInfo="module" />
              </node>
            </node>
          </node>
        </node>
        <node role="statement" roleId="tpee.1068581517665" type="tpee.ForeachStatement" typeId="tpee.1144226303539" id="1653674023125863119" nodeInfo="nn">
          <node role="iterable" roleId="tpee.1144226360166" type="tpee.VariableReference" typeId="tpee.1068498886296" id="1653674023125913753" nodeInfo="nn">
            <link role="variableDeclaration" roleId="tpee.1068581517664" targetNodeId="1653674023125892622" resolveInfo="importsToAdd" />
          </node>
          <node role="body" roleId="tpee.1154032183016" type="tpee.StatementList" typeId="tpee.1068580123136" id="1653674023125863121" nodeInfo="sn">
            <node role="statement" roleId="tpee.1068581517665" type="tpee.IfStatement" typeId="tpee.1068580123159" id="1653674023125863122" nodeInfo="nn">
              <node role="ifTrue" roleId="tpee.1068580123161" type="tpee.StatementList" typeId="tpee.1068580123136" id="1653674023125863123" nodeInfo="sn">
                <node role="statement" roleId="tpee.1068581517665" type="tpee.ContinueStatement" typeId="tpee.1082113931046" id="1653674023125863124" nodeInfo="nn" />
              </node>
              <node role="condition" roleId="tpee.1068580123160" type="tpee.NotEqualsExpression" typeId="tpee.1073239437375" id="1653674023125863125" nodeInfo="nn">
                <node role="rightExpression" roleId="tpee.1081773367579" type="tpee.NullLiteral" typeId="tpee.1070534058343" id="1653674023125863126" nodeInfo="nn" />
                <node role="leftExpression" roleId="tpee.1081773367580" type="tpee.DotExpression" typeId="tpee.1197027756228" id="1653674023125863127" nodeInfo="nn">
                  <node role="operation" roleId="tpee.1197027833540" type="tpee.InstanceMethodCallOperation" typeId="tpee.1202948039474" id="1653674023125863128" nodeInfo="nn">
                    <link role="baseMethodDeclaration" roleId="tpee.1068499141037" targetNodeId="88zw.~SearchScope%dresolve(org%djetbrains%dmps%dopenapi%dmodel%dSModelReference)%corg%djetbrains%dmps%dopenapi%dmodel%dSModel" resolveInfo="resolve" />
                    <node role="actualArgument" roleId="tpee.1068499141038" type="tpee.VariableReference" typeId="tpee.1068498886296" id="1653674023125863129" nodeInfo="nn">
                      <link role="variableDeclaration" roleId="tpee.1068581517664" targetNodeId="1653674023125863189" resolveInfo="modelImport" />
                    </node>
                  </node>
                  <node role="operand" roleId="tpee.1197027771414" type="tpee.VariableReference" typeId="tpee.1068498886296" id="1653674023125863130" nodeInfo="nn">
                    <link role="variableDeclaration" roleId="tpee.1068581517664" targetNodeId="1653674023125863114" resolveInfo="moduleScope" />
                  </node>
                </node>
              </node>
            </node>
            <node role="statement" roleId="tpee.1068581517665" type="tpee.LocalVariableDeclarationStatement" typeId="tpee.1068581242864" id="1653674023125863131" nodeInfo="nn">
              <node role="localVariableDeclaration" roleId="tpee.1068581242865" type="tpee.LocalVariableDeclaration" typeId="tpee.1068581242863" id="1653674023125863132" nodeInfo="nr">
                <property name="name" nameId="tpck.1169194664001" value="sm" />
                <property name="isFinal" nameId="tpee.1176718929932" value="false" />
                <node role="initializer" roleId="tpee.1068431790190" type="tpee.DotExpression" typeId="tpee.1197027756228" id="1653674023125863133" nodeInfo="nn">
                  <node role="operand" roleId="tpee.1197027771414" type="tpee.VariableReference" typeId="tpee.1068498886296" id="1653674023125863134" nodeInfo="nn">
                    <link role="variableDeclaration" roleId="tpee.1068581517664" targetNodeId="1653674023125863189" resolveInfo="modelImport" />
                  </node>
                  <node role="operation" roleId="tpee.1197027833540" type="tpee.InstanceMethodCallOperation" typeId="tpee.1202948039474" id="1653674023125863135" nodeInfo="nn">
                    <link role="baseMethodDeclaration" roleId="tpee.1068499141037" targetNodeId="ec5l.~SModelReference%dresolve(org%djetbrains%dmps%dopenapi%dmodule%dSRepository)%corg%djetbrains%dmps%dopenapi%dmodel%dSModel" resolveInfo="resolve" />
                    <node role="actualArgument" roleId="tpee.1068499141038" type="tpee.VariableReference" typeId="tpee.1068498886296" id="1653674023125863210" nodeInfo="nn">
                      <link role="variableDeclaration" roleId="tpee.1068581517664" targetNodeId="1653674023125863208" resolveInfo="repository" />
                    </node>
                  </node>
                </node>
                <node role="type" roleId="tpee.5680397130376446158" type="tpee.ClassifierType" typeId="tpee.1107535904670" id="1653674023125863137" nodeInfo="in">
                  <link role="classifier" roleId="tpee.1107535924139" targetNodeId="ec5l.~SModel" resolveInfo="SModel" />
                </node>
              </node>
            </node>
            <node role="statement" roleId="tpee.1068581517665" type="tpee.IfStatement" typeId="tpee.1068580123159" id="1653674023125863138" nodeInfo="nn">
              <node role="ifTrue" roleId="tpee.1068580123161" type="tpee.StatementList" typeId="tpee.1068580123136" id="1653674023125863139" nodeInfo="sn">
                <node role="statement" roleId="tpee.1068581517665" type="tpee.ExpressionStatement" typeId="tpee.1068580123155" id="1653674023125863140" nodeInfo="nn">
                  <node role="expression" roleId="tpee.1068580123156" type="tpee.AssignmentExpression" typeId="tpee.1068498886294" id="1653674023125863141" nodeInfo="nn">
                    <node role="lValue" roleId="tpee.1068498886295" type="tpee.VariableReference" typeId="tpee.1068498886296" id="1653674023125863142" nodeInfo="nn">
                      <link role="variableDeclaration" roleId="tpee.1068581517664" targetNodeId="1653674023125863132" resolveInfo="sm" />
                    </node>
                    <node role="rValue" roleId="tpee.1068498886297" type="tpee.TernaryOperatorExpression" typeId="tpee.1163668896201" id="1653674023125863143" nodeInfo="nn">
                      <node role="condition" roleId="tpee.1163668914799" type="tpee.NotEqualsExpression" typeId="tpee.1073239437375" id="1653674023125863144" nodeInfo="nn">
                        <node role="rightExpression" roleId="tpee.1081773367579" type="tpee.NullLiteral" typeId="tpee.1070534058343" id="1653674023125863145" nodeInfo="nn" />
                        <node role="leftExpression" roleId="tpee.1081773367580" type="tpee.DotExpression" typeId="tpee.1197027756228" id="1653674023125863146" nodeInfo="nn">
                          <node role="operation" roleId="tpee.1197027833540" type="tpee.InstanceMethodCallOperation" typeId="tpee.1202948039474" id="1653674023125863147" nodeInfo="nn">
                            <link role="baseMethodDeclaration" roleId="tpee.1068499141037" targetNodeId="ec5l.~SModelReference%dgetModelName()%cjava%dlang%dString" resolveInfo="getModelName" />
                          </node>
                          <node role="operand" roleId="tpee.1197027771414" type="tpee.VariableReference" typeId="tpee.1068498886296" id="1653674023125863148" nodeInfo="nn">
                            <link role="variableDeclaration" roleId="tpee.1068581517664" targetNodeId="1653674023125863189" resolveInfo="modelImport" />
                          </node>
                        </node>
                      </node>
                      <node role="ifTrue" roleId="tpee.1163668922816" type="tpee.DotExpression" typeId="tpee.1197027756228" id="1653674023125863149" nodeInfo="nn">
                        <node role="operand" roleId="tpee.1197027771414" type="tpee.StaticMethodCall" typeId="tpee.1081236700937" id="1653674023125863150" nodeInfo="nn">
                          <link role="classConcept" roleId="tpee.1144433194310" targetNodeId="cu2c.~SModelRepository" resolveInfo="SModelRepository" />
                          <link role="baseMethodDeclaration" roleId="tpee.1068499141037" targetNodeId="cu2c.~SModelRepository%dgetInstance()%cjetbrains%dmps%dsmodel%dSModelRepository" resolveInfo="getInstance" />
                        </node>
                        <node role="operation" roleId="tpee.1197027833540" type="tpee.InstanceMethodCallOperation" typeId="tpee.1202948039474" id="1653674023125863151" nodeInfo="nn">
                          <link role="baseMethodDeclaration" roleId="tpee.1068499141037" targetNodeId="cu2c.~SModelRepository%dgetModelDescriptor(java%dlang%dString)%corg%djetbrains%dmps%dopenapi%dmodel%dSModel" resolveInfo="getModelDescriptor" />
                          <node role="actualArgument" roleId="tpee.1068499141038" type="tpee.DotExpression" typeId="tpee.1197027756228" id="1653674023125863152" nodeInfo="nn">
                            <node role="operand" roleId="tpee.1197027771414" type="tpee.VariableReference" typeId="tpee.1068498886296" id="1653674023125863153" nodeInfo="nn">
                              <link role="variableDeclaration" roleId="tpee.1068581517664" targetNodeId="1653674023125863189" resolveInfo="modelImport" />
                            </node>
                            <node role="operation" roleId="tpee.1197027833540" type="tpee.InstanceMethodCallOperation" typeId="tpee.1202948039474" id="1653674023125863154" nodeInfo="nn">
                              <link role="baseMethodDeclaration" roleId="tpee.1068499141037" targetNodeId="ec5l.~SModelReference%dgetModelName()%cjava%dlang%dString" resolveInfo="getModelName" />
                            </node>
                          </node>
                        </node>
                      </node>
                      <node role="ifFalse" roleId="tpee.1163668934364" type="tpee.NullLiteral" typeId="tpee.1070534058343" id="1653674023125863155" nodeInfo="nn" />
                    </node>
                  </node>
                </node>
                <node role="statement" roleId="tpee.1068581517665" type="tpee.IfStatement" typeId="tpee.1068580123159" id="1653674023125863156" nodeInfo="nn">
                  <node role="condition" roleId="tpee.1068580123160" type="tpee.EqualsExpression" typeId="tpee.1068580123152" id="1653674023125863157" nodeInfo="nn">
                    <node role="leftExpression" roleId="tpee.1081773367580" type="tpee.VariableReference" typeId="tpee.1068498886296" id="1653674023125863158" nodeInfo="nn">
                      <link role="variableDeclaration" roleId="tpee.1068581517664" targetNodeId="1653674023125863132" resolveInfo="sm" />
                    </node>
                    <node role="rightExpression" roleId="tpee.1081773367579" type="tpee.NullLiteral" typeId="tpee.1070534058343" id="1653674023125863159" nodeInfo="nn" />
                  </node>
                  <node role="ifTrue" roleId="tpee.1068580123161" type="tpee.StatementList" typeId="tpee.1068580123136" id="1653674023125863160" nodeInfo="sn">
                    <node role="statement" roleId="tpee.1068581517665" type="tpee.ContinueStatement" typeId="tpee.1082113931046" id="1653674023125863161" nodeInfo="nn" />
                  </node>
                </node>
              </node>
              <node role="condition" roleId="tpee.1068580123160" type="tpee.EqualsExpression" typeId="tpee.1068580123152" id="1653674023125863162" nodeInfo="nn">
                <node role="rightExpression" roleId="tpee.1081773367579" type="tpee.NullLiteral" typeId="tpee.1070534058343" id="1653674023125863163" nodeInfo="nn" />
                <node role="leftExpression" roleId="tpee.1081773367580" type="tpee.VariableReference" typeId="tpee.1068498886296" id="1653674023125863164" nodeInfo="nn">
                  <link role="variableDeclaration" roleId="tpee.1068581517664" targetNodeId="1653674023125863132" resolveInfo="sm" />
                </node>
              </node>
            </node>
            <node role="statement" roleId="tpee.1068581517665" type="tpee.LocalVariableDeclarationStatement" typeId="tpee.1068581242864" id="1653674023125863165" nodeInfo="nn">
              <node role="localVariableDeclaration" roleId="tpee.1068581242865" type="tpee.LocalVariableDeclaration" typeId="tpee.1068581242863" id="1653674023125863166" nodeInfo="nr">
                <property name="name" nameId="tpck.1169194664001" value="anotherModule" />
                <property name="isFinal" nameId="tpee.1176718929932" value="false" />
                <node role="initializer" roleId="tpee.1068431790190" type="tpee.DotExpression" typeId="tpee.1197027756228" id="1653674023125863167" nodeInfo="nn">
                  <node role="operation" roleId="tpee.1197027833540" type="tpee.InstanceMethodCallOperation" typeId="tpee.1202948039474" id="1653674023125863168" nodeInfo="nn">
                    <link role="baseMethodDeclaration" roleId="tpee.1068499141037" targetNodeId="ec5l.~SModel%dgetModule()%corg%djetbrains%dmps%dopenapi%dmodule%dSModule" resolveInfo="getModule" />
                  </node>
                  <node role="operand" roleId="tpee.1197027771414" type="tpee.VariableReference" typeId="tpee.1068498886296" id="1653674023125863169" nodeInfo="nn">
                    <link role="variableDeclaration" roleId="tpee.1068581517664" targetNodeId="1653674023125863132" resolveInfo="sm" />
                  </node>
                </node>
                <node role="type" roleId="tpee.5680397130376446158" type="tpee.ClassifierType" typeId="tpee.1107535904670" id="1653674023125863170" nodeInfo="in">
                  <link role="classifier" roleId="tpee.1107535924139" targetNodeId="88zw.~SModule" resolveInfo="SModule" />
                </node>
              </node>
            </node>
            <node role="statement" roleId="tpee.1068581517665" type="tpee.IfStatement" typeId="tpee.1068580123159" id="1653674023125863171" nodeInfo="nn">
              <node role="ifTrue" roleId="tpee.1068580123161" type="tpee.StatementList" typeId="tpee.1068580123136" id="1653674023125863172" nodeInfo="sn">
                <node role="statement" roleId="tpee.1068581517665" type="tpee.ContinueStatement" typeId="tpee.1082113931046" id="1653674023125863173" nodeInfo="nn" />
              </node>
              <node role="condition" roleId="tpee.1068580123160" type="tpee.OrExpression" typeId="tpee.1080223426719" id="1653674023125863174" nodeInfo="nn">
                <node role="leftExpression" roleId="tpee.1081773367580" type="tpee.EqualsExpression" typeId="tpee.1068580123152" id="1653674023125863175" nodeInfo="nn">
                  <node role="leftExpression" roleId="tpee.1081773367580" type="tpee.VariableReference" typeId="tpee.1068498886296" id="1653674023125863176" nodeInfo="nn">
                    <link role="variableDeclaration" roleId="tpee.1068581517664" targetNodeId="1653674023125863166" resolveInfo="anotherModule" />
                  </node>
                  <node role="rightExpression" roleId="tpee.1081773367579" type="tpee.NullLiteral" typeId="tpee.1070534058343" id="1653674023125863177" nodeInfo="nn" />
                </node>
                <node role="rightExpression" roleId="tpee.1081773367579" type="tpee.EqualsExpression" typeId="tpee.1068580123152" id="1653674023125863178" nodeInfo="nn">
                  <node role="leftExpression" roleId="tpee.1081773367580" type="tpee.VariableReference" typeId="tpee.1068498886296" id="1653674023125863179" nodeInfo="nn">
                    <link role="variableDeclaration" roleId="tpee.1068581517664" targetNodeId="1653674023125863166" resolveInfo="anotherModule" />
                  </node>
                  <node role="rightExpression" roleId="tpee.1081773367579" type="tpee.VariableReference" typeId="tpee.1068498886296" id="1653674023125863205" nodeInfo="nn">
                    <link role="variableDeclaration" roleId="tpee.1068581517664" targetNodeId="1653674023125875869" resolveInfo="module" />
                  </node>
                </node>
              </node>
            </node>
            <node role="statement" roleId="tpee.1068581517665" type="tpee.ExpressionStatement" typeId="tpee.1068580123155" id="1653674023125863181" nodeInfo="nn">
              <node role="expression" roleId="tpee.1068580123156" type="tpee.DotExpression" typeId="tpee.1197027756228" id="1653674023125863182" nodeInfo="nn">
                <node role="operation" roleId="tpee.1197027833540" type="tpee.InstanceMethodCallOperation" typeId="tpee.1202948039474" id="1653674023125863183" nodeInfo="nn">
                  <link role="baseMethodDeclaration" roleId="tpee.1068499141037" targetNodeId="vsqj.~AbstractModule%daddDependency(org%djetbrains%dmps%dopenapi%dmodule%dSModuleReference,boolean)%cvoid" resolveInfo="addDependency" />
                  <node role="actualArgument" roleId="tpee.1068499141038" type="tpee.DotExpression" typeId="tpee.1197027756228" id="1653674023125863184" nodeInfo="nn">
                    <node role="operand" roleId="tpee.1197027771414" type="tpee.VariableReference" typeId="tpee.1068498886296" id="1653674023125863185" nodeInfo="nn">
                      <link role="variableDeclaration" roleId="tpee.1068581517664" targetNodeId="1653674023125863166" resolveInfo="anotherModule" />
                    </node>
                    <node role="operation" roleId="tpee.1197027833540" type="tpee.InstanceMethodCallOperation" typeId="tpee.1202948039474" id="1653674023125863186" nodeInfo="nn">
                      <link role="baseMethodDeclaration" roleId="tpee.1068499141037" targetNodeId="88zw.~SModule%dgetModuleReference()%corg%djetbrains%dmps%dopenapi%dmodule%dSModuleReference" resolveInfo="getModuleReference" />
                    </node>
                  </node>
                  <node role="actualArgument" roleId="tpee.1068499141038" type="tpee.BooleanConstant" typeId="tpee.1068580123137" id="1653674023125863187" nodeInfo="nn">
                    <property name="value" nameId="tpee.1068580123138" value="false" />
                  </node>
                </node>
                <node role="operand" roleId="tpee.1197027771414" type="tpee.VariableReference" typeId="tpee.1068498886296" id="1653674023125863206" nodeInfo="nn">
                  <link role="variableDeclaration" roleId="tpee.1068581517664" targetNodeId="1653674023125875869" resolveInfo="module" />
                </node>
              </node>
            </node>
          </node>
          <node role="variable" roleId="tpee.1144230900587" type="tpee.LocalVariableDeclaration" typeId="tpee.1068581242863" id="1653674023125863189" nodeInfo="nr">
            <property name="name" nameId="tpck.1169194664001" value="modelImport" />
            <property name="isFinal" nameId="tpee.1176718929932" value="false" />
            <node role="type" roleId="tpee.5680397130376446158" type="tpee.ClassifierType" typeId="tpee.1107535904670" id="1653674023125863190" nodeInfo="in">
              <link role="classifier" roleId="tpee.1107535924139" targetNodeId="ec5l.~SModelReference" resolveInfo="SModelReference" />
            </node>
          </node>
        </node>
      </node>
    </node>
    <node role="member" roleId="tpee.5375687026011219971" type="tpee.PlaceholderMember" typeId="tpee.1465982738277781862" id="1653674023125835948" nodeInfo="ngu" />
    <node role="member" roleId="tpee.5375687026011219971" type="tpee.InstanceMethodDeclaration" typeId="tpee.1068580123165" id="1653674023125828200" nodeInfo="igu">
      <property name="name" nameId="tpck.1169194664001" value="fixLangs" />
      <node role="parameter" roleId="tpee.1068580123134" type="tpee.ParameterDeclaration" typeId="tpee.1068498886292" id="1653674023125842670" nodeInfo="ir">
        <property name="name" nameId="tpck.1169194664001" value="module" />
        <node role="type" roleId="tpee.5680397130376446158" type="tpee.ClassifierType" typeId="tpee.1107535904670" id="1653674023125842671" nodeInfo="in">
          <link role="classifier" roleId="tpee.1107535924139" targetNodeId="vsqj.~AbstractModule" resolveInfo="AbstractModule" />
        </node>
        <node role="annotation" roleId="tpee.1188208488637" type="tpee.AnnotationInstance" typeId="tpee.1188207840427" id="1653674023125842672" nodeInfo="nn">
          <link role="annotation" roleId="tpee.1188208074048" targetNodeId="as9o.~NotNull" resolveInfo="NotNull" />
        </node>
      </node>
      <node role="visibility" roleId="tpee.1178549979242" type="tpee.PrivateVisibility" typeId="tpee.1146644623116" id="1653674023125828201" nodeInfo="nn" />
      <node role="returnType" roleId="tpee.1068580123133" type="tpee.VoidType" typeId="tpee.1068581517677" id="1653674023125828202" nodeInfo="in" />
      <node role="body" roleId="tpee.1068580123135" type="tpee.StatementList" typeId="tpee.1068580123136" id="1653674023125828144" nodeInfo="sn">
        <node role="statement" roleId="tpee.1068581517665" type="tpee.LocalVariableDeclarationStatement" typeId="tpee.1068581242864" id="1653674023125828205" nodeInfo="nn">
          <node role="localVariableDeclaration" roleId="tpee.1068581242865" type="tpee.LocalVariableDeclaration" typeId="tpee.1068581242863" id="1653674023125828204" nodeInfo="nr">
            <property name="name" nameId="tpck.1169194664001" value="moduleScope" />
            <node role="type" roleId="tpee.5680397130376446158" type="tpee.ClassifierType" typeId="tpee.1107535904670" id="1653674023125828203" nodeInfo="in">
              <link role="classifier" roleId="tpee.1107535924139" targetNodeId="88zw.~SearchScope" resolveInfo="SearchScope" />
            </node>
            <node role="initializer" roleId="tpee.1068431790190" type="tpee.DotExpression" typeId="tpee.1197027756228" id="1653674023125850693" nodeInfo="nn">
              <node role="operand" roleId="tpee.1197027771414" type="tpee.VariableReference" typeId="tpee.1068498886296" id="1653674023125850488" nodeInfo="nn">
                <link role="variableDeclaration" roleId="tpee.1068581517664" targetNodeId="1653674023125842670" resolveInfo="module" />
              </node>
              <node role="operation" roleId="tpee.1197027833540" type="tpee.InstanceMethodCallOperation" typeId="tpee.1202948039474" id="1653674023125851447" nodeInfo="nn">
                <link role="baseMethodDeclaration" roleId="tpee.1068499141037" targetNodeId="vsqj.~AbstractModule%dgetScope()%corg%djetbrains%dmps%dopenapi%dmodule%dSearchScope" resolveInfo="getScope" />
              </node>
            </node>
          </node>
        </node>
        <node role="statement" roleId="tpee.1068581517665" type="tpee.ForeachStatement" typeId="tpee.1144226303539" id="1653674023125828145" nodeInfo="nn">
          <node role="variable" roleId="tpee.1144230900587" type="tpee.LocalVariableDeclaration" typeId="tpee.1068581242863" id="1653674023125828146" nodeInfo="nr">
            <property name="name" nameId="tpck.1169194664001" value="namespace" />
            <property name="isFinal" nameId="tpee.1176718929932" value="false" />
            <node role="type" roleId="tpee.5680397130376446158" type="tpee.ClassifierType" typeId="tpee.1107535904670" id="1653674023125828147" nodeInfo="in">
              <link role="classifier" roleId="tpee.1107535924139" targetNodeId="88zw.~SModuleReference" resolveInfo="SModuleReference" />
            </node>
          </node>
          <node role="iterable" roleId="tpee.1144226360166" type="tpee.StaticMethodCall" typeId="tpee.1081236700937" id="1653674023125828148" nodeInfo="nn">
            <link role="baseMethodDeclaration" roleId="tpee.1068499141037" targetNodeId="msyo.~CollectionUtil%dunion(java%dutil%dList%d%d%d)%cjava%dutil%dList" resolveInfo="union" />
            <link role="classConcept" roleId="tpee.1144433194310" targetNodeId="msyo.~CollectionUtil" resolveInfo="CollectionUtil" />
            <node role="actualArgument" roleId="tpee.1068499141038" type="tpee.DotExpression" typeId="tpee.1197027756228" id="1653674023125828149" nodeInfo="nn">
              <node role="operand" roleId="tpee.1197027771414" type="tpee.ParenthesizedExpression" typeId="tpee.1079359253375" id="1653674023125828150" nodeInfo="nn">
                <node role="expression" roleId="tpee.1079359253376" type="tpee.CastExpression" typeId="tpee.1070534934090" id="1653674023125828151" nodeInfo="nn">
                  <node role="type" roleId="tpee.1070534934091" type="tpee.ClassifierType" typeId="tpee.1107535904670" id="1653674023125828152" nodeInfo="in">
                    <link role="classifier" roleId="tpee.1107535924139" targetNodeId="cu2c.~SModelInternal" resolveInfo="SModelInternal" />
                  </node>
                  <node role="expression" roleId="tpee.1070534934092" type="tpee.VariableReference" typeId="tpee.1068498886296" id="1653674023125828153" nodeInfo="nn">
                    <link role="variableDeclaration" roleId="tpee.1068581517664" targetNodeId="4193578441192064993" resolveInfo="myModel" />
                  </node>
                </node>
              </node>
              <node role="operation" roleId="tpee.1197027833540" type="tpee.InstanceMethodCallOperation" typeId="tpee.1202948039474" id="1653674023125828154" nodeInfo="nn">
                <link role="baseMethodDeclaration" roleId="tpee.1068499141037" targetNodeId="cu2c.~SModelInternal%dimportedLanguages()%cjava%dutil%dList" resolveInfo="importedLanguages" />
              </node>
            </node>
            <node role="actualArgument" roleId="tpee.1068499141038" type="tpee.DotExpression" typeId="tpee.1197027756228" id="1653674023125828155" nodeInfo="nn">
              <node role="operation" roleId="tpee.1197027833540" type="tpee.InstanceMethodCallOperation" typeId="tpee.1202948039474" id="1653674023125828156" nodeInfo="nn">
                <link role="baseMethodDeclaration" roleId="tpee.1068499141037" targetNodeId="cu2c.~SModelInternal%dengagedOnGenerationLanguages()%cjava%dutil%dList" resolveInfo="engagedOnGenerationLanguages" />
              </node>
              <node role="operand" roleId="tpee.1197027771414" type="tpee.ParenthesizedExpression" typeId="tpee.1079359253375" id="1653674023125828157" nodeInfo="nn">
                <node role="expression" roleId="tpee.1079359253376" type="tpee.CastExpression" typeId="tpee.1070534934090" id="1653674023125828158" nodeInfo="nn">
                  <node role="type" roleId="tpee.1070534934091" type="tpee.ClassifierType" typeId="tpee.1107535904670" id="1653674023125828159" nodeInfo="in">
                    <link role="classifier" roleId="tpee.1107535924139" targetNodeId="cu2c.~SModelInternal" resolveInfo="SModelInternal" />
                  </node>
                  <node role="expression" roleId="tpee.1070534934092" type="tpee.VariableReference" typeId="tpee.1068498886296" id="1653674023125828160" nodeInfo="nn">
                    <link role="variableDeclaration" roleId="tpee.1068581517664" targetNodeId="4193578441192064993" resolveInfo="myModel" />
                  </node>
                </node>
              </node>
            </node>
          </node>
          <node role="body" roleId="tpee.1154032183016" type="tpee.StatementList" typeId="tpee.1068580123136" id="1653674023125828161" nodeInfo="sn">
            <node role="statement" roleId="tpee.1068581517665" type="tpee.IfStatement" typeId="tpee.1068580123159" id="1653674023125828162" nodeInfo="nn">
              <node role="condition" roleId="tpee.1068580123160" type="tpee.InstanceOfExpression" typeId="tpee.1081256982272" id="1653674023125828163" nodeInfo="nn">
                <node role="classType" roleId="tpee.1081256993305" type="tpee.ClassifierType" typeId="tpee.1107535904670" id="1653674023125828164" nodeInfo="in">
                  <link role="classifier" roleId="tpee.1107535924139" targetNodeId="cu2c.~Language" resolveInfo="Language" />
                </node>
                <node role="leftExpression" roleId="tpee.1081256993304" type="tpee.DotExpression" typeId="tpee.1197027756228" id="1653674023125828165" nodeInfo="nn">
                  <node role="operand" roleId="tpee.1197027771414" type="tpee.VariableReference" typeId="tpee.1068498886296" id="1653674023125828206" nodeInfo="nn">
                    <link role="variableDeclaration" roleId="tpee.1068581517664" targetNodeId="1653674023125828204" resolveInfo="moduleScope" />
                  </node>
                  <node role="operation" roleId="tpee.1197027833540" type="tpee.InstanceMethodCallOperation" typeId="tpee.1202948039474" id="1653674023125828167" nodeInfo="nn">
                    <link role="baseMethodDeclaration" roleId="tpee.1068499141037" targetNodeId="88zw.~SearchScope%dresolve(org%djetbrains%dmps%dopenapi%dmodule%dSModuleReference)%corg%djetbrains%dmps%dopenapi%dmodule%dSModule" resolveInfo="resolve" />
                    <node role="actualArgument" roleId="tpee.1068499141038" type="tpee.VariableReference" typeId="tpee.1068498886296" id="1653674023125828168" nodeInfo="nn">
                      <link role="variableDeclaration" roleId="tpee.1068581517664" targetNodeId="1653674023125828146" resolveInfo="namespace" />
                    </node>
                  </node>
                </node>
              </node>
              <node role="ifTrue" roleId="tpee.1068580123161" type="tpee.StatementList" typeId="tpee.1068580123136" id="1653674023125828169" nodeInfo="sn">
                <node role="statement" roleId="tpee.1068581517665" type="tpee.ContinueStatement" typeId="tpee.1082113931046" id="1653674023125828170" nodeInfo="nn" />
              </node>
            </node>
            <node role="statement" roleId="tpee.1068581517665" type="tpee.LocalVariableDeclarationStatement" typeId="tpee.1068581242864" id="1653674023125828171" nodeInfo="nn">
              <node role="localVariableDeclaration" roleId="tpee.1068581242865" type="tpee.LocalVariableDeclaration" typeId="tpee.1068581242863" id="1653674023125828172" nodeInfo="nr">
                <property name="name" nameId="tpck.1169194664001" value="lang" />
                <property name="isFinal" nameId="tpee.1176718929932" value="false" />
                <node role="initializer" roleId="tpee.1068431790190" type="tpee.StaticMethodCall" typeId="tpee.1081236700937" id="1653674023125828173" nodeInfo="nn">
                  <link role="baseMethodDeclaration" roleId="tpee.1068499141037" targetNodeId="cu2c.~ScopeOperations%dresolveModule(org%djetbrains%dmps%dopenapi%dmodule%dSearchScope,org%djetbrains%dmps%dopenapi%dmodule%dSModuleReference,java%dlang%dClass)%corg%djetbrains%dmps%dopenapi%dmodule%dSModule" resolveInfo="resolveModule" />
                  <link role="classConcept" roleId="tpee.1144433194310" targetNodeId="cu2c.~ScopeOperations" resolveInfo="ScopeOperations" />
                  <node role="actualArgument" roleId="tpee.1068499141038" type="tpee.StaticMethodCall" typeId="tpee.1081236700937" id="1653674023125828174" nodeInfo="nn">
                    <link role="classConcept" roleId="tpee.1144433194310" targetNodeId="vsqj.~GlobalScope" resolveInfo="GlobalScope" />
                    <link role="baseMethodDeclaration" roleId="tpee.1068499141037" targetNodeId="vsqj.~GlobalScope%dgetInstance()%cjetbrains%dmps%dproject%dGlobalScope" resolveInfo="getInstance" />
                  </node>
                  <node role="actualArgument" roleId="tpee.1068499141038" type="tpee.VariableReference" typeId="tpee.1068498886296" id="1653674023125828175" nodeInfo="nn">
                    <link role="variableDeclaration" roleId="tpee.1068581517664" targetNodeId="1653674023125828146" resolveInfo="namespace" />
                  </node>
                  <node role="actualArgument" roleId="tpee.1068499141038" type="tpee.ClassifierClassExpression" typeId="tpee.1116615150612" id="1653674023125828176" nodeInfo="nn">
                    <link role="classifier" roleId="tpee.1116615189566" targetNodeId="cu2c.~Language" resolveInfo="Language" />
                  </node>
                </node>
                <node role="type" roleId="tpee.5680397130376446158" type="tpee.ClassifierType" typeId="tpee.1107535904670" id="1653674023125828177" nodeInfo="in">
                  <link role="classifier" roleId="tpee.1107535924139" targetNodeId="cu2c.~Language" resolveInfo="Language" />
                </node>
              </node>
            </node>
            <node role="statement" roleId="tpee.1068581517665" type="tpee.IfStatement" typeId="tpee.1068580123159" id="1653674023125828178" nodeInfo="nn">
              <node role="ifTrue" roleId="tpee.1068580123161" type="tpee.StatementList" typeId="tpee.1068580123136" id="1653674023125828179" nodeInfo="sn">
                <node role="statement" roleId="tpee.1068581517665" type="tpee.ContinueStatement" typeId="tpee.1082113931046" id="1653674023125828180" nodeInfo="nn" />
              </node>
              <node role="condition" roleId="tpee.1068580123160" type="tpee.EqualsExpression" typeId="tpee.1068580123152" id="1653674023125828181" nodeInfo="nn">
                <node role="rightExpression" roleId="tpee.1081773367579" type="tpee.NullLiteral" typeId="tpee.1070534058343" id="1653674023125828182" nodeInfo="nn" />
                <node role="leftExpression" roleId="tpee.1081773367580" type="tpee.VariableReference" typeId="tpee.1068498886296" id="1653674023125828183" nodeInfo="nn">
                  <link role="variableDeclaration" roleId="tpee.1068581517664" targetNodeId="1653674023125828172" resolveInfo="lang" />
                </node>
              </node>
            </node>
            <node role="statement" roleId="tpee.1068581517665" type="tpee.LocalVariableDeclarationStatement" typeId="tpee.1068581242864" id="1653674023125828184" nodeInfo="nn">
              <node role="localVariableDeclaration" roleId="tpee.1068581242865" type="tpee.LocalVariableDeclaration" typeId="tpee.1068581242863" id="1653674023125828185" nodeInfo="nr">
                <property name="name" nameId="tpck.1169194664001" value="ref" />
                <property name="isFinal" nameId="tpee.1176718929932" value="false" />
                <node role="initializer" roleId="tpee.1068431790190" type="tpee.DotExpression" typeId="tpee.1197027756228" id="1653674023125828186" nodeInfo="nn">
                  <node role="operand" roleId="tpee.1197027771414" type="tpee.StaticMethodCall" typeId="tpee.1081236700937" id="1653674023125828187" nodeInfo="nn">
                    <link role="classConcept" roleId="tpee.1144433194310" targetNodeId="qx6n.~PersistenceFacade" resolveInfo="PersistenceFacade" />
                    <link role="baseMethodDeclaration" roleId="tpee.1068499141037" targetNodeId="qx6n.~PersistenceFacade%dgetInstance()%corg%djetbrains%dmps%dopenapi%dpersistence%dPersistenceFacade" resolveInfo="getInstance" />
                  </node>
                  <node role="operation" roleId="tpee.1197027833540" type="tpee.InstanceMethodCallOperation" typeId="tpee.1202948039474" id="1653674023125828188" nodeInfo="nn">
                    <link role="baseMethodDeclaration" roleId="tpee.1068499141037" targetNodeId="qx6n.~PersistenceFacade%dcreateModuleReference(java%dlang%dString)%corg%djetbrains%dmps%dopenapi%dmodule%dSModuleReference" resolveInfo="createModuleReference" />
                    <node role="actualArgument" roleId="tpee.1068499141038" type="tpee.DotExpression" typeId="tpee.1197027756228" id="1653674023125828189" nodeInfo="nn">
                      <node role="operand" roleId="tpee.1197027771414" type="tpee.VariableReference" typeId="tpee.1068498886296" id="1653674023125828190" nodeInfo="nn">
                        <link role="variableDeclaration" roleId="tpee.1068581517664" targetNodeId="1653674023125828146" resolveInfo="namespace" />
                      </node>
                      <node role="operation" roleId="tpee.1197027833540" type="tpee.InstanceMethodCallOperation" typeId="tpee.1202948039474" id="1653674023125828191" nodeInfo="nn">
                        <link role="baseMethodDeclaration" roleId="tpee.1068499141037" targetNodeId="e2lb.~Object%dtoString()%cjava%dlang%dString" resolveInfo="toString" />
                      </node>
                    </node>
                  </node>
                </node>
                <node role="type" roleId="tpee.5680397130376446158" type="tpee.ClassifierType" typeId="tpee.1107535904670" id="1653674023125828192" nodeInfo="in">
                  <link role="classifier" roleId="tpee.1107535924139" targetNodeId="88zw.~SModuleReference" resolveInfo="SModuleReference" />
                </node>
              </node>
            </node>
            <node role="statement" roleId="tpee.1068581517665" type="tpee.ExpressionStatement" typeId="tpee.1068580123155" id="1653674023125828193" nodeInfo="nn">
              <node role="expression" roleId="tpee.1068580123156" type="tpee.DotExpression" typeId="tpee.1197027756228" id="1653674023125828194" nodeInfo="nn">
                <node role="operation" roleId="tpee.1197027833540" type="tpee.InstanceMethodCallOperation" typeId="tpee.1202948039474" id="1653674023125828195" nodeInfo="nn">
                  <link role="baseMethodDeclaration" roleId="tpee.1068499141037" targetNodeId="vsqj.~AbstractModule%daddUsedLanguage(org%djetbrains%dmps%dopenapi%dmodule%dSModuleReference)%cvoid" resolveInfo="addUsedLanguage" />
                  <node role="actualArgument" roleId="tpee.1068499141038" type="tpee.VariableReference" typeId="tpee.1068498886296" id="1653674023125828196" nodeInfo="nn">
                    <link role="variableDeclaration" roleId="tpee.1068581517664" targetNodeId="1653674023125828185" resolveInfo="ref" />
                  </node>
                </node>
                <node role="operand" roleId="tpee.1197027771414" type="tpee.VariableReference" typeId="tpee.1068498886296" id="1653674023125828210" nodeInfo="nn">
                  <link role="variableDeclaration" roleId="tpee.1068581517664" targetNodeId="1653674023125842670" resolveInfo="module" />
                </node>
              </node>
            </node>
          </node>
        </node>
      </node>
    </node>
    <node role="member" roleId="tpee.5375687026011219971" type="tpee.PlaceholderMember" typeId="tpee.1465982738277781862" id="1653674023125764231" nodeInfo="ngu" />
    <node role="member" roleId="tpee.5375687026011219971" type="tpee.InstanceMethodDeclaration" typeId="tpee.1068580123165" id="1653674023125756452" nodeInfo="igu">
      <property name="name" nameId="tpck.1169194664001" value="fixDevKits" />
      <node role="visibility" roleId="tpee.1178549979242" type="tpee.PrivateVisibility" typeId="tpee.1146644623116" id="1653674023125756453" nodeInfo="nn" />
      <node role="returnType" roleId="tpee.1068580123133" type="tpee.VoidType" typeId="tpee.1068581517677" id="1653674023125756454" nodeInfo="in" />
      <node role="body" roleId="tpee.1068580123135" type="tpee.StatementList" typeId="tpee.1068580123136" id="1653674023125756403" nodeInfo="sn">
        <node role="statement" roleId="tpee.1068581517665" type="tpee.LocalVariableDeclarationStatement" typeId="tpee.1068581242864" id="1653674023125756457" nodeInfo="nn">
          <node role="localVariableDeclaration" roleId="tpee.1068581242865" type="tpee.LocalVariableDeclaration" typeId="tpee.1068581242863" id="1653674023125756456" nodeInfo="nr">
            <property name="name" nameId="tpck.1169194664001" value="moduleScope" />
            <node role="type" roleId="tpee.5680397130376446158" type="tpee.ClassifierType" typeId="tpee.1107535904670" id="1653674023125756455" nodeInfo="in">
              <link role="classifier" roleId="tpee.1107535924139" targetNodeId="88zw.~SearchScope" resolveInfo="SearchScope" />
            </node>
            <node role="initializer" roleId="tpee.1068431790190" type="tpee.DotExpression" typeId="tpee.1197027756228" id="1653674023125813799" nodeInfo="nn">
              <node role="operand" roleId="tpee.1197027771414" type="tpee.VariableReference" typeId="tpee.1068498886296" id="1653674023125813647" nodeInfo="nn">
                <link role="variableDeclaration" roleId="tpee.1068581517664" targetNodeId="1653674023125794647" resolveInfo="module" />
              </node>
              <node role="operation" roleId="tpee.1197027833540" type="tpee.InstanceMethodCallOperation" typeId="tpee.1202948039474" id="1653674023125820741" nodeInfo="nn">
                <link role="baseMethodDeclaration" roleId="tpee.1068499141037" targetNodeId="vsqj.~AbstractModule%dgetScope()%corg%djetbrains%dmps%dopenapi%dmodule%dSearchScope" resolveInfo="getScope" />
              </node>
            </node>
          </node>
        </node>
        <node role="statement" roleId="tpee.1068581517665" type="tpee.ForeachStatement" typeId="tpee.1144226303539" id="1653674023125756404" nodeInfo="nn">
          <node role="iterable" roleId="tpee.1144226360166" type="tpee.DotExpression" typeId="tpee.1197027756228" id="1653674023125756405" nodeInfo="nn">
            <node role="operand" roleId="tpee.1197027771414" type="tpee.ParenthesizedExpression" typeId="tpee.1079359253375" id="1653674023125756406" nodeInfo="nn">
              <node role="expression" roleId="tpee.1079359253376" type="tpee.CastExpression" typeId="tpee.1070534934090" id="1653674023125756407" nodeInfo="nn">
                <node role="type" roleId="tpee.1070534934091" type="tpee.ClassifierType" typeId="tpee.1107535904670" id="1653674023125756408" nodeInfo="in">
                  <link role="classifier" roleId="tpee.1107535924139" targetNodeId="cu2c.~SModelInternal" resolveInfo="SModelInternal" />
                </node>
                <node role="expression" roleId="tpee.1070534934092" type="tpee.VariableReference" typeId="tpee.1068498886296" id="1653674023125756409" nodeInfo="nn">
                  <link role="variableDeclaration" roleId="tpee.1068581517664" targetNodeId="4193578441192064993" resolveInfo="myModel" />
                </node>
              </node>
            </node>
            <node role="operation" roleId="tpee.1197027833540" type="tpee.InstanceMethodCallOperation" typeId="tpee.1202948039474" id="1653674023125756410" nodeInfo="nn">
              <link role="baseMethodDeclaration" roleId="tpee.1068499141037" targetNodeId="cu2c.~SModelInternal%dimportedDevkits()%cjava%dutil%dList" resolveInfo="importedDevkits" />
            </node>
          </node>
          <node role="body" roleId="tpee.1154032183016" type="tpee.StatementList" typeId="tpee.1068580123136" id="1653674023125756411" nodeInfo="sn">
            <node role="statement" roleId="tpee.1068581517665" type="tpee.IfStatement" typeId="tpee.1068580123159" id="1653674023125756412" nodeInfo="nn">
              <node role="ifTrue" roleId="tpee.1068580123161" type="tpee.StatementList" typeId="tpee.1068580123136" id="1653674023125756413" nodeInfo="sn">
                <node role="statement" roleId="tpee.1068581517665" type="tpee.ContinueStatement" typeId="tpee.1082113931046" id="1653674023125756414" nodeInfo="nn" />
              </node>
              <node role="condition" roleId="tpee.1068580123160" type="tpee.InstanceOfExpression" typeId="tpee.1081256982272" id="1653674023125756415" nodeInfo="nn">
                <node role="leftExpression" roleId="tpee.1081256993304" type="tpee.DotExpression" typeId="tpee.1197027756228" id="1653674023125756416" nodeInfo="nn">
                  <node role="operand" roleId="tpee.1197027771414" type="tpee.VariableReference" typeId="tpee.1068498886296" id="1653674023125756458" nodeInfo="nn">
                    <link role="variableDeclaration" roleId="tpee.1068581517664" targetNodeId="1653674023125756456" resolveInfo="moduleScope" />
                  </node>
                  <node role="operation" roleId="tpee.1197027833540" type="tpee.InstanceMethodCallOperation" typeId="tpee.1202948039474" id="1653674023125756418" nodeInfo="nn">
                    <link role="baseMethodDeclaration" roleId="tpee.1068499141037" targetNodeId="88zw.~SearchScope%dresolve(org%djetbrains%dmps%dopenapi%dmodule%dSModuleReference)%corg%djetbrains%dmps%dopenapi%dmodule%dSModule" resolveInfo="resolve" />
                    <node role="actualArgument" roleId="tpee.1068499141038" type="tpee.VariableReference" typeId="tpee.1068498886296" id="1653674023125756419" nodeInfo="nn">
                      <link role="variableDeclaration" roleId="tpee.1068581517664" targetNodeId="1653674023125756448" resolveInfo="devKitNamespace" />
                    </node>
                  </node>
                </node>
                <node role="classType" roleId="tpee.1081256993305" type="tpee.ClassifierType" typeId="tpee.1107535904670" id="1653674023125756420" nodeInfo="in">
                  <link role="classifier" roleId="tpee.1107535924139" targetNodeId="vsqj.~DevKit" resolveInfo="DevKit" />
                </node>
              </node>
            </node>
            <node role="statement" roleId="tpee.1068581517665" type="tpee.LocalVariableDeclarationStatement" typeId="tpee.1068581242864" id="1653674023125756421" nodeInfo="nn">
              <node role="localVariableDeclaration" roleId="tpee.1068581242865" type="tpee.LocalVariableDeclaration" typeId="tpee.1068581242863" id="1653674023125756422" nodeInfo="nr">
                <property name="name" nameId="tpck.1169194664001" value="devKit" />
                <property name="isFinal" nameId="tpee.1176718929932" value="false" />
                <node role="initializer" roleId="tpee.1068431790190" type="tpee.StaticMethodCall" typeId="tpee.1081236700937" id="1653674023125756423" nodeInfo="nn">
                  <link role="classConcept" roleId="tpee.1144433194310" targetNodeId="cu2c.~ScopeOperations" resolveInfo="ScopeOperations" />
                  <link role="baseMethodDeclaration" roleId="tpee.1068499141037" targetNodeId="cu2c.~ScopeOperations%dresolveModule(org%djetbrains%dmps%dopenapi%dmodule%dSearchScope,org%djetbrains%dmps%dopenapi%dmodule%dSModuleReference,java%dlang%dClass)%corg%djetbrains%dmps%dopenapi%dmodule%dSModule" resolveInfo="resolveModule" />
                  <node role="actualArgument" roleId="tpee.1068499141038" type="tpee.StaticMethodCall" typeId="tpee.1081236700937" id="1653674023125756424" nodeInfo="nn">
                    <link role="classConcept" roleId="tpee.1144433194310" targetNodeId="vsqj.~GlobalScope" resolveInfo="GlobalScope" />
                    <link role="baseMethodDeclaration" roleId="tpee.1068499141037" targetNodeId="vsqj.~GlobalScope%dgetInstance()%cjetbrains%dmps%dproject%dGlobalScope" resolveInfo="getInstance" />
                  </node>
                  <node role="actualArgument" roleId="tpee.1068499141038" type="tpee.VariableReference" typeId="tpee.1068498886296" id="1653674023125756425" nodeInfo="nn">
                    <link role="variableDeclaration" roleId="tpee.1068581517664" targetNodeId="1653674023125756448" resolveInfo="devKitNamespace" />
                  </node>
                  <node role="actualArgument" roleId="tpee.1068499141038" type="tpee.ClassifierClassExpression" typeId="tpee.1116615150612" id="1653674023125756426" nodeInfo="nn">
                    <link role="classifier" roleId="tpee.1116615189566" targetNodeId="vsqj.~DevKit" resolveInfo="DevKit" />
                  </node>
                </node>
                <node role="type" roleId="tpee.5680397130376446158" type="tpee.ClassifierType" typeId="tpee.1107535904670" id="1653674023125756427" nodeInfo="in">
                  <link role="classifier" roleId="tpee.1107535924139" targetNodeId="vsqj.~DevKit" resolveInfo="DevKit" />
                </node>
              </node>
            </node>
            <node role="statement" roleId="tpee.1068581517665" type="tpee.IfStatement" typeId="tpee.1068580123159" id="1653674023125756428" nodeInfo="nn">
              <node role="ifTrue" roleId="tpee.1068580123161" type="tpee.StatementList" typeId="tpee.1068580123136" id="1653674023125756429" nodeInfo="sn">
                <node role="statement" roleId="tpee.1068581517665" type="tpee.ContinueStatement" typeId="tpee.1082113931046" id="1653674023125756430" nodeInfo="nn" />
              </node>
              <node role="condition" roleId="tpee.1068580123160" type="tpee.EqualsExpression" typeId="tpee.1068580123152" id="1653674023125756431" nodeInfo="nn">
                <node role="rightExpression" roleId="tpee.1081773367579" type="tpee.NullLiteral" typeId="tpee.1070534058343" id="1653674023125756432" nodeInfo="nn" />
                <node role="leftExpression" roleId="tpee.1081773367580" type="tpee.VariableReference" typeId="tpee.1068498886296" id="1653674023125756433" nodeInfo="nn">
                  <link role="variableDeclaration" roleId="tpee.1068581517664" targetNodeId="1653674023125756422" resolveInfo="devKit" />
                </node>
              </node>
            </node>
            <node role="statement" roleId="tpee.1068581517665" type="tpee.LocalVariableDeclarationStatement" typeId="tpee.1068581242864" id="1653674023125756434" nodeInfo="nn">
              <node role="localVariableDeclaration" roleId="tpee.1068581242865" type="tpee.LocalVariableDeclaration" typeId="tpee.1068581242863" id="1653674023125756435" nodeInfo="nr">
                <property name="name" nameId="tpck.1169194664001" value="ref" />
                <property name="isFinal" nameId="tpee.1176718929932" value="false" />
                <node role="initializer" roleId="tpee.1068431790190" type="tpee.DotExpression" typeId="tpee.1197027756228" id="1653674023125756436" nodeInfo="nn">
                  <node role="operand" roleId="tpee.1197027771414" type="tpee.StaticMethodCall" typeId="tpee.1081236700937" id="1653674023125756437" nodeInfo="nn">
                    <link role="baseMethodDeclaration" roleId="tpee.1068499141037" targetNodeId="qx6n.~PersistenceFacade%dgetInstance()%corg%djetbrains%dmps%dopenapi%dpersistence%dPersistenceFacade" resolveInfo="getInstance" />
                    <link role="classConcept" roleId="tpee.1144433194310" targetNodeId="qx6n.~PersistenceFacade" resolveInfo="PersistenceFacade" />
                  </node>
                  <node role="operation" roleId="tpee.1197027833540" type="tpee.InstanceMethodCallOperation" typeId="tpee.1202948039474" id="1653674023125756438" nodeInfo="nn">
                    <link role="baseMethodDeclaration" roleId="tpee.1068499141037" targetNodeId="qx6n.~PersistenceFacade%dcreateModuleReference(java%dlang%dString)%corg%djetbrains%dmps%dopenapi%dmodule%dSModuleReference" resolveInfo="createModuleReference" />
                    <node role="actualArgument" roleId="tpee.1068499141038" type="tpee.DotExpression" typeId="tpee.1197027756228" id="1653674023125756439" nodeInfo="nn">
                      <node role="operand" roleId="tpee.1197027771414" type="tpee.VariableReference" typeId="tpee.1068498886296" id="1653674023125756440" nodeInfo="nn">
                        <link role="variableDeclaration" roleId="tpee.1068581517664" targetNodeId="1653674023125756448" resolveInfo="devKitNamespace" />
                      </node>
                      <node role="operation" roleId="tpee.1197027833540" type="tpee.InstanceMethodCallOperation" typeId="tpee.1202948039474" id="1653674023125756441" nodeInfo="nn">
                        <link role="baseMethodDeclaration" roleId="tpee.1068499141037" targetNodeId="e2lb.~Object%dtoString()%cjava%dlang%dString" resolveInfo="toString" />
                      </node>
                    </node>
                  </node>
                </node>
                <node role="type" roleId="tpee.5680397130376446158" type="tpee.ClassifierType" typeId="tpee.1107535904670" id="1653674023125756442" nodeInfo="in">
                  <link role="classifier" roleId="tpee.1107535924139" targetNodeId="88zw.~SModuleReference" resolveInfo="SModuleReference" />
                </node>
              </node>
            </node>
            <node role="statement" roleId="tpee.1068581517665" type="tpee.ExpressionStatement" typeId="tpee.1068580123155" id="1653674023125756443" nodeInfo="nn">
              <node role="expression" roleId="tpee.1068580123156" type="tpee.DotExpression" typeId="tpee.1197027756228" id="1653674023125756444" nodeInfo="nn">
                <node role="operation" roleId="tpee.1197027833540" type="tpee.InstanceMethodCallOperation" typeId="tpee.1202948039474" id="1653674023125756445" nodeInfo="nn">
                  <link role="baseMethodDeclaration" roleId="tpee.1068499141037" targetNodeId="vsqj.~AbstractModule%daddUsedDevkit(org%djetbrains%dmps%dopenapi%dmodule%dSModuleReference)%cvoid" resolveInfo="addUsedDevkit" />
                  <node role="actualArgument" roleId="tpee.1068499141038" type="tpee.VariableReference" typeId="tpee.1068498886296" id="1653674023125756446" nodeInfo="nn">
                    <link role="variableDeclaration" roleId="tpee.1068581517664" targetNodeId="1653674023125756435" resolveInfo="ref" />
                  </node>
                </node>
                <node role="operand" roleId="tpee.1197027771414" type="tpee.VariableReference" typeId="tpee.1068498886296" id="1653674023125821480" nodeInfo="nn">
                  <link role="variableDeclaration" roleId="tpee.1068581517664" targetNodeId="1653674023125794647" resolveInfo="module" />
                </node>
              </node>
            </node>
          </node>
          <node role="variable" roleId="tpee.1144230900587" type="tpee.LocalVariableDeclaration" typeId="tpee.1068581242863" id="1653674023125756448" nodeInfo="nr">
            <property name="name" nameId="tpck.1169194664001" value="devKitNamespace" />
            <property name="isFinal" nameId="tpee.1176718929932" value="false" />
            <node role="type" roleId="tpee.5680397130376446158" type="tpee.ClassifierType" typeId="tpee.1107535904670" id="1653674023125756449" nodeInfo="in">
              <link role="classifier" roleId="tpee.1107535924139" targetNodeId="88zw.~SModuleReference" resolveInfo="SModuleReference" />
            </node>
          </node>
        </node>
      </node>
      <node role="parameter" roleId="tpee.1068580123134" type="tpee.ParameterDeclaration" typeId="tpee.1068498886292" id="1653674023125794647" nodeInfo="ir">
        <property name="name" nameId="tpck.1169194664001" value="module" />
        <node role="type" roleId="tpee.5680397130376446158" type="tpee.ClassifierType" typeId="tpee.1107535904670" id="1653674023125814943" nodeInfo="in">
          <link role="classifier" roleId="tpee.1107535924139" targetNodeId="vsqj.~AbstractModule" resolveInfo="AbstractModule" />
        </node>
        <node role="annotation" roleId="tpee.1188208488637" type="tpee.AnnotationInstance" typeId="tpee.1188207840427" id="1653674023125808414" nodeInfo="nn">
          <link role="annotation" roleId="tpee.1188208074048" targetNodeId="as9o.~NotNull" resolveInfo="NotNull" />
        </node>
      </node>
    </node>
    <node role="member" roleId="tpee.5375687026011219971" type="tpee.PlaceholderMember" typeId="tpee.1465982738277781862" id="1653674023125553187" nodeInfo="ngu" />
    <node role="member" roleId="tpee.5375687026011219971" type="tpee.InstanceMethodDeclaration" typeId="tpee.1068580123165" id="1653674023125575109" nodeInfo="igu">
      <property name="isAbstract" nameId="tpee.1178608670077" value="false" />
      <property name="name" nameId="tpck.1169194664001" value="getExistingImports" />
      <property name="isSynchronized" nameId="tpee.4276006055363816570" value="false" />
      <property name="isFinal" nameId="tpee.1181808852946" value="false" />
      <node role="body" roleId="tpee.1068580123135" type="tpee.StatementList" typeId="tpee.1068580123136" id="1653674023125575112" nodeInfo="sn">
        <node role="statement" roleId="tpee.1068581517665" type="tpee.LocalVariableDeclarationStatement" typeId="tpee.1068581242864" id="1653674023125594808" nodeInfo="nn">
          <node role="localVariableDeclaration" roleId="tpee.1068581242865" type="tpee.LocalVariableDeclaration" typeId="tpee.1068581242863" id="1653674023125594809" nodeInfo="nr">
            <property name="name" nameId="tpck.1169194664001" value="models" />
            <node role="type" roleId="tpee.5680397130376446158" type="tp2q.ListType" typeId="tp2q.1151688443754" id="1653674023125594810" nodeInfo="in">
              <node role="elementType" roleId="tp2q.1151688676805" type="tpee.ClassifierType" typeId="tpee.1107535904670" id="1653674023125594811" nodeInfo="in">
                <link role="classifier" roleId="tpee.1107535924139" targetNodeId="ec5l.~SModelReference" resolveInfo="SModelReference" />
              </node>
            </node>
            <node role="initializer" roleId="tpee.1068431790190" type="tpee.GenericNewExpression" typeId="tpee.1145552977093" id="1653674023125594812" nodeInfo="nn">
              <node role="creator" roleId="tpee.1145553007750" type="tp2q.ListCreatorWithInit" typeId="tp2q.1160600644654" id="1653674023125594813" nodeInfo="nn">
                <node role="elementType" roleId="tp2q.1237721435807" type="tpee.ClassifierType" typeId="tpee.1107535904670" id="1653674023125594814" nodeInfo="in">
                  <link role="classifier" roleId="tpee.1107535924139" targetNodeId="ec5l.~SModelReference" resolveInfo="SModelReference" />
                </node>
              </node>
            </node>
          </node>
        </node>
        <node role="statement" roleId="tpee.1068581517665" type="tpee.Statement" typeId="tpee.1068580123157" id="1653674023125604604" nodeInfo="nn" />
        <node role="statement" roleId="tpee.1068581517665" type="tpee.IfStatement" typeId="tpee.1068580123159" id="7461441435129980493" nodeInfo="nn">
          <node role="ifTrue" roleId="tpee.1068580123161" type="tpee.StatementList" typeId="tpee.1068580123136" id="7461441435129980496" nodeInfo="sn">
            <node role="statement" roleId="tpee.1068581517665" type="tpee.IfStatement" typeId="tpee.1068580123159" id="9206956693867404136" nodeInfo="nn">
              <node role="ifTrue" roleId="tpee.1068580123161" type="tpee.StatementList" typeId="tpee.1068580123136" id="9206956693867404139" nodeInfo="sn">
                <node role="statement" roleId="tpee.1068581517665" type="tpee.ForeachStatement" typeId="tpee.1144226303539" id="7461441435129816917" nodeInfo="nn">
                  <node role="body" roleId="tpee.1154032183016" type="tpee.StatementList" typeId="tpee.1068580123136" id="7461441435129816920" nodeInfo="sn">
                    <node role="statement" roleId="tpee.1068581517665" type="tpee.ExpressionStatement" typeId="tpee.1068580123155" id="7461441435130116009" nodeInfo="nn">
                      <node role="expression" roleId="tpee.1068580123156" type="tpee.DotExpression" typeId="tpee.1197027756228" id="7461441435130128204" nodeInfo="nn">
                        <node role="operand" roleId="tpee.1197027771414" type="tpee.VariableReference" typeId="tpee.1068498886296" id="7461441435130116008" nodeInfo="nn">
                          <link role="variableDeclaration" roleId="tpee.1068581517664" targetNodeId="1653674023125594809" resolveInfo="models" />
                        </node>
                        <node role="operation" roleId="tpee.1197027833540" type="tp2q.AddElementOperation" typeId="tp2q.1160612413312" id="7461441435130151665" nodeInfo="nn">
                          <node role="argument" roleId="tp2q.1160612519549" type="tpee.DotExpression" typeId="tpee.1197027756228" id="7461441435130172809" nodeInfo="nn">
                            <node role="operand" roleId="tpee.1197027771414" type="tpee.VariableReference" typeId="tpee.1068498886296" id="7461441435130162050" nodeInfo="nn">
                              <link role="variableDeclaration" roleId="tpee.1068581517664" targetNodeId="7461441435129816923" resolveInfo="impElem" />
                            </node>
                            <node role="operation" roleId="tpee.1197027833540" type="tpee.InstanceMethodCallOperation" typeId="tpee.1202948039474" id="7461441435130184982" nodeInfo="nn">
                              <link role="baseMethodDeclaration" roleId="tpee.1068499141037" targetNodeId="cu2c.~SModel$ImportElement%dgetModelReference()%corg%djetbrains%dmps%dopenapi%dmodel%dSModelReference" resolveInfo="getModelReference" />
                            </node>
                          </node>
                        </node>
                      </node>
                    </node>
                  </node>
                  <node role="variable" roleId="tpee.1144230900587" type="tpee.LocalVariableDeclaration" typeId="tpee.1068581242863" id="7461441435129816923" nodeInfo="nr">
                    <property name="name" nameId="tpck.1169194664001" value="impElem" />
                    <node role="type" roleId="tpee.5680397130376446158" type="tpee.ClassifierType" typeId="tpee.1107535904670" id="7461441435129829141" nodeInfo="in">
                      <link role="classifier" roleId="tpee.1107535924139" targetNodeId="cu2c.~SModel$ImportElement" resolveInfo="SModel.ImportElement" />
                    </node>
                  </node>
<<<<<<< HEAD
                  <node role="statement" roleId="tpee.1068581517665" type="tpee.Statement" typeId="tpee.1068580123157" id="7461441435129613171" nodeInfo="nn" />
                  <node role="statement" roleId="tpee.1068581517665" type="tpee.ExpressionStatement" typeId="tpee.1068580123155" id="7461441435129613172" nodeInfo="nn">
                    <node role="expression" roleId="tpee.1068580123156" type="tpee.DotExpression" typeId="tpee.1197027756228" id="7461441435129613173" nodeInfo="nn">
                      <node role="operation" roleId="tpee.1197027833540" type="tpee.InstanceMethodCallOperation" typeId="tpee.1202948039474" id="7461441435129613174" nodeInfo="nn">
                        <link role="baseMethodDeclaration" roleId="tpee.1068499141037" targetNodeId="wqua.~ClassLoaderManager%dreloadModules(java%dlang%dIterable,org%djetbrains%dmps%dopenapi%dutil%dProgressMonitor)%cjava%dutil%dSet" resolveInfo="reloadModules" />
                        <node role="actualArgument" roleId="tpee.1068499141038" type="tpee.StaticMethodCall" typeId="tpee.1081236700937" id="4216563442888789373" nodeInfo="nn">
                          <link role="baseMethodDeclaration" roleId="tpee.1068499141037" targetNodeId="k7g3.~Arrays%dasList(java%dlang%dObject%d%d%d)%cjava%dutil%dList" resolveInfo="asList" />
                          <link role="classConcept" roleId="tpee.1144433194310" targetNodeId="k7g3.~Arrays" resolveInfo="Arrays" />
                          <node role="actualArgument" roleId="tpee.1068499141038" type="tpee.VariableReference" typeId="tpee.1068498886296" id="4216563442888794059" nodeInfo="nn">
                            <link role="variableDeclaration" roleId="tpee.1068581517664" targetNodeId="7461441435129612935" resolveInfo="module" />
                          </node>
                        </node>
                        <node role="actualArgument" roleId="tpee.1068499141038" type="tpee.GenericNewExpression" typeId="tpee.1145552977093" id="7461441435129613176" nodeInfo="nn">
                          <node role="creator" roleId="tpee.1145553007750" type="tpee.ClassCreator" typeId="tpee.1212685548494" id="7461441435129613177" nodeInfo="nn">
                            <link role="baseMethodDeclaration" roleId="tpee.1068499141037" targetNodeId="ff4b.~EmptyProgressMonitor%d&lt;init&gt;()" resolveInfo="EmptyProgressMonitor" />
=======
                  <node role="iterable" roleId="tpee.1144226360166" type="tpee.StaticMethodCall" typeId="tpee.1081236700937" id="7461441435130095505" nodeInfo="nn">
                    <link role="classConcept" roleId="tpee.1144433194310" targetNodeId="cu2c.~SModelOperations" resolveInfo="SModelOperations" />
                    <link role="baseMethodDeclaration" roleId="tpee.1068499141037" targetNodeId="cu2c.~SModelOperations%dgetAllImportElements(jetbrains%dmps%dsmodel%dSModel)%cjava%dutil%dList" resolveInfo="getAllImportElements" />
                    <node role="actualArgument" roleId="tpee.1068499141038" type="tpee.DotExpression" typeId="tpee.1197027756228" id="9206956693867482200" nodeInfo="nn">
                      <node role="operand" roleId="tpee.1197027771414" type="tpee.ParenthesizedExpression" typeId="tpee.1079359253375" id="9206956693867463343" nodeInfo="nn">
                        <node role="expression" roleId="tpee.1079359253376" type="tpee.CastExpression" typeId="tpee.1070534934090" id="9206956693867463344" nodeInfo="nn">
                          <node role="expression" roleId="tpee.1070534934092" type="tpee.VariableReference" typeId="tpee.1068498886296" id="1653674023125515240" nodeInfo="nn">
                            <link role="variableDeclaration" roleId="tpee.1068581517664" targetNodeId="4193578441192064993" resolveInfo="myModel" />
                          </node>
                          <node role="type" roleId="tpee.1070534934091" type="tpee.ClassifierType" typeId="tpee.1107535904670" id="1528905749893124298" nodeInfo="in">
                            <link role="classifier" roleId="tpee.1107535924139" targetNodeId="51te.~SModelBase" resolveInfo="SModelBase" />
>>>>>>> 75b4975e
                          </node>
                        </node>
                      </node>
                      <node role="operation" roleId="tpee.1197027833540" type="tpee.InstanceMethodCallOperation" typeId="tpee.1202948039474" id="9206956693867494641" nodeInfo="nn">
                        <link role="baseMethodDeclaration" roleId="tpee.1068499141037" targetNodeId="51te.~SModelDescriptorStub%dgetSModel()%cjetbrains%dmps%dsmodel%dSModel" resolveInfo="getSModel" />
                      </node>
                    </node>
                  </node>
                </node>
              </node>
              <node role="condition" roleId="tpee.1068580123160" type="tpee.InstanceOfExpression" typeId="tpee.1081256982272" id="9206956693867423914" nodeInfo="nn">
                <node role="classType" roleId="tpee.1081256993305" type="tpee.ClassifierType" typeId="tpee.1107535904670" id="443409200337052644" nodeInfo="in">
                  <link role="classifier" roleId="tpee.1107535924139" targetNodeId="51te.~SModelBase" resolveInfo="SModelBase" />
                </node>
                <node role="leftExpression" roleId="tpee.1081256993304" type="tpee.VariableReference" typeId="tpee.1068498886296" id="1653674023125509933" nodeInfo="nn">
                  <link role="variableDeclaration" roleId="tpee.1068581517664" targetNodeId="4193578441192064993" resolveInfo="myModel" />
                </node>
              </node>
            </node>
          </node>
          <node role="condition" roleId="tpee.1068580123160" type="tpee.VariableReference" typeId="tpee.1068498886296" id="1653674023125593465" nodeInfo="nn">
            <link role="variableDeclaration" roleId="tpee.1068581517664" targetNodeId="1653674023125581523" resolveInfo="implicit" />
          </node>
          <node role="ifFalseStatement" roleId="tpee.1082485599094" type="tpee.BlockStatement" typeId="tpee.1082485599095" id="7461441435130000028" nodeInfo="nn">
            <node role="statements" roleId="tpee.1082485599096" type="tpee.StatementList" typeId="tpee.1068580123136" id="7461441435130000029" nodeInfo="sn">
              <node role="statement" roleId="tpee.1068581517665" type="tpee.ExpressionStatement" typeId="tpee.1068580123155" id="7461441435130009929" nodeInfo="nn">
                <node role="expression" roleId="tpee.1068580123156" type="tpee.DotExpression" typeId="tpee.1197027756228" id="7461441435130021762" nodeInfo="nn">
                  <node role="operand" roleId="tpee.1197027771414" type="tpee.VariableReference" typeId="tpee.1068498886296" id="1653674023125610513" nodeInfo="nn">
                    <link role="variableDeclaration" roleId="tpee.1068581517664" targetNodeId="1653674023125594809" resolveInfo="models" />
                  </node>
                  <node role="operation" roleId="tpee.1197027833540" type="tp2q.AddAllElementsOperation" typeId="tp2q.1160666733551" id="7461441435130044912" nodeInfo="nn">
                    <node role="argument" roleId="tp2q.1160666822012" type="tpee.StaticMethodCall" typeId="tpee.1081236700937" id="7461441435129794710" nodeInfo="nn">
                      <link role="classConcept" roleId="tpee.1144433194310" targetNodeId="cu2c.~SModelOperations" resolveInfo="SModelOperations" />
                      <link role="baseMethodDeclaration" roleId="tpee.1068499141037" targetNodeId="cu2c.~SModelOperations%dgetImportedModelUIDs(org%djetbrains%dmps%dopenapi%dmodel%dSModel)%cjava%dutil%dList" resolveInfo="getImportedModelUIDs" />
                      <node role="actualArgument" roleId="tpee.1068499141038" type="tpee.VariableReference" typeId="tpee.1068498886296" id="1653674023125520620" nodeInfo="nn">
                        <link role="variableDeclaration" roleId="tpee.1068581517664" targetNodeId="4193578441192064993" resolveInfo="myModel" />
                      </node>
                    </node>
                  </node>
                </node>
              </node>
            </node>
          </node>
        </node>
        <node role="statement" roleId="tpee.1068581517665" type="tpee.ReturnStatement" typeId="tpee.1068581242878" id="1653674023125612956" nodeInfo="nn">
          <node role="expression" roleId="tpee.1068581517676" type="tpee.VariableReference" typeId="tpee.1068498886296" id="1653674023125620207" nodeInfo="nn">
            <link role="variableDeclaration" roleId="tpee.1068581517664" targetNodeId="1653674023125594809" resolveInfo="models" />
          </node>
        </node>
      </node>
      <node role="visibility" roleId="tpee.1178549979242" type="tpee.PrivateVisibility" typeId="tpee.1146644623116" id="1653674023125562505" nodeInfo="nn" />
      <node role="returnType" roleId="tpee.1068580123133" type="tp2q.ListType" typeId="tp2q.1151688443754" id="1653674023125568894" nodeInfo="in">
        <node role="elementType" roleId="tp2q.1151688676805" type="tpee.ClassifierType" typeId="tpee.1107535904670" id="1653674023125575099" nodeInfo="in">
          <link role="classifier" roleId="tpee.1107535924139" targetNodeId="ec5l.~SModelReference" resolveInfo="SModelReference" />
        </node>
      </node>
      <node role="parameter" roleId="tpee.1068580123134" type="tpee.ParameterDeclaration" typeId="tpee.1068498886292" id="1653674023125581523" nodeInfo="ir">
        <property name="name" nameId="tpck.1169194664001" value="implicit" />
        <node role="type" roleId="tpee.5680397130376446158" type="tpee.BooleanType" typeId="tpee.1070534644030" id="1653674023125581522" nodeInfo="in" />
      </node>
    </node>
    <node role="member" roleId="tpee.5375687026011219971" type="tpee.PlaceholderMember" typeId="tpee.1465982738277781862" id="1653674023121333944" nodeInfo="ngu" />
  </root>
</model>
<|MERGE_RESOLUTION|>--- conflicted
+++ resolved
@@ -13,19 +13,19 @@
   <import index="e2lb" modelUID="f:java_stub#6354ebe7-c22a-4a0f-ac54-50b52ab9b065#java.lang(JDK/java.lang@java_stub)" version="-1" />
   <import index="n55e" modelUID="f:java_stub#6ed54515-acc8-4d1e-a16c-9fd6cfe951ea#jetbrains.mps.smodel.language(MPS.Core/jetbrains.mps.smodel.language@java_stub)" version="-1" />
   <import index="vsqj" modelUID="f:java_stub#6ed54515-acc8-4d1e-a16c-9fd6cfe951ea#jetbrains.mps.project(MPS.Core/jetbrains.mps.project@java_stub)" version="-1" />
-  <import index="cu2c" modelUID="f:java_stub#6ed54515-acc8-4d1e-a16c-9fd6cfe951ea#jetbrains.mps.smodel(MPS.Core/jetbrains.mps.smodel@java_stub)" version="-1" />
   <import index="msyo" modelUID="f:java_stub#6ed54515-acc8-4d1e-a16c-9fd6cfe951ea#jetbrains.mps.util(MPS.Core/jetbrains.mps.util@java_stub)" version="-1" />
   <import index="as9o" modelUID="f:java_stub#3f233e7f-b8a6-46d2-a57f-795d56775243#org.jetbrains.annotations(Annotations/org.jetbrains.annotations@java_stub)" version="-1" />
   <import index="51te" modelUID="f:java_stub#6ed54515-acc8-4d1e-a16c-9fd6cfe951ea#jetbrains.mps.extapi.model(MPS.Core/jetbrains.mps.extapi.model@java_stub)" version="-1" />
+  <import index="t3eg" modelUID="f:java_stub#8865b7a8-5271-43d3-884c-6fd1d9cfdd34#org.jetbrains.mps.openapi.language(MPS.OpenAPI/org.jetbrains.mps.openapi.language@java_stub)" version="-1" />
+  <import index="k7g3" modelUID="f:java_stub#6354ebe7-c22a-4a0f-ac54-50b52ab9b065#java.util(JDK/java.util@java_stub)" version="-1" />
+  <import index="88zw" modelUID="f:java_stub#8865b7a8-5271-43d3-884c-6fd1d9cfdd34#org.jetbrains.mps.openapi.module(MPS.OpenAPI/org.jetbrains.mps.openapi.module@java_stub)" version="-1" />
+  <import index="cu2c" modelUID="f:java_stub#6ed54515-acc8-4d1e-a16c-9fd6cfe951ea#jetbrains.mps.smodel(MPS.Core/jetbrains.mps.smodel@java_stub)" version="-1" />
+  <import index="ff4b" modelUID="f:java_stub#6ed54515-acc8-4d1e-a16c-9fd6cfe951ea#jetbrains.mps.progress(MPS.Core/jetbrains.mps.progress@java_stub)" version="-1" />
   <import index="ec5l" modelUID="f:java_stub#8865b7a8-5271-43d3-884c-6fd1d9cfdd34#org.jetbrains.mps.openapi.model(MPS.OpenAPI/org.jetbrains.mps.openapi.model@java_stub)" version="-1" />
-  <import index="ff4b" modelUID="f:java_stub#6ed54515-acc8-4d1e-a16c-9fd6cfe951ea#jetbrains.mps.progress(MPS.Core/jetbrains.mps.progress@java_stub)" version="-1" />
-  <import index="t3eg" modelUID="f:java_stub#8865b7a8-5271-43d3-884c-6fd1d9cfdd34#org.jetbrains.mps.openapi.language(MPS.OpenAPI/org.jetbrains.mps.openapi.language@java_stub)" version="-1" />
   <import index="ajxo" modelUID="f:java_stub#6ed54515-acc8-4d1e-a16c-9fd6cfe951ea#org.apache.log4j(MPS.Core/org.apache.log4j@java_stub)" version="-1" />
   <import index="wqua" modelUID="f:java_stub#6ed54515-acc8-4d1e-a16c-9fd6cfe951ea#jetbrains.mps.classloading(MPS.Core/jetbrains.mps.classloading@java_stub)" version="-1" />
-  <import index="k7g3" modelUID="f:java_stub#6354ebe7-c22a-4a0f-ac54-50b52ab9b065#java.util(JDK/java.util@java_stub)" version="-1" />
   <import index="53gy" modelUID="f:java_stub#6354ebe7-c22a-4a0f-ac54-50b52ab9b065#java.util.concurrent(JDK/java.util.concurrent@java_stub)" version="-1" />
   <import index="inbo" modelUID="r:22db907b-8239-4180-8797-e91cea0b9573(jetbrains.mps.smodel.search)" version="-1" />
-  <import index="88zw" modelUID="f:java_stub#8865b7a8-5271-43d3-884c-6fd1d9cfdd34#org.jetbrains.mps.openapi.module(MPS.OpenAPI/org.jetbrains.mps.openapi.module@java_stub)" version="-1" />
   <import index="tp25" modelUID="r:00000000-0000-4000-0000-011c89590301(jetbrains.mps.lang.smodel.structure)" version="16" implicit="yes" />
   <import index="tpee" modelUID="r:00000000-0000-4000-0000-011c895902ca(jetbrains.mps.baseLanguage.structure)" version="5" implicit="yes" />
   <import index="tp2c" modelUID="r:00000000-0000-4000-0000-011c89590338(jetbrains.mps.baseLanguage.closures.structure)" version="3" implicit="yes" />
@@ -467,6 +467,7 @@
                           <property name="name" nameId="tpck.1169194664001" value="result" />
                           <node role="type" roleId="tpee.5680397130376446158" type="tp25.SConceptType" typeId="tp25.1172420572800" id="2116786884968876830" nodeInfo="in" />
                           <node role="initializer" roleId="tpee.1068431790190" type="tpee.CastExpression" typeId="tpee.1070534934090" id="2116786884968876831" nodeInfo="nn">
+                            <node role="type" roleId="tpee.1070534934091" type="tp25.SConceptType" typeId="tp25.1172420572800" id="2116786884968876832" nodeInfo="in" />
                             <node role="expression" roleId="tpee.1070534934092" type="tpee.DotExpression" typeId="tpee.1197027756228" id="7615694237855016933" nodeInfo="nn">
                               <node role="operand" roleId="tpee.1197027771414" type="tpee.GenericNewExpression" typeId="tpee.1145552977093" id="7615694237854973391" nodeInfo="nn">
                                 <node role="creator" roleId="tpee.1145553007750" type="tpee.ClassCreator" typeId="tpee.1212685548494" id="7615694237855016500" nodeInfo="nn">
@@ -483,7 +484,6 @@
                                 </node>
                               </node>
                             </node>
-                            <node role="type" roleId="tpee.1070534934091" type="tp25.SConceptType" typeId="tp25.1172420572800" id="2116786884968876832" nodeInfo="in" />
                           </node>
                         </node>
                       </node>
@@ -902,6 +902,9 @@
                   <node role="body" roleId="tpee.1154032183016" type="tpee.StatementList" typeId="tpee.1068580123136" id="1238254781323" nodeInfo="sn">
                     <node role="statement" roleId="tpee.1068581517665" type="tpee.ExpressionStatement" typeId="tpee.1068580123155" id="1238254781324" nodeInfo="nn">
                       <node role="expression" roleId="tpee.1068580123156" type="tpee.DotExpression" typeId="tpee.1197027756228" id="1238254781325" nodeInfo="nn">
+                        <node role="operand" roleId="tpee.1197027771414" type="tpee.VariableReference" typeId="tpee.1068498886296" id="4265636116363078541" nodeInfo="nn">
+                          <link role="variableDeclaration" roleId="tpee.1068581517664" targetNodeId="1238254781300" resolveInfo="result" />
+                        </node>
                         <node role="operation" roleId="tpee.1197027833540" type="tp2q.AddElementOperation" typeId="tp2q.1160612413312" id="5359482483122599534" nodeInfo="nn">
                           <node role="argument" roleId="tp2q.1160612519549" type="tpee.CastExpression" typeId="tpee.1070534934090" id="5540842959600297777" nodeInfo="nn">
                             <node role="expression" roleId="tpee.1070534934092" type="tp2q.ForEachVariableReference" typeId="tp2q.1153944233411" id="5540842959600297779" nodeInfo="nn">
@@ -909,9 +912,6 @@
                             </node>
                             <node role="type" roleId="tpee.1070534934091" type="tp25.SConceptType" typeId="tp25.1172420572800" id="5540842959600297783" nodeInfo="in" />
                           </node>
-                        </node>
-                        <node role="operand" roleId="tpee.1197027771414" type="tpee.VariableReference" typeId="tpee.1068498886296" id="4265636116363078541" nodeInfo="nn">
-                          <link role="variableDeclaration" roleId="tpee.1068581517664" targetNodeId="1238254781300" resolveInfo="result" />
                         </node>
                       </node>
                     </node>
@@ -1713,21 +1713,6 @@
     <property name="abstractClass" nameId="tpee.1075300953594" value="false" />
     <property name="isFinal" nameId="tpee.1221565133444" value="false" />
     <node role="visibility" roleId="tpee.1178549979242" type="tpee.PublicVisibility" typeId="tpee.1146644602865" id="4193578441192064992" nodeInfo="nn" />
-    <node role="member" roleId="tpee.5375687026011219971" type="tpee.StaticFieldDeclaration" typeId="tpee.1070462154015" id="7512946059813365946" nodeInfo="igu">
-      <property name="name" nameId="tpck.1169194664001" value="LOG" />
-      <node role="initializer" roleId="tpee.1068431790190" type="tpee.StaticMethodCall" typeId="tpee.1081236700937" id="817124385502535781" nodeInfo="nn">
-        <link role="baseMethodDeclaration" roleId="tpee.1068499141037" targetNodeId="ajxo.~LogManager%dgetLogger(java%dlang%dClass)%corg%dapache%dlog4j%dLogger" resolveInfo="getLogger" />
-        <link role="classConcept" roleId="tpee.1144433194310" targetNodeId="ajxo.~LogManager" resolveInfo="LogManager" />
-        <node role="actualArgument" roleId="tpee.1068499141038" type="tpee.ClassifierClassExpression" typeId="tpee.1116615150612" id="817124385502535782" nodeInfo="nn">
-          <link role="classifier" roleId="tpee.1116615189566" targetNodeId="4193578441192064991" resolveInfo="MissingDependenciesFixer" />
-        </node>
-      </node>
-      <node role="type" roleId="tpee.5680397130376446158" type="tpee.ClassifierType" typeId="tpee.1107535904670" id="817124385502535773" nodeInfo="in">
-        <link role="classifier" roleId="tpee.1107535924139" targetNodeId="ajxo.~Logger" resolveInfo="Logger" />
-      </node>
-      <node role="visibility" roleId="tpee.1178549979242" type="tpee.PrivateVisibility" typeId="tpee.1146644623116" id="7512946059813365947" nodeInfo="nn" />
-    </node>
-    <node role="member" roleId="tpee.5375687026011219971" type="tpee.PlaceholderMember" typeId="tpee.1465982738277781862" id="3006632501001888379" nodeInfo="ngu" />
     <node role="member" roleId="tpee.5375687026011219971" type="tpee.FieldDeclaration" typeId="tpee.1068390468200" id="4193578441192064993" nodeInfo="igu">
       <property name="name" nameId="tpck.1169194664001" value="myModel" />
       <property name="isVolatile" nameId="tpee.1240249534625" value="false" />
@@ -1869,36 +1854,7 @@
                       </node>
                     </node>
                   </node>
-<<<<<<< HEAD
-                  <node role="statement" roleId="tpee.1068581517665" type="tpee.Statement" typeId="tpee.1068580123157" id="7461441435129612980" nodeInfo="nn" />
-                  <node role="statement" roleId="tpee.1068581517665" type="tpee.LocalVariableDeclarationStatement" typeId="tpee.1068581242864" id="7461441435129612993" nodeInfo="nn">
-                    <node role="localVariableDeclaration" roleId="tpee.1068581242865" type="tpee.LocalVariableDeclaration" typeId="tpee.1068581242863" id="7461441435129612994" nodeInfo="nr">
-                      <property name="name" nameId="tpck.1169194664001" value="moduleScope" />
-                      <property name="isFinal" nameId="tpee.1176718929932" value="false" />
-                      <node role="type" roleId="tpee.5680397130376446158" type="tpee.ClassifierType" typeId="tpee.1107535904670" id="7461441435129612995" nodeInfo="in">
-                        <link role="classifier" roleId="tpee.1107535924139" targetNodeId="88zw.~SearchScope" resolveInfo="SearchScope" />
-                      </node>
-                      <node role="initializer" roleId="tpee.1068431790190" type="tpee.DotExpression" typeId="tpee.1197027756228" id="7461441435129612996" nodeInfo="nn">
-                        <node role="operation" roleId="tpee.1197027833540" type="tpee.InstanceMethodCallOperation" typeId="tpee.1202948039474" id="7461441435129612997" nodeInfo="nn">
-                          <link role="baseMethodDeclaration" roleId="tpee.1068499141037" targetNodeId="vsqj.~AbstractModule%dgetScope()%corg%djetbrains%dmps%dopenapi%dmodule%dSearchScope" resolveInfo="getScope" />
-=======
                   <node role="statement" roleId="tpee.1068581517665" type="tpee.Statement" typeId="tpee.1068580123157" id="9095983673871476142" nodeInfo="nn" />
-                  <node role="statement" roleId="tpee.1068581517665" type="tpee.LocalVariableDeclarationStatement" typeId="tpee.1068581242864" id="9095983673871476143" nodeInfo="nn">
-                    <node role="localVariableDeclaration" roleId="tpee.1068581242865" type="tpee.LocalVariableDeclaration" typeId="tpee.1068581242863" id="9095983673871476144" nodeInfo="nr">
-                      <property name="name" nameId="tpck.1169194664001" value="unloadedModules" />
-                      <node role="initializer" roleId="tpee.1068431790190" type="tpee.LocalMethodCall" typeId="tpee.7812454656619025412" id="9095983673871476145" nodeInfo="nn">
-                        <link role="baseMethodDeclaration" roleId="tpee.1068499141037" targetNodeId="1653674023125928234" resolveInfo="unloadModuleClassLoader" />
-                        <node role="actualArgument" roleId="tpee.1068499141038" type="tpee.VariableReference" typeId="tpee.1068498886296" id="9095983673871476146" nodeInfo="nn">
-                          <link role="variableDeclaration" roleId="tpee.1068581517664" targetNodeId="9095983673871476121" resolveInfo="module" />
-                        </node>
-                      </node>
-                      <node role="type" roleId="tpee.5680397130376446158" type="tp2q.SetType" typeId="tp2q.1226511727824" id="9095983673871476147" nodeInfo="in">
-                        <node role="elementType" roleId="tp2q.1226511765987" type="tpee.ClassifierType" typeId="tpee.1107535904670" id="9095983673871476148" nodeInfo="in">
-                          <link role="classifier" roleId="tpee.1107535924139" targetNodeId="88zw.~SModule" resolveInfo="SModule" />
-                        </node>
-                      </node>
-                    </node>
-                  </node>
                   <node role="statement" roleId="tpee.1068581517665" type="tpee.Statement" typeId="tpee.1068580123157" id="9095983673871476149" nodeInfo="nn" />
                   <node role="statement" roleId="tpee.1068581517665" type="tpee.LocalVariableDeclarationStatement" typeId="tpee.1068581242864" id="9095983673871476150" nodeInfo="nn">
                     <node role="localVariableDeclaration" roleId="tpee.1068581242865" type="tpee.LocalVariableDeclaration" typeId="tpee.1068581242863" id="9095983673871476151" nodeInfo="nr">
@@ -1906,7 +1862,6 @@
                       <node role="type" roleId="tpee.5680397130376446158" type="tp2q.ListType" typeId="tp2q.1151688443754" id="9095983673871476152" nodeInfo="in">
                         <node role="elementType" roleId="tp2q.1151688676805" type="tpee.ClassifierType" typeId="tpee.1107535904670" id="9095983673871476153" nodeInfo="in">
                           <link role="classifier" roleId="tpee.1107535924139" targetNodeId="ec5l.~SModelReference" resolveInfo="SModelReference" />
->>>>>>> 75b4975e
                         </node>
                       </node>
                       <node role="initializer" roleId="tpee.1068431790190" type="tpee.LocalMethodCall" typeId="tpee.7812454656619025412" id="9095983673871476154" nodeInfo="nn">
@@ -1944,12 +1899,21 @@
                       </node>
                     </node>
                   </node>
-                  <node role="statement" roleId="tpee.1068581517665" type="tpee.Statement" typeId="tpee.1068580123157" id="9095983673871476166" nodeInfo="nn" />
-                  <node role="statement" roleId="tpee.1068581517665" type="tpee.ExpressionStatement" typeId="tpee.1068580123155" id="9095983673871476167" nodeInfo="nn">
-                    <node role="expression" roleId="tpee.1068580123156" type="tpee.LocalMethodCall" typeId="tpee.7812454656619025412" id="9095983673871476168" nodeInfo="nn">
-                      <link role="baseMethodDeclaration" roleId="tpee.1068499141037" targetNodeId="1653674023125951729" resolveInfo="loadModuleClassLoader" />
-                      <node role="actualArgument" roleId="tpee.1068499141038" type="tpee.VariableReference" typeId="tpee.1068498886296" id="9095983673871476169" nodeInfo="nn">
-                        <link role="variableDeclaration" roleId="tpee.1068581517664" targetNodeId="9095983673871476144" resolveInfo="unloadedModules" />
+                  <node role="statement" roleId="tpee.1068581517665" type="tpee.ExpressionStatement" typeId="tpee.1068580123155" id="144261017692453058" nodeInfo="nn">
+                    <node role="expression" roleId="tpee.1068580123156" type="tpee.DotExpression" typeId="tpee.1197027756228" id="144261017692454319" nodeInfo="nn">
+                      <node role="operand" roleId="tpee.1197027771414" type="tpee.StaticMethodCall" typeId="tpee.1081236700937" id="144261017692453630" nodeInfo="nn">
+                        <link role="baseMethodDeclaration" roleId="tpee.1068499141037" targetNodeId="wqua.~ClassLoaderManager%dgetInstance()%cjetbrains%dmps%dclassloading%dClassLoaderManager" resolveInfo="getInstance" />
+                        <link role="classConcept" roleId="tpee.1144433194310" targetNodeId="wqua.~ClassLoaderManager" resolveInfo="ClassLoaderManager" />
+                      </node>
+                      <node role="operation" roleId="tpee.1197027833540" type="tpee.InstanceMethodCallOperation" typeId="tpee.1202948039474" id="144261017692455684" nodeInfo="nn">
+                        <link role="baseMethodDeclaration" roleId="tpee.1068499141037" targetNodeId="wqua.~ClassLoaderManager%dreloadModules(java%dlang%dIterable)%cjava%dutil%dSet" resolveInfo="reloadModules" />
+                        <node role="actualArgument" roleId="tpee.1068499141038" type="tpee.StaticMethodCall" typeId="tpee.1081236700937" id="144261017692457526" nodeInfo="nn">
+                          <link role="baseMethodDeclaration" roleId="tpee.1068499141037" targetNodeId="k7g3.~Collections%dsingleton(java%dlang%dObject)%cjava%dutil%dSet" resolveInfo="singleton" />
+                          <link role="classConcept" roleId="tpee.1144433194310" targetNodeId="k7g3.~Collections" resolveInfo="Collections" />
+                          <node role="actualArgument" roleId="tpee.1068499141038" type="tpee.VariableReference" typeId="tpee.1068498886296" id="144261017692475665" nodeInfo="nn">
+                            <link role="variableDeclaration" roleId="tpee.1068581517664" targetNodeId="9095983673871476121" resolveInfo="module" />
+                          </node>
+                        </node>
                       </node>
                     </node>
                   </node>
@@ -1965,86 +1929,6 @@
       </node>
     </node>
     <node role="member" roleId="tpee.5375687026011219971" type="tpee.PlaceholderMember" typeId="tpee.1465982738277781862" id="1653674023125957191" nodeInfo="ngu" />
-    <node role="member" roleId="tpee.5375687026011219971" type="tpee.InstanceMethodDeclaration" typeId="tpee.1068580123165" id="1653674023125951729" nodeInfo="igu">
-      <property name="name" nameId="tpck.1169194664001" value="loadModuleClassLoader" />
-      <node role="visibility" roleId="tpee.1178549979242" type="tpee.PrivateVisibility" typeId="tpee.1146644623116" id="1653674023125951730" nodeInfo="nn" />
-      <node role="returnType" roleId="tpee.1068580123133" type="tpee.VoidType" typeId="tpee.1068581517677" id="1653674023125951731" nodeInfo="in" />
-      <node role="body" roleId="tpee.1068580123135" type="tpee.StatementList" typeId="tpee.1068580123136" id="1653674023125951719" nodeInfo="sn">
-        <node role="statement" roleId="tpee.1068581517665" type="tpee.ExpressionStatement" typeId="tpee.1068580123155" id="1653674023125951720" nodeInfo="nn">
-          <node role="expression" roleId="tpee.1068580123156" type="tpee.DotExpression" typeId="tpee.1197027756228" id="1653674023125951721" nodeInfo="nn">
-            <node role="operation" roleId="tpee.1197027833540" type="tpee.InstanceMethodCallOperation" typeId="tpee.1202948039474" id="1653674023125951722" nodeInfo="nn">
-              <link role="baseMethodDeclaration" roleId="tpee.1068499141037" targetNodeId="wqua.~ClassLoaderManager%dloadClasses(java%dlang%dIterable,org%djetbrains%dmps%dopenapi%dutil%dProgressMonitor)%cjava%dutil%dSet" resolveInfo="loadClasses" />
-              <node role="actualArgument" roleId="tpee.1068499141038" type="tpee.VariableReference" typeId="tpee.1068498886296" id="1653674023125979317" nodeInfo="nn">
-                <link role="variableDeclaration" roleId="tpee.1068581517664" targetNodeId="1653674023125971195" resolveInfo="modules" />
-              </node>
-              <node role="actualArgument" roleId="tpee.1068499141038" type="tpee.GenericNewExpression" typeId="tpee.1145552977093" id="1653674023125951724" nodeInfo="nn">
-                <node role="creator" roleId="tpee.1145553007750" type="tpee.ClassCreator" typeId="tpee.1212685548494" id="1653674023125951725" nodeInfo="nn">
-                  <link role="baseMethodDeclaration" roleId="tpee.1068499141037" targetNodeId="ff4b.~EmptyProgressMonitor%d&lt;init&gt;()" resolveInfo="EmptyProgressMonitor" />
-                </node>
-              </node>
-            </node>
-            <node role="operand" roleId="tpee.1197027771414" type="tpee.StaticMethodCall" typeId="tpee.1081236700937" id="1653674023125951726" nodeInfo="nn">
-              <link role="baseMethodDeclaration" roleId="tpee.1068499141037" targetNodeId="wqua.~ClassLoaderManager%dgetInstance()%cjetbrains%dmps%dclassloading%dClassLoaderManager" resolveInfo="getInstance" />
-              <link role="classConcept" roleId="tpee.1144433194310" targetNodeId="wqua.~ClassLoaderManager" resolveInfo="ClassLoaderManager" />
-            </node>
-          </node>
-        </node>
-      </node>
-      <node role="parameter" roleId="tpee.1068580123134" type="tpee.ParameterDeclaration" typeId="tpee.1068498886292" id="1653674023125971195" nodeInfo="ir">
-        <property name="name" nameId="tpck.1169194664001" value="modules" />
-        <node role="type" roleId="tpee.5680397130376446158" type="tp2q.SetType" typeId="tp2q.1226511727824" id="1653674023125971193" nodeInfo="in">
-          <node role="elementType" roleId="tp2q.1226511765987" type="tpee.ClassifierType" typeId="tpee.1107535904670" id="1653674023125975687" nodeInfo="in">
-            <link role="classifier" roleId="tpee.1107535924139" targetNodeId="88zw.~SModule" resolveInfo="SModule" />
-          </node>
-        </node>
-      </node>
-    </node>
-    <node role="member" roleId="tpee.5375687026011219971" type="tpee.PlaceholderMember" typeId="tpee.1465982738277781862" id="1653674023125939165" nodeInfo="ngu" />
-    <node role="member" roleId="tpee.5375687026011219971" type="tpee.InstanceMethodDeclaration" typeId="tpee.1068580123165" id="1653674023125928234" nodeInfo="igu">
-      <property name="name" nameId="tpck.1169194664001" value="unloadModuleClassLoader" />
-      <node role="parameter" roleId="tpee.1068580123134" type="tpee.ParameterDeclaration" typeId="tpee.1068498886292" id="1653674023125934163" nodeInfo="ir">
-        <property name="name" nameId="tpck.1169194664001" value="module" />
-        <node role="type" roleId="tpee.5680397130376446158" type="tpee.ClassifierType" typeId="tpee.1107535904670" id="1653674023125934164" nodeInfo="in">
-          <link role="classifier" roleId="tpee.1107535924139" targetNodeId="vsqj.~AbstractModule" resolveInfo="AbstractModule" />
-        </node>
-        <node role="annotation" roleId="tpee.1188208488637" type="tpee.AnnotationInstance" typeId="tpee.1188207840427" id="1653674023125934165" nodeInfo="nn">
-          <link role="annotation" roleId="tpee.1188208074048" targetNodeId="as9o.~NotNull" resolveInfo="NotNull" />
-        </node>
-      </node>
-      <node role="visibility" roleId="tpee.1178549979242" type="tpee.PrivateVisibility" typeId="tpee.1146644623116" id="1653674023125928235" nodeInfo="nn" />
-      <node role="returnType" roleId="tpee.1068580123133" type="tpee.ClassifierType" typeId="tpee.1107535904670" id="1653674023125928236" nodeInfo="in">
-        <link role="classifier" roleId="tpee.1107535924139" targetNodeId="k7g3.~Set" resolveInfo="Set" />
-        <node role="parameter" roleId="tpee.1109201940907" type="tpee.ClassifierType" typeId="tpee.1107535904670" id="1653674023125928237" nodeInfo="in">
-          <link role="classifier" roleId="tpee.1107535924139" targetNodeId="88zw.~SModule" resolveInfo="SModule" />
-        </node>
-      </node>
-      <node role="body" roleId="tpee.1068580123135" type="tpee.StatementList" typeId="tpee.1068580123136" id="1653674023125927743" nodeInfo="sn">
-        <node role="statement" roleId="tpee.1068581517665" type="tpee.ReturnStatement" typeId="tpee.1068581242878" id="1653674023125927984" nodeInfo="nn">
-          <node role="expression" roleId="tpee.1068581517676" type="tpee.DotExpression" typeId="tpee.1197027756228" id="1653674023125927985" nodeInfo="nn">
-            <node role="operation" roleId="tpee.1197027833540" type="tpee.InstanceMethodCallOperation" typeId="tpee.1202948039474" id="1653674023125927986" nodeInfo="nn">
-              <link role="baseMethodDeclaration" roleId="tpee.1068499141037" targetNodeId="wqua.~ClassLoaderManager%dunloadClasses(java%dlang%dIterable,org%djetbrains%dmps%dopenapi%dutil%dProgressMonitor)%cjava%dutil%dSet" resolveInfo="unloadClasses" />
-              <node role="actualArgument" roleId="tpee.1068499141038" type="tpee.StaticMethodCall" typeId="tpee.1081236700937" id="1653674023125927987" nodeInfo="nn">
-                <link role="baseMethodDeclaration" roleId="tpee.1068499141037" targetNodeId="k7g3.~Collections%dsingleton(java%dlang%dObject)%cjava%dutil%dSet" resolveInfo="singleton" />
-                <link role="classConcept" roleId="tpee.1144433194310" targetNodeId="k7g3.~Collections" resolveInfo="Collections" />
-                <node role="actualArgument" roleId="tpee.1068499141038" type="tpee.VariableReference" typeId="tpee.1068498886296" id="1653674023125949148" nodeInfo="nn">
-                  <link role="variableDeclaration" roleId="tpee.1068581517664" targetNodeId="1653674023125934163" resolveInfo="module" />
-                </node>
-              </node>
-              <node role="actualArgument" roleId="tpee.1068499141038" type="tpee.GenericNewExpression" typeId="tpee.1145552977093" id="1653674023125927989" nodeInfo="nn">
-                <node role="creator" roleId="tpee.1145553007750" type="tpee.ClassCreator" typeId="tpee.1212685548494" id="1653674023125927990" nodeInfo="nn">
-                  <link role="baseMethodDeclaration" roleId="tpee.1068499141037" targetNodeId="ff4b.~EmptyProgressMonitor%d&lt;init&gt;()" resolveInfo="EmptyProgressMonitor" />
-                </node>
-              </node>
-            </node>
-            <node role="operand" roleId="tpee.1197027771414" type="tpee.StaticMethodCall" typeId="tpee.1081236700937" id="1653674023125927991" nodeInfo="nn">
-              <link role="classConcept" roleId="tpee.1144433194310" targetNodeId="wqua.~ClassLoaderManager" resolveInfo="ClassLoaderManager" />
-              <link role="baseMethodDeclaration" roleId="tpee.1068499141037" targetNodeId="wqua.~ClassLoaderManager%dgetInstance()%cjetbrains%dmps%dclassloading%dClassLoaderManager" resolveInfo="getInstance" />
-            </node>
-          </node>
-        </node>
-      </node>
-    </node>
-    <node role="member" roleId="tpee.5375687026011219971" type="tpee.PlaceholderMember" typeId="tpee.1465982738277781862" id="1653674023125870542" nodeInfo="ngu" />
     <node role="member" roleId="tpee.5375687026011219971" type="tpee.InstanceMethodDeclaration" typeId="tpee.1068580123165" id="1653674023125863193" nodeInfo="igu">
       <property name="name" nameId="tpck.1169194664001" value="fixImports" />
       <node role="parameter" roleId="tpee.1068580123134" type="tpee.ParameterDeclaration" typeId="tpee.1068498886292" id="1653674023125875869" nodeInfo="ir">
@@ -2653,23 +2537,6 @@
                       <link role="classifier" roleId="tpee.1107535924139" targetNodeId="cu2c.~SModel$ImportElement" resolveInfo="SModel.ImportElement" />
                     </node>
                   </node>
-<<<<<<< HEAD
-                  <node role="statement" roleId="tpee.1068581517665" type="tpee.Statement" typeId="tpee.1068580123157" id="7461441435129613171" nodeInfo="nn" />
-                  <node role="statement" roleId="tpee.1068581517665" type="tpee.ExpressionStatement" typeId="tpee.1068580123155" id="7461441435129613172" nodeInfo="nn">
-                    <node role="expression" roleId="tpee.1068580123156" type="tpee.DotExpression" typeId="tpee.1197027756228" id="7461441435129613173" nodeInfo="nn">
-                      <node role="operation" roleId="tpee.1197027833540" type="tpee.InstanceMethodCallOperation" typeId="tpee.1202948039474" id="7461441435129613174" nodeInfo="nn">
-                        <link role="baseMethodDeclaration" roleId="tpee.1068499141037" targetNodeId="wqua.~ClassLoaderManager%dreloadModules(java%dlang%dIterable,org%djetbrains%dmps%dopenapi%dutil%dProgressMonitor)%cjava%dutil%dSet" resolveInfo="reloadModules" />
-                        <node role="actualArgument" roleId="tpee.1068499141038" type="tpee.StaticMethodCall" typeId="tpee.1081236700937" id="4216563442888789373" nodeInfo="nn">
-                          <link role="baseMethodDeclaration" roleId="tpee.1068499141037" targetNodeId="k7g3.~Arrays%dasList(java%dlang%dObject%d%d%d)%cjava%dutil%dList" resolveInfo="asList" />
-                          <link role="classConcept" roleId="tpee.1144433194310" targetNodeId="k7g3.~Arrays" resolveInfo="Arrays" />
-                          <node role="actualArgument" roleId="tpee.1068499141038" type="tpee.VariableReference" typeId="tpee.1068498886296" id="4216563442888794059" nodeInfo="nn">
-                            <link role="variableDeclaration" roleId="tpee.1068581517664" targetNodeId="7461441435129612935" resolveInfo="module" />
-                          </node>
-                        </node>
-                        <node role="actualArgument" roleId="tpee.1068499141038" type="tpee.GenericNewExpression" typeId="tpee.1145552977093" id="7461441435129613176" nodeInfo="nn">
-                          <node role="creator" roleId="tpee.1145553007750" type="tpee.ClassCreator" typeId="tpee.1212685548494" id="7461441435129613177" nodeInfo="nn">
-                            <link role="baseMethodDeclaration" roleId="tpee.1068499141037" targetNodeId="ff4b.~EmptyProgressMonitor%d&lt;init&gt;()" resolveInfo="EmptyProgressMonitor" />
-=======
                   <node role="iterable" roleId="tpee.1144226360166" type="tpee.StaticMethodCall" typeId="tpee.1081236700937" id="7461441435130095505" nodeInfo="nn">
                     <link role="classConcept" roleId="tpee.1144433194310" targetNodeId="cu2c.~SModelOperations" resolveInfo="SModelOperations" />
                     <link role="baseMethodDeclaration" roleId="tpee.1068499141037" targetNodeId="cu2c.~SModelOperations%dgetAllImportElements(jetbrains%dmps%dsmodel%dSModel)%cjava%dutil%dList" resolveInfo="getAllImportElements" />
@@ -2681,7 +2548,6 @@
                           </node>
                           <node role="type" roleId="tpee.1070534934091" type="tpee.ClassifierType" typeId="tpee.1107535904670" id="1528905749893124298" nodeInfo="in">
                             <link role="classifier" roleId="tpee.1107535924139" targetNodeId="51te.~SModelBase" resolveInfo="SModelBase" />
->>>>>>> 75b4975e
                           </node>
                         </node>
                       </node>
