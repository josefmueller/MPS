/*
 * Copyright 2003-2013 JetBrains s.r.o.
 *
 * Licensed under the Apache License, Version 2.0 (the "License");
 * you may not use this file except in compliance with the License.
 * You may obtain a copy of the License at
 *
 * http://www.apache.org/licenses/LICENSE-2.0
 *
 * Unless required by applicable law or agreed to in writing, software
 * distributed under the License is distributed on an "AS IS" BASIS,
 * WITHOUT WARRANTIES OR CONDITIONS OF ANY KIND, either express or implied.
 * See the License for the specific language governing permissions and
 * limitations under the License.
 */
package org.jetbrains.mps.openapi.module;

import org.jetbrains.annotations.NotNull;
import org.jetbrains.mps.openapi.model.SModel;
import org.jetbrains.mps.openapi.model.SModel.Problem;
import org.jetbrains.mps.openapi.model.SModelAccessListener;
import org.jetbrains.mps.openapi.model.SModelChangeListener;
import org.jetbrains.mps.openapi.model.SModelListener;
import org.jetbrains.mps.openapi.model.SNode;
import org.jetbrains.mps.openapi.model.SReference;

/**
 * This class serves as a convenient implementation of all repository listeners at once.
 * In addition it tracks all objects (modules, models and nodes) as they come and leave the repository.
 */
public class SRepositoryContentAdapter extends SModuleAdapter implements SModelChangeListener, SModelAccessListener,
    SModelListener, SModuleListener, SRepositoryListener, SRepositoryAttachListener {

  protected SRepositoryContentAdapter() {
  }

  // Own methods
  public void subscribeTo(SRepository repository) {
    repository.getModelAccess().checkReadAccess();
    repository.addRepositoryListener(this);
  }

  public void startListening(SRepository repository) {
    for (SModule module : repository.getModules()) {
      startListening(module);
    }
  }

  public void unsubscribeFrom(SRepository repository) {
    repository.getModelAccess().checkReadAccess();
    repository.removeRepositoryListener(this);
  }

  public void stopListening(SRepository repository) {
    for (SModule module : repository.getModules()) {
      stopListening(module);
    }
  }

  protected void startListening(SModule module) {
    if (!isIncluded(module)) return;
    module.addModuleListener(this);
    for (SModel model : module.getModels()) {
      startListening(model);
    }
  }

  protected void stopListening(SModule module) {
    // it's not very nice to stop listening models of any module, even the one we didn't include this module in startListening(SModule), but who cares
    for (SModel model : module.getModels()) {
      stopListening(model);
    }
    module.removeModuleListener(this);
  }

  protected void startListening(SModel model) {
  }

  protected void stopListening(SModel model) {
  }

  protected boolean isIncluded(SModule module) {
    return true;
  }

  // SRepositoryListener methods
  @Override
  public void moduleAdded(@NotNull SModule module) {
    startListening(module);
  }

  @Override
  public void beforeModuleRemoved(@NotNull SModule module) {
    stopListening(module);
  }

  @Override
  public void moduleRemoved(@NotNull SModuleReference module) {
    repositoryChanged();
  }

  @Override
  public void commandStarted(SRepository repository) {
  }

  @Override
  public void commandFinished(SRepository repository) {
  }

  @Override
  public void updateStarted(SRepository repository) {
  }

  @Override
  public void updateFinished(SRepository repository) {
  }

  @Override
  public void repositoryCommandStarted(SRepository repository) {
  }

  @Override
  public void repositoryCommandFinished(SRepository repository) {
  }

<<<<<<< HEAD
  // SModuleListener methods
=======
  protected void startListening(SModule module) {
    if (!isIncluded(module)) return;
    module.addModuleListener(this);
    for (SModel model : module.getModels()) {
      startListening(model);
    }
  }

  protected void stopListening(SModule module) {
    // it's not very nice to stop listening models of any module, even the one we didn't include this module in startListening(SModule), but who cares
    for (SModel model : module.getModels()) {
      stopListening(model);
    }
    module.removeModuleListener(this);
  }

  protected void startListening(SModel model) {
  }

  protected void stopListening(SModel model) {
  }

  public void subscribeTo(SRepository repository) {
    repository.getModelAccess().checkReadAccess();
    repository.addRepositoryListener(this);
  }

  @Override
  public void startListening(SRepository repository) {
    for (SModule module : repository.getModules()) {
      startListening(module);
    }
    if (repository.getModelAccess().isCommandAction()) {
      // TODO forbid attaching listeners in commands
      synchronized (commandStack) {
        commandStack.add(repository);
      }
    }
  }

  public void unsubscribeFrom(SRepository repository) {
    repository.getModelAccess().checkReadAccess();
    repository.removeRepositoryListener(this);
  }

  @Override
  public void stopListening(SRepository repository) {
    for (SModule module : repository.getModules()) {
      stopListening(module);
    }
    synchronized (commandStack) {
      commandStack.remove(repository);
    }
  }

>>>>>>> 77f286ec
  @Override
  public void moduleChanged(SModule module) {
    repositoryChanged();
  }

  @Override
  public void modelAdded(SModule module, SModel model) {
    startListening(model);
    repositoryChanged();
  }

  @Override
  public void beforeModelRemoved(SModule module, SModel model) {
    stopListening(model);
  }

  // SModelChangeListener listeners
  @Override
  public void nodeAdded(SModel model, SNode node, String role, SNode child) {
  }

  @Override
  public void nodeRemoved(SModel model, SNode node, String role, SNode child) {
  }

  @Override
  public void propertyChanged(SNode node, String propertyName, String oldValue, String newValue) {
  }

  @Override
  public void referenceChanged(SNode node, String role, SReference oldRef, SReference newRef) {
  }

  // SModelListener methods
  @Override
  public void modelLoaded(SModel model, boolean partially) {
  }

  @Override
  public void modelReplaced(SModel model) {
  }

  @Override
  public void modelUnloaded(SModel model) {
  }

  @Override
  public void modelSaved(SModel model) {
  }

  @Override
  public void conflictDetected(SModel model) {
  }

  @Override
  public void problemsDetected(SModel model, Iterable<Problem> problems) {
  }

  // SModelAccessListener methods
  @Override
  public void nodeRead(SNode node) {
  }

  @Override
  public void propertyRead(SNode node, String name) {
  }

  @Override
  public void referenceRead(SNode node, String role) {
  }

  public void repositoryChanged() {
  }
}<|MERGE_RESOLUTION|>--- conflicted
+++ resolved
@@ -40,17 +40,19 @@
     repository.addRepositoryListener(this);
   }
 
+  public void unsubscribeFrom(SRepository repository) {
+    repository.getModelAccess().checkReadAccess();
+    repository.removeRepositoryListener(this);
+  }
+
+  @Override
   public void startListening(SRepository repository) {
     for (SModule module : repository.getModules()) {
       startListening(module);
     }
   }
 
-  public void unsubscribeFrom(SRepository repository) {
-    repository.getModelAccess().checkReadAccess();
-    repository.removeRepositoryListener(this);
-  }
-
+  @Override
   public void stopListening(SRepository repository) {
     for (SModule module : repository.getModules()) {
       stopListening(module);
@@ -123,65 +125,7 @@
   public void repositoryCommandFinished(SRepository repository) {
   }
 
-<<<<<<< HEAD
   // SModuleListener methods
-=======
-  protected void startListening(SModule module) {
-    if (!isIncluded(module)) return;
-    module.addModuleListener(this);
-    for (SModel model : module.getModels()) {
-      startListening(model);
-    }
-  }
-
-  protected void stopListening(SModule module) {
-    // it's not very nice to stop listening models of any module, even the one we didn't include this module in startListening(SModule), but who cares
-    for (SModel model : module.getModels()) {
-      stopListening(model);
-    }
-    module.removeModuleListener(this);
-  }
-
-  protected void startListening(SModel model) {
-  }
-
-  protected void stopListening(SModel model) {
-  }
-
-  public void subscribeTo(SRepository repository) {
-    repository.getModelAccess().checkReadAccess();
-    repository.addRepositoryListener(this);
-  }
-
-  @Override
-  public void startListening(SRepository repository) {
-    for (SModule module : repository.getModules()) {
-      startListening(module);
-    }
-    if (repository.getModelAccess().isCommandAction()) {
-      // TODO forbid attaching listeners in commands
-      synchronized (commandStack) {
-        commandStack.add(repository);
-      }
-    }
-  }
-
-  public void unsubscribeFrom(SRepository repository) {
-    repository.getModelAccess().checkReadAccess();
-    repository.removeRepositoryListener(this);
-  }
-
-  @Override
-  public void stopListening(SRepository repository) {
-    for (SModule module : repository.getModules()) {
-      stopListening(module);
-    }
-    synchronized (commandStack) {
-      commandStack.remove(repository);
-    }
-  }
-
->>>>>>> 77f286ec
   @Override
   public void moduleChanged(SModule module) {
     repositoryChanged();
