<?xml version="1.0" encoding="UTF-8"?>
<model ref="528ff3b9-5fc4-40dd-931f-c6ce3650640e/r:f69c3fa1-0e30-4980-84e2-190ae44e4c3d(jetbrains.mps.lang.migration.runtime/jetbrains.mps.lang.migration.runtime.base)">
  <persistence version="9" />
  <languages>
    <use id="774bf8a0-62e5-41e1-af63-f4812e60e48b" name="jetbrains.mps.baseLanguage.checkedDots" version="0" />
    <use id="fd392034-7849-419d-9071-12563d152375" name="jetbrains.mps.baseLanguage.closures" version="0" />
    <use id="83888646-71ce-4f1c-9c53-c54016f6ad4f" name="jetbrains.mps.baseLanguage.collections" version="0" />
    <use id="f3061a53-9226-4cc5-a443-f952ceaf5816" name="jetbrains.mps.baseLanguage" version="1" />
    <use id="7866978e-a0f0-4cc7-81bc-4d213d9375e1" name="jetbrains.mps.lang.smodel" version="1" />
    <use id="f2801650-65d5-424e-bb1b-463a8781b786" name="jetbrains.mps.baseLanguage.javadoc" version="2" />
    <use id="1a8554c4-eb84-43ba-8c34-6f0d90c6e75a" name="jetbrains.mps.lang.smodel.query" version="0" />
    <use id="ed6d7656-532c-4bc2-81d1-af945aeb8280" name="jetbrains.mps.baseLanguage.blTypes" version="0" />
    <use id="a247e09e-2435-45ba-b8d2-07e93feba96a" name="jetbrains.mps.baseLanguage.tuples" version="0" />
    <use id="9ded098b-ad6a-4657-bfd9-48636cfe8bc3" name="jetbrains.mps.lang.traceable" version="0" />
  </languages>
  <imports>
    <import index="mhfm" ref="3f233e7f-b8a6-46d2-a57f-795d56775243/java:org.jetbrains.annotations(Annotations/)" />
    <import index="wyt6" ref="6354ebe7-c22a-4a0f-ac54-50b52ab9b065/java:java.lang(JDK/)" />
    <import index="lui2" ref="8865b7a8-5271-43d3-884c-6fd1d9cfdd34/java:org.jetbrains.mps.openapi.module(MPS.OpenAPI/)" />
    <import index="mhbf" ref="8865b7a8-5271-43d3-884c-6fd1d9cfdd34/java:org.jetbrains.mps.openapi.model(MPS.OpenAPI/)" />
    <import index="yg2w" ref="6ed54515-acc8-4d1e-a16c-9fd6cfe951ea/java:jetbrains.mps.util.containers(MPS.Core/)" />
    <import index="w1kc" ref="6ed54515-acc8-4d1e-a16c-9fd6cfe951ea/java:jetbrains.mps.smodel(MPS.Core/)" />
    <import index="c17a" ref="8865b7a8-5271-43d3-884c-6fd1d9cfdd34/java:org.jetbrains.mps.openapi.language()" />
    <import index="pa15" ref="6ed54515-acc8-4d1e-a16c-9fd6cfe951ea/java:jetbrains.mps.persistence()" />
    <import index="2k9e" ref="6ed54515-acc8-4d1e-a16c-9fd6cfe951ea/java:jetbrains.mps.smodel.adapter.structure()" />
    <import index="e8bb" ref="6ed54515-acc8-4d1e-a16c-9fd6cfe951ea/java:jetbrains.mps.smodel.adapter.ids()" />
    <import index="33ny" ref="6354ebe7-c22a-4a0f-ac54-50b52ab9b065/java:java.util(JDK/)" />
    <import index="18ew" ref="6ed54515-acc8-4d1e-a16c-9fd6cfe951ea/java:jetbrains.mps.util(MPS.Core/)" />
    <import index="gqi5" ref="r:f3afda2a-1e73-443b-8e74-2e4c43867b70(jetbrains.mps.lang.migration.util.structure)" />
    <import index="nbs9" ref="9882f4ad-1955-46fe-8269-94189e5dbbf2/r:d1c6b1a8-aadb-4e40-a629-4e28469261a9(jetbrains.mps.lang.migration.util/jetbrains.mps.lang.migration.util.behavior)" />
    <import index="qlpt" ref="r:6b933bd4-3712-4b1d-8046-c244bf51a0fc(jetbrains.mps.lang.project.constraints)" />
    <import index="z1c3" ref="6ed54515-acc8-4d1e-a16c-9fd6cfe951ea/java:jetbrains.mps.project(MPS.Core/)" />
    <import index="mte5" ref="6ed54515-acc8-4d1e-a16c-9fd6cfe951ea/java:jetbrains.mps.ide.findusages.model.scopes(MPS.Core/)" />
  </imports>
  <registry>
    <language id="f3061a53-9226-4cc5-a443-f952ceaf5816" name="jetbrains.mps.baseLanguage">
      <concept id="1080223426719" name="jetbrains.mps.baseLanguage.structure.OrExpression" flags="nn" index="22lmx$" />
      <concept id="1082485599095" name="jetbrains.mps.baseLanguage.structure.BlockStatement" flags="nn" index="9aQIb">
        <child id="1082485599096" name="statements" index="9aQI4" />
      </concept>
      <concept id="1215693861676" name="jetbrains.mps.baseLanguage.structure.BaseAssignmentExpression" flags="nn" index="d038R">
        <child id="1068498886297" name="rValue" index="37vLTx" />
        <child id="1068498886295" name="lValue" index="37vLTJ" />
      </concept>
      <concept id="4836112446988635817" name="jetbrains.mps.baseLanguage.structure.UndefinedType" flags="in" index="2jxLKc" />
      <concept id="1202948039474" name="jetbrains.mps.baseLanguage.structure.InstanceMethodCallOperation" flags="nn" index="liA8E" />
      <concept id="1465982738277781862" name="jetbrains.mps.baseLanguage.structure.PlaceholderMember" flags="ng" index="2tJIrI" />
      <concept id="1188207840427" name="jetbrains.mps.baseLanguage.structure.AnnotationInstance" flags="nn" index="2AHcQZ">
        <reference id="1188208074048" name="annotation" index="2AI5Lk" />
      </concept>
      <concept id="1188208481402" name="jetbrains.mps.baseLanguage.structure.HasAnnotation" flags="ng" index="2AJDlI">
        <child id="1188208488637" name="annotation" index="2AJF6D" />
      </concept>
      <concept id="1224848483129" name="jetbrains.mps.baseLanguage.structure.IBLDeprecatable" flags="ng" index="IEa8$">
        <property id="1224848525476" name="isDeprecated" index="IEkAT" />
      </concept>
      <concept id="1154032098014" name="jetbrains.mps.baseLanguage.structure.AbstractLoopStatement" flags="nn" index="2LF5Ji">
        <child id="1154032183016" name="body" index="2LFqv$" />
      </concept>
      <concept id="1197027756228" name="jetbrains.mps.baseLanguage.structure.DotExpression" flags="nn" index="2OqwBi">
        <child id="1197027771414" name="operand" index="2Oq$k0" />
        <child id="1197027833540" name="operation" index="2OqNvi" />
      </concept>
      <concept id="1197029447546" name="jetbrains.mps.baseLanguage.structure.FieldReferenceOperation" flags="nn" index="2OwXpG">
        <reference id="1197029500499" name="fieldDeclaration" index="2Oxat5" />
      </concept>
      <concept id="1145552977093" name="jetbrains.mps.baseLanguage.structure.GenericNewExpression" flags="nn" index="2ShNRf">
        <child id="1145553007750" name="creator" index="2ShVmc" />
      </concept>
      <concept id="1070475354124" name="jetbrains.mps.baseLanguage.structure.ThisExpression" flags="nn" index="Xjq3P" />
      <concept id="1070475926800" name="jetbrains.mps.baseLanguage.structure.StringLiteral" flags="nn" index="Xl_RD">
        <property id="1070475926801" name="value" index="Xl_RC" />
      </concept>
      <concept id="1081236700938" name="jetbrains.mps.baseLanguage.structure.StaticMethodDeclaration" flags="ig" index="2YIFZL" />
      <concept id="1081236700937" name="jetbrains.mps.baseLanguage.structure.StaticMethodCall" flags="nn" index="2YIFZM">
        <reference id="1144433194310" name="classConcept" index="1Pybhc" />
      </concept>
      <concept id="1081256982272" name="jetbrains.mps.baseLanguage.structure.InstanceOfExpression" flags="nn" index="2ZW3vV">
        <child id="1081256993305" name="classType" index="2ZW6by" />
        <child id="1081256993304" name="leftExpression" index="2ZW6bz" />
      </concept>
      <concept id="1070534058343" name="jetbrains.mps.baseLanguage.structure.NullLiteral" flags="nn" index="10Nm6u" />
      <concept id="1070534370425" name="jetbrains.mps.baseLanguage.structure.IntegerType" flags="in" index="10Oyi0" />
      <concept id="1070534644030" name="jetbrains.mps.baseLanguage.structure.BooleanType" flags="in" index="10P_77" />
      <concept id="1070534934090" name="jetbrains.mps.baseLanguage.structure.CastExpression" flags="nn" index="10QFUN">
        <child id="1070534934091" name="type" index="10QFUM" />
        <child id="1070534934092" name="expression" index="10QFUP" />
      </concept>
      <concept id="1068390468200" name="jetbrains.mps.baseLanguage.structure.FieldDeclaration" flags="ig" index="312cEg">
        <property id="8606350594693632173" name="isTransient" index="eg7rD" />
        <property id="1240249534625" name="isVolatile" index="34CwA1" />
      </concept>
      <concept id="1068390468198" name="jetbrains.mps.baseLanguage.structure.ClassConcept" flags="ig" index="312cEu">
        <property id="1075300953594" name="abstractClass" index="1sVAO0" />
        <child id="1095933932569" name="implementedInterface" index="EKbjA" />
      </concept>
      <concept id="1068431474542" name="jetbrains.mps.baseLanguage.structure.VariableDeclaration" flags="ng" index="33uBYm">
        <property id="1176718929932" name="isFinal" index="3TUv4t" />
        <child id="1068431790190" name="initializer" index="33vP2m" />
      </concept>
      <concept id="1109279763828" name="jetbrains.mps.baseLanguage.structure.TypeVariableDeclaration" flags="ng" index="16euLQ" />
      <concept id="1109279851642" name="jetbrains.mps.baseLanguage.structure.GenericDeclaration" flags="ng" index="16eOlS">
        <child id="1109279881614" name="typeVariableDeclaration" index="16eVyc" />
      </concept>
      <concept id="1109283449304" name="jetbrains.mps.baseLanguage.structure.TypeVariableReference" flags="in" index="16syzq">
        <reference id="1109283546497" name="typeVariableDeclaration" index="16sUi3" />
      </concept>
      <concept id="1092119917967" name="jetbrains.mps.baseLanguage.structure.MulExpression" flags="nn" index="17qRlL" />
      <concept id="1068498886296" name="jetbrains.mps.baseLanguage.structure.VariableReference" flags="nn" index="37vLTw">
        <reference id="1068581517664" name="variableDeclaration" index="3cqZAo" />
      </concept>
      <concept id="1068498886292" name="jetbrains.mps.baseLanguage.structure.ParameterDeclaration" flags="ir" index="37vLTG" />
      <concept id="1068498886294" name="jetbrains.mps.baseLanguage.structure.AssignmentExpression" flags="nn" index="37vLTI" />
      <concept id="1225271177708" name="jetbrains.mps.baseLanguage.structure.StringType" flags="in" index="17QB3L" />
      <concept id="1225271283259" name="jetbrains.mps.baseLanguage.structure.NPEEqualsExpression" flags="nn" index="17R0WA" />
      <concept id="4972933694980447171" name="jetbrains.mps.baseLanguage.structure.BaseVariableDeclaration" flags="ng" index="19Szcq">
        <child id="5680397130376446158" name="type" index="1tU5fm" />
      </concept>
      <concept id="1068580123132" name="jetbrains.mps.baseLanguage.structure.BaseMethodDeclaration" flags="ng" index="3clF44">
        <property id="4276006055363816570" name="isSynchronized" index="od$2w" />
        <property id="1181808852946" name="isFinal" index="DiZV1" />
        <child id="1068580123133" name="returnType" index="3clF45" />
        <child id="1068580123134" name="parameter" index="3clF46" />
        <child id="1068580123135" name="body" index="3clF47" />
      </concept>
      <concept id="1068580123165" name="jetbrains.mps.baseLanguage.structure.InstanceMethodDeclaration" flags="ig" index="3clFb_">
        <property id="1178608670077" name="isAbstract" index="1EzhhJ" />
      </concept>
      <concept id="1068580123152" name="jetbrains.mps.baseLanguage.structure.EqualsExpression" flags="nn" index="3clFbC" />
      <concept id="1068580123155" name="jetbrains.mps.baseLanguage.structure.ExpressionStatement" flags="nn" index="3clFbF">
        <child id="1068580123156" name="expression" index="3clFbG" />
      </concept>
      <concept id="1068580123157" name="jetbrains.mps.baseLanguage.structure.Statement" flags="nn" index="3clFbH" />
      <concept id="1068580123159" name="jetbrains.mps.baseLanguage.structure.IfStatement" flags="nn" index="3clFbJ">
        <child id="1082485599094" name="ifFalseStatement" index="9aQIa" />
        <child id="1068580123160" name="condition" index="3clFbw" />
        <child id="1068580123161" name="ifTrue" index="3clFbx" />
      </concept>
      <concept id="1068580123136" name="jetbrains.mps.baseLanguage.structure.StatementList" flags="sn" stub="5293379017992965193" index="3clFbS">
        <child id="1068581517665" name="statement" index="3cqZAp" />
      </concept>
      <concept id="1068580123137" name="jetbrains.mps.baseLanguage.structure.BooleanConstant" flags="nn" index="3clFbT">
        <property id="1068580123138" name="value" index="3clFbU" />
      </concept>
      <concept id="1068580123140" name="jetbrains.mps.baseLanguage.structure.ConstructorDeclaration" flags="ig" index="3clFbW" />
      <concept id="1068580320020" name="jetbrains.mps.baseLanguage.structure.IntegerConstant" flags="nn" index="3cmrfG">
        <property id="1068580320021" name="value" index="3cmrfH" />
      </concept>
      <concept id="1068581242875" name="jetbrains.mps.baseLanguage.structure.PlusExpression" flags="nn" index="3cpWs3" />
      <concept id="1068581242878" name="jetbrains.mps.baseLanguage.structure.ReturnStatement" flags="nn" index="3cpWs6">
        <child id="1068581517676" name="expression" index="3cqZAk" />
      </concept>
      <concept id="1068581242864" name="jetbrains.mps.baseLanguage.structure.LocalVariableDeclarationStatement" flags="nn" index="3cpWs8">
        <child id="1068581242865" name="localVariableDeclaration" index="3cpWs9" />
      </concept>
      <concept id="1068581242863" name="jetbrains.mps.baseLanguage.structure.LocalVariableDeclaration" flags="nr" index="3cpWsn" />
      <concept id="1068581517677" name="jetbrains.mps.baseLanguage.structure.VoidType" flags="in" index="3cqZAl" />
      <concept id="1079359253375" name="jetbrains.mps.baseLanguage.structure.ParenthesizedExpression" flags="nn" index="1eOMI4">
        <child id="1079359253376" name="expression" index="1eOMHV" />
      </concept>
      <concept id="1081516740877" name="jetbrains.mps.baseLanguage.structure.NotExpression" flags="nn" index="3fqX7Q">
        <child id="1081516765348" name="expression" index="3fr31v" />
      </concept>
      <concept id="1204053956946" name="jetbrains.mps.baseLanguage.structure.IMethodCall" flags="ng" index="1ndlxa">
        <reference id="1068499141037" name="baseMethodDeclaration" index="37wK5l" />
        <child id="1068499141038" name="actualArgument" index="37wK5m" />
        <child id="4972241301747169160" name="typeArgument" index="3PaCim" />
      </concept>
      <concept id="1212685548494" name="jetbrains.mps.baseLanguage.structure.ClassCreator" flags="nn" index="1pGfFk">
        <child id="1212687122400" name="typeParameter" index="1pMfVU" />
      </concept>
      <concept id="1107461130800" name="jetbrains.mps.baseLanguage.structure.Classifier" flags="ng" index="3pOWGL">
        <property id="521412098689998745" name="nonStatic" index="2bfB8j" />
        <child id="5375687026011219971" name="member" index="jymVt" unordered="true" />
      </concept>
      <concept id="7812454656619025416" name="jetbrains.mps.baseLanguage.structure.MethodDeclaration" flags="ng" index="1rXfSm">
        <property id="8355037393041754995" name="isNative" index="2aFKle" />
      </concept>
      <concept id="7812454656619025412" name="jetbrains.mps.baseLanguage.structure.LocalMethodCall" flags="nn" index="1rXfSq" />
      <concept id="1107535904670" name="jetbrains.mps.baseLanguage.structure.ClassifierType" flags="in" index="3uibUv">
        <reference id="1107535924139" name="classifier" index="3uigEE" />
        <child id="1109201940907" name="parameter" index="11_B2D" />
      </concept>
      <concept id="1081773326031" name="jetbrains.mps.baseLanguage.structure.BinaryOperation" flags="nn" index="3uHJSO">
        <child id="1081773367579" name="rightExpression" index="3uHU7w" />
        <child id="1081773367580" name="leftExpression" index="3uHU7B" />
      </concept>
      <concept id="1073239437375" name="jetbrains.mps.baseLanguage.structure.NotEqualsExpression" flags="nn" index="3y3z36" />
      <concept id="1178549954367" name="jetbrains.mps.baseLanguage.structure.IVisible" flags="ng" index="1B3ioH">
        <child id="1178549979242" name="visibility" index="1B3o_S" />
      </concept>
      <concept id="1107796713796" name="jetbrains.mps.baseLanguage.structure.Interface" flags="ig" index="3HP615" />
      <concept id="6329021646629104957" name="jetbrains.mps.baseLanguage.structure.TextCommentPart" flags="nn" index="3SKdUq">
        <property id="6329021646629104958" name="text" index="3SKdUp" />
      </concept>
      <concept id="6329021646629104954" name="jetbrains.mps.baseLanguage.structure.SingleLineComment" flags="nn" index="3SKdUt">
        <child id="6329021646629175155" name="commentPart" index="3SKWNk" />
      </concept>
      <concept id="1146644602865" name="jetbrains.mps.baseLanguage.structure.PublicVisibility" flags="nn" index="3Tm1VV" />
      <concept id="1146644623116" name="jetbrains.mps.baseLanguage.structure.PrivateVisibility" flags="nn" index="3Tm6S6" />
      <concept id="1146644641414" name="jetbrains.mps.baseLanguage.structure.ProtectedVisibility" flags="nn" index="3Tmbuc" />
      <concept id="1080120340718" name="jetbrains.mps.baseLanguage.structure.AndExpression" flags="nn" index="1Wc70l" />
      <concept id="1200397529627" name="jetbrains.mps.baseLanguage.structure.CharConstant" flags="nn" index="1Xhbcc">
        <property id="1200397540847" name="charConstant" index="1XhdNS" />
      </concept>
    </language>
    <language id="fd392034-7849-419d-9071-12563d152375" name="jetbrains.mps.baseLanguage.closures">
      <concept id="1235746970280" name="jetbrains.mps.baseLanguage.closures.structure.CompactInvokeFunctionExpression" flags="nn" index="2Sg_IR">
        <child id="1235746996653" name="function" index="2SgG2M" />
        <child id="1235747002942" name="parameter" index="2SgHGx" />
      </concept>
      <concept id="1199542442495" name="jetbrains.mps.baseLanguage.closures.structure.FunctionType" flags="in" index="1ajhzC">
        <child id="1199542457201" name="resultType" index="1ajl9A" />
        <child id="1199542501692" name="parameterType" index="1ajw0F" />
      </concept>
      <concept id="1199569711397" name="jetbrains.mps.baseLanguage.closures.structure.ClosureLiteral" flags="nn" index="1bVj0M">
        <child id="1199569906740" name="parameter" index="1bW2Oz" />
        <child id="1199569916463" name="body" index="1bW5cS" />
      </concept>
    </language>
    <language id="f2801650-65d5-424e-bb1b-463a8781b786" name="jetbrains.mps.baseLanguage.javadoc">
      <concept id="5349172909345501395" name="jetbrains.mps.baseLanguage.javadoc.structure.BaseDocComment" flags="ng" index="P$AiS">
        <child id="5383422241790532083" name="tags" index="3nqlJM" />
      </concept>
      <concept id="5349172909345532724" name="jetbrains.mps.baseLanguage.javadoc.structure.MethodDocComment" flags="ng" index="P$JXv" />
      <concept id="8465538089690331500" name="jetbrains.mps.baseLanguage.javadoc.structure.CommentLine" flags="ng" index="TZ5HA">
        <child id="8970989240999019149" name="part" index="1dT_Ay" />
      </concept>
      <concept id="8465538089690331492" name="jetbrains.mps.baseLanguage.javadoc.structure.DeprecatedBlockDocTag" flags="ng" index="TZ5HI">
        <child id="2667874559098216723" name="text" index="3HnX3l" />
      </concept>
      <concept id="8970989240999019143" name="jetbrains.mps.baseLanguage.javadoc.structure.TextCommentLinePart" flags="ng" index="1dT_AC">
        <property id="8970989240999019144" name="text" index="1dT_AB" />
      </concept>
    </language>
    <language id="7866978e-a0f0-4cc7-81bc-4d213d9375e1" name="jetbrains.mps.lang.smodel">
      <concept id="1138411891628" name="jetbrains.mps.lang.smodel.structure.SNodeOperation" flags="nn" index="eCIE_">
        <child id="1144104376918" name="parameter" index="1xVPHs" />
      </concept>
      <concept id="8758390115029295477" name="jetbrains.mps.lang.smodel.structure.SReferenceType" flags="in" index="2z4iKi" />
      <concept id="8758390115028452779" name="jetbrains.mps.lang.smodel.structure.Node_GetReferencesOperation" flags="nn" index="2z74zc" />
      <concept id="1173122760281" name="jetbrains.mps.lang.smodel.structure.Node_GetAncestorsOperation" flags="nn" index="z$bX8" />
      <concept id="1145404486709" name="jetbrains.mps.lang.smodel.structure.SemanticDowncastExpression" flags="nn" index="2JrnkZ">
        <child id="1145404616321" name="leftExpression" index="2JrQYb" />
      </concept>
      <concept id="1171305280644" name="jetbrains.mps.lang.smodel.structure.Node_GetDescendantsOperation" flags="nn" index="2Rf3mk" />
      <concept id="1144100932627" name="jetbrains.mps.lang.smodel.structure.OperationParm_Inclusion" flags="ng" index="1xIGOp" />
      <concept id="1138055754698" name="jetbrains.mps.lang.smodel.structure.SNodeType" flags="in" index="3Tqbb2" />
    </language>
    <language id="ceab5195-25ea-4f22-9b92-103b95ca8c0c" name="jetbrains.mps.lang.core">
      <concept id="1133920641626" name="jetbrains.mps.lang.core.structure.BaseConcept" flags="ng" index="2VYdi">
        <child id="5169995583184591170" name="smodelAttribute" index="lGtFl" />
      </concept>
      <concept id="1169194658468" name="jetbrains.mps.lang.core.structure.INamedConcept" flags="ng" index="TrEIO">
        <property id="1169194664001" name="name" index="TrG5h" />
      </concept>
    </language>
    <language id="1a8554c4-eb84-43ba-8c34-6f0d90c6e75a" name="jetbrains.mps.lang.smodel.query">
      <concept id="8483375838963816171" name="jetbrains.mps.lang.smodel.query.structure.UsagesExpression" flags="ng" index="24aHub">
        <child id="8483375838963816172" name="node" index="24aHuc" />
      </concept>
      <concept id="6322385757202370749" name="jetbrains.mps.lang.smodel.query.structure.ReferencesExpression" flags="ng" index="gHf3$" />
      <concept id="4234138103881610891" name="jetbrains.mps.lang.smodel.query.structure.WithStatement" flags="ng" index="L3pyB">
        <child id="4234138103881610935" name="scope" index="L3pyr" />
        <child id="4234138103881610892" name="stmts" index="L3pyw" />
      </concept>
      <concept id="4307205004131544317" name="jetbrains.mps.lang.smodel.query.structure.QueryExpression" flags="ng" index="1dNuzs">
        <child id="4307205004132279624" name="parameter" index="1dOa5D" />
      </concept>
      <concept id="4307205004132277753" name="jetbrains.mps.lang.smodel.query.structure.QueryParameterList" flags="ng" index="1dO9Bo" />
    </language>
    <language id="83888646-71ce-4f1c-9c53-c54016f6ad4f" name="jetbrains.mps.baseLanguage.collections">
      <concept id="1204796164442" name="jetbrains.mps.baseLanguage.collections.structure.InternalSequenceOperation" flags="nn" index="23sCx2">
        <child id="1204796294226" name="closure" index="23t8la" />
      </concept>
      <concept id="540871147943773365" name="jetbrains.mps.baseLanguage.collections.structure.SingleArgumentSequenceOperation" flags="nn" index="25WWJ4">
        <child id="540871147943773366" name="argument" index="25WWJ7" />
      </concept>
      <concept id="1204980550705" name="jetbrains.mps.baseLanguage.collections.structure.VisitAllOperation" flags="nn" index="2es0OD" />
      <concept id="1151688443754" name="jetbrains.mps.baseLanguage.collections.structure.ListType" flags="in" index="_YKpA">
        <child id="1151688676805" name="elementType" index="_ZDj9" />
      </concept>
      <concept id="1151689724996" name="jetbrains.mps.baseLanguage.collections.structure.SequenceType" flags="in" index="A3Dl8">
        <child id="1151689745422" name="elementType" index="A3Ik2" />
      </concept>
      <concept id="1151702311717" name="jetbrains.mps.baseLanguage.collections.structure.ToListOperation" flags="nn" index="ANE8D" />
      <concept id="1153943597977" name="jetbrains.mps.baseLanguage.collections.structure.ForEachStatement" flags="nn" index="2Gpval">
        <child id="1153944400369" name="variable" index="2Gsz3X" />
        <child id="1153944424730" name="inputSequence" index="2GsD0m" />
      </concept>
      <concept id="1153944193378" name="jetbrains.mps.baseLanguage.collections.structure.ForEachVariable" flags="nr" index="2GrKxI" />
      <concept id="1153944233411" name="jetbrains.mps.baseLanguage.collections.structure.ForEachVariableReference" flags="nn" index="2GrUjf">
        <reference id="1153944258490" name="variable" index="2Gs0qQ" />
      </concept>
      <concept id="1237721394592" name="jetbrains.mps.baseLanguage.collections.structure.AbstractContainerCreator" flags="nn" index="HWqM0">
        <child id="1237721435807" name="elementType" index="HW$YZ" />
        <child id="1237731803878" name="copyFrom" index="I$8f6" />
      </concept>
      <concept id="1203518072036" name="jetbrains.mps.baseLanguage.collections.structure.SmartClosureParameterDeclaration" flags="ig" index="Rh6nW" />
      <concept id="1160600644654" name="jetbrains.mps.baseLanguage.collections.structure.ListCreatorWithInit" flags="nn" index="Tc6Ow" />
      <concept id="1201792049884" name="jetbrains.mps.baseLanguage.collections.structure.TranslateOperation" flags="nn" index="3goQfb" />
      <concept id="1197683403723" name="jetbrains.mps.baseLanguage.collections.structure.MapType" flags="in" index="3rvAFt">
        <child id="1197683466920" name="keyType" index="3rvQeY" />
        <child id="1197683475734" name="valueType" index="3rvSg0" />
      </concept>
      <concept id="1202120902084" name="jetbrains.mps.baseLanguage.collections.structure.WhereOperation" flags="nn" index="3zZkjj" />
      <concept id="1202128969694" name="jetbrains.mps.baseLanguage.collections.structure.SelectOperation" flags="nn" index="3$u5V9" />
      <concept id="1172254888721" name="jetbrains.mps.baseLanguage.collections.structure.ContainsOperation" flags="nn" index="3JPx81" />
    </language>
  </registry>
  <node concept="3HP615" id="2RG318eVG1Q">
    <property role="TrG5h" value="MigrationDescriptor" />
    <node concept="3clFb_" id="2RG318eVG1R" role="jymVt">
      <property role="1EzhhJ" value="true" />
      <property role="TrG5h" value="getScript" />
      <node concept="3uibUv" id="2RG318eVG1S" role="3clF45">
        <ref role="3uigEE" node="2RG318eVG1Z" resolve="MigrationScript" />
      </node>
      <node concept="3Tm1VV" id="2RG318eVG1T" role="1B3o_S" />
      <node concept="3clFbS" id="2RG318eVG1U" role="3clF47" />
      <node concept="37vLTG" id="2RG318eVG1V" role="3clF46">
        <property role="TrG5h" value="fromVersion" />
        <node concept="10Oyi0" id="2RG318eVG1W" role="1tU5fm" />
      </node>
      <node concept="2AHcQZ" id="2RG318eVG1X" role="2AJF6D">
        <ref role="2AI5Lk" to="mhfm:~Nullable" resolve="Nullable" />
      </node>
    </node>
    <node concept="3Tm1VV" id="2RG318eVG1Y" role="1B3o_S" />
  </node>
  <node concept="3HP615" id="2RG318eVG1Z">
    <property role="TrG5h" value="MigrationScript" />
    <node concept="3clFb_" id="2RG318eVG20" role="jymVt">
      <property role="1EzhhJ" value="true" />
      <property role="TrG5h" value="getCaption" />
      <node concept="17QB3L" id="2RG318eVG21" role="3clF45" />
      <node concept="3Tm1VV" id="2RG318eVG22" role="1B3o_S" />
      <node concept="3clFbS" id="2RG318eVG23" role="3clF47" />
    </node>
    <node concept="3clFb_" id="4F5w8gPX8b4" role="jymVt">
      <property role="1EzhhJ" value="true" />
      <property role="TrG5h" value="getDescriptor" />
      <node concept="3uibUv" id="4F5w8gPX8cT" role="3clF45">
        <ref role="3uigEE" node="2RG318eWpZ8" resolve="MigrationScriptReference" />
      </node>
      <node concept="3Tm1VV" id="4F5w8gPX8b7" role="1B3o_S" />
      <node concept="3clFbS" id="4F5w8gPX8b8" role="3clF47" />
    </node>
    <node concept="3clFb_" id="2bWK$jI6_Dv" role="jymVt">
      <property role="1EzhhJ" value="true" />
      <property role="TrG5h" value="executeAfter" />
      <node concept="A3Dl8" id="2bWK$jI6_Dw" role="3clF45">
        <node concept="3uibUv" id="2bWK$jI6_Dx" role="A3Ik2">
          <ref role="3uigEE" node="2RG318eWpZ8" resolve="MigrationScriptReference" />
        </node>
      </node>
      <node concept="3Tm1VV" id="2bWK$jI6_Dy" role="1B3o_S" />
      <node concept="3clFbS" id="2bWK$jI6_Dz" role="3clF47" />
    </node>
    <node concept="3clFb_" id="2RG318eVG2m" role="jymVt">
      <property role="1EzhhJ" value="true" />
      <property role="TrG5h" value="requiresData" />
      <node concept="A3Dl8" id="2RG318eVG2n" role="3clF45">
        <node concept="3uibUv" id="2RG318eVG2o" role="A3Ik2">
          <ref role="3uigEE" node="2RG318eWpZ8" resolve="MigrationScriptReference" />
        </node>
      </node>
      <node concept="3Tm1VV" id="2RG318eVG2p" role="1B3o_S" />
      <node concept="3clFbS" id="2RG318eVG2q" role="3clF47" />
    </node>
    <node concept="3clFb_" id="5$zfhXzrsbn" role="jymVt">
      <property role="1EzhhJ" value="true" />
      <property role="2aFKle" value="false" />
      <property role="TrG5h" value="isRerunnable" />
      <node concept="3clFbS" id="5$zfhXzrsbq" role="3clF47" />
      <node concept="3Tm1VV" id="5$zfhXzrsbr" role="1B3o_S" />
      <node concept="10P_77" id="5$zfhXzrs9r" role="3clF45" />
    </node>
    <node concept="2tJIrI" id="5UnT0284Vcy" role="jymVt" />
    <node concept="3clFb_" id="5UnT0284Vw0" role="jymVt">
      <property role="1EzhhJ" value="true" />
      <property role="2aFKle" value="false" />
      <property role="TrG5h" value="setDataCollector" />
      <node concept="37vLTG" id="5UnT0284Vzi" role="3clF46">
        <property role="TrG5h" value="dataCollector" />
        <node concept="3uibUv" id="5UnT0284Vzj" role="1tU5fm">
          <ref role="3uigEE" node="2RG318eW0B2" resolve="DataCollector" />
        </node>
      </node>
      <node concept="3clFbS" id="5UnT0284Vw3" role="3clF47" />
      <node concept="3Tm1VV" id="5UnT0284Vw4" role="1B3o_S" />
      <node concept="3cqZAl" id="5UnT0284Vpj" role="3clF45" />
    </node>
    <node concept="3clFb_" id="5UnT0284V4S" role="jymVt">
      <property role="1EzhhJ" value="true" />
      <property role="TrG5h" value="execute" />
      <property role="IEkAT" value="false" />
      <node concept="37vLTG" id="5UnT0284V4T" role="3clF46">
        <property role="TrG5h" value="module" />
        <node concept="3uibUv" id="5UnT0284V4U" role="1tU5fm">
          <ref role="3uigEE" to="lui2:~SModule" resolve="SModule" />
        </node>
      </node>
      <node concept="3Tm1VV" id="5UnT0284V4X" role="1B3o_S" />
      <node concept="3clFbS" id="5UnT0284V4Y" role="3clF47" />
      <node concept="3uibUv" id="5UnT0284V4Z" role="3clF45">
        <ref role="3uigEE" to="mhbf:~SNode" resolve="SNode" />
      </node>
      <node concept="2AHcQZ" id="5UnT0284V50" role="2AJF6D">
        <ref role="2AI5Lk" to="mhfm:~Nullable" resolve="Nullable" />
      </node>
    </node>
    <node concept="3clFb_" id="5$zfhXzr7lw" role="jymVt">
      <property role="1EzhhJ" value="true" />
      <property role="2aFKle" value="false" />
      <property role="TrG5h" value="check" />
      <node concept="37vLTG" id="5$zfhXzr9YK" role="3clF46">
        <property role="TrG5h" value="module" />
        <node concept="3uibUv" id="5$zfhXzr9YL" role="1tU5fm">
          <ref role="3uigEE" to="lui2:~SModule" resolve="SModule" />
        </node>
      </node>
      <node concept="3clFbS" id="5$zfhXzr7lz" role="3clF47" />
      <node concept="3Tm1VV" id="5$zfhXzr7l$" role="1B3o_S" />
      <node concept="A3Dl8" id="5$zfhXzr7iD" role="3clF45">
        <node concept="3uibUv" id="5$zfhXztKO4" role="A3Ik2">
          <ref role="3uigEE" node="3n7MNzO_IjP" resolve="Problem" />
        </node>
      </node>
    </node>
    <node concept="2tJIrI" id="5UnT0284Vhn" role="jymVt" />
    <node concept="2tJIrI" id="5UnT0284V2W" role="jymVt" />
    <node concept="3clFb_" id="2RG318eVG2e" role="jymVt">
      <property role="1EzhhJ" value="true" />
      <property role="TrG5h" value="execute" />
      <property role="IEkAT" value="false" />
      <node concept="37vLTG" id="2RG318eVG2f" role="3clF46">
        <property role="TrG5h" value="moduleToMigrate" />
        <node concept="3uibUv" id="2RG318eVG2g" role="1tU5fm">
          <ref role="3uigEE" to="lui2:~SModule" resolve="SModule" />
        </node>
      </node>
      <node concept="37vLTG" id="2RG318eVG2h" role="3clF46">
        <property role="TrG5h" value="dataCollector" />
        <node concept="3uibUv" id="2RG318eW1nI" role="1tU5fm">
          <ref role="3uigEE" node="2RG318eW0B2" resolve="DataCollector" />
        </node>
      </node>
      <node concept="3Tm1VV" id="2RG318eVG2j" role="1B3o_S" />
      <node concept="3clFbS" id="2RG318eVG2k" role="3clF47" />
      <node concept="3uibUv" id="14fCAVcflV" role="3clF45">
        <ref role="3uigEE" to="mhbf:~SNode" resolve="SNode" />
      </node>
      <node concept="2AHcQZ" id="2RG318eXq3w" role="2AJF6D">
        <ref role="2AI5Lk" to="mhfm:~Nullable" resolve="Nullable" />
      </node>
      <node concept="P$JXv" id="5UnT0284UEh" role="lGtFl">
        <node concept="TZ5HI" id="5UnT0284UEi" role="3nqlJM">
          <node concept="TZ5HA" id="5UnT0284UEj" role="3HnX3l">
            <node concept="1dT_AC" id="5UnT0284UG_" role="1dT_Ay">
              <property role="1dT_AB" value="use setDataCollector+execute methods. This was deprecated before 3.2, can be removed after 3.2. Left for compatibility in projects that were already migrated " />
            </node>
          </node>
        </node>
      </node>
      <node concept="2AHcQZ" id="5UnT0284UEk" role="2AJF6D">
        <ref role="2AI5Lk" to="wyt6:~Deprecated" resolve="Deprecated" />
      </node>
    </node>
    <node concept="3Tm1VV" id="2RG318eVG2B" role="1B3o_S" />
  </node>
  <node concept="3HP615" id="2RG318eW0B2">
    <property role="TrG5h" value="DataCollector" />
    <node concept="3clFb_" id="3bMTD0E$RxS" role="jymVt">
      <property role="TrG5h" value="collectData" />
      <property role="1EzhhJ" value="true" />
      <node concept="3rvAFt" id="3bMTD0E$W9L" role="3clF45">
        <node concept="3uibUv" id="3bMTD0E$WkL" role="3rvQeY">
          <ref role="3uigEE" to="lui2:~SModule" resolve="SModule" />
        </node>
        <node concept="3uibUv" id="2dmnr4$Dpud" role="3rvSg0">
          <ref role="3uigEE" to="mhbf:~SNode" resolve="SNode" />
        </node>
      </node>
      <node concept="3Tm1VV" id="3bMTD0E$RxV" role="1B3o_S" />
      <node concept="3clFbS" id="3bMTD0E$RxW" role="3clF47" />
      <node concept="37vLTG" id="3bMTD0E$VMy" role="3clF46">
        <property role="TrG5h" value="myModule" />
        <node concept="3uibUv" id="3bMTD0E$VMx" role="1tU5fm">
          <ref role="3uigEE" to="lui2:~SModule" resolve="SModule" />
        </node>
      </node>
      <node concept="37vLTG" id="3bMTD0E$VXT" role="3clF46">
        <property role="TrG5h" value="scriptReference" />
        <node concept="3uibUv" id="3bMTD0E$W8U" role="1tU5fm">
          <ref role="3uigEE" node="2RG318eWpZ8" resolve="MigrationScriptReference" />
        </node>
      </node>
    </node>
    <node concept="3Tm1VV" id="2RG318eW0B3" role="1B3o_S" />
  </node>
  <node concept="312cEu" id="6d7r2Fq7hpH">
    <property role="1sVAO0" value="true" />
    <property role="TrG5h" value="MigrationScriptBase" />
    <node concept="312cEg" id="5UnT0284Xaz" role="jymVt">
      <property role="34CwA1" value="false" />
      <property role="eg7rD" value="false" />
      <property role="TrG5h" value="myDC" />
      <property role="3TUv4t" value="false" />
      <node concept="3Tm6S6" id="5UnT0284X4e" role="1B3o_S" />
      <node concept="3uibUv" id="5UnT0284XgV" role="1tU5fm">
        <ref role="3uigEE" node="2RG318eW0B2" resolve="DataCollector" />
      </node>
      <node concept="2ShNRf" id="5UnT0284Xvk" role="33vP2m">
        <node concept="1pGfFk" id="5UnT0285nH_" role="2ShVmc">
          <ref role="37wK5l" node="5UnT0285nHx" resolve="MigrationScriptBase.EmptyDataCollector" />
        </node>
      </node>
    </node>
    <node concept="2tJIrI" id="5UnT0284WCi" role="jymVt" />
    <node concept="3clFb_" id="6d7r2Fq7hwc" role="jymVt">
      <property role="1EzhhJ" value="false" />
      <property role="TrG5h" value="getCaption" />
      <node concept="17QB3L" id="6d7r2Fq7hwd" role="3clF45" />
      <node concept="3Tm1VV" id="6d7r2Fq7hwe" role="1B3o_S" />
      <node concept="3clFbS" id="6d7r2Fq7hwg" role="3clF47">
        <node concept="3clFbF" id="6d7r2Fq7hyk" role="3cqZAp">
          <node concept="Xl_RD" id="6d7r2Fq7hyj" role="3clFbG">
            <property role="Xl_RC" value="" />
          </node>
        </node>
      </node>
    </node>
    <node concept="2tJIrI" id="5UnT0284Un$" role="jymVt" />
    <node concept="3clFb_" id="5UnT0284VJL" role="jymVt">
      <property role="1EzhhJ" value="false" />
      <property role="2aFKle" value="false" />
      <property role="TrG5h" value="setDataCollector" />
      <node concept="37vLTG" id="5UnT0284VJM" role="3clF46">
        <property role="TrG5h" value="dataCollector" />
        <node concept="3uibUv" id="5UnT0284VJN" role="1tU5fm">
          <ref role="3uigEE" node="2RG318eW0B2" resolve="DataCollector" />
        </node>
      </node>
      <node concept="3Tm1VV" id="5UnT0284VJP" role="1B3o_S" />
      <node concept="3cqZAl" id="5UnT0284VJQ" role="3clF45" />
      <node concept="3clFbS" id="5UnT0284VJR" role="3clF47">
        <node concept="3clFbF" id="5UnT0285uOD" role="3cqZAp">
          <node concept="37vLTI" id="5UnT0285v2d" role="3clFbG">
            <node concept="37vLTw" id="5UnT0285v96" role="37vLTx">
              <ref role="3cqZAo" node="5UnT0284VJM" resolve="dataCollector" />
            </node>
            <node concept="37vLTw" id="5UnT0285uOC" role="37vLTJ">
              <ref role="3cqZAo" node="5UnT0284Xaz" resolve="myDC" />
            </node>
          </node>
        </node>
      </node>
    </node>
    <node concept="2tJIrI" id="5UnT0285oJn" role="jymVt" />
    <node concept="3clFb_" id="5UnT0285o41" role="jymVt">
      <property role="TrG5h" value="getDataCollector" />
      <node concept="3uibUv" id="5UnT0285o42" role="3clF45">
        <ref role="3uigEE" node="2RG318eW0B2" resolve="DataCollector" />
      </node>
      <node concept="3Tmbuc" id="5UnT0285pB8" role="1B3o_S" />
      <node concept="3clFbS" id="5UnT0285o44" role="3clF47">
        <node concept="3clFbF" id="5UnT0285o45" role="3cqZAp">
          <node concept="37vLTw" id="5UnT0285o40" role="3clFbG">
            <ref role="3cqZAo" node="5UnT0284Xaz" resolve="myDC" />
          </node>
        </node>
      </node>
    </node>
    <node concept="2tJIrI" id="5UnT0284VSa" role="jymVt" />
    <node concept="3clFb_" id="5UnT0284VJS" role="jymVt">
      <property role="1EzhhJ" value="false" />
      <property role="TrG5h" value="execute" />
      <property role="IEkAT" value="false" />
      <node concept="37vLTG" id="5UnT0284VJT" role="3clF46">
        <property role="TrG5h" value="module" />
        <node concept="3uibUv" id="5UnT0284VJU" role="1tU5fm">
          <ref role="3uigEE" to="lui2:~SModule" resolve="SModule" />
        </node>
      </node>
      <node concept="3Tm1VV" id="5UnT0284VJV" role="1B3o_S" />
      <node concept="3uibUv" id="5UnT0284VJX" role="3clF45">
        <ref role="3uigEE" to="mhbf:~SNode" resolve="SNode" />
      </node>
      <node concept="2AHcQZ" id="5UnT0284VJY" role="2AJF6D">
        <ref role="2AI5Lk" to="mhfm:~Nullable" resolve="Nullable" />
      </node>
      <node concept="3clFbS" id="5UnT0284VJZ" role="3clF47">
        <node concept="3SKdUt" id="5UnT0284W9w" role="3cqZAp">
          <node concept="3SKdUq" id="5UnT0284W9R" role="3SKWNk">
            <property role="3SKdUp" value="todo remove implementation after 3.2. " />
          </node>
        </node>
        <node concept="3cpWs6" id="5UnT0284W4M" role="3cqZAp">
          <node concept="10Nm6u" id="5UnT0284W4O" role="3cqZAk" />
        </node>
      </node>
    </node>
    <node concept="2tJIrI" id="5UnT0284VXN" role="jymVt" />
    <node concept="3clFb_" id="5Fumpqe3tuN" role="jymVt">
      <property role="1EzhhJ" value="false" />
      <property role="TrG5h" value="execute" />
      <node concept="37vLTG" id="5UnT0284UbI" role="3clF46">
        <property role="TrG5h" value="module" />
        <node concept="3uibUv" id="5UnT0284Ug7" role="1tU5fm">
          <ref role="3uigEE" to="lui2:~SModule" resolve="SModule" />
        </node>
      </node>
      <node concept="37vLTG" id="3bMTD0E__zd" role="3clF46">
        <property role="TrG5h" value="c" />
        <node concept="3uibUv" id="2RG318eW9_$" role="1tU5fm">
          <ref role="3uigEE" node="2RG318eW0B2" resolve="DataCollector" />
        </node>
      </node>
      <node concept="3uibUv" id="14fCAVbU4Q" role="3clF45">
        <ref role="3uigEE" to="mhbf:~SNode" resolve="SNode" />
      </node>
      <node concept="3Tm1VV" id="5Fumpqe3tuR" role="1B3o_S" />
      <node concept="3clFbS" id="5Fumpqe3tuT" role="3clF47">
        <node concept="3SKdUt" id="5UnT0285q09" role="3cqZAp">
          <node concept="3SKdUq" id="5UnT0285q5G" role="3SKWNk">
            <property role="3SKdUp" value="todo remove after 3.2" />
          </node>
        </node>
        <node concept="3clFbF" id="5UnT0284Wb5" role="3cqZAp">
          <node concept="1rXfSq" id="5UnT0284Wb4" role="3clFbG">
            <ref role="37wK5l" node="5UnT0284VJL" resolve="setDataCollector" />
            <node concept="37vLTw" id="5UnT0284Wfy" role="37wK5m">
              <ref role="3cqZAo" node="3bMTD0E__zd" resolve="c" />
            </node>
          </node>
        </node>
        <node concept="3clFbF" id="5UnT0284WnJ" role="3cqZAp">
          <node concept="1rXfSq" id="5UnT0284WnH" role="3clFbG">
            <ref role="37wK5l" node="5UnT0284VJS" resolve="execute" />
            <node concept="37vLTw" id="5UnT0284Ws$" role="37wK5m">
              <ref role="3cqZAo" node="5UnT0284UbI" resolve="module" />
            </node>
          </node>
        </node>
      </node>
    </node>
    <node concept="3clFb_" id="5$zfhXzrs$M" role="jymVt">
      <property role="1EzhhJ" value="false" />
      <property role="2aFKle" value="false" />
      <property role="TrG5h" value="isRerunnable" />
      <node concept="3Tm1VV" id="5$zfhXzrs$O" role="1B3o_S" />
      <node concept="10P_77" id="5$zfhXzrs$P" role="3clF45" />
      <node concept="3clFbS" id="5$zfhXzrs$Q" role="3clF47">
        <node concept="3clFbF" id="5$zfhXzrs$S" role="3cqZAp">
          <node concept="3clFbT" id="5$zfhXzrs$R" role="3clFbG" />
        </node>
      </node>
    </node>
    <node concept="2tJIrI" id="5UnT0284RSY" role="jymVt" />
    <node concept="3clFb_" id="5$zfhXzr85p" role="jymVt">
      <property role="1EzhhJ" value="false" />
      <property role="2aFKle" value="false" />
      <property role="TrG5h" value="check" />
      <node concept="37vLTG" id="5$zfhXzrabn" role="3clF46">
        <property role="TrG5h" value="module" />
        <node concept="3uibUv" id="5$zfhXzrabo" role="1tU5fm">
          <ref role="3uigEE" to="lui2:~SModule" resolve="SModule" />
        </node>
      </node>
      <node concept="3Tm1VV" id="5$zfhXzr85r" role="1B3o_S" />
      <node concept="A3Dl8" id="5$zfhXzr85s" role="3clF45">
        <node concept="3uibUv" id="5$zfhXztLvU" role="A3Ik2">
          <ref role="3uigEE" node="3n7MNzO_IjP" resolve="Problem" />
        </node>
      </node>
      <node concept="3clFbS" id="5$zfhXzr85w" role="3clF47">
        <node concept="3cpWs6" id="5$zfhXzr8Xe" role="3cqZAp">
          <node concept="2YIFZM" id="5$zfhXzr9$x" role="3cqZAk">
            <ref role="37wK5l" to="33ny:~Collections.emptyList():java.util.List" resolve="emptyList" />
            <ref role="1Pybhc" to="33ny:~Collections" resolve="Collections" />
          </node>
        </node>
      </node>
    </node>
    <node concept="2tJIrI" id="5$zfhXzr8xA" role="jymVt" />
    <node concept="3clFb_" id="6d7r2Fq7hyC" role="jymVt">
      <property role="1EzhhJ" value="false" />
      <property role="TrG5h" value="requiresData" />
      <node concept="A3Dl8" id="6d7r2Fq7hyD" role="3clF45">
        <node concept="3uibUv" id="49yhXVwhTkZ" role="A3Ik2">
          <ref role="3uigEE" node="2RG318eWpZ8" resolve="MigrationScriptReference" />
        </node>
      </node>
      <node concept="3Tm1VV" id="6d7r2Fq7hyF" role="1B3o_S" />
      <node concept="3clFbS" id="6d7r2Fq7hyH" role="3clF47">
        <node concept="3clFbF" id="6d7r2Fq7iI2" role="3cqZAp">
          <node concept="2ShNRf" id="6d7r2Fq7iI0" role="3clFbG">
            <node concept="1pGfFk" id="6d7r2Fq82rX" role="2ShVmc">
              <ref role="37wK5l" to="yg2w:~EmptyIterable.&lt;init&gt;()" resolve="EmptyIterable" />
              <node concept="3uibUv" id="6d7r2Fq83eJ" role="1pMfVU">
                <ref role="3uigEE" node="2RG318eWpZ8" resolve="MigrationScriptReference" />
              </node>
            </node>
          </node>
        </node>
      </node>
    </node>
    <node concept="2tJIrI" id="5UnT0284UrI" role="jymVt" />
    <node concept="3clFb_" id="2bWK$jI6Ab_" role="jymVt">
      <property role="1EzhhJ" value="false" />
      <property role="TrG5h" value="executeAfter" />
      <node concept="A3Dl8" id="2bWK$jI6AbA" role="3clF45">
        <node concept="3uibUv" id="2bWK$jI6AbB" role="A3Ik2">
          <ref role="3uigEE" node="2RG318eWpZ8" resolve="MigrationScriptReference" />
        </node>
      </node>
      <node concept="3Tm1VV" id="2bWK$jI6AbC" role="1B3o_S" />
      <node concept="3clFbS" id="2bWK$jI6AbE" role="3clF47">
        <node concept="3clFbF" id="2bWK$jI6Ai8" role="3cqZAp">
          <node concept="2ShNRf" id="2bWK$jI6Ai9" role="3clFbG">
            <node concept="1pGfFk" id="2bWK$jI6Aia" role="2ShVmc">
              <ref role="37wK5l" to="yg2w:~EmptyIterable.&lt;init&gt;()" resolve="EmptyIterable" />
              <node concept="3uibUv" id="2bWK$jI6Aib" role="1pMfVU">
                <ref role="3uigEE" node="2RG318eWpZ8" resolve="MigrationScriptReference" />
              </node>
            </node>
          </node>
        </node>
      </node>
    </node>
    <node concept="2tJIrI" id="5UnT0284UvP" role="jymVt" />
    <node concept="3clFb_" id="1NDJCs$tU9F" role="jymVt">
      <property role="1EzhhJ" value="false" />
      <property role="TrG5h" value="toString" />
      <property role="DiZV1" value="false" />
      <property role="IEkAT" value="false" />
      <node concept="3Tm1VV" id="1NDJCs$tU9G" role="1B3o_S" />
      <node concept="3uibUv" id="1NDJCs$tU9I" role="3clF45">
        <ref role="3uigEE" to="wyt6:~String" resolve="String" />
      </node>
      <node concept="3clFbS" id="1NDJCs$tU9J" role="3clF47">
        <node concept="3clFbF" id="1NDJCs$tYjt" role="3cqZAp">
          <node concept="1rXfSq" id="1NDJCs$tYjr" role="3clFbG">
            <ref role="37wK5l" node="6d7r2Fq7hwc" resolve="getCaption" />
          </node>
        </node>
      </node>
      <node concept="2AHcQZ" id="1NDJCs$tXmy" role="2AJF6D">
        <ref role="2AI5Lk" to="wyt6:~Override" resolve="Override" />
      </node>
    </node>
    <node concept="2tJIrI" id="5UnT0284UzX" role="jymVt" />
    <node concept="3clFb_" id="49yhXVwhS3J" role="jymVt">
      <property role="TrG5h" value="adjustMigratedIds" />
      <property role="DiZV1" value="false" />
      <property role="od$2w" value="false" />
      <property role="2aFKle" value="false" />
      <node concept="3clFbS" id="49yhXVwhS3L" role="3clF47">
        <node concept="3clFbJ" id="1wUuf3iKUFq" role="3cqZAp">
          <node concept="3clFbS" id="1wUuf3iKUFt" role="3clFbx">
            <node concept="3clFbF" id="1wUuf3iLb16" role="3cqZAp">
              <node concept="2OqwBi" id="1wUuf3iLb5D" role="3clFbG">
                <node concept="1eOMI4" id="1wUuf3iLbHx" role="2Oq$k0">
                  <node concept="10QFUN" id="1wUuf3iLbHy" role="1eOMHV">
                    <node concept="37vLTw" id="1wUuf3iLbHw" role="10QFUP">
                      <ref role="3cqZAo" node="49yhXVwhS3V" resolve="migrated" />
                    </node>
                    <node concept="3uibUv" id="1wUuf3iLwar" role="10QFUM">
                      <ref role="3uigEE" to="w1kc:~SNode" resolve="SNode" />
                    </node>
                  </node>
                </node>
                <node concept="liA8E" id="1wUuf3iLx_L" role="2OqNvi">
                  <ref role="37wK5l" to="w1kc:~SNode.setId(org.jetbrains.mps.openapi.model.SNodeId):void" resolve="setId" />
                  <node concept="2OqwBi" id="1wUuf3iLxDy" role="37wK5m">
                    <node concept="2JrnkZ" id="5dKr1eqcw8R" role="2Oq$k0">
                      <node concept="37vLTw" id="5dKr1eqcvDI" role="2JrQYb">
                        <ref role="3cqZAo" node="49yhXVwhS3T" resolve="node" />
                      </node>
                    </node>
                    <node concept="liA8E" id="1wUuf3iLz30" role="2OqNvi">
                      <ref role="37wK5l" to="mhbf:~SNode.getNodeId():org.jetbrains.mps.openapi.model.SNodeId" resolve="getNodeId" />
                    </node>
                  </node>
                </node>
              </node>
            </node>
          </node>
          <node concept="3fqX7Q" id="1wUuf3iLaYG" role="3clFbw">
            <node concept="2OqwBi" id="1wUuf3iLaYH" role="3fr31v">
              <node concept="2OqwBi" id="1wUuf3iLaYI" role="2Oq$k0">
                <node concept="37vLTw" id="1wUuf3iLaYJ" role="2Oq$k0">
                  <ref role="3cqZAo" node="49yhXVwhS3T" resolve="node" />
                </node>
                <node concept="z$bX8" id="1wUuf3iLaYK" role="2OqNvi" />
              </node>
              <node concept="3JPx81" id="1wUuf3iLaYL" role="2OqNvi">
                <node concept="37vLTw" id="1wUuf3iLaYM" role="25WWJ7">
                  <ref role="3cqZAo" node="49yhXVwhS3V" resolve="migrated" />
                </node>
              </node>
            </node>
          </node>
        </node>
      </node>
      <node concept="3cqZAl" id="49yhXVwhS3S" role="3clF45" />
      <node concept="37vLTG" id="49yhXVwhS3T" role="3clF46">
        <property role="TrG5h" value="node" />
        <node concept="3Tqbb2" id="49yhXVwhS3U" role="1tU5fm" />
      </node>
      <node concept="37vLTG" id="49yhXVwhS3V" role="3clF46">
        <property role="TrG5h" value="migrated" />
        <node concept="3Tqbb2" id="49yhXVwhS3W" role="1tU5fm" />
      </node>
      <node concept="3Tmbuc" id="49yhXVwhSbH" role="1B3o_S" />
    </node>
    <node concept="2tJIrI" id="1xD045lTyZ0" role="jymVt" />
    <node concept="3HP615" id="1xD045lT$yM" role="jymVt">
      <property role="2bfB8j" value="false" />
      <property role="TrG5h" value="SNodePlacePointer" />
      <node concept="3clFb_" id="1xD045lTDC3" role="jymVt">
        <property role="1EzhhJ" value="true" />
        <property role="2aFKle" value="false" />
        <property role="TrG5h" value="isNodeInPlace" />
        <node concept="3clFbS" id="1xD045lTDC6" role="3clF47" />
        <node concept="3Tm1VV" id="1xD045lTDC7" role="1B3o_S" />
        <node concept="10P_77" id="1xD045lTDx7" role="3clF45" />
      </node>
      <node concept="3Tm6S6" id="1xD045lUpt2" role="1B3o_S" />
      <node concept="3clFb_" id="1xD045lT_R2" role="jymVt">
        <property role="1EzhhJ" value="true" />
        <property role="2aFKle" value="false" />
        <property role="TrG5h" value="insertOrReplace" />
        <node concept="3clFbS" id="1xD045lT_R5" role="3clF47" />
        <node concept="3Tm1VV" id="1xD045lT_R6" role="1B3o_S" />
        <node concept="3cqZAl" id="1xD045lT_N1" role="3clF45" />
        <node concept="37vLTG" id="1xD045lUnTx" role="3clF46">
          <property role="TrG5h" value="newNode" />
          <node concept="3uibUv" id="1xD045lUnTw" role="1tU5fm">
            <ref role="3uigEE" to="mhbf:~SNode" resolve="SNode" />
          </node>
        </node>
      </node>
      <node concept="3clFb_" id="1xD045lUMsb" role="jymVt">
        <property role="1EzhhJ" value="true" />
        <property role="TrG5h" value="remove" />
        <node concept="3cqZAl" id="1xD045lUMsd" role="3clF45" />
        <node concept="3Tm1VV" id="1xD045lUMse" role="1B3o_S" />
        <node concept="3clFbS" id="1xD045lUMsf" role="3clF47" />
      </node>
      <node concept="312cEu" id="1xD045lTArk" role="jymVt">
        <property role="TrG5h" value="ChildPointer" />
        <node concept="312cEg" id="1xD045lTE73" role="jymVt">
          <property role="34CwA1" value="false" />
          <property role="eg7rD" value="false" />
          <property role="TrG5h" value="node" />
          <property role="3TUv4t" value="false" />
          <node concept="3uibUv" id="1xD045lTE74" role="1tU5fm">
            <ref role="3uigEE" to="mhbf:~SNode" resolve="SNode" />
          </node>
          <node concept="3Tm6S6" id="1xD045lTE75" role="1B3o_S" />
        </node>
        <node concept="312cEg" id="1xD045lTAMC" role="jymVt">
          <property role="34CwA1" value="false" />
          <property role="eg7rD" value="false" />
          <property role="TrG5h" value="parent" />
          <property role="3TUv4t" value="false" />
          <node concept="3uibUv" id="1xD045lTAH3" role="1tU5fm">
            <ref role="3uigEE" to="mhbf:~SNode" resolve="SNode" />
          </node>
          <node concept="3Tm6S6" id="1xD045lTASe" role="1B3o_S" />
        </node>
        <node concept="312cEg" id="1xD045lTC0v" role="jymVt">
          <property role="34CwA1" value="false" />
          <property role="eg7rD" value="false" />
          <property role="TrG5h" value="link" />
          <property role="3TUv4t" value="false" />
          <node concept="3uibUv" id="1xD045lTC7V" role="1tU5fm">
            <ref role="3uigEE" to="c17a:~SContainmentLink" resolve="SContainmentLink" />
          </node>
          <node concept="3Tm6S6" id="1xD045lTC0x" role="1B3o_S" />
        </node>
        <node concept="312cEg" id="1xD045lTBoT" role="jymVt">
          <property role="34CwA1" value="false" />
          <property role="eg7rD" value="false" />
          <property role="TrG5h" value="nextSibling" />
          <property role="3TUv4t" value="false" />
          <node concept="3Tm6S6" id="1xD045lTBb9" role="1B3o_S" />
          <node concept="3uibUv" id="1xD045lTBbP" role="1tU5fm">
            <ref role="3uigEE" to="mhbf:~SNode" resolve="SNode" />
          </node>
        </node>
        <node concept="3clFbW" id="1xD045lTBvq" role="jymVt">
          <node concept="3cqZAl" id="1xD045lTBvs" role="3clF45" />
          <node concept="3clFbS" id="1xD045lTBvu" role="3clF47">
            <node concept="3clFbF" id="1xD045lUoU3" role="3cqZAp">
              <node concept="37vLTI" id="1xD045lUoYY" role="3clFbG">
                <node concept="37vLTw" id="1xD045lUp3G" role="37vLTx">
                  <ref role="3cqZAo" node="1xD045lTBwd" resolve="node" />
                </node>
                <node concept="2OqwBi" id="1xD045lUp7y" role="37vLTJ">
                  <node concept="Xjq3P" id="1xD045lUp5w" role="2Oq$k0" />
                  <node concept="2OwXpG" id="1xD045lUpdF" role="2OqNvi">
                    <ref role="2Oxat5" node="1xD045lTE73" resolve="node" />
                  </node>
                </node>
              </node>
            </node>
            <node concept="3clFbF" id="1xD045lTBEL" role="3cqZAp">
              <node concept="37vLTI" id="1xD045lTBK9" role="3clFbG">
                <node concept="2OqwBi" id="1xD045lTBRN" role="37vLTx">
                  <node concept="37vLTw" id="1xD045lTBPs" role="2Oq$k0">
                    <ref role="3cqZAo" node="1xD045lTBwd" resolve="node" />
                  </node>
                  <node concept="liA8E" id="1xD045lTBYj" role="2OqNvi">
                    <ref role="37wK5l" to="mhbf:~SNode.getParent():org.jetbrains.mps.openapi.model.SNode" resolve="getParent" />
                  </node>
                </node>
                <node concept="37vLTw" id="1xD045lTBEK" role="37vLTJ">
                  <ref role="3cqZAo" node="1xD045lTAMC" resolve="parent" />
                </node>
              </node>
            </node>
            <node concept="3clFbF" id="1xD045lTCg2" role="3cqZAp">
              <node concept="37vLTI" id="1xD045lTCx6" role="3clFbG">
                <node concept="2OqwBi" id="1xD045lTC_5" role="37vLTx">
                  <node concept="37vLTw" id="1xD045lTC$7" role="2Oq$k0">
                    <ref role="3cqZAo" node="1xD045lTBwd" resolve="node" />
                  </node>
                  <node concept="liA8E" id="1xD045lTCGO" role="2OqNvi">
                    <ref role="37wK5l" to="mhbf:~SNode.getContainmentLink():org.jetbrains.mps.openapi.language.SContainmentLink" resolve="getContainmentLink" />
                  </node>
                </node>
                <node concept="37vLTw" id="1xD045lTCg0" role="37vLTJ">
                  <ref role="3cqZAo" node="1xD045lTC0v" resolve="link" />
                </node>
              </node>
            </node>
            <node concept="3clFbF" id="1xD045lTD5U" role="3cqZAp">
              <node concept="37vLTI" id="1xD045lTDcx" role="3clFbG">
                <node concept="2OqwBi" id="1xD045lTDiA" role="37vLTx">
                  <node concept="37vLTw" id="1xD045lTDgf" role="2Oq$k0">
                    <ref role="3cqZAo" node="1xD045lTBwd" resolve="node" />
                  </node>
                  <node concept="liA8E" id="1xD045lTDp6" role="2OqNvi">
                    <ref role="37wK5l" to="mhbf:~SNode.getNextSibling():org.jetbrains.mps.openapi.model.SNode" resolve="getNextSibling" />
                  </node>
                </node>
                <node concept="37vLTw" id="1xD045lTD5S" role="37vLTJ">
                  <ref role="3cqZAo" node="1xD045lTBoT" resolve="nextSibling" />
                </node>
              </node>
            </node>
          </node>
          <node concept="37vLTG" id="1xD045lTBwd" role="3clF46">
            <property role="TrG5h" value="node" />
            <node concept="3uibUv" id="1xD045lTBwc" role="1tU5fm">
              <ref role="3uigEE" to="mhbf:~SNode" resolve="SNode" />
            </node>
          </node>
        </node>
        <node concept="3clFb_" id="1xD045lTDLm" role="jymVt">
          <property role="1EzhhJ" value="false" />
          <property role="2aFKle" value="false" />
          <property role="TrG5h" value="isNodeInPlace" />
          <node concept="3Tm1VV" id="1xD045lTDLo" role="1B3o_S" />
          <node concept="10P_77" id="1xD045lTDLp" role="3clF45" />
          <node concept="3clFbS" id="1xD045lTDLq" role="3clF47">
            <node concept="3clFbF" id="1xD045lUkF_" role="3cqZAp">
              <node concept="3clFbC" id="1xD045lUwQd" role="3clFbG">
                <node concept="37vLTw" id="1xD045lUwZE" role="3uHU7w">
                  <ref role="3cqZAo" node="1xD045lTAMC" resolve="parent" />
                </node>
                <node concept="2OqwBi" id="1xD045lUwrV" role="3uHU7B">
                  <node concept="37vLTw" id="1xD045lUwjV" role="2Oq$k0">
                    <ref role="3cqZAo" node="1xD045lTE73" resolve="node" />
                  </node>
                  <node concept="liA8E" id="1xD045lUwIS" role="2OqNvi">
                    <ref role="37wK5l" to="mhbf:~SNode.getParent():org.jetbrains.mps.openapi.model.SNode" resolve="getParent" />
                  </node>
                </node>
              </node>
            </node>
          </node>
        </node>
        <node concept="3clFb_" id="1xD045lTAEe" role="jymVt">
          <property role="1EzhhJ" value="false" />
          <property role="2aFKle" value="false" />
          <property role="TrG5h" value="insertOrReplace" />
          <node concept="3Tm1VV" id="1xD045lTAEg" role="1B3o_S" />
          <node concept="3cqZAl" id="1xD045lTAEh" role="3clF45" />
          <node concept="3clFbS" id="1xD045lTAEi" role="3clF47">
            <node concept="3clFbJ" id="1xD045lTTcQ" role="3cqZAp">
              <node concept="3clFbS" id="1xD045lTTcS" role="3clFbx">
                <node concept="3clFbF" id="1xD045lUnB$" role="3cqZAp">
                  <node concept="2YIFZM" id="1xD045lUnC0" role="3clFbG">
                    <ref role="37wK5l" to="mhbf:~SNodeUtil.replaceWithAnother(org.jetbrains.mps.openapi.model.SNode,org.jetbrains.mps.openapi.model.SNode):org.jetbrains.mps.openapi.model.SNode" resolve="replaceWithAnother" />
                    <ref role="1Pybhc" to="mhbf:~SNodeUtil" resolve="SNodeUtil" />
                    <node concept="37vLTw" id="1xD045lUnFf" role="37wK5m">
                      <ref role="3cqZAo" node="1xD045lTE73" resolve="node" />
                    </node>
                    <node concept="37vLTw" id="1xD045lUnJG" role="37wK5m">
                      <ref role="3cqZAo" node="1xD045lTSKi" resolve="newNode" />
                    </node>
                  </node>
                </node>
              </node>
              <node concept="9aQIb" id="1xD045lUnKV" role="9aQIa">
                <node concept="3clFbS" id="1xD045lUnKW" role="9aQI4">
                  <node concept="3clFbF" id="1xD045lTSus" role="3cqZAp">
                    <node concept="2OqwBi" id="1xD045lTSwF" role="3clFbG">
                      <node concept="37vLTw" id="1xD045lTSur" role="2Oq$k0">
                        <ref role="3cqZAo" node="1xD045lTAMC" resolve="parent" />
                      </node>
                      <node concept="liA8E" id="1xD045lTSBN" role="2OqNvi">
                        <ref role="37wK5l" to="mhbf:~SNode.insertChildBefore(org.jetbrains.mps.openapi.language.SContainmentLink,org.jetbrains.mps.openapi.model.SNode,org.jetbrains.mps.openapi.model.SNode):void" resolve="insertChildBefore" />
                        <node concept="37vLTw" id="1xD045lTSEj" role="37wK5m">
                          <ref role="3cqZAo" node="1xD045lTC0v" resolve="link" />
                        </node>
                        <node concept="37vLTw" id="1xD045lTSSr" role="37wK5m">
                          <ref role="3cqZAo" node="1xD045lTSKi" resolve="newNode" />
                        </node>
                        <node concept="37vLTw" id="1xD045lTT6w" role="37wK5m">
                          <ref role="3cqZAo" node="1xD045lTBoT" resolve="nextSibling" />
                        </node>
                      </node>
                    </node>
                  </node>
                </node>
              </node>
              <node concept="1rXfSq" id="1xD045lTToC" role="3clFbw">
                <ref role="37wK5l" node="1xD045lTDLm" resolve="isNodeInPlace" />
              </node>
            </node>
          </node>
          <node concept="37vLTG" id="1xD045lTSKi" role="3clF46">
            <property role="TrG5h" value="newNode" />
            <node concept="3uibUv" id="1xD045lTSKh" role="1tU5fm">
              <ref role="3uigEE" to="mhbf:~SNode" resolve="SNode" />
            </node>
          </node>
        </node>
        <node concept="3clFb_" id="1xD045lUH60" role="jymVt">
          <property role="1EzhhJ" value="false" />
          <property role="2aFKle" value="false" />
          <property role="TrG5h" value="remove" />
          <node concept="3Tm1VV" id="1xD045lUH61" role="1B3o_S" />
          <node concept="3cqZAl" id="1xD045lUH62" role="3clF45" />
          <node concept="3clFbS" id="1xD045lUH63" role="3clF47">
            <node concept="3clFbJ" id="1xD045lUH64" role="3cqZAp">
              <node concept="3clFbS" id="1xD045lUH65" role="3clFbx">
                <node concept="3clFbF" id="1xD045lUJBL" role="3cqZAp">
                  <node concept="2OqwBi" id="1xD045lUJS7" role="3clFbG">
                    <node concept="37vLTw" id="1xD045lUJBJ" role="2Oq$k0">
                      <ref role="3cqZAo" node="1xD045lTAMC" resolve="parent" />
                    </node>
                    <node concept="liA8E" id="1xD045lUKj1" role="2OqNvi">
                      <ref role="37wK5l" to="mhbf:~SNode.removeChild(org.jetbrains.mps.openapi.model.SNode):void" resolve="removeChild" />
                      <node concept="37vLTw" id="1xD045lUK$e" role="37wK5m">
                        <ref role="3cqZAo" node="1xD045lTE73" resolve="node" />
                      </node>
                    </node>
                  </node>
                </node>
              </node>
              <node concept="3fqX7Q" id="1xD045lUH6a" role="3clFbw">
                <node concept="1rXfSq" id="1xD045lUH6b" role="3fr31v">
                  <ref role="37wK5l" node="1xD045lTDLm" resolve="isNodeInPlace" />
                </node>
              </node>
            </node>
          </node>
        </node>
        <node concept="3uibUv" id="1xD045lTA$3" role="EKbjA">
          <ref role="3uigEE" node="1xD045lT$yM" resolve="MigrationScriptBase.SNodePlacePointer" />
        </node>
      </node>
      <node concept="312cEu" id="1xD045lUq0c" role="jymVt">
        <property role="TrG5h" value="RootPointer" />
        <node concept="312cEg" id="1xD045lUq0d" role="jymVt">
          <property role="34CwA1" value="false" />
          <property role="eg7rD" value="false" />
          <property role="TrG5h" value="node" />
          <property role="3TUv4t" value="false" />
          <node concept="3uibUv" id="1xD045lUq0e" role="1tU5fm">
            <ref role="3uigEE" to="mhbf:~SNode" resolve="SNode" />
          </node>
          <node concept="3Tm6S6" id="1xD045lUq0f" role="1B3o_S" />
        </node>
        <node concept="312cEg" id="1xD045lUq0g" role="jymVt">
          <property role="34CwA1" value="false" />
          <property role="eg7rD" value="false" />
          <property role="TrG5h" value="model" />
          <property role="3TUv4t" value="false" />
          <node concept="3uibUv" id="1xD045lUrIz" role="1tU5fm">
            <ref role="3uigEE" to="mhbf:~SModel" resolve="SModel" />
          </node>
          <node concept="3Tm6S6" id="1xD045lUq0i" role="1B3o_S" />
        </node>
        <node concept="3clFbW" id="1xD045lUq0p" role="jymVt">
          <node concept="3cqZAl" id="1xD045lUq0q" role="3clF45" />
          <node concept="3clFbS" id="1xD045lUq0r" role="3clF47">
            <node concept="3clFbF" id="1xD045lUq0s" role="3cqZAp">
              <node concept="37vLTI" id="1xD045lUq0t" role="3clFbG">
                <node concept="37vLTw" id="1xD045lUq0u" role="37vLTx">
                  <ref role="3cqZAo" node="1xD045lUq0O" resolve="node" />
                </node>
                <node concept="2OqwBi" id="1xD045lUq0v" role="37vLTJ">
                  <node concept="Xjq3P" id="1xD045lUq0w" role="2Oq$k0" />
                  <node concept="2OwXpG" id="1xD045lUq0x" role="2OqNvi">
                    <ref role="2Oxat5" node="1xD045lUq0d" resolve="node" />
                  </node>
                </node>
              </node>
            </node>
            <node concept="3clFbF" id="1xD045lUq0y" role="3cqZAp">
              <node concept="37vLTI" id="1xD045lUq0z" role="3clFbG">
                <node concept="2OqwBi" id="1xD045lUq0$" role="37vLTx">
                  <node concept="37vLTw" id="1xD045lUq0_" role="2Oq$k0">
                    <ref role="3cqZAo" node="1xD045lUq0O" resolve="node" />
                  </node>
                  <node concept="liA8E" id="1xD045lUsPy" role="2OqNvi">
                    <ref role="37wK5l" to="mhbf:~SNode.getModel():org.jetbrains.mps.openapi.model.SModel" resolve="getModel" />
                  </node>
                </node>
                <node concept="37vLTw" id="1xD045lUq0B" role="37vLTJ">
                  <ref role="3cqZAo" node="1xD045lUq0g" resolve="model" />
                </node>
              </node>
            </node>
          </node>
          <node concept="37vLTG" id="1xD045lUq0O" role="3clF46">
            <property role="TrG5h" value="node" />
            <node concept="3uibUv" id="1xD045lUq0P" role="1tU5fm">
              <ref role="3uigEE" to="mhbf:~SNode" resolve="SNode" />
            </node>
          </node>
        </node>
        <node concept="3clFb_" id="1xD045lUq0Q" role="jymVt">
          <property role="1EzhhJ" value="false" />
          <property role="2aFKle" value="false" />
          <property role="TrG5h" value="isNodeInPlace" />
          <node concept="3Tm1VV" id="1xD045lUq0R" role="1B3o_S" />
          <node concept="10P_77" id="1xD045lUq0S" role="3clF45" />
          <node concept="3clFbS" id="1xD045lUq0T" role="3clF47">
            <node concept="3clFbF" id="1xD045lUxdO" role="3cqZAp">
              <node concept="1Wc70l" id="1xD045lUxMV" role="3clFbG">
                <node concept="3clFbC" id="1xD045lUyhF" role="3uHU7w">
                  <node concept="37vLTw" id="1xD045lUysj" role="3uHU7w">
                    <ref role="3cqZAo" node="1xD045lUq0g" resolve="model" />
                  </node>
                  <node concept="2OqwBi" id="1xD045lUxWO" role="3uHU7B">
                    <node concept="37vLTw" id="1xD045lUxVh" role="2Oq$k0">
                      <ref role="3cqZAo" node="1xD045lUq0d" resolve="node" />
                    </node>
                    <node concept="liA8E" id="1xD045lUyae" role="2OqNvi">
                      <ref role="37wK5l" to="mhbf:~SNode.getModel():org.jetbrains.mps.openapi.model.SModel" resolve="getModel" />
                    </node>
                  </node>
                </node>
                <node concept="3clFbC" id="1xD045lUxyG" role="3uHU7B">
                  <node concept="2OqwBi" id="1xD045lUxeM" role="3uHU7B">
                    <node concept="37vLTw" id="1xD045lUxdN" role="2Oq$k0">
                      <ref role="3cqZAo" node="1xD045lUq0d" resolve="node" />
                    </node>
                    <node concept="liA8E" id="1xD045lUxrC" role="2OqNvi">
                      <ref role="37wK5l" to="mhbf:~SNode.getParent():org.jetbrains.mps.openapi.model.SNode" resolve="getParent" />
                    </node>
                  </node>
                  <node concept="10Nm6u" id="1xD045lUxEI" role="3uHU7w" />
                </node>
              </node>
            </node>
          </node>
        </node>
        <node concept="3clFb_" id="1xD045lUq13" role="jymVt">
          <property role="1EzhhJ" value="false" />
          <property role="2aFKle" value="false" />
          <property role="TrG5h" value="insertOrReplace" />
          <node concept="3Tm1VV" id="1xD045lUq14" role="1B3o_S" />
          <node concept="3cqZAl" id="1xD045lUq15" role="3clF45" />
          <node concept="3clFbS" id="1xD045lUq16" role="3clF47">
            <node concept="3clFbJ" id="1xD045lUq17" role="3cqZAp">
              <node concept="3clFbS" id="1xD045lUq18" role="3clFbx">
                <node concept="3clFbF" id="1xD045lUq19" role="3cqZAp">
                  <node concept="2YIFZM" id="1xD045lUq1a" role="3clFbG">
                    <ref role="1Pybhc" to="mhbf:~SNodeUtil" resolve="SNodeUtil" />
                    <ref role="37wK5l" to="mhbf:~SNodeUtil.replaceWithAnother(org.jetbrains.mps.openapi.model.SNode,org.jetbrains.mps.openapi.model.SNode):org.jetbrains.mps.openapi.model.SNode" resolve="replaceWithAnother" />
                    <node concept="37vLTw" id="1xD045lUq1b" role="37wK5m">
                      <ref role="3cqZAo" node="1xD045lUq0d" resolve="node" />
                    </node>
                    <node concept="37vLTw" id="1xD045lUq1c" role="37wK5m">
                      <ref role="3cqZAo" node="1xD045lUq1o" resolve="newNode" />
                    </node>
                  </node>
                </node>
              </node>
              <node concept="9aQIb" id="1xD045lUq1f" role="9aQIa">
                <node concept="3clFbS" id="1xD045lUq1g" role="9aQI4">
                  <node concept="3clFbF" id="1xD045lUq1h" role="3cqZAp">
                    <node concept="2OqwBi" id="1xD045lUq1i" role="3clFbG">
                      <node concept="37vLTw" id="1xD045lUq1j" role="2Oq$k0">
                        <ref role="3cqZAo" node="1xD045lUq0g" resolve="model" />
                      </node>
                      <node concept="liA8E" id="1xD045lUq1k" role="2OqNvi">
                        <ref role="37wK5l" to="mhbf:~SModel.addRootNode(org.jetbrains.mps.openapi.model.SNode):void" resolve="addRootNode" />
                        <node concept="37vLTw" id="1xD045lUyJ6" role="37wK5m">
                          <ref role="3cqZAo" node="1xD045lUq1o" resolve="newNode" />
                        </node>
                      </node>
                    </node>
                  </node>
                </node>
              </node>
              <node concept="1rXfSq" id="1xD045lUq1e" role="3clFbw">
                <ref role="37wK5l" node="1xD045lUq0Q" resolve="isNodeInPlace" />
              </node>
            </node>
          </node>
          <node concept="37vLTG" id="1xD045lUq1o" role="3clF46">
            <property role="TrG5h" value="newNode" />
            <node concept="3uibUv" id="1xD045lUq1p" role="1tU5fm">
              <ref role="3uigEE" to="mhbf:~SNode" resolve="SNode" />
            </node>
          </node>
        </node>
        <node concept="3clFb_" id="1xD045lUOoO" role="jymVt">
          <property role="1EzhhJ" value="false" />
          <property role="TrG5h" value="remove" />
          <node concept="3cqZAl" id="1xD045lUOoP" role="3clF45" />
          <node concept="3Tm1VV" id="1xD045lUOoQ" role="1B3o_S" />
          <node concept="3clFbS" id="1xD045lUOoS" role="3clF47">
            <node concept="3clFbJ" id="1xD045lUPcK" role="3cqZAp">
              <node concept="3clFbS" id="1xD045lUPcL" role="3clFbx">
                <node concept="3clFbF" id="1xD045lUQhU" role="3cqZAp">
                  <node concept="2OqwBi" id="1xD045lUQjV" role="3clFbG">
                    <node concept="37vLTw" id="1xD045lUQhS" role="2Oq$k0">
                      <ref role="3cqZAo" node="1xD045lUq0g" resolve="model" />
                    </node>
                    <node concept="liA8E" id="1xD045lUQBc" role="2OqNvi">
                      <ref role="37wK5l" to="mhbf:~SModel.removeRootNode(org.jetbrains.mps.openapi.model.SNode):void" resolve="removeRootNode" />
                      <node concept="37vLTw" id="1xD045lUQR3" role="37wK5m">
                        <ref role="3cqZAo" node="1xD045lUq0d" resolve="node" />
                      </node>
                    </node>
                  </node>
                </node>
              </node>
              <node concept="3fqX7Q" id="1xD045lUPcQ" role="3clFbw">
                <node concept="1rXfSq" id="1xD045lUPcR" role="3fr31v">
                  <ref role="37wK5l" node="1xD045lUq0Q" resolve="isNodeInPlace" />
                </node>
              </node>
            </node>
          </node>
        </node>
        <node concept="3uibUv" id="1xD045lUq1q" role="EKbjA">
          <ref role="3uigEE" node="1xD045lT$yM" resolve="MigrationScriptBase.SNodePlacePointer" />
        </node>
      </node>
    </node>
    <node concept="2YIFZL" id="1xD045lUzw4" role="jymVt">
      <property role="TrG5h" value="createSNodePlacePointer" />
      <property role="IEkAT" value="false" />
      <property role="DiZV1" value="false" />
      <property role="od$2w" value="false" />
      <node concept="3clFbS" id="1xD045lUzeo" role="3clF47">
        <node concept="3clFbJ" id="1xD045lU$os" role="3cqZAp">
          <node concept="3clFbS" id="1xD045lU$ot" role="3clFbx">
            <node concept="3cpWs6" id="1xD045lU$Nl" role="3cqZAp">
              <node concept="2ShNRf" id="1xD045lU$Pd" role="3cqZAk">
                <node concept="1pGfFk" id="1xD045lU_1q" role="2ShVmc">
                  <ref role="37wK5l" node="1xD045lTBvq" resolve="MigrationScriptBase.SNodePlacePointer.ChildPointer" />
                  <node concept="37vLTw" id="1xD045lU_6n" role="37wK5m">
                    <ref role="3cqZAo" node="1xD045lU$j2" resolve="node" />
                  </node>
                </node>
              </node>
            </node>
          </node>
          <node concept="3y3z36" id="IgF9kFHaBh" role="3clFbw">
            <node concept="2OqwBi" id="1xD045lU$xF" role="3uHU7B">
              <node concept="37vLTw" id="1xD045lU$wP" role="2Oq$k0">
                <ref role="3cqZAo" node="1xD045lU$j2" resolve="node" />
              </node>
              <node concept="liA8E" id="1xD045lU$Hb" role="2OqNvi">
                <ref role="37wK5l" to="mhbf:~SNode.getParent():org.jetbrains.mps.openapi.model.SNode" resolve="getParent" />
              </node>
            </node>
            <node concept="10Nm6u" id="1xD045lU$K3" role="3uHU7w" />
          </node>
          <node concept="9aQIb" id="1xD045lU_8N" role="9aQIa">
            <node concept="3clFbS" id="1xD045lU_8O" role="9aQI4">
              <node concept="3cpWs6" id="1xD045lU_be" role="3cqZAp">
                <node concept="2ShNRf" id="1xD045lU_bf" role="3cqZAk">
                  <node concept="1pGfFk" id="1xD045lU_bg" role="2ShVmc">
                    <ref role="37wK5l" node="1xD045lUq0p" resolve="MigrationScriptBase.SNodePlacePointer.RootPointer" />
                    <node concept="37vLTw" id="1xD045lU_bh" role="37wK5m">
                      <ref role="3cqZAo" node="1xD045lU$j2" resolve="node" />
                    </node>
                  </node>
                </node>
              </node>
            </node>
          </node>
        </node>
      </node>
      <node concept="3Tm6S6" id="1xD045lUBc3" role="1B3o_S" />
      <node concept="3uibUv" id="1xD045lU$du" role="3clF45">
        <ref role="3uigEE" node="1xD045lT$yM" resolve="MigrationScriptBase.SNodePlacePointer" />
      </node>
      <node concept="37vLTG" id="1xD045lU$j2" role="3clF46">
        <property role="TrG5h" value="node" />
        <node concept="3uibUv" id="1xD045lU$j1" role="1tU5fm">
          <ref role="3uigEE" to="mhbf:~SNode" resolve="SNode" />
        </node>
      </node>
    </node>
    <node concept="2tJIrI" id="1xD045lRVlS" role="jymVt" />
    <node concept="3clFb_" id="1xD045lRVzu" role="jymVt">
      <property role="TrG5h" value="applyTransormMigration" />
      <property role="DiZV1" value="false" />
      <property role="od$2w" value="false" />
      <property role="2aFKle" value="false" />
      <node concept="3clFbS" id="1xD045lRVzv" role="3clF47">
        <node concept="3cpWs8" id="1xD045lUCHn" role="3cqZAp">
          <node concept="3cpWsn" id="1xD045lUCHo" role="3cpWs9">
            <property role="TrG5h" value="pointer" />
            <node concept="3uibUv" id="1xD045lUCHp" role="1tU5fm">
              <ref role="3uigEE" node="1xD045lT$yM" resolve="MigrationScriptBase.SNodePlacePointer" />
            </node>
            <node concept="1rXfSq" id="1xD045lUDWh" role="33vP2m">
              <ref role="37wK5l" node="1xD045lUzw4" resolve="createSNodePlacePointer" />
              <node concept="37vLTw" id="1xD045lUEr2" role="37wK5m">
                <ref role="3cqZAo" node="1xD045lRVzP" resolve="origin" />
              </node>
            </node>
          </node>
        </node>
        <node concept="3cpWs8" id="1xD045lS8Mb" role="3cqZAp">
          <node concept="3cpWsn" id="1xD045lS8Me" role="3cpWs9">
            <property role="TrG5h" value="descendants" />
            <node concept="_YKpA" id="1xD045lSp6Q" role="1tU5fm">
              <node concept="3uibUv" id="1xD045lSp6S" role="_ZDj9">
                <ref role="3uigEE" to="mhbf:~SNode" resolve="SNode" />
              </node>
            </node>
            <node concept="2OqwBi" id="1xD045lTog5" role="33vP2m">
              <node concept="37vLTw" id="1xD045lTod0" role="2Oq$k0">
                <ref role="3cqZAo" node="1xD045lRVzP" resolve="origin" />
              </node>
              <node concept="2Rf3mk" id="1xD045lTosC" role="2OqNvi">
                <node concept="1xIGOp" id="1xD045lTpJL" role="1xVPHs" />
              </node>
            </node>
          </node>
        </node>
        <node concept="3clFbH" id="1xD045lSmul" role="3cqZAp" />
        <node concept="3cpWs8" id="1xD045lSmTI" role="3cqZAp">
          <node concept="3cpWsn" id="1xD045lSmTJ" role="3cpWs9">
            <property role="TrG5h" value="migrated" />
            <node concept="3Tqbb2" id="1xD045lTqG4" role="1tU5fm" />
            <node concept="2OqwBi" id="1xD045lVbiJ" role="33vP2m">
              <node concept="37vLTw" id="1xD045lVbxH" role="2Oq$k0">
                <ref role="3cqZAo" node="1xD045lRW5O" resolve="migration" />
              </node>
              <node concept="liA8E" id="1xD045lVbQj" role="2OqNvi">
                <ref role="37wK5l" to="18ew:~Computable.compute():java.lang.Object" resolve="compute" />
              </node>
            </node>
          </node>
        </node>
        <node concept="3clFbH" id="1xD045lSsq3" role="3cqZAp" />
        <node concept="3clFbJ" id="3jOwkUwZV0z" role="3cqZAp">
          <node concept="3clFbS" id="3jOwkUwZV0_" role="3clFbx">
            <node concept="3clFbF" id="3jOwkUwYZn9" role="3cqZAp">
              <node concept="2Sg_IR" id="3jOwkUwYZzE" role="3clFbG">
                <node concept="37vLTw" id="3jOwkUwYZzF" role="2SgG2M">
                  <ref role="3cqZAo" node="3jOwkUwYYkb" resolve="postprocess" />
                </node>
                <node concept="37vLTw" id="3jOwkUwYZLN" role="2SgHGx">
                  <ref role="3cqZAo" node="1xD045lRVzP" resolve="origin" />
                </node>
                <node concept="37vLTw" id="3jOwkUwYZS4" role="2SgHGx">
                  <ref role="3cqZAo" node="1xD045lSmTJ" resolve="migrated" />
                </node>
              </node>
            </node>
          </node>
          <node concept="3y3z36" id="3jOwkUwZV$P" role="3clFbw">
            <node concept="10Nm6u" id="3jOwkUwZVD5" role="3uHU7w" />
            <node concept="37vLTw" id="3jOwkUwZVc0" role="3uHU7B">
              <ref role="3cqZAo" node="3jOwkUwYYkb" resolve="postprocess" />
            </node>
          </node>
        </node>
        <node concept="3clFbH" id="3jOwkUwYZez" role="3cqZAp" />
        <node concept="3clFbJ" id="1xD045lSCnR" role="3cqZAp">
          <node concept="3clFbS" id="1xD045lSCnT" role="3clFbx">
            <node concept="3SKdUt" id="1xD045lSDDj" role="3cqZAp">
              <node concept="3SKdUq" id="1xD045lSEgY" role="3SKWNk">
                <property role="3SKdUp" value="origin should be removed" />
              </node>
            </node>
            <node concept="3clFbF" id="1xD045lURi9" role="3cqZAp">
              <node concept="2OqwBi" id="1xD045lURtT" role="3clFbG">
                <node concept="37vLTw" id="1xD045lURi8" role="2Oq$k0">
                  <ref role="3cqZAo" node="1xD045lUCHo" resolve="pointer" />
                </node>
                <node concept="liA8E" id="1xD045lUSB1" role="2OqNvi">
                  <ref role="37wK5l" node="1xD045lUMsb" resolve="remove" />
                </node>
              </node>
            </node>
          </node>
          <node concept="3clFbC" id="1xD045lSCII" role="3clFbw">
            <node concept="10Nm6u" id="1xD045lSCRQ" role="3uHU7w" />
            <node concept="37vLTw" id="1xD045lSC_r" role="3uHU7B">
              <ref role="3cqZAo" node="1xD045lSmTJ" resolve="migrated" />
            </node>
          </node>
          <node concept="9aQIb" id="1xD045lT6Am" role="9aQIa">
            <node concept="3clFbS" id="1xD045lT6An" role="9aQI4">
              <node concept="3clFbJ" id="1xD045lSoqh" role="3cqZAp">
                <node concept="3clFbS" id="1xD045lSoqj" role="3clFbx">
                  <node concept="3SKdUt" id="1xD045lSsJi" role="3cqZAp">
                    <node concept="3SKdUq" id="1xD045lSsTr" role="3SKWNk">
                      <property role="3SKdUp" value="returned value is new created node" />
                    </node>
                  </node>
                  <node concept="3clFbJ" id="1xD045lTaxc" role="3cqZAp">
                    <node concept="3clFbS" id="1xD045lTaxe" role="3clFbx">
                      <node concept="3SKdUt" id="1xD045lTua1" role="3cqZAp">
                        <node concept="3SKdUq" id="1xD045lTubx" role="3SKWNk">
                          <property role="3SKdUp" value="origin is not keeped" />
                        </node>
                      </node>
                      <node concept="3clFbF" id="1xD045lSsZu" role="3cqZAp">
                        <node concept="2OqwBi" id="1xD045lSsZv" role="3clFbG">
                          <node concept="1eOMI4" id="1xD045lSsZw" role="2Oq$k0">
                            <node concept="10QFUN" id="1xD045lSsZx" role="1eOMHV">
                              <node concept="37vLTw" id="1xD045lSsZy" role="10QFUP">
                                <ref role="3cqZAo" node="1xD045lSmTJ" resolve="migrated" />
                              </node>
                              <node concept="3uibUv" id="1xD045lSsZz" role="10QFUM">
                                <ref role="3uigEE" to="w1kc:~SNode" resolve="SNode" />
                              </node>
                            </node>
                          </node>
                          <node concept="liA8E" id="1xD045lSsZ$" role="2OqNvi">
                            <ref role="37wK5l" to="w1kc:~SNode.setId(org.jetbrains.mps.openapi.model.SNodeId):void" resolve="setId" />
                            <node concept="2OqwBi" id="1xD045lSsZ_" role="37wK5m">
                              <node concept="2JrnkZ" id="1xD045lTu03" role="2Oq$k0">
                                <node concept="37vLTw" id="1xD045lSsZB" role="2JrQYb">
                                  <ref role="3cqZAo" node="1xD045lRVzP" resolve="origin" />
                                </node>
                              </node>
                              <node concept="liA8E" id="1xD045lSsZC" role="2OqNvi">
                                <ref role="37wK5l" to="mhbf:~SNode.getNodeId():org.jetbrains.mps.openapi.model.SNodeId" resolve="getNodeId" />
                              </node>
                            </node>
                          </node>
                        </node>
                      </node>
                    </node>
                    <node concept="3fqX7Q" id="1xD045lTtJ3" role="3clFbw">
                      <node concept="2OqwBi" id="1xD045lTtJ5" role="3fr31v">
                        <node concept="2OqwBi" id="1xD045lTtJ6" role="2Oq$k0">
                          <node concept="37vLTw" id="1xD045lTtJ7" role="2Oq$k0">
                            <ref role="3cqZAo" node="1xD045lRVzP" resolve="origin" />
                          </node>
                          <node concept="z$bX8" id="1xD045lTtJ8" role="2OqNvi" />
                        </node>
                        <node concept="3JPx81" id="1xD045lTtJ9" role="2OqNvi">
                          <node concept="37vLTw" id="1xD045lTtJa" role="25WWJ7">
                            <ref role="3cqZAo" node="1xD045lSmTJ" resolve="migrated" />
                          </node>
                        </node>
                      </node>
                    </node>
                  </node>
                </node>
                <node concept="1Wc70l" id="1xD045lSAps" role="3clFbw">
                  <node concept="2ZW3vV" id="1xD045lSAEy" role="3uHU7w">
                    <node concept="3uibUv" id="1xD045lSAGm" role="2ZW6by">
                      <ref role="3uigEE" to="w1kc:~SNode" resolve="SNode" />
                    </node>
                    <node concept="37vLTw" id="1xD045lSAzd" role="2ZW6bz">
                      <ref role="3cqZAo" node="1xD045lSmTJ" resolve="migrated" />
                    </node>
                  </node>
                  <node concept="3fqX7Q" id="1xD045lSqp4" role="3uHU7B">
                    <node concept="2OqwBi" id="1xD045lSqp6" role="3fr31v">
                      <node concept="37vLTw" id="1xD045lSqp7" role="2Oq$k0">
                        <ref role="3cqZAo" node="1xD045lS8Me" resolve="descendants" />
                      </node>
                      <node concept="3JPx81" id="1xD045lSqp8" role="2OqNvi">
                        <node concept="37vLTw" id="1xD045lSqp9" role="25WWJ7">
                          <ref role="3cqZAo" node="1xD045lSmTJ" resolve="migrated" />
                        </node>
                      </node>
                    </node>
                  </node>
                </node>
              </node>
              <node concept="3clFbF" id="1xD045lUTIQ" role="3cqZAp">
                <node concept="2OqwBi" id="1xD045lUTMC" role="3clFbG">
                  <node concept="37vLTw" id="1xD045lUTIO" role="2Oq$k0">
                    <ref role="3cqZAo" node="1xD045lUCHo" resolve="pointer" />
                  </node>
                  <node concept="liA8E" id="1xD045lUTUm" role="2OqNvi">
                    <ref role="37wK5l" node="1xD045lT_R2" resolve="insertOrReplace" />
                    <node concept="37vLTw" id="1xD045lUU14" role="37wK5m">
                      <ref role="3cqZAo" node="1xD045lSmTJ" resolve="migrated" />
                    </node>
                  </node>
                </node>
              </node>
            </node>
          </node>
        </node>
      </node>
      <node concept="3cqZAl" id="1xD045lRVzO" role="3clF45" />
      <node concept="37vLTG" id="1xD045lRVzP" role="3clF46">
        <property role="TrG5h" value="origin" />
        <node concept="3Tqbb2" id="1xD045lTn3m" role="1tU5fm" />
      </node>
      <node concept="37vLTG" id="1xD045lRW5O" role="3clF46">
        <property role="TrG5h" value="migration" />
        <node concept="3uibUv" id="1xD045lV7kV" role="1tU5fm">
          <ref role="3uigEE" to="18ew:~Computable" resolve="Computable" />
          <node concept="3Tqbb2" id="1xD045lV8g$" role="11_B2D" />
        </node>
      </node>
      <node concept="37vLTG" id="3jOwkUwYYkb" role="3clF46">
        <property role="TrG5h" value="postprocess" />
        <node concept="1ajhzC" id="3jOwkUwYYER" role="1tU5fm">
          <node concept="3Tqbb2" id="3jOwkUwYYNi" role="1ajw0F" />
          <node concept="3Tqbb2" id="3jOwkUwYYWL" role="1ajw0F" />
          <node concept="3cqZAl" id="3jOwkUwYZ1R" role="1ajl9A" />
        </node>
      </node>
      <node concept="3Tmbuc" id="1xD045lRVzT" role="1B3o_S" />
    </node>
    <node concept="2tJIrI" id="5UnT0285nTq" role="jymVt" />
    <node concept="3Tm1VV" id="6d7r2Fq7hpI" role="1B3o_S" />
    <node concept="3uibUv" id="6d7r2Fq7htJ" role="EKbjA">
      <ref role="3uigEE" node="2RG318eVG1Z" resolve="MigrationScript" />
    </node>
    <node concept="312cEu" id="5UnT0285nHt" role="jymVt">
      <property role="TrG5h" value="EmptyDataCollector" />
      <property role="2bfB8j" value="true" />
      <node concept="3clFbW" id="5UnT0285nHx" role="jymVt">
        <node concept="3clFbS" id="5UnT0285nHy" role="3clF47" />
        <node concept="3Tm1VV" id="5UnT0285nHz" role="1B3o_S" />
        <node concept="3cqZAl" id="5UnT0285nH$" role="3clF45" />
      </node>
      <node concept="3Tm6S6" id="5UnT0285nHv" role="1B3o_S" />
      <node concept="3clFb_" id="5UnT02853LN" role="jymVt">
        <property role="TrG5h" value="collectData" />
        <property role="1EzhhJ" value="false" />
        <node concept="3rvAFt" id="5UnT02853LO" role="3clF45">
          <node concept="3uibUv" id="5UnT02853LP" role="3rvQeY">
            <ref role="3uigEE" to="lui2:~SModule" resolve="SModule" />
          </node>
          <node concept="3uibUv" id="5UnT02853LQ" role="3rvSg0">
            <ref role="3uigEE" to="mhbf:~SNode" resolve="SNode" />
          </node>
        </node>
        <node concept="3Tm1VV" id="5UnT02853LR" role="1B3o_S" />
        <node concept="37vLTG" id="5UnT02853LT" role="3clF46">
          <property role="TrG5h" value="myModule" />
          <node concept="3uibUv" id="5UnT02853LU" role="1tU5fm">
            <ref role="3uigEE" to="lui2:~SModule" resolve="SModule" />
          </node>
        </node>
        <node concept="37vLTG" id="5UnT02853LV" role="3clF46">
          <property role="TrG5h" value="scriptReference" />
          <node concept="3uibUv" id="5UnT02853LW" role="1tU5fm">
            <ref role="3uigEE" node="2RG318eWpZ8" resolve="MigrationScriptReference" />
          </node>
        </node>
        <node concept="3clFbS" id="5UnT02853LX" role="3clF47">
          <node concept="3cpWs6" id="5UnT02853UO" role="3cqZAp">
            <node concept="2YIFZM" id="5UnT0285nAP" role="3cqZAk">
              <ref role="37wK5l" to="33ny:~Collections.emptyMap():java.util.Map" resolve="emptyMap" />
              <ref role="1Pybhc" to="33ny:~Collections" resolve="Collections" />
              <node concept="3uibUv" id="5UnT0285qlt" role="3PaCim">
                <ref role="3uigEE" to="lui2:~SModule" resolve="SModule" />
              </node>
              <node concept="3uibUv" id="5UnT0285qCB" role="3PaCim">
                <ref role="3uigEE" to="mhbf:~SNode" resolve="SNode" />
              </node>
            </node>
          </node>
        </node>
      </node>
      <node concept="3uibUv" id="5UnT0285nHw" role="EKbjA">
        <ref role="3uigEE" node="2RG318eW0B2" resolve="DataCollector" />
      </node>
    </node>
  </node>
  <node concept="312cEu" id="2RG318eWpZ8">
    <property role="TrG5h" value="MigrationScriptReference" />
    <node concept="312cEg" id="2RG318eWpZ9" role="jymVt">
      <property role="3TUv4t" value="true" />
      <property role="TrG5h" value="language" />
      <node concept="3uibUv" id="1HyHl70ZvaQ" role="1tU5fm">
        <ref role="3uigEE" to="c17a:~SLanguage" resolve="SLanguage" />
      </node>
      <node concept="3Tm6S6" id="2RG318eWpZa" role="1B3o_S" />
    </node>
    <node concept="312cEg" id="2RG318eWpZc" role="jymVt">
      <property role="3TUv4t" value="true" />
      <property role="TrG5h" value="fromVersion" />
      <node concept="3Tm6S6" id="2RG318eWpZd" role="1B3o_S" />
      <node concept="10Oyi0" id="2RG318eWpZe" role="1tU5fm" />
    </node>
    <node concept="3clFbW" id="1HyHl70Zxpa" role="jymVt">
      <node concept="3cqZAl" id="1HyHl70Zxpb" role="3clF45" />
      <node concept="3Tm1VV" id="1HyHl70Zxpc" role="1B3o_S" />
      <node concept="3clFbS" id="1HyHl70Zxpd" role="3clF47">
        <node concept="3clFbF" id="1HyHl70Zxpe" role="3cqZAp">
          <node concept="37vLTI" id="1HyHl70Zxpf" role="3clFbG">
            <node concept="37vLTw" id="1HyHl70Zxpg" role="37vLTx">
              <ref role="3cqZAo" node="1HyHl70Zxpq" resolve="language" />
            </node>
            <node concept="2OqwBi" id="1HyHl70Zxph" role="37vLTJ">
              <node concept="Xjq3P" id="1HyHl70Zxpi" role="2Oq$k0" />
              <node concept="2OwXpG" id="1HyHl70Zxpj" role="2OqNvi">
                <ref role="2Oxat5" node="2RG318eWpZ9" resolve="language" />
              </node>
            </node>
          </node>
        </node>
        <node concept="3clFbF" id="1HyHl70Zxpk" role="3cqZAp">
          <node concept="37vLTI" id="1HyHl70Zxpl" role="3clFbG">
            <node concept="37vLTw" id="1HyHl70Zxpm" role="37vLTx">
              <ref role="3cqZAo" node="1HyHl70Zxps" resolve="fromVersion" />
            </node>
            <node concept="2OqwBi" id="1HyHl70Zxpn" role="37vLTJ">
              <node concept="Xjq3P" id="1HyHl70Zxpo" role="2Oq$k0" />
              <node concept="2OwXpG" id="1HyHl70Zxpp" role="2OqNvi">
                <ref role="2Oxat5" node="2RG318eWpZc" resolve="fromVersion" />
              </node>
            </node>
          </node>
        </node>
      </node>
      <node concept="37vLTG" id="1HyHl70Zxpq" role="3clF46">
        <property role="TrG5h" value="language" />
        <node concept="3uibUv" id="1HyHl70Zxpr" role="1tU5fm">
          <ref role="3uigEE" to="c17a:~SLanguage" resolve="SLanguage" />
        </node>
      </node>
      <node concept="37vLTG" id="1HyHl70Zxps" role="3clF46">
        <property role="TrG5h" value="fromVersion" />
        <node concept="10Oyi0" id="1HyHl70Zxpt" role="1tU5fm" />
      </node>
    </node>
    <node concept="3Tm1VV" id="2RG318eWpZz" role="1B3o_S" />
    <node concept="3clFb_" id="2RG318eWpZ$" role="jymVt">
      <property role="TrG5h" value="getLanguage" />
      <node concept="3uibUv" id="1HyHl70ZBfd" role="3clF45">
        <ref role="3uigEE" to="c17a:~SLanguage" resolve="SLanguage" />
      </node>
      <node concept="3Tm1VV" id="2RG318eWpZA" role="1B3o_S" />
      <node concept="3clFbS" id="2RG318eWpZB" role="3clF47">
        <node concept="3clFbF" id="2RG318eWpZC" role="3cqZAp">
          <node concept="37vLTw" id="2RG318eWpZD" role="3clFbG">
            <ref role="3cqZAo" node="2RG318eWpZ9" resolve="language" />
          </node>
        </node>
      </node>
    </node>
    <node concept="3clFb_" id="2RG318eWpZE" role="jymVt">
      <property role="TrG5h" value="getFromVersion" />
      <node concept="10Oyi0" id="2RG318eWpZF" role="3clF45" />
      <node concept="3Tm1VV" id="2RG318eWpZG" role="1B3o_S" />
      <node concept="3clFbS" id="2RG318eWpZH" role="3clF47">
        <node concept="3clFbF" id="2RG318eWpZI" role="3cqZAp">
          <node concept="37vLTw" id="2RG318eWpZJ" role="3clFbG">
            <ref role="3cqZAo" node="2RG318eWpZc" resolve="fromVersion" />
          </node>
        </node>
      </node>
    </node>
    <node concept="3clFb_" id="2RG318eWq04" role="jymVt">
      <property role="TrG5h" value="equals" />
      <node concept="10P_77" id="2RG318eWq05" role="3clF45" />
      <node concept="3Tm1VV" id="2RG318eWq06" role="1B3o_S" />
      <node concept="3clFbS" id="2RG318eWq07" role="3clF47">
        <node concept="3clFbJ" id="2RG318eWq08" role="3cqZAp">
          <node concept="3clFbS" id="2RG318eWq09" role="3clFbx">
            <node concept="3cpWs6" id="2RG318eWq0a" role="3cqZAp">
              <node concept="3clFbT" id="2RG318eWq0b" role="3cqZAk">
                <property role="3clFbU" value="true" />
              </node>
            </node>
          </node>
          <node concept="3clFbC" id="2RG318eWq0c" role="3clFbw">
            <node concept="Xjq3P" id="2RG318eWq0d" role="3uHU7B" />
            <node concept="37vLTw" id="2RG318eWq0e" role="3uHU7w">
              <ref role="3cqZAo" node="2RG318eWq0U" resolve="o" />
            </node>
          </node>
        </node>
        <node concept="3clFbJ" id="2RG318eWq0f" role="3cqZAp">
          <node concept="3clFbS" id="2RG318eWq0g" role="3clFbx">
            <node concept="3cpWs6" id="2RG318eWq0h" role="3cqZAp">
              <node concept="3clFbT" id="2RG318eWq0i" role="3cqZAk">
                <property role="3clFbU" value="false" />
              </node>
            </node>
          </node>
          <node concept="22lmx$" id="2RG318eWq0j" role="3clFbw">
            <node concept="3clFbC" id="2RG318eWq0k" role="3uHU7B">
              <node concept="37vLTw" id="2RG318eWq0l" role="3uHU7B">
                <ref role="3cqZAo" node="2RG318eWq0U" resolve="o" />
              </node>
              <node concept="10Nm6u" id="2RG318eWq0m" role="3uHU7w" />
            </node>
            <node concept="3y3z36" id="2RG318eWq0n" role="3uHU7w">
              <node concept="2OqwBi" id="2RG318eWq0o" role="3uHU7B">
                <node concept="Xjq3P" id="2RG318eWq0p" role="2Oq$k0" />
                <node concept="liA8E" id="2RG318eWq0q" role="2OqNvi">
                  <ref role="37wK5l" to="wyt6:~Object.getClass():java.lang.Class" resolve="getClass" />
                </node>
              </node>
              <node concept="2OqwBi" id="2RG318eWq0r" role="3uHU7w">
                <node concept="37vLTw" id="2RG318eWq0s" role="2Oq$k0">
                  <ref role="3cqZAo" node="2RG318eWq0U" resolve="o" />
                </node>
                <node concept="liA8E" id="2RG318eWq0t" role="2OqNvi">
                  <ref role="37wK5l" to="wyt6:~Object.getClass():java.lang.Class" resolve="getClass" />
                </node>
              </node>
            </node>
          </node>
        </node>
        <node concept="3cpWs8" id="2RG318eWq0u" role="3cqZAp">
          <node concept="3cpWsn" id="2RG318eWq0v" role="3cpWs9">
            <property role="TrG5h" value="that" />
            <node concept="3uibUv" id="2RG318eWq0w" role="1tU5fm">
              <ref role="3uigEE" node="2RG318eWpZ8" resolve="MigrationScriptReference" />
            </node>
            <node concept="10QFUN" id="2RG318eWq0x" role="33vP2m">
              <node concept="3uibUv" id="2RG318eWq0y" role="10QFUM">
                <ref role="3uigEE" node="2RG318eWpZ8" resolve="MigrationScriptReference" />
              </node>
              <node concept="37vLTw" id="2RG318eWq0z" role="10QFUP">
                <ref role="3cqZAo" node="2RG318eWq0U" resolve="o" />
              </node>
            </node>
          </node>
        </node>
        <node concept="3clFbJ" id="2RG318eWq0$" role="3cqZAp">
          <node concept="3clFbS" id="2RG318eWq0_" role="3clFbx">
            <node concept="3cpWs6" id="2RG318eWq0A" role="3cqZAp">
              <node concept="3clFbT" id="2RG318eWq0B" role="3cqZAk">
                <property role="3clFbU" value="false" />
              </node>
            </node>
          </node>
          <node concept="3fqX7Q" id="2RG318eWq0C" role="3clFbw">
            <node concept="2OqwBi" id="2RG318eWq0D" role="3fr31v">
              <node concept="liA8E" id="2RG318eWq0E" role="2OqNvi">
                <ref role="37wK5l" to="wyt6:~Object.equals(java.lang.Object):boolean" resolve="equals" />
                <node concept="2OqwBi" id="2RG318eWq0F" role="37wK5m">
                  <node concept="37vLTw" id="2RG318eWq0G" role="2Oq$k0">
                    <ref role="3cqZAo" node="2RG318eWq0v" resolve="that" />
                  </node>
                  <node concept="2OwXpG" id="2RG318eWq0H" role="2OqNvi">
                    <ref role="2Oxat5" node="2RG318eWpZ9" resolve="language" />
                  </node>
                </node>
              </node>
              <node concept="37vLTw" id="2RG318eWq0I" role="2Oq$k0">
                <ref role="3cqZAo" node="2RG318eWpZ9" resolve="language" />
              </node>
            </node>
          </node>
        </node>
        <node concept="3clFbJ" id="2RG318eWq0J" role="3cqZAp">
          <node concept="3y3z36" id="2RG318eWq0K" role="3clFbw">
            <node concept="2OqwBi" id="2RG318eWq0L" role="3uHU7w">
              <node concept="37vLTw" id="2RG318eWq0M" role="2Oq$k0">
                <ref role="3cqZAo" node="2RG318eWq0v" resolve="that" />
              </node>
              <node concept="2OwXpG" id="2RG318eWq0N" role="2OqNvi">
                <ref role="2Oxat5" node="2RG318eWpZc" resolve="fromVersion" />
              </node>
            </node>
            <node concept="37vLTw" id="2RG318eWq0O" role="3uHU7B">
              <ref role="3cqZAo" node="2RG318eWpZc" resolve="fromVersion" />
            </node>
          </node>
          <node concept="3clFbS" id="2RG318eWq0P" role="3clFbx">
            <node concept="3cpWs6" id="2RG318eWq0Q" role="3cqZAp">
              <node concept="3clFbT" id="2RG318eWq0R" role="3cqZAk">
                <property role="3clFbU" value="false" />
              </node>
            </node>
          </node>
        </node>
        <node concept="3clFbF" id="2RG318eWq0S" role="3cqZAp">
          <node concept="3clFbT" id="2RG318eWq0T" role="3clFbG">
            <property role="3clFbU" value="true" />
          </node>
        </node>
      </node>
      <node concept="37vLTG" id="2RG318eWq0U" role="3clF46">
        <property role="TrG5h" value="o" />
        <node concept="3uibUv" id="2RG318eWq0V" role="1tU5fm">
          <ref role="3uigEE" to="wyt6:~Object" resolve="Object" />
        </node>
      </node>
      <node concept="2AHcQZ" id="2RG318eWq0W" role="2AJF6D">
        <ref role="2AI5Lk" to="wyt6:~Override" resolve="Override" />
      </node>
    </node>
    <node concept="3clFb_" id="2RG318eWq0X" role="jymVt">
      <property role="TrG5h" value="hashCode" />
      <node concept="10Oyi0" id="2RG318eWq0Y" role="3clF45" />
      <node concept="3Tm1VV" id="2RG318eWq0Z" role="1B3o_S" />
      <node concept="3clFbS" id="2RG318eWq10" role="3clF47">
        <node concept="3cpWs6" id="AHtc5B56bv" role="3cqZAp">
          <node concept="3cpWs3" id="AHtc5B54GK" role="3cqZAk">
            <node concept="17qRlL" id="AHtc5B55EQ" role="3uHU7w">
              <node concept="37vLTw" id="AHtc5B55Po" role="3uHU7w">
                <ref role="3cqZAo" node="2RG318eWpZc" resolve="fromVersion" />
              </node>
              <node concept="3cmrfG" id="AHtc5B54RY" role="3uHU7B">
                <property role="3cmrfH" value="31" />
              </node>
            </node>
            <node concept="2OqwBi" id="2RG318eWq1b" role="3uHU7B">
              <node concept="37vLTw" id="2RG318eWq1c" role="2Oq$k0">
                <ref role="3cqZAo" node="2RG318eWpZ9" resolve="language" />
              </node>
              <node concept="liA8E" id="2RG318eWq1d" role="2OqNvi">
                <ref role="37wK5l" to="wyt6:~Object.hashCode():int" resolve="hashCode" />
              </node>
            </node>
          </node>
        </node>
      </node>
      <node concept="2AHcQZ" id="2RG318eWq1p" role="2AJF6D">
        <ref role="2AI5Lk" to="wyt6:~Override" resolve="Override" />
      </node>
    </node>
    <node concept="3clFb_" id="2RG318eWq1q" role="jymVt">
      <property role="TrG5h" value="serialize" />
      <node concept="17QB3L" id="2RG318eWq1r" role="3clF45" />
      <node concept="3Tm1VV" id="2RG318eWq1s" role="1B3o_S" />
      <node concept="3clFbS" id="2RG318eWq1t" role="3clF47">
        <node concept="3cpWs6" id="2RG318eWq1u" role="3cqZAp">
          <node concept="3cpWs3" id="2RG318eWq1v" role="3cqZAk">
            <node concept="3cpWs3" id="1HyHl70ZJxc" role="3uHU7B">
              <node concept="Xl_RD" id="1HyHl70ZKec" role="3uHU7w">
                <property role="Xl_RC" value="/" />
              </node>
              <node concept="3cpWs3" id="1HyHl70ZLi9" role="3uHU7B">
                <node concept="Xl_RD" id="1HyHl70ZLss" role="3uHU7w">
                  <property role="Xl_RC" value=")" />
                </node>
                <node concept="3cpWs3" id="1HyHl70ZKzl" role="3uHU7B">
                  <node concept="3cpWs3" id="2RG318eWq1x" role="3uHU7B">
                    <node concept="2OqwBi" id="1HyHl70ZFSH" role="3uHU7B">
                      <node concept="2YIFZM" id="1HyHl70ZF1a" role="2Oq$k0">
                        <ref role="37wK5l" to="pa15:~IdHelper.getLanguageId(org.jetbrains.mps.openapi.language.SLanguage):jetbrains.mps.smodel.adapter.ids.SLanguageId" resolve="getLanguageId" />
                        <ref role="1Pybhc" to="pa15:~IdHelper" resolve="IdHelper" />
                        <node concept="37vLTw" id="1HyHl70ZFP2" role="37wK5m">
                          <ref role="3cqZAo" node="2RG318eWpZ9" resolve="language" />
                        </node>
                      </node>
                      <node concept="liA8E" id="1HyHl70ZGHt" role="2OqNvi">
                        <ref role="37wK5l" to="e8bb:~SLanguageId.serialize():java.lang.String" resolve="serialize" />
                      </node>
                    </node>
                    <node concept="Xl_RD" id="2RG318eWq1_" role="3uHU7w">
                      <property role="Xl_RC" value="(" />
                    </node>
                  </node>
                  <node concept="2OqwBi" id="1HyHl70ZKQj" role="3uHU7w">
                    <node concept="37vLTw" id="1HyHl70ZKGE" role="2Oq$k0">
                      <ref role="3cqZAo" node="2RG318eWpZ9" resolve="language" />
                    </node>
                    <node concept="liA8E" id="1HyHl70ZL90" role="2OqNvi">
                      <ref role="37wK5l" to="c17a:~SLanguage.getQualifiedName():java.lang.String" resolve="getQualifiedName" />
                    </node>
                  </node>
                </node>
              </node>
            </node>
            <node concept="37vLTw" id="2RG318eWq1w" role="3uHU7w">
              <ref role="3cqZAo" node="2RG318eWpZc" resolve="fromVersion" />
            </node>
          </node>
        </node>
      </node>
    </node>
    <node concept="2YIFZL" id="2RG318eWq1A" role="jymVt">
      <property role="TrG5h" value="deserialize" />
      <node concept="3uibUv" id="2RG318eWq1B" role="3clF45">
        <ref role="3uigEE" node="2RG318eWpZ8" resolve="MigrationScriptReference" />
      </node>
      <node concept="3Tm1VV" id="2RG318eWq1C" role="1B3o_S" />
      <node concept="3clFbS" id="2RG318eWq1D" role="3clF47">
        <node concept="3cpWs8" id="1HyHl70ZNq_" role="3cqZAp">
          <node concept="3cpWsn" id="1HyHl70ZNqC" role="3cpWs9">
            <property role="TrG5h" value="version" />
            <node concept="10Oyi0" id="1HyHl70ZNqz" role="1tU5fm" />
            <node concept="2YIFZM" id="2RG318eWq1W" role="33vP2m">
              <ref role="37wK5l" to="wyt6:~Integer.parseInt(java.lang.String):int" resolve="parseInt" />
              <ref role="1Pybhc" to="wyt6:~Integer" resolve="Integer" />
              <node concept="2OqwBi" id="2RG318eWq1X" role="37wK5m">
                <node concept="37vLTw" id="2RG318eWq1Y" role="2Oq$k0">
                  <ref role="3cqZAo" node="2RG318eWq23" resolve="s" />
                </node>
                <node concept="liA8E" id="2RG318eWq1Z" role="2OqNvi">
                  <ref role="37wK5l" to="wyt6:~String.substring(int):java.lang.String" resolve="substring" />
                  <node concept="3cpWs3" id="2RG318eWq20" role="37wK5m">
                    <node concept="3cmrfG" id="2RG318eWq21" role="3uHU7w">
                      <property role="3cmrfH" value="1" />
                    </node>
                    <node concept="2OqwBi" id="2RG318eWq1H" role="3uHU7B">
                      <node concept="37vLTw" id="2RG318eWq1I" role="2Oq$k0">
                        <ref role="3cqZAo" node="2RG318eWq23" resolve="s" />
                      </node>
                      <node concept="liA8E" id="2RG318eWq1J" role="2OqNvi">
                        <ref role="37wK5l" to="wyt6:~String.indexOf(int):int" resolve="indexOf" />
                        <node concept="1Xhbcc" id="2RG318eWq1K" role="37wK5m">
                          <property role="1XhdNS" value="/" />
                        </node>
                      </node>
                    </node>
                  </node>
                </node>
              </node>
            </node>
          </node>
        </node>
        <node concept="3cpWs8" id="2LKJxlJRV_N" role="3cqZAp">
          <node concept="3cpWsn" id="2LKJxlJRV_O" role="3cpWs9">
            <property role="TrG5h" value="ix" />
            <node concept="10Oyi0" id="2LKJxlJRV_M" role="1tU5fm" />
            <node concept="2OqwBi" id="2LKJxlJRV_P" role="33vP2m">
              <node concept="37vLTw" id="2LKJxlJRV_Q" role="2Oq$k0">
                <ref role="3cqZAo" node="2RG318eWq23" resolve="s" />
              </node>
              <node concept="liA8E" id="2LKJxlJRV_R" role="2OqNvi">
                <ref role="37wK5l" to="wyt6:~String.indexOf(int):int" resolve="indexOf" />
                <node concept="1Xhbcc" id="2LKJxlJRV_S" role="37wK5m">
                  <property role="1XhdNS" value="(" />
                </node>
              </node>
            </node>
          </node>
        </node>
        <node concept="3cpWs8" id="1HyHl70ZPD4" role="3cqZAp">
          <node concept="3cpWsn" id="1HyHl70ZPD5" role="3cpWs9">
            <property role="TrG5h" value="language" />
            <node concept="3uibUv" id="1HyHl70ZPD6" role="1tU5fm">
              <ref role="3uigEE" to="c17a:~SLanguage" resolve="SLanguage" />
            </node>
            <node concept="2YIFZM" id="1HyHl70ZQ2j" role="33vP2m">
              <ref role="1Pybhc" to="2k9e:~MetaAdapterFactory" resolve="MetaAdapterFactory" />
              <ref role="37wK5l" to="2k9e:~MetaAdapterFactory.getLanguage(jetbrains.mps.smodel.adapter.ids.SLanguageId,java.lang.String):org.jetbrains.mps.openapi.language.SLanguage" resolve="getLanguage" />
              <node concept="2YIFZM" id="1HyHl70ZQ9W" role="37wK5m">
                <ref role="37wK5l" to="e8bb:~SLanguageId.deserialize(java.lang.String):jetbrains.mps.smodel.adapter.ids.SLanguageId" resolve="deserialize" />
                <ref role="1Pybhc" to="e8bb:~SLanguageId" resolve="SLanguageId" />
                <node concept="2OqwBi" id="1HyHl70ZQb6" role="37wK5m">
                  <node concept="37vLTw" id="1HyHl70ZQb7" role="2Oq$k0">
                    <ref role="3cqZAo" node="2RG318eWq23" resolve="s" />
                  </node>
                  <node concept="liA8E" id="1HyHl70ZQb8" role="2OqNvi">
                    <ref role="37wK5l" to="wyt6:~String.substring(int,int):java.lang.String" resolve="substring" />
                    <node concept="3cmrfG" id="1HyHl70ZQb9" role="37wK5m">
                      <property role="3cmrfH" value="0" />
                    </node>
                    <node concept="37vLTw" id="2LKJxlJRV_T" role="37wK5m">
                      <ref role="3cqZAo" node="2LKJxlJRV_O" resolve="ix" />
                    </node>
                  </node>
                </node>
              </node>
              <node concept="2OqwBi" id="1HyHl70ZRjO" role="37wK5m">
                <node concept="37vLTw" id="1HyHl70ZRbE" role="2Oq$k0">
                  <ref role="3cqZAo" node="2RG318eWq23" resolve="s" />
                </node>
                <node concept="liA8E" id="1HyHl70ZS7a" role="2OqNvi">
                  <ref role="37wK5l" to="wyt6:~String.substring(int,int):java.lang.String" resolve="substring" />
                  <node concept="3cpWs3" id="1HyHl70ZTCb" role="37wK5m">
                    <node concept="3cmrfG" id="1HyHl70ZTCl" role="3uHU7w">
                      <property role="3cmrfH" value="1" />
                    </node>
                    <node concept="37vLTw" id="2LKJxlJRWmm" role="3uHU7B">
                      <ref role="3cqZAo" node="2LKJxlJRV_O" resolve="ix" />
                    </node>
                  </node>
                  <node concept="2OqwBi" id="1HyHl70ZUSq" role="37wK5m">
                    <node concept="37vLTw" id="1HyHl70ZU$u" role="2Oq$k0">
                      <ref role="3cqZAo" node="2RG318eWq23" resolve="s" />
                    </node>
                    <node concept="liA8E" id="1HyHl70ZV$b" role="2OqNvi">
                      <ref role="37wK5l" to="wyt6:~String.indexOf(int,int):int" resolve="indexOf" />
                      <node concept="1Xhbcc" id="1HyHl70ZVT1" role="37wK5m">
                        <property role="1XhdNS" value=")" />
                      </node>
                      <node concept="37vLTw" id="2LKJxlJRXRN" role="37wK5m">
                        <ref role="3cqZAo" node="2LKJxlJRV_O" resolve="ix" />
                      </node>
                    </node>
                  </node>
                </node>
              </node>
            </node>
          </node>
        </node>
        <node concept="3cpWs6" id="1HyHl70ZXsG" role="3cqZAp">
          <node concept="2ShNRf" id="1HyHl70ZYeJ" role="3cqZAk">
            <node concept="1pGfFk" id="1HyHl70ZYYz" role="2ShVmc">
              <ref role="37wK5l" node="1HyHl70Zxpa" resolve="MigrationScriptReference" />
              <node concept="37vLTw" id="1HyHl70ZZn9" role="37wK5m">
                <ref role="3cqZAo" node="1HyHl70ZPD5" resolve="language" />
              </node>
              <node concept="37vLTw" id="M_fVsyN9pc" role="37wK5m">
                <ref role="3cqZAo" node="1HyHl70ZNqC" resolve="version" />
              </node>
            </node>
          </node>
        </node>
      </node>
      <node concept="37vLTG" id="2RG318eWq23" role="3clF46">
        <property role="TrG5h" value="s" />
        <node concept="17QB3L" id="2RG318eWq24" role="1tU5fm" />
      </node>
    </node>
  </node>
<<<<<<< HEAD
  <node concept="3HP615" id="4uVwhQyPtVd">
    <property role="TrG5h" value="RefactoringStep" />
    <node concept="3clFb_" id="4uVwhQyPtVe" role="jymVt">
      <property role="1EzhhJ" value="true" />
      <property role="TrG5h" value="getCaption" />
      <node concept="17QB3L" id="4uVwhQyPtVf" role="3clF45" />
      <node concept="3Tm1VV" id="4uVwhQyPtVg" role="1B3o_S" />
      <node concept="3clFbS" id="4uVwhQyPtVh" role="3clF47" />
    </node>
    <node concept="3clFb_" id="4uVwhQyPtVi" role="jymVt">
      <property role="1EzhhJ" value="true" />
      <property role="TrG5h" value="getDescriptor" />
      <node concept="3uibUv" id="4uVwhQyPCgy" role="3clF45">
        <ref role="3uigEE" node="4uVwhQyPurf" resolve="RefactoringStepReference" />
      </node>
      <node concept="3Tm1VV" id="4uVwhQyPtVk" role="1B3o_S" />
      <node concept="3clFbS" id="4uVwhQyPtVl" role="3clF47" />
    </node>
    <node concept="3clFb_" id="4uVwhQyPtVm" role="jymVt">
      <property role="1EzhhJ" value="true" />
      <property role="TrG5h" value="getExecuteAfter" />
      <node concept="A3Dl8" id="4uVwhQyPtVn" role="3clF45">
        <node concept="3uibUv" id="4uVwhQyPChq" role="A3Ik2">
          <ref role="3uigEE" node="4uVwhQyPurf" resolve="RefactoringStepReference" />
        </node>
      </node>
      <node concept="3Tm1VV" id="4uVwhQyPtVp" role="1B3o_S" />
      <node concept="3clFbS" id="4uVwhQyPtVq" role="3clF47" />
    </node>
    <node concept="3clFb_" id="4uVwhQyPtVB" role="jymVt">
      <property role="1EzhhJ" value="true" />
      <property role="TrG5h" value="execute" />
      <property role="IEkAT" value="false" />
      <node concept="37vLTG" id="4uVwhQyPtVC" role="3clF46">
        <property role="TrG5h" value="module" />
        <node concept="3uibUv" id="4uVwhQyPtVD" role="1tU5fm">
          <ref role="3uigEE" to="lui2:~SModule" resolve="SModule" />
        </node>
      </node>
      <node concept="3Tm1VV" id="4uVwhQyPtVE" role="1B3o_S" />
      <node concept="3clFbS" id="4uVwhQyPtVF" role="3clF47" />
      <node concept="3cqZAl" id="4uVwhQyPCnb" role="3clF45" />
    </node>
    <node concept="3Tm1VV" id="4uVwhQyPtVY" role="1B3o_S" />
  </node>
  <node concept="312cEu" id="4uVwhQyPurf">
    <property role="TrG5h" value="RefactoringStepReference" />
    <node concept="312cEg" id="4uVwhQyPurg" role="jymVt">
      <property role="3TUv4t" value="true" />
      <property role="TrG5h" value="module" />
      <node concept="3uibUv" id="4uVwhQyPyub" role="1tU5fm">
        <ref role="3uigEE" to="lui2:~SModuleReference" resolve="SModuleReference" />
      </node>
      <node concept="3Tm6S6" id="4uVwhQyPuri" role="1B3o_S" />
    </node>
    <node concept="312cEg" id="4uVwhQyPurj" role="jymVt">
      <property role="3TUv4t" value="true" />
      <property role="TrG5h" value="fromVersion" />
      <node concept="3Tm6S6" id="4uVwhQyPurk" role="1B3o_S" />
      <node concept="10Oyi0" id="4uVwhQyPurl" role="1tU5fm" />
    </node>
    <node concept="3clFbW" id="4uVwhQyPurm" role="jymVt">
      <node concept="3cqZAl" id="4uVwhQyPurn" role="3clF45" />
      <node concept="3Tm1VV" id="4uVwhQyPuro" role="1B3o_S" />
      <node concept="3clFbS" id="4uVwhQyPurp" role="3clF47">
        <node concept="3clFbF" id="4uVwhQyPurq" role="3cqZAp">
          <node concept="37vLTI" id="4uVwhQyPurr" role="3clFbG">
            <node concept="37vLTw" id="4uVwhQyPurs" role="37vLTx">
              <ref role="3cqZAo" node="4uVwhQyPurA" resolve="module" />
            </node>
            <node concept="2OqwBi" id="4uVwhQyPurt" role="37vLTJ">
              <node concept="Xjq3P" id="4uVwhQyPuru" role="2Oq$k0" />
              <node concept="2OwXpG" id="4uVwhQyPurv" role="2OqNvi">
                <ref role="2Oxat5" node="4uVwhQyPurg" resolve="module" />
              </node>
            </node>
          </node>
        </node>
        <node concept="3clFbF" id="4uVwhQyPurw" role="3cqZAp">
          <node concept="37vLTI" id="4uVwhQyPurx" role="3clFbG">
            <node concept="37vLTw" id="4uVwhQyPury" role="37vLTx">
              <ref role="3cqZAo" node="4uVwhQyPurC" resolve="fromVersion" />
            </node>
            <node concept="2OqwBi" id="4uVwhQyPurz" role="37vLTJ">
              <node concept="Xjq3P" id="4uVwhQyPur$" role="2Oq$k0" />
              <node concept="2OwXpG" id="4uVwhQyPur_" role="2OqNvi">
                <ref role="2Oxat5" node="4uVwhQyPurj" resolve="fromVersion" />
              </node>
            </node>
          </node>
        </node>
      </node>
      <node concept="37vLTG" id="4uVwhQyPurA" role="3clF46">
        <property role="TrG5h" value="module" />
        <node concept="3uibUv" id="4uVwhQyPzvH" role="1tU5fm">
          <ref role="3uigEE" to="lui2:~SModuleReference" resolve="SModuleReference" />
        </node>
      </node>
      <node concept="37vLTG" id="4uVwhQyPurC" role="3clF46">
        <property role="TrG5h" value="fromVersion" />
        <node concept="10Oyi0" id="4uVwhQyPurD" role="1tU5fm" />
      </node>
    </node>
    <node concept="3Tm1VV" id="4uVwhQyPurE" role="1B3o_S" />
    <node concept="3clFb_" id="4uVwhQyPurF" role="jymVt">
      <property role="TrG5h" value="getModule" />
      <node concept="3uibUv" id="4uVwhQyP$A3" role="3clF45">
        <ref role="3uigEE" to="lui2:~SModuleReference" resolve="SModuleReference" />
      </node>
      <node concept="3Tm1VV" id="4uVwhQyPurH" role="1B3o_S" />
      <node concept="3clFbS" id="4uVwhQyPurI" role="3clF47">
        <node concept="3clFbF" id="4uVwhQyPurJ" role="3cqZAp">
          <node concept="37vLTw" id="4uVwhQyPurK" role="3clFbG">
            <ref role="3cqZAo" node="4uVwhQyPurg" resolve="module" />
          </node>
        </node>
      </node>
    </node>
    <node concept="3clFb_" id="4uVwhQyPurL" role="jymVt">
      <property role="TrG5h" value="getFromVersion" />
      <node concept="10Oyi0" id="4uVwhQyPurM" role="3clF45" />
      <node concept="3Tm1VV" id="4uVwhQyPurN" role="1B3o_S" />
      <node concept="3clFbS" id="4uVwhQyPurO" role="3clF47">
        <node concept="3clFbF" id="4uVwhQyPurP" role="3cqZAp">
          <node concept="37vLTw" id="4uVwhQyPurQ" role="3clFbG">
            <ref role="3cqZAo" node="4uVwhQyPurj" resolve="fromVersion" />
          </node>
        </node>
      </node>
    </node>
    <node concept="3clFb_" id="4uVwhQyPurR" role="jymVt">
      <property role="TrG5h" value="equals" />
      <node concept="10P_77" id="4uVwhQyPurS" role="3clF45" />
      <node concept="3Tm1VV" id="4uVwhQyPurT" role="1B3o_S" />
      <node concept="3clFbS" id="4uVwhQyPurU" role="3clF47">
        <node concept="3clFbJ" id="4uVwhQyPurV" role="3cqZAp">
          <node concept="3clFbS" id="4uVwhQyPurW" role="3clFbx">
            <node concept="3cpWs6" id="4uVwhQyPurX" role="3cqZAp">
              <node concept="3clFbT" id="4uVwhQyPurY" role="3cqZAk">
                <property role="3clFbU" value="true" />
              </node>
            </node>
          </node>
          <node concept="3clFbC" id="4uVwhQyPurZ" role="3clFbw">
            <node concept="Xjq3P" id="4uVwhQyPus0" role="3uHU7B" />
            <node concept="37vLTw" id="4uVwhQyPus1" role="3uHU7w">
              <ref role="3cqZAo" node="4uVwhQyPusH" resolve="o" />
            </node>
          </node>
        </node>
        <node concept="3clFbJ" id="4uVwhQyPus2" role="3cqZAp">
          <node concept="3clFbS" id="4uVwhQyPus3" role="3clFbx">
            <node concept="3cpWs6" id="4uVwhQyPus4" role="3cqZAp">
              <node concept="3clFbT" id="4uVwhQyPus5" role="3cqZAk">
                <property role="3clFbU" value="false" />
              </node>
            </node>
          </node>
          <node concept="22lmx$" id="4uVwhQyPus6" role="3clFbw">
            <node concept="3clFbC" id="4uVwhQyPus7" role="3uHU7B">
              <node concept="37vLTw" id="4uVwhQyPus8" role="3uHU7B">
                <ref role="3cqZAo" node="4uVwhQyPusH" resolve="o" />
              </node>
              <node concept="10Nm6u" id="4uVwhQyPus9" role="3uHU7w" />
            </node>
            <node concept="3y3z36" id="4uVwhQyPusa" role="3uHU7w">
              <node concept="2OqwBi" id="4uVwhQyPusb" role="3uHU7B">
                <node concept="Xjq3P" id="4uVwhQyPusc" role="2Oq$k0" />
                <node concept="liA8E" id="4uVwhQyPusd" role="2OqNvi">
                  <ref role="37wK5l" to="wyt6:~Object.getClass():java.lang.Class" resolve="getClass" />
                </node>
              </node>
              <node concept="2OqwBi" id="4uVwhQyPuse" role="3uHU7w">
                <node concept="37vLTw" id="4uVwhQyPusf" role="2Oq$k0">
                  <ref role="3cqZAo" node="4uVwhQyPusH" resolve="o" />
                </node>
                <node concept="liA8E" id="4uVwhQyPusg" role="2OqNvi">
                  <ref role="37wK5l" to="wyt6:~Object.getClass():java.lang.Class" resolve="getClass" />
                </node>
              </node>
            </node>
          </node>
        </node>
        <node concept="3cpWs8" id="4uVwhQyPush" role="3cqZAp">
          <node concept="3cpWsn" id="4uVwhQyPusi" role="3cpWs9">
            <property role="TrG5h" value="that" />
            <node concept="3uibUv" id="4uVwhQyPusj" role="1tU5fm">
              <ref role="3uigEE" node="4uVwhQyPurf" resolve="RefactoringStepReference" />
            </node>
            <node concept="10QFUN" id="4uVwhQyPusk" role="33vP2m">
              <node concept="3uibUv" id="4uVwhQyPusl" role="10QFUM">
                <ref role="3uigEE" node="4uVwhQyPurf" resolve="RefactoringStepReference" />
              </node>
              <node concept="37vLTw" id="4uVwhQyPusm" role="10QFUP">
                <ref role="3cqZAo" node="4uVwhQyPusH" resolve="o" />
              </node>
            </node>
          </node>
        </node>
        <node concept="3clFbJ" id="4uVwhQyPusn" role="3cqZAp">
          <node concept="3clFbS" id="4uVwhQyPuso" role="3clFbx">
            <node concept="3cpWs6" id="4uVwhQyPusp" role="3cqZAp">
              <node concept="3clFbT" id="4uVwhQyPusq" role="3cqZAk">
                <property role="3clFbU" value="false" />
              </node>
            </node>
          </node>
          <node concept="3fqX7Q" id="4uVwhQyPusr" role="3clFbw">
            <node concept="2OqwBi" id="4uVwhQyPuss" role="3fr31v">
              <node concept="liA8E" id="4uVwhQyPust" role="2OqNvi">
                <ref role="37wK5l" to="wyt6:~Object.equals(java.lang.Object):boolean" resolve="equals" />
                <node concept="2OqwBi" id="4uVwhQyPusu" role="37wK5m">
                  <node concept="37vLTw" id="4uVwhQyPusv" role="2Oq$k0">
                    <ref role="3cqZAo" node="4uVwhQyPusi" resolve="that" />
                  </node>
                  <node concept="2OwXpG" id="4uVwhQyPusw" role="2OqNvi">
                    <ref role="2Oxat5" node="4uVwhQyPurg" resolve="module" />
                  </node>
                </node>
              </node>
              <node concept="37vLTw" id="4uVwhQyPusx" role="2Oq$k0">
                <ref role="3cqZAo" node="4uVwhQyPurg" resolve="module" />
              </node>
            </node>
          </node>
        </node>
        <node concept="3clFbJ" id="4uVwhQyPusy" role="3cqZAp">
          <node concept="3y3z36" id="4uVwhQyPusz" role="3clFbw">
            <node concept="2OqwBi" id="4uVwhQyPus$" role="3uHU7w">
              <node concept="37vLTw" id="4uVwhQyPus_" role="2Oq$k0">
                <ref role="3cqZAo" node="4uVwhQyPusi" resolve="that" />
              </node>
              <node concept="2OwXpG" id="4uVwhQyPusA" role="2OqNvi">
                <ref role="2Oxat5" node="4uVwhQyPurj" resolve="fromVersion" />
              </node>
            </node>
            <node concept="37vLTw" id="4uVwhQyPusB" role="3uHU7B">
              <ref role="3cqZAo" node="4uVwhQyPurj" resolve="fromVersion" />
            </node>
          </node>
          <node concept="3clFbS" id="4uVwhQyPusC" role="3clFbx">
            <node concept="3cpWs6" id="4uVwhQyPusD" role="3cqZAp">
              <node concept="3clFbT" id="4uVwhQyPusE" role="3cqZAk">
                <property role="3clFbU" value="false" />
              </node>
            </node>
          </node>
        </node>
        <node concept="3clFbF" id="4uVwhQyPusF" role="3cqZAp">
          <node concept="3clFbT" id="4uVwhQyPusG" role="3clFbG">
            <property role="3clFbU" value="true" />
          </node>
        </node>
      </node>
      <node concept="37vLTG" id="4uVwhQyPusH" role="3clF46">
        <property role="TrG5h" value="o" />
        <node concept="3uibUv" id="4uVwhQyPusI" role="1tU5fm">
          <ref role="3uigEE" to="wyt6:~Object" resolve="Object" />
        </node>
      </node>
      <node concept="2AHcQZ" id="4uVwhQyPusJ" role="2AJF6D">
        <ref role="2AI5Lk" to="wyt6:~Override" resolve="Override" />
      </node>
    </node>
    <node concept="3clFb_" id="4uVwhQyPusK" role="jymVt">
      <property role="TrG5h" value="hashCode" />
      <node concept="10Oyi0" id="4uVwhQyPusL" role="3clF45" />
      <node concept="3Tm1VV" id="4uVwhQyPusM" role="1B3o_S" />
      <node concept="3clFbS" id="4uVwhQyPusN" role="3clF47">
        <node concept="3cpWs6" id="4uVwhQyPusO" role="3cqZAp">
          <node concept="3cpWs3" id="4uVwhQyPusP" role="3cqZAk">
            <node concept="17qRlL" id="4uVwhQyPusQ" role="3uHU7w">
              <node concept="37vLTw" id="4uVwhQyPusR" role="3uHU7w">
                <ref role="3cqZAo" node="4uVwhQyPurj" resolve="fromVersion" />
              </node>
              <node concept="3cmrfG" id="4uVwhQyPusS" role="3uHU7B">
                <property role="3cmrfH" value="31" />
              </node>
            </node>
            <node concept="2OqwBi" id="4uVwhQyPusT" role="3uHU7B">
              <node concept="37vLTw" id="4uVwhQyPusU" role="2Oq$k0">
                <ref role="3cqZAo" node="4uVwhQyPurg" resolve="module" />
              </node>
              <node concept="liA8E" id="4uVwhQyPusV" role="2OqNvi">
                <ref role="37wK5l" to="wyt6:~Object.hashCode():int" resolve="hashCode" />
              </node>
            </node>
          </node>
        </node>
      </node>
      <node concept="2AHcQZ" id="4uVwhQyPusW" role="2AJF6D">
        <ref role="2AI5Lk" to="wyt6:~Override" resolve="Override" />
      </node>
    </node>
  </node>
  <node concept="312cEu" id="4uVwhQyPD4s">
    <property role="TrG5h" value="RefactoringStepImpl" />
    <node concept="312cEg" id="4uVwhQyPD$Y" role="jymVt">
      <property role="TrG5h" value="myCaption" />
      <node concept="3Tm6S6" id="4uVwhQyPD$Z" role="1B3o_S" />
      <node concept="17QB3L" id="4uVwhQyPDB7" role="1tU5fm" />
    </node>
    <node concept="312cEg" id="4uVwhQyPG8b" role="jymVt">
      <property role="TrG5h" value="myDescriptor" />
      <node concept="3Tm6S6" id="4uVwhQyPG8c" role="1B3o_S" />
      <node concept="3uibUv" id="4uVwhQyPG8d" role="1tU5fm">
        <ref role="3uigEE" node="4uVwhQyPurf" resolve="RefactoringStepReference" />
      </node>
    </node>
    <node concept="312cEg" id="4uVwhQyPFRe" role="jymVt">
      <property role="TrG5h" value="myExecuteAfter" />
      <node concept="3Tm6S6" id="4uVwhQyPFRf" role="1B3o_S" />
      <node concept="_YKpA" id="4uVwhQyPGf7" role="1tU5fm">
        <node concept="3uibUv" id="4uVwhQyPGmV" role="_ZDj9">
          <ref role="3uigEE" node="4uVwhQyPurf" resolve="RefactoringStepReference" />
        </node>
      </node>
    </node>
    <node concept="312cEg" id="4uVwhQyPI0d" role="jymVt">
      <property role="TrG5h" value="myParts" />
      <node concept="3Tm6S6" id="4uVwhQyPI0e" role="1B3o_S" />
      <node concept="_YKpA" id="4uVwhQyPI52" role="1tU5fm">
        <node concept="3uibUv" id="4uVwhQyPJ_P" role="_ZDj9">
          <ref role="3uigEE" node="4uVwhQyPI7d" resolve="RefactoringPart" />
        </node>
      </node>
    </node>
    <node concept="3clFbW" id="4uVwhQyPL9d" role="jymVt">
      <node concept="3cqZAl" id="4uVwhQyPL9f" role="3clF45" />
      <node concept="3Tm1VV" id="4uVwhQyPL9g" role="1B3o_S" />
      <node concept="3clFbS" id="4uVwhQyPL9h" role="3clF47">
        <node concept="3clFbF" id="4uVwhQyPLv5" role="3cqZAp">
          <node concept="37vLTI" id="4uVwhQyPLHG" role="3clFbG">
            <node concept="37vLTw" id="4uVwhQyPLL8" role="37vLTx">
              <ref role="3cqZAo" node="4uVwhQyPLgZ" resolve="caption" />
            </node>
            <node concept="37vLTw" id="4uVwhQyPLv4" role="37vLTJ">
              <ref role="3cqZAo" node="4uVwhQyPD$Y" resolve="myCaption" />
            </node>
          </node>
        </node>
        <node concept="3clFbF" id="4uVwhQyPLPN" role="3cqZAp">
          <node concept="37vLTI" id="4uVwhQyPLSx" role="3clFbG">
            <node concept="37vLTw" id="4uVwhQyPLTu" role="37vLTx">
              <ref role="3cqZAo" node="4uVwhQyPLiC" resolve="descriptor" />
            </node>
            <node concept="37vLTw" id="4uVwhQyPLPL" role="37vLTJ">
              <ref role="3cqZAo" node="4uVwhQyPG8b" resolve="myDescriptor" />
            </node>
          </node>
        </node>
        <node concept="3clFbF" id="4uVwhQyPLWb" role="3cqZAp">
          <node concept="37vLTI" id="4uVwhQyPMri" role="3clFbG">
            <node concept="37vLTw" id="4uVwhQyPLW9" role="37vLTJ">
              <ref role="3cqZAo" node="4uVwhQyPFRe" resolve="myExecuteAfter" />
            </node>
            <node concept="2ShNRf" id="4uVwhQyPWQc" role="37vLTx">
              <node concept="Tc6Ow" id="4uVwhQyPWQ8" role="2ShVmc">
                <node concept="3uibUv" id="4uVwhQyPWQ9" role="HW$YZ">
                  <ref role="3uigEE" node="4uVwhQyPurf" resolve="RefactoringStepReference" />
                </node>
                <node concept="37vLTw" id="4uVwhQyPX7W" role="I$8f6">
                  <ref role="3cqZAo" node="4uVwhQyPLmk" resolve="executeAfter" />
                </node>
              </node>
            </node>
          </node>
        </node>
        <node concept="3clFbF" id="4uVwhQyPOlZ" role="3cqZAp">
          <node concept="37vLTI" id="4uVwhQyPOQJ" role="3clFbG">
            <node concept="2ShNRf" id="4uVwhQyPXjh" role="37vLTx">
              <node concept="Tc6Ow" id="4uVwhQyPXjd" role="2ShVmc">
                <node concept="3uibUv" id="4uVwhQyPXje" role="HW$YZ">
                  <ref role="3uigEE" node="4uVwhQyPI7d" resolve="RefactoringPart" />
                </node>
                <node concept="37vLTw" id="4uVwhQyPXPd" role="I$8f6">
                  <ref role="3cqZAo" node="4uVwhQyPLqY" resolve="parts" />
                </node>
              </node>
            </node>
            <node concept="37vLTw" id="4uVwhQyPOT1" role="37vLTJ">
              <ref role="3cqZAo" node="4uVwhQyPI0d" resolve="myParts" />
            </node>
          </node>
        </node>
      </node>
      <node concept="37vLTG" id="4uVwhQyPLgZ" role="3clF46">
        <property role="TrG5h" value="caption" />
        <node concept="17QB3L" id="4uVwhQyPLgY" role="1tU5fm" />
      </node>
      <node concept="37vLTG" id="4uVwhQyPLiC" role="3clF46">
        <property role="TrG5h" value="descriptor" />
        <node concept="3uibUv" id="4uVwhQyPLkl" role="1tU5fm">
          <ref role="3uigEE" node="4uVwhQyPurf" resolve="RefactoringStepReference" />
        </node>
      </node>
      <node concept="37vLTG" id="4uVwhQyPLmk" role="3clF46">
        <property role="TrG5h" value="executeAfter" />
        <node concept="A3Dl8" id="4uVwhQyPWl8" role="1tU5fm">
          <node concept="3uibUv" id="4uVwhQyPWla" role="A3Ik2">
            <ref role="3uigEE" node="4uVwhQyPurf" resolve="RefactoringStepReference" />
          </node>
        </node>
      </node>
      <node concept="37vLTG" id="4uVwhQyPLqY" role="3clF46">
        <property role="TrG5h" value="parts" />
        <node concept="A3Dl8" id="4uVwhQyPXd4" role="1tU5fm">
          <node concept="3uibUv" id="4uVwhQyPXd6" role="A3Ik2">
            <ref role="3uigEE" node="4uVwhQyPI7d" resolve="RefactoringPart" />
          </node>
        </node>
      </node>
    </node>
    <node concept="3clFb_" id="4uVwhQyPD54" role="jymVt">
      <property role="1EzhhJ" value="false" />
      <property role="TrG5h" value="getCaption" />
      <node concept="17QB3L" id="4uVwhQyPD55" role="3clF45" />
      <node concept="3Tm1VV" id="4uVwhQyPD56" role="1B3o_S" />
      <node concept="3clFbS" id="4uVwhQyPD58" role="3clF47">
        <node concept="3clFbF" id="4uVwhQyPDE8" role="3cqZAp">
          <node concept="37vLTw" id="4uVwhQyPDE7" role="3clFbG">
            <ref role="3cqZAo" node="4uVwhQyPD$Y" resolve="myCaption" />
          </node>
        </node>
      </node>
    </node>
    <node concept="3clFb_" id="4uVwhQyPD59" role="jymVt">
      <property role="1EzhhJ" value="false" />
      <property role="TrG5h" value="getDescriptor" />
      <node concept="3uibUv" id="4uVwhQyPD5a" role="3clF45">
        <ref role="3uigEE" node="4uVwhQyPurf" resolve="RefactoringStepReference" />
      </node>
      <node concept="3Tm1VV" id="4uVwhQyPD5b" role="1B3o_S" />
      <node concept="3clFbS" id="4uVwhQyPD5d" role="3clF47">
        <node concept="3clFbF" id="4uVwhQyPHQ7" role="3cqZAp">
          <node concept="37vLTw" id="4uVwhQyPHQ6" role="3clFbG">
            <ref role="3cqZAo" node="4uVwhQyPG8b" resolve="myDescriptor" />
          </node>
        </node>
      </node>
    </node>
    <node concept="3clFb_" id="4uVwhQyPD5g" role="jymVt">
      <property role="1EzhhJ" value="false" />
      <property role="TrG5h" value="getExecuteAfter" />
      <node concept="A3Dl8" id="4uVwhQyPD5h" role="3clF45">
        <node concept="3uibUv" id="4uVwhQyPD5i" role="A3Ik2">
          <ref role="3uigEE" node="4uVwhQyPurf" resolve="RefactoringStepReference" />
        </node>
      </node>
      <node concept="3Tm1VV" id="4uVwhQyPD5j" role="1B3o_S" />
      <node concept="3clFbS" id="4uVwhQyPD5l" role="3clF47">
        <node concept="3clFbF" id="4uVwhQyPHS2" role="3cqZAp">
          <node concept="37vLTw" id="4uVwhQyPHS1" role="3clFbG">
            <ref role="3cqZAo" node="4uVwhQyPFRe" resolve="myExecuteAfter" />
          </node>
        </node>
      </node>
    </node>
    <node concept="3clFb_" id="4uVwhQyPD5m" role="jymVt">
      <property role="1EzhhJ" value="false" />
      <property role="TrG5h" value="execute" />
      <property role="IEkAT" value="false" />
      <node concept="37vLTG" id="4uVwhQyPD5n" role="3clF46">
        <property role="TrG5h" value="module" />
        <node concept="3uibUv" id="4uVwhQyPD5o" role="1tU5fm">
          <ref role="3uigEE" to="lui2:~SModule" resolve="SModule" />
        </node>
      </node>
      <node concept="3Tm1VV" id="4uVwhQyPD5p" role="1B3o_S" />
      <node concept="3cqZAl" id="4uVwhQyPD5r" role="3clF45" />
      <node concept="3clFbS" id="4uVwhQyPD5s" role="3clF47">
        <node concept="2Gpval" id="4uVwhQyPK$m" role="3cqZAp">
          <node concept="2GrKxI" id="4uVwhQyPK$n" role="2Gsz3X">
            <property role="TrG5h" value="part" />
          </node>
          <node concept="3clFbS" id="4uVwhQyPK$o" role="2LFqv$">
            <node concept="3clFbF" id="4uVwhQyPKDe" role="3cqZAp">
              <node concept="2OqwBi" id="4uVwhQyPKEc" role="3clFbG">
                <node concept="2GrUjf" id="4uVwhQyPKDd" role="2Oq$k0">
                  <ref role="2Gs0qQ" node="4uVwhQyPK$n" resolve="part" />
                </node>
                <node concept="liA8E" id="4uVwhQyPKKO" role="2OqNvi">
                  <ref role="37wK5l" node="4uVwhQyPJD3" resolve="execute" />
                  <node concept="37vLTw" id="4uVwhQyPKTa" role="37wK5m">
                    <ref role="3cqZAo" node="4uVwhQyPD5n" resolve="module" />
                  </node>
                </node>
              </node>
            </node>
          </node>
          <node concept="37vLTw" id="4uVwhQyPK_7" role="2GsD0m">
            <ref role="3cqZAo" node="4uVwhQyPI0d" resolve="myParts" />
          </node>
        </node>
      </node>
    </node>
    <node concept="3Tm1VV" id="4uVwhQyPD4t" role="1B3o_S" />
    <node concept="3uibUv" id="4uVwhQyPD4N" role="EKbjA">
      <ref role="3uigEE" node="4uVwhQyPtVd" resolve="RefactoringStep" />
    </node>
  </node>
  <node concept="3HP615" id="4uVwhQyPI7d">
    <property role="TrG5h" value="RefactoringPart" />
    <node concept="3clFb_" id="3pibKp8s_Cu" role="jymVt">
      <property role="1EzhhJ" value="true" />
      <property role="TrG5h" value="getAffectedNodes" />
      <node concept="A3Dl8" id="3pibKp8ti7_" role="3clF45">
        <node concept="3uibUv" id="3pibKp8tiNV" role="A3Ik2">
          <ref role="3uigEE" to="mhbf:~SNodeReference" resolve="SNodeReference" />
        </node>
      </node>
      <node concept="3Tm1VV" id="3pibKp8s_Cx" role="1B3o_S" />
      <node concept="3clFbS" id="3pibKp8s_Cy" role="3clF47" />
      <node concept="37vLTG" id="3pibKp8tiA8" role="3clF46">
        <property role="TrG5h" value="searchScope" />
        <node concept="3uibUv" id="3pibKp8tiA7" role="1tU5fm">
          <ref role="3uigEE" to="lui2:~SearchScope" resolve="SearchScope" />
        </node>
      </node>
      <node concept="37vLTG" id="3pibKp8tiCn" role="3clF46">
        <property role="TrG5h" value="repository" />
        <node concept="3uibUv" id="3pibKp8tiFR" role="1tU5fm">
          <ref role="3uigEE" to="lui2:~SRepository" resolve="SRepository" />
        </node>
      </node>
    </node>
    <node concept="3clFb_" id="4uVwhQyPJD3" role="jymVt">
      <property role="1EzhhJ" value="true" />
      <property role="TrG5h" value="execute" />
      <node concept="37vLTG" id="4uVwhQyPKLo" role="3clF46">
        <property role="TrG5h" value="module" />
        <node concept="3uibUv" id="4uVwhQyPKMf" role="1tU5fm">
          <ref role="3uigEE" to="lui2:~SModule" resolve="SModule" />
        </node>
      </node>
      <node concept="3cqZAl" id="4uVwhQyPJD5" role="3clF45" />
      <node concept="3Tm1VV" id="4uVwhQyPJD6" role="1B3o_S" />
      <node concept="3clFbS" id="4uVwhQyPJD7" role="3clF47" />
    </node>
    <node concept="3clFb_" id="3pibKp8thDK" role="jymVt">
      <property role="1EzhhJ" value="true" />
      <property role="TrG5h" value="execute" />
      <node concept="37vLTG" id="3pibKp8thDL" role="3clF46">
        <property role="TrG5h" value="nodes" />
        <node concept="A3Dl8" id="3pibKp8thLf" role="1tU5fm">
          <node concept="3uibUv" id="3pibKp8tJL$" role="A3Ik2">
            <ref role="3uigEE" to="mhbf:~SNode" resolve="SNode" />
          </node>
        </node>
      </node>
      <node concept="3cqZAl" id="3pibKp8thDN" role="3clF45" />
      <node concept="3Tm1VV" id="3pibKp8thDO" role="1B3o_S" />
      <node concept="3clFbS" id="3pibKp8thDP" role="3clF47" />
    </node>
    <node concept="3Tm1VV" id="4uVwhQyPI7e" role="1B3o_S" />
  </node>
  <node concept="312cEu" id="4uVwhQyQ2vB">
    <property role="TrG5h" value="MoveNodePart" />
    <node concept="312cEg" id="5TeDeYjk7MA" role="jymVt">
      <property role="34CwA1" value="false" />
      <property role="eg7rD" value="false" />
      <property role="TrG5h" value="myFrom" />
      <property role="3TUv4t" value="false" />
      <node concept="3uibUv" id="5TeDeYjk7MB" role="1tU5fm">
        <ref role="3uigEE" to="mhbf:~SNodeReference" resolve="SNodeReference" />
      </node>
      <node concept="3Tm6S6" id="5TeDeYjk7MC" role="1B3o_S" />
    </node>
    <node concept="312cEg" id="5TeDeYjk7f4" role="jymVt">
      <property role="34CwA1" value="false" />
      <property role="eg7rD" value="false" />
      <property role="TrG5h" value="myTo" />
      <property role="3TUv4t" value="false" />
      <node concept="3uibUv" id="5TeDeYjk7K5" role="1tU5fm">
        <ref role="3uigEE" to="mhbf:~SNodeReference" resolve="SNodeReference" />
      </node>
      <node concept="3Tm6S6" id="5TeDeYjk7f6" role="1B3o_S" />
    </node>
    <node concept="2tJIrI" id="5TeDeYjk6VM" role="jymVt" />
    <node concept="3clFbW" id="5TeDeYjkcZB" role="jymVt">
      <node concept="3cqZAl" id="5TeDeYjkcZC" role="3clF45" />
      <node concept="3Tm1VV" id="5TeDeYjkcZD" role="1B3o_S" />
      <node concept="3clFbS" id="5TeDeYjkcZE" role="3clF47">
        <node concept="3clFbF" id="5TeDeYjkcZF" role="3cqZAp">
          <node concept="37vLTI" id="5TeDeYjkcZG" role="3clFbG">
            <node concept="37vLTw" id="5TeDeYjkcZH" role="37vLTJ">
              <ref role="3cqZAo" node="5TeDeYjk7MA" resolve="myFrom" />
            </node>
            <node concept="37vLTw" id="5TeDeYjkcZI" role="37vLTx">
              <ref role="3cqZAo" node="5TeDeYjkcZN" resolve="from" />
            </node>
          </node>
        </node>
        <node concept="3clFbF" id="5TeDeYjkcZJ" role="3cqZAp">
          <node concept="37vLTI" id="5TeDeYjkcZK" role="3clFbG">
            <node concept="37vLTw" id="5TeDeYjkcZL" role="37vLTx">
              <ref role="3cqZAo" node="5TeDeYjkcZP" resolve="to" />
            </node>
            <node concept="37vLTw" id="5TeDeYjkcZM" role="37vLTJ">
              <ref role="3cqZAo" node="5TeDeYjk7f4" resolve="myTo" />
            </node>
          </node>
        </node>
      </node>
      <node concept="37vLTG" id="5TeDeYjkcZN" role="3clF46">
        <property role="TrG5h" value="from" />
        <node concept="3uibUv" id="5TeDeYjkcZO" role="1tU5fm">
          <ref role="3uigEE" to="mhbf:~SNodeReference" resolve="SNodeReference" />
        </node>
      </node>
      <node concept="37vLTG" id="5TeDeYjkcZP" role="3clF46">
        <property role="TrG5h" value="to" />
        <node concept="3uibUv" id="5TeDeYjkcZQ" role="1tU5fm">
          <ref role="3uigEE" to="mhbf:~SNodeReference" resolve="SNodeReference" />
        </node>
      </node>
    </node>
    <node concept="3clFbW" id="4uVwhQyQhvm" role="jymVt">
      <node concept="3cqZAl" id="4uVwhQyQhvo" role="3clF45" />
      <node concept="3Tm1VV" id="4uVwhQyQhvp" role="1B3o_S" />
      <node concept="3clFbS" id="4uVwhQyQhvq" role="3clF47">
        <node concept="3clFbF" id="4uVwhQyQhDy" role="3cqZAp">
          <node concept="37vLTI" id="4uVwhQyQhH4" role="3clFbG">
            <node concept="37vLTw" id="5TeDeYjk9f9" role="37vLTJ">
              <ref role="3cqZAo" node="5TeDeYjk7MA" resolve="myFrom" />
            </node>
            <node concept="37vLTw" id="5TeDeYjk2Ah" role="37vLTx">
              <ref role="3cqZAo" node="4uVwhQyQhCh" resolve="from" />
            </node>
          </node>
        </node>
      </node>
      <node concept="37vLTG" id="4uVwhQyQhCh" role="3clF46">
        <property role="TrG5h" value="from" />
        <node concept="3uibUv" id="5TeDeYjk8xD" role="1tU5fm">
          <ref role="3uigEE" to="mhbf:~SNodeReference" resolve="SNodeReference" />
        </node>
      </node>
    </node>
    <node concept="3clFb_" id="5TeDeYjkffm" role="jymVt">
      <property role="TrG5h" value="setTo" />
      <node concept="3cqZAl" id="5TeDeYjkffo" role="3clF45" />
      <node concept="3Tm1VV" id="5TeDeYjkffp" role="1B3o_S" />
      <node concept="3clFbS" id="5TeDeYjkffq" role="3clF47">
        <node concept="3clFbF" id="5TeDeYjkhk1" role="3cqZAp">
          <node concept="37vLTI" id="5TeDeYjkhrj" role="3clFbG">
            <node concept="37vLTw" id="5TeDeYjkhvw" role="37vLTx">
              <ref role="3cqZAo" node="5TeDeYjkgY$" resolve="to" />
            </node>
            <node concept="37vLTw" id="5TeDeYjkhni" role="37vLTJ">
              <ref role="3cqZAo" node="5TeDeYjk7f4" resolve="myTo" />
            </node>
          </node>
        </node>
      </node>
      <node concept="37vLTG" id="5TeDeYjkgY$" role="3clF46">
        <property role="TrG5h" value="to" />
        <node concept="3uibUv" id="5TeDeYjkgYz" role="1tU5fm">
          <ref role="3uigEE" to="mhbf:~SNodeReference" resolve="SNodeReference" />
        </node>
      </node>
    </node>
    <node concept="2tJIrI" id="5TeDeYjkeSv" role="jymVt" />
    <node concept="3clFb_" id="3pibKp8sAZU" role="jymVt">
      <property role="1EzhhJ" value="false" />
      <property role="TrG5h" value="getAffectedNodes" />
      <node concept="37vLTG" id="4uVwhQyQ2wo" role="3clF46">
        <property role="TrG5h" value="searchScope" />
        <property role="3TUv4t" value="true" />
        <node concept="3uibUv" id="3pibKp8sO2p" role="1tU5fm">
          <ref role="3uigEE" to="lui2:~SearchScope" resolve="SearchScope" />
        </node>
      </node>
      <node concept="37vLTG" id="3pibKp8sOgq" role="3clF46">
        <property role="TrG5h" value="repository" />
        <node concept="3uibUv" id="3pibKp8sOx0" role="1tU5fm">
          <ref role="3uigEE" to="lui2:~SRepository" resolve="SRepository" />
        </node>
      </node>
      <node concept="A3Dl8" id="3pibKp8sG2b" role="3clF45">
        <node concept="3uibUv" id="3pibKp8sH9H" role="A3Ik2">
          <ref role="3uigEE" to="mhbf:~SNodeReference" resolve="SNodeReference" />
        </node>
      </node>
      <node concept="3Tm1VV" id="3pibKp8sAZW" role="1B3o_S" />
      <node concept="3clFbS" id="3pibKp8sAZY" role="3clF47">
        <node concept="3cpWs8" id="3pibKp8pEIc" role="3cqZAp">
          <node concept="3cpWsn" id="3pibKp8pEId" role="3cpWs9">
            <property role="TrG5h" value="references" />
            <node concept="A3Dl8" id="3pibKp8pEI8" role="1tU5fm">
              <node concept="2z4iKi" id="3pibKp8pEIb" role="A3Ik2" />
            </node>
          </node>
        </node>
        <node concept="3cpWs8" id="3pibKp8qjL8" role="3cqZAp">
          <node concept="3cpWsn" id="3pibKp8qjL9" role="3cpWs9">
            <property role="TrG5h" value="targetFromNode" />
            <node concept="3Tqbb2" id="3pibKp8qjL0" role="1tU5fm" />
            <node concept="2OqwBi" id="3pibKp8qjLa" role="33vP2m">
              <node concept="liA8E" id="5TeDeYjk9LA" role="2OqNvi">
                <ref role="37wK5l" to="mhbf:~SNodeReference.resolve(org.jetbrains.mps.openapi.module.SRepository):org.jetbrains.mps.openapi.model.SNode" resolve="resolve" />
                <node concept="37vLTw" id="5TeDeYjk9QG" role="37wK5m">
                  <ref role="3cqZAo" node="3pibKp8sOgq" resolve="repository" />
                </node>
              </node>
              <node concept="37vLTw" id="5TeDeYjk9$x" role="2Oq$k0">
                <ref role="3cqZAo" node="5TeDeYjk7MA" resolve="myFrom" />
              </node>
            </node>
          </node>
        </node>
        <node concept="L3pyB" id="2ZOO3bS2Xz7" role="3cqZAp">
          <node concept="3clFbS" id="2ZOO3bS2Xz9" role="L3pyw">
            <node concept="3clFbJ" id="3pibKp8pH8a" role="3cqZAp">
              <node concept="3clFbS" id="3pibKp8pH8c" role="3clFbx">
                <node concept="3clFbF" id="3pibKp8pKaO" role="3cqZAp">
                  <node concept="37vLTI" id="3pibKp8pKko" role="3clFbG">
                    <node concept="37vLTw" id="3pibKp8pKaM" role="37vLTJ">
                      <ref role="3cqZAo" node="3pibKp8pEId" resolve="references" />
                    </node>
                    <node concept="24aHub" id="3pibKp8pHUX" role="37vLTx">
                      <node concept="37vLTw" id="3pibKp8qkMp" role="24aHuc">
                        <ref role="3cqZAo" node="3pibKp8qjL9" resolve="targetFromNode" />
                      </node>
                      <node concept="1dO9Bo" id="3pibKp8pHV1" role="1dOa5D" />
                    </node>
                  </node>
                </node>
              </node>
              <node concept="3y3z36" id="3pibKp8qkGp" role="3clFbw">
                <node concept="37vLTw" id="3pibKp8qkv8" role="3uHU7B">
                  <ref role="3cqZAo" node="3pibKp8qjL9" resolve="targetFromNode" />
                </node>
                <node concept="10Nm6u" id="3pibKp8qkD6" role="3uHU7w" />
              </node>
              <node concept="9aQIb" id="3pibKp8pJGQ" role="9aQIa">
                <node concept="3clFbS" id="3pibKp8pJGR" role="9aQI4">
                  <node concept="3clFbF" id="3pibKp8pJ85" role="3cqZAp">
                    <node concept="37vLTI" id="3pibKp8pJ87" role="3clFbG">
                      <node concept="gHf3$" id="3pibKp8pEIe" role="37vLTx">
                        <node concept="1dO9Bo" id="3pibKp8pEIf" role="1dOa5D" />
                      </node>
                      <node concept="37vLTw" id="3pibKp8pJ8b" role="37vLTJ">
                        <ref role="3cqZAo" node="3pibKp8pEId" resolve="references" />
                      </node>
                    </node>
                  </node>
                </node>
              </node>
            </node>
          </node>
          <node concept="37vLTw" id="2ZOO3bS4SSm" role="L3pyr">
            <ref role="3cqZAo" node="4uVwhQyQ2wo" resolve="searchScope" />
          </node>
        </node>
        <node concept="3clFbF" id="3pibKp8t1tm" role="3cqZAp">
          <node concept="2OqwBi" id="3pibKp8sJAQ" role="3clFbG">
            <node concept="2OqwBi" id="3pibKp8sHgX" role="2Oq$k0">
              <node concept="2OqwBi" id="3pibKp8sBb8" role="2Oq$k0">
                <node concept="37vLTw" id="3pibKp8sQdL" role="2Oq$k0">
                  <ref role="3cqZAo" node="3pibKp8pEId" resolve="references" />
                </node>
                <node concept="3zZkjj" id="3pibKp8sBba" role="2OqNvi">
                  <node concept="1bVj0M" id="3pibKp8sBbb" role="23t8la">
                    <node concept="3clFbS" id="3pibKp8sBbc" role="1bW5cS">
                      <node concept="3clFbF" id="3pibKp8sBbd" role="3cqZAp">
                        <node concept="17R0WA" id="5TeDeYjkb6_" role="3clFbG">
                          <node concept="2OqwBi" id="5TeDeYjkboQ" role="3uHU7w">
                            <node concept="37vLTw" id="5TeDeYjkbgz" role="2Oq$k0">
                              <ref role="3cqZAo" node="3pibKp8sBbk" resolve="it" />
                            </node>
                            <node concept="liA8E" id="5TeDeYjkb_j" role="2OqNvi">
                              <ref role="37wK5l" to="mhbf:~SReference.getTargetNodeReference():org.jetbrains.mps.openapi.model.SNodeReference" resolve="getTargetNodeReference" />
                            </node>
                          </node>
                          <node concept="37vLTw" id="5TeDeYjkaYc" role="3uHU7B">
                            <ref role="3cqZAo" node="5TeDeYjk7MA" resolve="myFrom" />
                          </node>
                        </node>
                      </node>
                    </node>
                    <node concept="Rh6nW" id="3pibKp8sBbk" role="1bW2Oz">
                      <property role="TrG5h" value="it" />
                      <node concept="2jxLKc" id="3pibKp8sBbl" role="1tU5fm" />
                    </node>
                  </node>
                </node>
              </node>
              <node concept="3$u5V9" id="3pibKp8sHyC" role="2OqNvi">
                <node concept="1bVj0M" id="3pibKp8sHyE" role="23t8la">
                  <node concept="3clFbS" id="3pibKp8sHyF" role="1bW5cS">
                    <node concept="3clFbF" id="3pibKp8sHCo" role="3cqZAp">
                      <node concept="2OqwBi" id="3pibKp8sI3A" role="3clFbG">
                        <node concept="2OqwBi" id="3pibKp8sHOv" role="2Oq$k0">
                          <node concept="37vLTw" id="3pibKp8sHIu" role="2Oq$k0">
                            <ref role="3cqZAo" node="3pibKp8sHyG" resolve="it" />
                          </node>
                          <node concept="liA8E" id="3pibKp8sHXm" role="2OqNvi">
                            <ref role="37wK5l" to="mhbf:~SReference.getSourceNode():org.jetbrains.mps.openapi.model.SNode" resolve="getSourceNode" />
                          </node>
                        </node>
                        <node concept="liA8E" id="3pibKp8sIdd" role="2OqNvi">
                          <ref role="37wK5l" to="mhbf:~SNode.getReference():org.jetbrains.mps.openapi.model.SNodeReference" resolve="getReference" />
                        </node>
                      </node>
                    </node>
                  </node>
                  <node concept="Rh6nW" id="3pibKp8sHyG" role="1bW2Oz">
                    <property role="TrG5h" value="it" />
                    <node concept="2jxLKc" id="3pibKp8sHyH" role="1tU5fm" />
                  </node>
                </node>
              </node>
            </node>
            <node concept="ANE8D" id="3pibKp8sJWO" role="2OqNvi" />
          </node>
        </node>
      </node>
    </node>
    <node concept="3clFb_" id="3pibKp8sUMJ" role="jymVt">
      <property role="1EzhhJ" value="false" />
      <property role="TrG5h" value="execute" />
      <property role="od$2w" value="false" />
      <property role="DiZV1" value="false" />
      <property role="2aFKle" value="false" />
      <node concept="3clFbS" id="3pibKp8sUMM" role="3clF47">
        <node concept="3clFbF" id="3pibKp8tjLn" role="3cqZAp">
          <node concept="1rXfSq" id="3pibKp8tjLl" role="3clFbG">
            <ref role="37wK5l" node="3pibKp8taPW" resolve="execute" />
            <node concept="2OqwBi" id="3pibKp8tk2b" role="37wK5m">
              <node concept="1rXfSq" id="3pibKp8tk2c" role="2Oq$k0">
                <ref role="37wK5l" node="3pibKp8sAZU" resolve="getAffectedNodes" />
                <node concept="2ShNRf" id="3pibKp8tk2d" role="37wK5m">
                  <node concept="1pGfFk" id="3pibKp8tk2e" role="2ShVmc">
                    <ref role="37wK5l" to="mte5:~ModulesScope.&lt;init&gt;(org.jetbrains.mps.openapi.module.SModule...)" resolve="ModulesScope" />
                    <node concept="37vLTw" id="3pibKp8tk2f" role="37wK5m">
                      <ref role="3cqZAo" node="3pibKp8sVaC" resolve="module" />
                    </node>
                  </node>
                </node>
                <node concept="2OqwBi" id="3pibKp8tk2g" role="37wK5m">
                  <node concept="37vLTw" id="3pibKp8tk2h" role="2Oq$k0">
                    <ref role="3cqZAo" node="3pibKp8sVaC" resolve="module" />
                  </node>
                  <node concept="liA8E" id="3pibKp8tk2i" role="2OqNvi">
                    <ref role="37wK5l" to="lui2:~SModule.getRepository():org.jetbrains.mps.openapi.module.SRepository" resolve="getRepository" />
                  </node>
                </node>
              </node>
              <node concept="3$u5V9" id="3pibKp8tkHK" role="2OqNvi">
                <node concept="1bVj0M" id="3pibKp8tkHM" role="23t8la">
                  <node concept="3clFbS" id="3pibKp8tkHN" role="1bW5cS">
                    <node concept="3clFbF" id="3pibKp8tkHO" role="3cqZAp">
                      <node concept="2OqwBi" id="3pibKp8tkHP" role="3clFbG">
                        <node concept="37vLTw" id="3pibKp8tkHQ" role="2Oq$k0">
                          <ref role="3cqZAo" node="3pibKp8tkHV" resolve="it" />
                        </node>
                        <node concept="liA8E" id="3pibKp8tkHR" role="2OqNvi">
                          <ref role="37wK5l" to="mhbf:~SNodeReference.resolve(org.jetbrains.mps.openapi.module.SRepository):org.jetbrains.mps.openapi.model.SNode" resolve="resolve" />
                          <node concept="2OqwBi" id="3pibKp8tkHS" role="37wK5m">
                            <node concept="37vLTw" id="3pibKp8tkHT" role="2Oq$k0">
                              <ref role="3cqZAo" node="3pibKp8sVaC" resolve="module" />
                            </node>
                            <node concept="liA8E" id="3pibKp8tkHU" role="2OqNvi">
                              <ref role="37wK5l" to="lui2:~SModule.getRepository():org.jetbrains.mps.openapi.module.SRepository" resolve="getRepository" />
                            </node>
                          </node>
                        </node>
                      </node>
                    </node>
                  </node>
                  <node concept="Rh6nW" id="3pibKp8tkHV" role="1bW2Oz">
                    <property role="TrG5h" value="it" />
                    <node concept="2jxLKc" id="3pibKp8tkHW" role="1tU5fm" />
                  </node>
                </node>
              </node>
            </node>
          </node>
        </node>
      </node>
      <node concept="3Tm1VV" id="3pibKp8sUqW" role="1B3o_S" />
      <node concept="3cqZAl" id="3pibKp8sUMH" role="3clF45" />
      <node concept="37vLTG" id="3pibKp8sVaC" role="3clF46">
        <property role="TrG5h" value="module" />
        <node concept="3uibUv" id="3pibKp8sVaB" role="1tU5fm">
          <ref role="3uigEE" to="lui2:~SModule" resolve="SModule" />
        </node>
      </node>
    </node>
    <node concept="3clFb_" id="3pibKp8taPW" role="jymVt">
      <property role="1EzhhJ" value="false" />
      <property role="TrG5h" value="execute" />
      <property role="od$2w" value="false" />
      <property role="DiZV1" value="false" />
      <property role="2aFKle" value="false" />
      <node concept="3clFbS" id="3pibKp8taPX" role="3clF47">
        <node concept="3clFbF" id="3pibKp8taPY" role="3cqZAp">
          <node concept="2OqwBi" id="3pibKp8taPZ" role="3clFbG">
            <node concept="2OqwBi" id="3pibKp8taQ0" role="2Oq$k0">
              <node concept="2OqwBi" id="3pibKp8taQ1" role="2Oq$k0">
                <node concept="37vLTw" id="3pibKp8tdq0" role="2Oq$k0">
                  <ref role="3cqZAo" node="3pibKp8taQM" resolve="nodes" />
                </node>
                <node concept="3goQfb" id="3pibKp8taQ9" role="2OqNvi">
                  <node concept="1bVj0M" id="3pibKp8taQa" role="23t8la">
                    <node concept="3clFbS" id="3pibKp8taQb" role="1bW5cS">
                      <node concept="3clFbF" id="3pibKp8taQc" role="3cqZAp">
                        <node concept="2OqwBi" id="2ZOO3bS4str" role="3clFbG">
                          <node concept="37vLTw" id="2ZOO3bS4stt" role="2Oq$k0">
                            <ref role="3cqZAo" node="3pibKp8taQl" resolve="it" />
                          </node>
                          <node concept="2z74zc" id="2ZOO3bS4uii" role="2OqNvi" />
                        </node>
                      </node>
                    </node>
                    <node concept="Rh6nW" id="3pibKp8taQl" role="1bW2Oz">
                      <property role="TrG5h" value="it" />
                      <node concept="2jxLKc" id="3pibKp8taQm" role="1tU5fm" />
                    </node>
                  </node>
                </node>
              </node>
              <node concept="3zZkjj" id="3pibKp8taQn" role="2OqNvi">
                <node concept="1bVj0M" id="3pibKp8taQo" role="23t8la">
                  <node concept="3clFbS" id="3pibKp8taQp" role="1bW5cS">
                    <node concept="3clFbF" id="3pibKp8taQq" role="3cqZAp">
                      <node concept="17R0WA" id="5TeDeYjkbJE" role="3clFbG">
                        <node concept="2OqwBi" id="5TeDeYjkbJF" role="3uHU7w">
                          <node concept="37vLTw" id="5TeDeYjkbJG" role="2Oq$k0">
                            <ref role="3cqZAo" node="3pibKp8taQx" resolve="it" />
                          </node>
                          <node concept="liA8E" id="5TeDeYjkbJH" role="2OqNvi">
                            <ref role="37wK5l" to="mhbf:~SReference.getTargetNodeReference():org.jetbrains.mps.openapi.model.SNodeReference" resolve="getTargetNodeReference" />
                          </node>
                        </node>
                        <node concept="37vLTw" id="5TeDeYjkbJI" role="3uHU7B">
                          <ref role="3cqZAo" node="5TeDeYjk7MA" resolve="myFrom" />
                        </node>
                      </node>
                    </node>
                  </node>
                  <node concept="Rh6nW" id="3pibKp8taQx" role="1bW2Oz">
                    <property role="TrG5h" value="it" />
                    <node concept="2jxLKc" id="3pibKp8taQy" role="1tU5fm" />
                  </node>
                </node>
              </node>
            </node>
            <node concept="2es0OD" id="3pibKp8taQz" role="2OqNvi">
              <node concept="1bVj0M" id="3pibKp8taQ$" role="23t8la">
                <node concept="3clFbS" id="3pibKp8taQ_" role="1bW5cS">
                  <node concept="3clFbF" id="3pibKp8taQA" role="3cqZAp">
                    <node concept="1rXfSq" id="3pibKp8taQB" role="3clFbG">
                      <ref role="37wK5l" node="55uxGWy8qvM" resolve="updateUsage" />
                      <node concept="37vLTw" id="3pibKp8taQC" role="37wK5m">
                        <ref role="3cqZAo" node="3pibKp8taQI" resolve="it" />
                      </node>
                      <node concept="37vLTw" id="5TeDeYjkca4" role="37wK5m">
                        <ref role="3cqZAo" node="5TeDeYjk7f4" resolve="myTo" />
                      </node>
                    </node>
                  </node>
                </node>
                <node concept="Rh6nW" id="3pibKp8taQI" role="1bW2Oz">
                  <property role="TrG5h" value="it" />
                  <node concept="2jxLKc" id="3pibKp8taQJ" role="1tU5fm" />
                </node>
              </node>
            </node>
          </node>
        </node>
      </node>
      <node concept="3Tm1VV" id="3pibKp8taQK" role="1B3o_S" />
      <node concept="3cqZAl" id="3pibKp8taQL" role="3clF45" />
      <node concept="37vLTG" id="3pibKp8taQM" role="3clF46">
        <property role="TrG5h" value="nodes" />
        <node concept="A3Dl8" id="3pibKp8tcoG" role="1tU5fm">
          <node concept="3Tqbb2" id="2ZOO3bS4tEK" role="A3Ik2" />
        </node>
      </node>
    </node>
    <node concept="3clFb_" id="55uxGWy8qvM" role="jymVt">
      <property role="TrG5h" value="updateUsage" />
      <node concept="3cqZAl" id="55uxGWy8qvN" role="3clF45" />
      <node concept="3Tm1VV" id="55uxGWy8qvO" role="1B3o_S" />
      <node concept="3clFbS" id="55uxGWy8qvP" role="3clF47">
        <node concept="3clFbF" id="55uxGWy8qvQ" role="3cqZAp">
          <node concept="2OqwBi" id="55uxGWy8qvR" role="3clFbG">
            <node concept="2OqwBi" id="55uxGWy8qvS" role="2Oq$k0">
              <node concept="37vLTw" id="55uxGWy8qvT" role="2Oq$k0">
                <ref role="3cqZAo" node="55uxGWy8qw0" resolve="usage" />
              </node>
              <node concept="liA8E" id="55uxGWy8qvU" role="2OqNvi">
                <ref role="37wK5l" to="mhbf:~SReference.getSourceNode():org.jetbrains.mps.openapi.model.SNode" resolve="getSourceNode" />
              </node>
            </node>
            <node concept="liA8E" id="55uxGWy8qvV" role="2OqNvi">
              <ref role="37wK5l" to="mhbf:~SNode.setReference(org.jetbrains.mps.openapi.language.SReferenceLink,org.jetbrains.mps.openapi.model.SReference):void" resolve="setReference" />
              <node concept="2OqwBi" id="55uxGWy8qvW" role="37wK5m">
                <node concept="37vLTw" id="55uxGWy8qvX" role="2Oq$k0">
                  <ref role="3cqZAo" node="55uxGWy8qw0" resolve="usage" />
                </node>
                <node concept="liA8E" id="55uxGWy8qvY" role="2OqNvi">
                  <ref role="37wK5l" to="mhbf:~SReference.getLink():org.jetbrains.mps.openapi.language.SReferenceLink" resolve="getLink" />
                </node>
              </node>
              <node concept="2YIFZM" id="4uVwhQyQfvu" role="37wK5m">
                <ref role="1Pybhc" to="w1kc:~SReference" resolve="SReference" />
                <ref role="37wK5l" to="w1kc:~SReference.create(org.jetbrains.mps.openapi.language.SReferenceLink,org.jetbrains.mps.openapi.model.SNode,org.jetbrains.mps.openapi.model.SModelReference,org.jetbrains.mps.openapi.model.SNodeId):jetbrains.mps.smodel.SReference" resolve="create" />
                <node concept="2OqwBi" id="4uVwhQyQfz5" role="37wK5m">
                  <node concept="37vLTw" id="4uVwhQyQfxK" role="2Oq$k0">
                    <ref role="3cqZAo" node="55uxGWy8qw0" resolve="usage" />
                  </node>
                  <node concept="liA8E" id="4uVwhQyQfBO" role="2OqNvi">
                    <ref role="37wK5l" to="mhbf:~SReference.getLink():org.jetbrains.mps.openapi.language.SReferenceLink" resolve="getLink" />
                  </node>
                </node>
                <node concept="2OqwBi" id="4uVwhQyQfH0" role="37wK5m">
                  <node concept="37vLTw" id="4uVwhQyQfEV" role="2Oq$k0">
                    <ref role="3cqZAo" node="55uxGWy8qw0" resolve="usage" />
                  </node>
                  <node concept="liA8E" id="4uVwhQyQfM3" role="2OqNvi">
                    <ref role="37wK5l" to="mhbf:~SReference.getSourceNode():org.jetbrains.mps.openapi.model.SNode" resolve="getSourceNode" />
                  </node>
                </node>
                <node concept="2OqwBi" id="4uVwhQyQgjj" role="37wK5m">
                  <node concept="37vLTw" id="4uVwhQyQgfZ" role="2Oq$k0">
                    <ref role="3cqZAo" node="55uxGWy8qw2" resolve="newReference" />
                  </node>
                  <node concept="liA8E" id="4uVwhQyQgp_" role="2OqNvi">
                    <ref role="37wK5l" to="mhbf:~SNodeReference.getModelReference():org.jetbrains.mps.openapi.model.SModelReference" resolve="getModelReference" />
                  </node>
                </node>
                <node concept="2OqwBi" id="4uVwhQyQgAW" role="37wK5m">
                  <node concept="37vLTw" id="4uVwhQyQgxg" role="2Oq$k0">
                    <ref role="3cqZAo" node="55uxGWy8qw2" resolve="newReference" />
                  </node>
                  <node concept="liA8E" id="4uVwhQyQgJA" role="2OqNvi">
                    <ref role="37wK5l" to="mhbf:~SNodeReference.getNodeId():org.jetbrains.mps.openapi.model.SNodeId" resolve="getNodeId" />
                  </node>
                </node>
              </node>
            </node>
          </node>
        </node>
      </node>
      <node concept="37vLTG" id="55uxGWy8qw0" role="3clF46">
        <property role="TrG5h" value="usage" />
        <node concept="3uibUv" id="55uxGWy8qw1" role="1tU5fm">
          <ref role="3uigEE" to="mhbf:~SReference" resolve="SReference" />
        </node>
      </node>
      <node concept="37vLTG" id="55uxGWy8qw2" role="3clF46">
        <property role="TrG5h" value="newReference" />
        <node concept="3uibUv" id="4uVwhQyQcdB" role="1tU5fm">
          <ref role="3uigEE" to="mhbf:~SNodeReference" resolve="SNodeReference" />
        </node>
      </node>
    </node>
    <node concept="3Tm1VV" id="4uVwhQyQ2vC" role="1B3o_S" />
    <node concept="3uibUv" id="4uVwhQyQ2w6" role="EKbjA">
      <ref role="3uigEE" node="4uVwhQyPI7d" resolve="RefactoringPart" />
=======
  <node concept="312cEu" id="3n7MNzO_IjP">
    <property role="TrG5h" value="Problem" />
    <property role="1sVAO0" value="true" />
    <node concept="312cEg" id="3n7MNzOKQNs" role="jymVt">
      <property role="TrG5h" value="myReason" />
      <node concept="3Tm6S6" id="3n7MNzOKQNt" role="1B3o_S" />
      <node concept="16syzq" id="193i4_4XSwH" role="1tU5fm">
        <ref role="16sUi3" node="193i4_4XStO" resolve="T" />
      </node>
    </node>
    <node concept="2tJIrI" id="3n7MNzOKQUf" role="jymVt" />
    <node concept="3clFbW" id="3n7MNzOKQKS" role="jymVt">
      <node concept="3cqZAl" id="3n7MNzOKQKT" role="3clF45" />
      <node concept="3Tm1VV" id="3n7MNzOKQKU" role="1B3o_S" />
      <node concept="3clFbS" id="3n7MNzOKQKW" role="3clF47">
        <node concept="3clFbF" id="3n7MNzOKQNw" role="3cqZAp">
          <node concept="37vLTI" id="3n7MNzOKQNy" role="3clFbG">
            <node concept="37vLTw" id="3n7MNzOKR03" role="37vLTJ">
              <ref role="3cqZAo" node="3n7MNzOKQNs" resolve="myReason" />
            </node>
            <node concept="37vLTw" id="3n7MNzOKQNE" role="37vLTx">
              <ref role="3cqZAo" node="3n7MNzOKQMw" resolve="reason" />
            </node>
          </node>
        </node>
      </node>
      <node concept="37vLTG" id="3n7MNzOKQMw" role="3clF46">
        <property role="TrG5h" value="reason" />
        <node concept="16syzq" id="193i4_4XSGU" role="1tU5fm">
          <ref role="16sUi3" node="193i4_4XStO" resolve="T" />
        </node>
      </node>
    </node>
    <node concept="2tJIrI" id="3n7MNzOKQK9" role="jymVt" />
    <node concept="3clFb_" id="3n7MNzO_JgU" role="jymVt">
      <property role="TrG5h" value="getMessage" />
      <property role="1EzhhJ" value="true" />
      <node concept="3uibUv" id="3n7MNzO_JgV" role="3clF45">
        <ref role="3uigEE" to="wyt6:~String" resolve="String" />
      </node>
      <node concept="3Tm1VV" id="3n7MNzO_JgW" role="1B3o_S" />
      <node concept="3clFbS" id="3n7MNzO_JgX" role="3clF47" />
    </node>
    <node concept="2tJIrI" id="3n7MNzOA6l0" role="jymVt" />
    <node concept="3clFb_" id="3n7MNzOOraF" role="jymVt">
      <property role="1EzhhJ" value="true" />
      <property role="TrG5h" value="getCategory" />
      <property role="od$2w" value="false" />
      <property role="DiZV1" value="false" />
      <property role="2aFKle" value="false" />
      <node concept="3clFbS" id="3n7MNzOOraI" role="3clF47" />
      <node concept="3Tm1VV" id="3n7MNzOOr8$" role="1B3o_S" />
      <node concept="3uibUv" id="3n7MNzOOrav" role="3clF45">
        <ref role="3uigEE" to="wyt6:~String" resolve="String" />
      </node>
    </node>
    <node concept="2tJIrI" id="3n7MNzOOr6G" role="jymVt" />
    <node concept="3clFb_" id="3n7MNzOA6ls" role="jymVt">
      <property role="TrG5h" value="getReason" />
      <property role="1EzhhJ" value="false" />
      <node concept="16syzq" id="193i4_4XSM2" role="3clF45">
        <ref role="16sUi3" node="193i4_4XStO" resolve="T" />
      </node>
      <node concept="3Tm1VV" id="3n7MNzOA6lv" role="1B3o_S" />
      <node concept="3clFbS" id="3n7MNzOA6lw" role="3clF47">
        <node concept="3cpWs6" id="3n7MNzOKRw0" role="3cqZAp">
          <node concept="37vLTw" id="3n7MNzOKRxw" role="3cqZAk">
            <ref role="3cqZAo" node="3n7MNzOKQNs" resolve="myReason" />
          </node>
        </node>
      </node>
    </node>
    <node concept="3Tm1VV" id="3n7MNzO_IjQ" role="1B3o_S" />
    <node concept="16euLQ" id="193i4_4XStO" role="16eVyc">
      <property role="TrG5h" value="T" />
>>>>>>> 736921de
    </node>
  </node>
</model>
<|MERGE_RESOLUTION|>--- conflicted
+++ resolved
@@ -5,9 +5,9 @@
     <use id="774bf8a0-62e5-41e1-af63-f4812e60e48b" name="jetbrains.mps.baseLanguage.checkedDots" version="0" />
     <use id="fd392034-7849-419d-9071-12563d152375" name="jetbrains.mps.baseLanguage.closures" version="0" />
     <use id="83888646-71ce-4f1c-9c53-c54016f6ad4f" name="jetbrains.mps.baseLanguage.collections" version="0" />
-    <use id="f3061a53-9226-4cc5-a443-f952ceaf5816" name="jetbrains.mps.baseLanguage" version="1" />
-    <use id="7866978e-a0f0-4cc7-81bc-4d213d9375e1" name="jetbrains.mps.lang.smodel" version="1" />
     <use id="f2801650-65d5-424e-bb1b-463a8781b786" name="jetbrains.mps.baseLanguage.javadoc" version="2" />
+    <use id="7866978e-a0f0-4cc7-81bc-4d213d9375e1" name="jetbrains.mps.lang.smodel" version="2" />
+    <use id="f3061a53-9226-4cc5-a443-f952ceaf5816" name="jetbrains.mps.baseLanguage" version="3" />
     <use id="1a8554c4-eb84-43ba-8c34-6f0d90c6e75a" name="jetbrains.mps.lang.smodel.query" version="0" />
     <use id="ed6d7656-532c-4bc2-81d1-af945aeb8280" name="jetbrains.mps.baseLanguage.blTypes" version="0" />
     <use id="a247e09e-2435-45ba-b8d2-07e93feba96a" name="jetbrains.mps.baseLanguage.tuples" version="0" />
@@ -26,11 +26,11 @@
     <import index="e8bb" ref="6ed54515-acc8-4d1e-a16c-9fd6cfe951ea/java:jetbrains.mps.smodel.adapter.ids()" />
     <import index="33ny" ref="6354ebe7-c22a-4a0f-ac54-50b52ab9b065/java:java.util(JDK/)" />
     <import index="18ew" ref="6ed54515-acc8-4d1e-a16c-9fd6cfe951ea/java:jetbrains.mps.util(MPS.Core/)" />
-    <import index="gqi5" ref="r:f3afda2a-1e73-443b-8e74-2e4c43867b70(jetbrains.mps.lang.migration.util.structure)" />
+    <import index="qlpt" ref="r:6b933bd4-3712-4b1d-8046-c244bf51a0fc(jetbrains.mps.lang.project.constraints)" />
     <import index="nbs9" ref="9882f4ad-1955-46fe-8269-94189e5dbbf2/r:d1c6b1a8-aadb-4e40-a629-4e28469261a9(jetbrains.mps.lang.migration.util/jetbrains.mps.lang.migration.util.behavior)" />
-    <import index="qlpt" ref="r:6b933bd4-3712-4b1d-8046-c244bf51a0fc(jetbrains.mps.lang.project.constraints)" />
     <import index="z1c3" ref="6ed54515-acc8-4d1e-a16c-9fd6cfe951ea/java:jetbrains.mps.project(MPS.Core/)" />
     <import index="mte5" ref="6ed54515-acc8-4d1e-a16c-9fd6cfe951ea/java:jetbrains.mps.ide.findusages.model.scopes(MPS.Core/)" />
+    <import index="gqi5" ref="r:f3afda2a-1e73-443b-8e74-2e4c43867b70(jetbrains.mps.lang.migration.util.structure)" />
   </imports>
   <registry>
     <language id="f3061a53-9226-4cc5-a443-f952ceaf5816" name="jetbrains.mps.baseLanguage">
@@ -2039,563 +2039,6 @@
       </node>
     </node>
   </node>
-<<<<<<< HEAD
-  <node concept="3HP615" id="4uVwhQyPtVd">
-    <property role="TrG5h" value="RefactoringStep" />
-    <node concept="3clFb_" id="4uVwhQyPtVe" role="jymVt">
-      <property role="1EzhhJ" value="true" />
-      <property role="TrG5h" value="getCaption" />
-      <node concept="17QB3L" id="4uVwhQyPtVf" role="3clF45" />
-      <node concept="3Tm1VV" id="4uVwhQyPtVg" role="1B3o_S" />
-      <node concept="3clFbS" id="4uVwhQyPtVh" role="3clF47" />
-    </node>
-    <node concept="3clFb_" id="4uVwhQyPtVi" role="jymVt">
-      <property role="1EzhhJ" value="true" />
-      <property role="TrG5h" value="getDescriptor" />
-      <node concept="3uibUv" id="4uVwhQyPCgy" role="3clF45">
-        <ref role="3uigEE" node="4uVwhQyPurf" resolve="RefactoringStepReference" />
-      </node>
-      <node concept="3Tm1VV" id="4uVwhQyPtVk" role="1B3o_S" />
-      <node concept="3clFbS" id="4uVwhQyPtVl" role="3clF47" />
-    </node>
-    <node concept="3clFb_" id="4uVwhQyPtVm" role="jymVt">
-      <property role="1EzhhJ" value="true" />
-      <property role="TrG5h" value="getExecuteAfter" />
-      <node concept="A3Dl8" id="4uVwhQyPtVn" role="3clF45">
-        <node concept="3uibUv" id="4uVwhQyPChq" role="A3Ik2">
-          <ref role="3uigEE" node="4uVwhQyPurf" resolve="RefactoringStepReference" />
-        </node>
-      </node>
-      <node concept="3Tm1VV" id="4uVwhQyPtVp" role="1B3o_S" />
-      <node concept="3clFbS" id="4uVwhQyPtVq" role="3clF47" />
-    </node>
-    <node concept="3clFb_" id="4uVwhQyPtVB" role="jymVt">
-      <property role="1EzhhJ" value="true" />
-      <property role="TrG5h" value="execute" />
-      <property role="IEkAT" value="false" />
-      <node concept="37vLTG" id="4uVwhQyPtVC" role="3clF46">
-        <property role="TrG5h" value="module" />
-        <node concept="3uibUv" id="4uVwhQyPtVD" role="1tU5fm">
-          <ref role="3uigEE" to="lui2:~SModule" resolve="SModule" />
-        </node>
-      </node>
-      <node concept="3Tm1VV" id="4uVwhQyPtVE" role="1B3o_S" />
-      <node concept="3clFbS" id="4uVwhQyPtVF" role="3clF47" />
-      <node concept="3cqZAl" id="4uVwhQyPCnb" role="3clF45" />
-    </node>
-    <node concept="3Tm1VV" id="4uVwhQyPtVY" role="1B3o_S" />
-  </node>
-  <node concept="312cEu" id="4uVwhQyPurf">
-    <property role="TrG5h" value="RefactoringStepReference" />
-    <node concept="312cEg" id="4uVwhQyPurg" role="jymVt">
-      <property role="3TUv4t" value="true" />
-      <property role="TrG5h" value="module" />
-      <node concept="3uibUv" id="4uVwhQyPyub" role="1tU5fm">
-        <ref role="3uigEE" to="lui2:~SModuleReference" resolve="SModuleReference" />
-      </node>
-      <node concept="3Tm6S6" id="4uVwhQyPuri" role="1B3o_S" />
-    </node>
-    <node concept="312cEg" id="4uVwhQyPurj" role="jymVt">
-      <property role="3TUv4t" value="true" />
-      <property role="TrG5h" value="fromVersion" />
-      <node concept="3Tm6S6" id="4uVwhQyPurk" role="1B3o_S" />
-      <node concept="10Oyi0" id="4uVwhQyPurl" role="1tU5fm" />
-    </node>
-    <node concept="3clFbW" id="4uVwhQyPurm" role="jymVt">
-      <node concept="3cqZAl" id="4uVwhQyPurn" role="3clF45" />
-      <node concept="3Tm1VV" id="4uVwhQyPuro" role="1B3o_S" />
-      <node concept="3clFbS" id="4uVwhQyPurp" role="3clF47">
-        <node concept="3clFbF" id="4uVwhQyPurq" role="3cqZAp">
-          <node concept="37vLTI" id="4uVwhQyPurr" role="3clFbG">
-            <node concept="37vLTw" id="4uVwhQyPurs" role="37vLTx">
-              <ref role="3cqZAo" node="4uVwhQyPurA" resolve="module" />
-            </node>
-            <node concept="2OqwBi" id="4uVwhQyPurt" role="37vLTJ">
-              <node concept="Xjq3P" id="4uVwhQyPuru" role="2Oq$k0" />
-              <node concept="2OwXpG" id="4uVwhQyPurv" role="2OqNvi">
-                <ref role="2Oxat5" node="4uVwhQyPurg" resolve="module" />
-              </node>
-            </node>
-          </node>
-        </node>
-        <node concept="3clFbF" id="4uVwhQyPurw" role="3cqZAp">
-          <node concept="37vLTI" id="4uVwhQyPurx" role="3clFbG">
-            <node concept="37vLTw" id="4uVwhQyPury" role="37vLTx">
-              <ref role="3cqZAo" node="4uVwhQyPurC" resolve="fromVersion" />
-            </node>
-            <node concept="2OqwBi" id="4uVwhQyPurz" role="37vLTJ">
-              <node concept="Xjq3P" id="4uVwhQyPur$" role="2Oq$k0" />
-              <node concept="2OwXpG" id="4uVwhQyPur_" role="2OqNvi">
-                <ref role="2Oxat5" node="4uVwhQyPurj" resolve="fromVersion" />
-              </node>
-            </node>
-          </node>
-        </node>
-      </node>
-      <node concept="37vLTG" id="4uVwhQyPurA" role="3clF46">
-        <property role="TrG5h" value="module" />
-        <node concept="3uibUv" id="4uVwhQyPzvH" role="1tU5fm">
-          <ref role="3uigEE" to="lui2:~SModuleReference" resolve="SModuleReference" />
-        </node>
-      </node>
-      <node concept="37vLTG" id="4uVwhQyPurC" role="3clF46">
-        <property role="TrG5h" value="fromVersion" />
-        <node concept="10Oyi0" id="4uVwhQyPurD" role="1tU5fm" />
-      </node>
-    </node>
-    <node concept="3Tm1VV" id="4uVwhQyPurE" role="1B3o_S" />
-    <node concept="3clFb_" id="4uVwhQyPurF" role="jymVt">
-      <property role="TrG5h" value="getModule" />
-      <node concept="3uibUv" id="4uVwhQyP$A3" role="3clF45">
-        <ref role="3uigEE" to="lui2:~SModuleReference" resolve="SModuleReference" />
-      </node>
-      <node concept="3Tm1VV" id="4uVwhQyPurH" role="1B3o_S" />
-      <node concept="3clFbS" id="4uVwhQyPurI" role="3clF47">
-        <node concept="3clFbF" id="4uVwhQyPurJ" role="3cqZAp">
-          <node concept="37vLTw" id="4uVwhQyPurK" role="3clFbG">
-            <ref role="3cqZAo" node="4uVwhQyPurg" resolve="module" />
-          </node>
-        </node>
-      </node>
-    </node>
-    <node concept="3clFb_" id="4uVwhQyPurL" role="jymVt">
-      <property role="TrG5h" value="getFromVersion" />
-      <node concept="10Oyi0" id="4uVwhQyPurM" role="3clF45" />
-      <node concept="3Tm1VV" id="4uVwhQyPurN" role="1B3o_S" />
-      <node concept="3clFbS" id="4uVwhQyPurO" role="3clF47">
-        <node concept="3clFbF" id="4uVwhQyPurP" role="3cqZAp">
-          <node concept="37vLTw" id="4uVwhQyPurQ" role="3clFbG">
-            <ref role="3cqZAo" node="4uVwhQyPurj" resolve="fromVersion" />
-          </node>
-        </node>
-      </node>
-    </node>
-    <node concept="3clFb_" id="4uVwhQyPurR" role="jymVt">
-      <property role="TrG5h" value="equals" />
-      <node concept="10P_77" id="4uVwhQyPurS" role="3clF45" />
-      <node concept="3Tm1VV" id="4uVwhQyPurT" role="1B3o_S" />
-      <node concept="3clFbS" id="4uVwhQyPurU" role="3clF47">
-        <node concept="3clFbJ" id="4uVwhQyPurV" role="3cqZAp">
-          <node concept="3clFbS" id="4uVwhQyPurW" role="3clFbx">
-            <node concept="3cpWs6" id="4uVwhQyPurX" role="3cqZAp">
-              <node concept="3clFbT" id="4uVwhQyPurY" role="3cqZAk">
-                <property role="3clFbU" value="true" />
-              </node>
-            </node>
-          </node>
-          <node concept="3clFbC" id="4uVwhQyPurZ" role="3clFbw">
-            <node concept="Xjq3P" id="4uVwhQyPus0" role="3uHU7B" />
-            <node concept="37vLTw" id="4uVwhQyPus1" role="3uHU7w">
-              <ref role="3cqZAo" node="4uVwhQyPusH" resolve="o" />
-            </node>
-          </node>
-        </node>
-        <node concept="3clFbJ" id="4uVwhQyPus2" role="3cqZAp">
-          <node concept="3clFbS" id="4uVwhQyPus3" role="3clFbx">
-            <node concept="3cpWs6" id="4uVwhQyPus4" role="3cqZAp">
-              <node concept="3clFbT" id="4uVwhQyPus5" role="3cqZAk">
-                <property role="3clFbU" value="false" />
-              </node>
-            </node>
-          </node>
-          <node concept="22lmx$" id="4uVwhQyPus6" role="3clFbw">
-            <node concept="3clFbC" id="4uVwhQyPus7" role="3uHU7B">
-              <node concept="37vLTw" id="4uVwhQyPus8" role="3uHU7B">
-                <ref role="3cqZAo" node="4uVwhQyPusH" resolve="o" />
-              </node>
-              <node concept="10Nm6u" id="4uVwhQyPus9" role="3uHU7w" />
-            </node>
-            <node concept="3y3z36" id="4uVwhQyPusa" role="3uHU7w">
-              <node concept="2OqwBi" id="4uVwhQyPusb" role="3uHU7B">
-                <node concept="Xjq3P" id="4uVwhQyPusc" role="2Oq$k0" />
-                <node concept="liA8E" id="4uVwhQyPusd" role="2OqNvi">
-                  <ref role="37wK5l" to="wyt6:~Object.getClass():java.lang.Class" resolve="getClass" />
-                </node>
-              </node>
-              <node concept="2OqwBi" id="4uVwhQyPuse" role="3uHU7w">
-                <node concept="37vLTw" id="4uVwhQyPusf" role="2Oq$k0">
-                  <ref role="3cqZAo" node="4uVwhQyPusH" resolve="o" />
-                </node>
-                <node concept="liA8E" id="4uVwhQyPusg" role="2OqNvi">
-                  <ref role="37wK5l" to="wyt6:~Object.getClass():java.lang.Class" resolve="getClass" />
-                </node>
-              </node>
-            </node>
-          </node>
-        </node>
-        <node concept="3cpWs8" id="4uVwhQyPush" role="3cqZAp">
-          <node concept="3cpWsn" id="4uVwhQyPusi" role="3cpWs9">
-            <property role="TrG5h" value="that" />
-            <node concept="3uibUv" id="4uVwhQyPusj" role="1tU5fm">
-              <ref role="3uigEE" node="4uVwhQyPurf" resolve="RefactoringStepReference" />
-            </node>
-            <node concept="10QFUN" id="4uVwhQyPusk" role="33vP2m">
-              <node concept="3uibUv" id="4uVwhQyPusl" role="10QFUM">
-                <ref role="3uigEE" node="4uVwhQyPurf" resolve="RefactoringStepReference" />
-              </node>
-              <node concept="37vLTw" id="4uVwhQyPusm" role="10QFUP">
-                <ref role="3cqZAo" node="4uVwhQyPusH" resolve="o" />
-              </node>
-            </node>
-          </node>
-        </node>
-        <node concept="3clFbJ" id="4uVwhQyPusn" role="3cqZAp">
-          <node concept="3clFbS" id="4uVwhQyPuso" role="3clFbx">
-            <node concept="3cpWs6" id="4uVwhQyPusp" role="3cqZAp">
-              <node concept="3clFbT" id="4uVwhQyPusq" role="3cqZAk">
-                <property role="3clFbU" value="false" />
-              </node>
-            </node>
-          </node>
-          <node concept="3fqX7Q" id="4uVwhQyPusr" role="3clFbw">
-            <node concept="2OqwBi" id="4uVwhQyPuss" role="3fr31v">
-              <node concept="liA8E" id="4uVwhQyPust" role="2OqNvi">
-                <ref role="37wK5l" to="wyt6:~Object.equals(java.lang.Object):boolean" resolve="equals" />
-                <node concept="2OqwBi" id="4uVwhQyPusu" role="37wK5m">
-                  <node concept="37vLTw" id="4uVwhQyPusv" role="2Oq$k0">
-                    <ref role="3cqZAo" node="4uVwhQyPusi" resolve="that" />
-                  </node>
-                  <node concept="2OwXpG" id="4uVwhQyPusw" role="2OqNvi">
-                    <ref role="2Oxat5" node="4uVwhQyPurg" resolve="module" />
-                  </node>
-                </node>
-              </node>
-              <node concept="37vLTw" id="4uVwhQyPusx" role="2Oq$k0">
-                <ref role="3cqZAo" node="4uVwhQyPurg" resolve="module" />
-              </node>
-            </node>
-          </node>
-        </node>
-        <node concept="3clFbJ" id="4uVwhQyPusy" role="3cqZAp">
-          <node concept="3y3z36" id="4uVwhQyPusz" role="3clFbw">
-            <node concept="2OqwBi" id="4uVwhQyPus$" role="3uHU7w">
-              <node concept="37vLTw" id="4uVwhQyPus_" role="2Oq$k0">
-                <ref role="3cqZAo" node="4uVwhQyPusi" resolve="that" />
-              </node>
-              <node concept="2OwXpG" id="4uVwhQyPusA" role="2OqNvi">
-                <ref role="2Oxat5" node="4uVwhQyPurj" resolve="fromVersion" />
-              </node>
-            </node>
-            <node concept="37vLTw" id="4uVwhQyPusB" role="3uHU7B">
-              <ref role="3cqZAo" node="4uVwhQyPurj" resolve="fromVersion" />
-            </node>
-          </node>
-          <node concept="3clFbS" id="4uVwhQyPusC" role="3clFbx">
-            <node concept="3cpWs6" id="4uVwhQyPusD" role="3cqZAp">
-              <node concept="3clFbT" id="4uVwhQyPusE" role="3cqZAk">
-                <property role="3clFbU" value="false" />
-              </node>
-            </node>
-          </node>
-        </node>
-        <node concept="3clFbF" id="4uVwhQyPusF" role="3cqZAp">
-          <node concept="3clFbT" id="4uVwhQyPusG" role="3clFbG">
-            <property role="3clFbU" value="true" />
-          </node>
-        </node>
-      </node>
-      <node concept="37vLTG" id="4uVwhQyPusH" role="3clF46">
-        <property role="TrG5h" value="o" />
-        <node concept="3uibUv" id="4uVwhQyPusI" role="1tU5fm">
-          <ref role="3uigEE" to="wyt6:~Object" resolve="Object" />
-        </node>
-      </node>
-      <node concept="2AHcQZ" id="4uVwhQyPusJ" role="2AJF6D">
-        <ref role="2AI5Lk" to="wyt6:~Override" resolve="Override" />
-      </node>
-    </node>
-    <node concept="3clFb_" id="4uVwhQyPusK" role="jymVt">
-      <property role="TrG5h" value="hashCode" />
-      <node concept="10Oyi0" id="4uVwhQyPusL" role="3clF45" />
-      <node concept="3Tm1VV" id="4uVwhQyPusM" role="1B3o_S" />
-      <node concept="3clFbS" id="4uVwhQyPusN" role="3clF47">
-        <node concept="3cpWs6" id="4uVwhQyPusO" role="3cqZAp">
-          <node concept="3cpWs3" id="4uVwhQyPusP" role="3cqZAk">
-            <node concept="17qRlL" id="4uVwhQyPusQ" role="3uHU7w">
-              <node concept="37vLTw" id="4uVwhQyPusR" role="3uHU7w">
-                <ref role="3cqZAo" node="4uVwhQyPurj" resolve="fromVersion" />
-              </node>
-              <node concept="3cmrfG" id="4uVwhQyPusS" role="3uHU7B">
-                <property role="3cmrfH" value="31" />
-              </node>
-            </node>
-            <node concept="2OqwBi" id="4uVwhQyPusT" role="3uHU7B">
-              <node concept="37vLTw" id="4uVwhQyPusU" role="2Oq$k0">
-                <ref role="3cqZAo" node="4uVwhQyPurg" resolve="module" />
-              </node>
-              <node concept="liA8E" id="4uVwhQyPusV" role="2OqNvi">
-                <ref role="37wK5l" to="wyt6:~Object.hashCode():int" resolve="hashCode" />
-              </node>
-            </node>
-          </node>
-        </node>
-      </node>
-      <node concept="2AHcQZ" id="4uVwhQyPusW" role="2AJF6D">
-        <ref role="2AI5Lk" to="wyt6:~Override" resolve="Override" />
-      </node>
-    </node>
-  </node>
-  <node concept="312cEu" id="4uVwhQyPD4s">
-    <property role="TrG5h" value="RefactoringStepImpl" />
-    <node concept="312cEg" id="4uVwhQyPD$Y" role="jymVt">
-      <property role="TrG5h" value="myCaption" />
-      <node concept="3Tm6S6" id="4uVwhQyPD$Z" role="1B3o_S" />
-      <node concept="17QB3L" id="4uVwhQyPDB7" role="1tU5fm" />
-    </node>
-    <node concept="312cEg" id="4uVwhQyPG8b" role="jymVt">
-      <property role="TrG5h" value="myDescriptor" />
-      <node concept="3Tm6S6" id="4uVwhQyPG8c" role="1B3o_S" />
-      <node concept="3uibUv" id="4uVwhQyPG8d" role="1tU5fm">
-        <ref role="3uigEE" node="4uVwhQyPurf" resolve="RefactoringStepReference" />
-      </node>
-    </node>
-    <node concept="312cEg" id="4uVwhQyPFRe" role="jymVt">
-      <property role="TrG5h" value="myExecuteAfter" />
-      <node concept="3Tm6S6" id="4uVwhQyPFRf" role="1B3o_S" />
-      <node concept="_YKpA" id="4uVwhQyPGf7" role="1tU5fm">
-        <node concept="3uibUv" id="4uVwhQyPGmV" role="_ZDj9">
-          <ref role="3uigEE" node="4uVwhQyPurf" resolve="RefactoringStepReference" />
-        </node>
-      </node>
-    </node>
-    <node concept="312cEg" id="4uVwhQyPI0d" role="jymVt">
-      <property role="TrG5h" value="myParts" />
-      <node concept="3Tm6S6" id="4uVwhQyPI0e" role="1B3o_S" />
-      <node concept="_YKpA" id="4uVwhQyPI52" role="1tU5fm">
-        <node concept="3uibUv" id="4uVwhQyPJ_P" role="_ZDj9">
-          <ref role="3uigEE" node="4uVwhQyPI7d" resolve="RefactoringPart" />
-        </node>
-      </node>
-    </node>
-    <node concept="3clFbW" id="4uVwhQyPL9d" role="jymVt">
-      <node concept="3cqZAl" id="4uVwhQyPL9f" role="3clF45" />
-      <node concept="3Tm1VV" id="4uVwhQyPL9g" role="1B3o_S" />
-      <node concept="3clFbS" id="4uVwhQyPL9h" role="3clF47">
-        <node concept="3clFbF" id="4uVwhQyPLv5" role="3cqZAp">
-          <node concept="37vLTI" id="4uVwhQyPLHG" role="3clFbG">
-            <node concept="37vLTw" id="4uVwhQyPLL8" role="37vLTx">
-              <ref role="3cqZAo" node="4uVwhQyPLgZ" resolve="caption" />
-            </node>
-            <node concept="37vLTw" id="4uVwhQyPLv4" role="37vLTJ">
-              <ref role="3cqZAo" node="4uVwhQyPD$Y" resolve="myCaption" />
-            </node>
-          </node>
-        </node>
-        <node concept="3clFbF" id="4uVwhQyPLPN" role="3cqZAp">
-          <node concept="37vLTI" id="4uVwhQyPLSx" role="3clFbG">
-            <node concept="37vLTw" id="4uVwhQyPLTu" role="37vLTx">
-              <ref role="3cqZAo" node="4uVwhQyPLiC" resolve="descriptor" />
-            </node>
-            <node concept="37vLTw" id="4uVwhQyPLPL" role="37vLTJ">
-              <ref role="3cqZAo" node="4uVwhQyPG8b" resolve="myDescriptor" />
-            </node>
-          </node>
-        </node>
-        <node concept="3clFbF" id="4uVwhQyPLWb" role="3cqZAp">
-          <node concept="37vLTI" id="4uVwhQyPMri" role="3clFbG">
-            <node concept="37vLTw" id="4uVwhQyPLW9" role="37vLTJ">
-              <ref role="3cqZAo" node="4uVwhQyPFRe" resolve="myExecuteAfter" />
-            </node>
-            <node concept="2ShNRf" id="4uVwhQyPWQc" role="37vLTx">
-              <node concept="Tc6Ow" id="4uVwhQyPWQ8" role="2ShVmc">
-                <node concept="3uibUv" id="4uVwhQyPWQ9" role="HW$YZ">
-                  <ref role="3uigEE" node="4uVwhQyPurf" resolve="RefactoringStepReference" />
-                </node>
-                <node concept="37vLTw" id="4uVwhQyPX7W" role="I$8f6">
-                  <ref role="3cqZAo" node="4uVwhQyPLmk" resolve="executeAfter" />
-                </node>
-              </node>
-            </node>
-          </node>
-        </node>
-        <node concept="3clFbF" id="4uVwhQyPOlZ" role="3cqZAp">
-          <node concept="37vLTI" id="4uVwhQyPOQJ" role="3clFbG">
-            <node concept="2ShNRf" id="4uVwhQyPXjh" role="37vLTx">
-              <node concept="Tc6Ow" id="4uVwhQyPXjd" role="2ShVmc">
-                <node concept="3uibUv" id="4uVwhQyPXje" role="HW$YZ">
-                  <ref role="3uigEE" node="4uVwhQyPI7d" resolve="RefactoringPart" />
-                </node>
-                <node concept="37vLTw" id="4uVwhQyPXPd" role="I$8f6">
-                  <ref role="3cqZAo" node="4uVwhQyPLqY" resolve="parts" />
-                </node>
-              </node>
-            </node>
-            <node concept="37vLTw" id="4uVwhQyPOT1" role="37vLTJ">
-              <ref role="3cqZAo" node="4uVwhQyPI0d" resolve="myParts" />
-            </node>
-          </node>
-        </node>
-      </node>
-      <node concept="37vLTG" id="4uVwhQyPLgZ" role="3clF46">
-        <property role="TrG5h" value="caption" />
-        <node concept="17QB3L" id="4uVwhQyPLgY" role="1tU5fm" />
-      </node>
-      <node concept="37vLTG" id="4uVwhQyPLiC" role="3clF46">
-        <property role="TrG5h" value="descriptor" />
-        <node concept="3uibUv" id="4uVwhQyPLkl" role="1tU5fm">
-          <ref role="3uigEE" node="4uVwhQyPurf" resolve="RefactoringStepReference" />
-        </node>
-      </node>
-      <node concept="37vLTG" id="4uVwhQyPLmk" role="3clF46">
-        <property role="TrG5h" value="executeAfter" />
-        <node concept="A3Dl8" id="4uVwhQyPWl8" role="1tU5fm">
-          <node concept="3uibUv" id="4uVwhQyPWla" role="A3Ik2">
-            <ref role="3uigEE" node="4uVwhQyPurf" resolve="RefactoringStepReference" />
-          </node>
-        </node>
-      </node>
-      <node concept="37vLTG" id="4uVwhQyPLqY" role="3clF46">
-        <property role="TrG5h" value="parts" />
-        <node concept="A3Dl8" id="4uVwhQyPXd4" role="1tU5fm">
-          <node concept="3uibUv" id="4uVwhQyPXd6" role="A3Ik2">
-            <ref role="3uigEE" node="4uVwhQyPI7d" resolve="RefactoringPart" />
-          </node>
-        </node>
-      </node>
-    </node>
-    <node concept="3clFb_" id="4uVwhQyPD54" role="jymVt">
-      <property role="1EzhhJ" value="false" />
-      <property role="TrG5h" value="getCaption" />
-      <node concept="17QB3L" id="4uVwhQyPD55" role="3clF45" />
-      <node concept="3Tm1VV" id="4uVwhQyPD56" role="1B3o_S" />
-      <node concept="3clFbS" id="4uVwhQyPD58" role="3clF47">
-        <node concept="3clFbF" id="4uVwhQyPDE8" role="3cqZAp">
-          <node concept="37vLTw" id="4uVwhQyPDE7" role="3clFbG">
-            <ref role="3cqZAo" node="4uVwhQyPD$Y" resolve="myCaption" />
-          </node>
-        </node>
-      </node>
-    </node>
-    <node concept="3clFb_" id="4uVwhQyPD59" role="jymVt">
-      <property role="1EzhhJ" value="false" />
-      <property role="TrG5h" value="getDescriptor" />
-      <node concept="3uibUv" id="4uVwhQyPD5a" role="3clF45">
-        <ref role="3uigEE" node="4uVwhQyPurf" resolve="RefactoringStepReference" />
-      </node>
-      <node concept="3Tm1VV" id="4uVwhQyPD5b" role="1B3o_S" />
-      <node concept="3clFbS" id="4uVwhQyPD5d" role="3clF47">
-        <node concept="3clFbF" id="4uVwhQyPHQ7" role="3cqZAp">
-          <node concept="37vLTw" id="4uVwhQyPHQ6" role="3clFbG">
-            <ref role="3cqZAo" node="4uVwhQyPG8b" resolve="myDescriptor" />
-          </node>
-        </node>
-      </node>
-    </node>
-    <node concept="3clFb_" id="4uVwhQyPD5g" role="jymVt">
-      <property role="1EzhhJ" value="false" />
-      <property role="TrG5h" value="getExecuteAfter" />
-      <node concept="A3Dl8" id="4uVwhQyPD5h" role="3clF45">
-        <node concept="3uibUv" id="4uVwhQyPD5i" role="A3Ik2">
-          <ref role="3uigEE" node="4uVwhQyPurf" resolve="RefactoringStepReference" />
-        </node>
-      </node>
-      <node concept="3Tm1VV" id="4uVwhQyPD5j" role="1B3o_S" />
-      <node concept="3clFbS" id="4uVwhQyPD5l" role="3clF47">
-        <node concept="3clFbF" id="4uVwhQyPHS2" role="3cqZAp">
-          <node concept="37vLTw" id="4uVwhQyPHS1" role="3clFbG">
-            <ref role="3cqZAo" node="4uVwhQyPFRe" resolve="myExecuteAfter" />
-          </node>
-        </node>
-      </node>
-    </node>
-    <node concept="3clFb_" id="4uVwhQyPD5m" role="jymVt">
-      <property role="1EzhhJ" value="false" />
-      <property role="TrG5h" value="execute" />
-      <property role="IEkAT" value="false" />
-      <node concept="37vLTG" id="4uVwhQyPD5n" role="3clF46">
-        <property role="TrG5h" value="module" />
-        <node concept="3uibUv" id="4uVwhQyPD5o" role="1tU5fm">
-          <ref role="3uigEE" to="lui2:~SModule" resolve="SModule" />
-        </node>
-      </node>
-      <node concept="3Tm1VV" id="4uVwhQyPD5p" role="1B3o_S" />
-      <node concept="3cqZAl" id="4uVwhQyPD5r" role="3clF45" />
-      <node concept="3clFbS" id="4uVwhQyPD5s" role="3clF47">
-        <node concept="2Gpval" id="4uVwhQyPK$m" role="3cqZAp">
-          <node concept="2GrKxI" id="4uVwhQyPK$n" role="2Gsz3X">
-            <property role="TrG5h" value="part" />
-          </node>
-          <node concept="3clFbS" id="4uVwhQyPK$o" role="2LFqv$">
-            <node concept="3clFbF" id="4uVwhQyPKDe" role="3cqZAp">
-              <node concept="2OqwBi" id="4uVwhQyPKEc" role="3clFbG">
-                <node concept="2GrUjf" id="4uVwhQyPKDd" role="2Oq$k0">
-                  <ref role="2Gs0qQ" node="4uVwhQyPK$n" resolve="part" />
-                </node>
-                <node concept="liA8E" id="4uVwhQyPKKO" role="2OqNvi">
-                  <ref role="37wK5l" node="4uVwhQyPJD3" resolve="execute" />
-                  <node concept="37vLTw" id="4uVwhQyPKTa" role="37wK5m">
-                    <ref role="3cqZAo" node="4uVwhQyPD5n" resolve="module" />
-                  </node>
-                </node>
-              </node>
-            </node>
-          </node>
-          <node concept="37vLTw" id="4uVwhQyPK_7" role="2GsD0m">
-            <ref role="3cqZAo" node="4uVwhQyPI0d" resolve="myParts" />
-          </node>
-        </node>
-      </node>
-    </node>
-    <node concept="3Tm1VV" id="4uVwhQyPD4t" role="1B3o_S" />
-    <node concept="3uibUv" id="4uVwhQyPD4N" role="EKbjA">
-      <ref role="3uigEE" node="4uVwhQyPtVd" resolve="RefactoringStep" />
-    </node>
-  </node>
-  <node concept="3HP615" id="4uVwhQyPI7d">
-    <property role="TrG5h" value="RefactoringPart" />
-    <node concept="3clFb_" id="3pibKp8s_Cu" role="jymVt">
-      <property role="1EzhhJ" value="true" />
-      <property role="TrG5h" value="getAffectedNodes" />
-      <node concept="A3Dl8" id="3pibKp8ti7_" role="3clF45">
-        <node concept="3uibUv" id="3pibKp8tiNV" role="A3Ik2">
-          <ref role="3uigEE" to="mhbf:~SNodeReference" resolve="SNodeReference" />
-        </node>
-      </node>
-      <node concept="3Tm1VV" id="3pibKp8s_Cx" role="1B3o_S" />
-      <node concept="3clFbS" id="3pibKp8s_Cy" role="3clF47" />
-      <node concept="37vLTG" id="3pibKp8tiA8" role="3clF46">
-        <property role="TrG5h" value="searchScope" />
-        <node concept="3uibUv" id="3pibKp8tiA7" role="1tU5fm">
-          <ref role="3uigEE" to="lui2:~SearchScope" resolve="SearchScope" />
-        </node>
-      </node>
-      <node concept="37vLTG" id="3pibKp8tiCn" role="3clF46">
-        <property role="TrG5h" value="repository" />
-        <node concept="3uibUv" id="3pibKp8tiFR" role="1tU5fm">
-          <ref role="3uigEE" to="lui2:~SRepository" resolve="SRepository" />
-        </node>
-      </node>
-    </node>
-    <node concept="3clFb_" id="4uVwhQyPJD3" role="jymVt">
-      <property role="1EzhhJ" value="true" />
-      <property role="TrG5h" value="execute" />
-      <node concept="37vLTG" id="4uVwhQyPKLo" role="3clF46">
-        <property role="TrG5h" value="module" />
-        <node concept="3uibUv" id="4uVwhQyPKMf" role="1tU5fm">
-          <ref role="3uigEE" to="lui2:~SModule" resolve="SModule" />
-        </node>
-      </node>
-      <node concept="3cqZAl" id="4uVwhQyPJD5" role="3clF45" />
-      <node concept="3Tm1VV" id="4uVwhQyPJD6" role="1B3o_S" />
-      <node concept="3clFbS" id="4uVwhQyPJD7" role="3clF47" />
-    </node>
-    <node concept="3clFb_" id="3pibKp8thDK" role="jymVt">
-      <property role="1EzhhJ" value="true" />
-      <property role="TrG5h" value="execute" />
-      <node concept="37vLTG" id="3pibKp8thDL" role="3clF46">
-        <property role="TrG5h" value="nodes" />
-        <node concept="A3Dl8" id="3pibKp8thLf" role="1tU5fm">
-          <node concept="3uibUv" id="3pibKp8tJL$" role="A3Ik2">
-            <ref role="3uigEE" to="mhbf:~SNode" resolve="SNode" />
-          </node>
-        </node>
-      </node>
-      <node concept="3cqZAl" id="3pibKp8thDN" role="3clF45" />
-      <node concept="3Tm1VV" id="3pibKp8thDO" role="1B3o_S" />
-      <node concept="3clFbS" id="3pibKp8thDP" role="3clF47" />
-    </node>
-    <node concept="3Tm1VV" id="4uVwhQyPI7e" role="1B3o_S" />
-  </node>
   <node concept="312cEu" id="4uVwhQyQ2vB">
     <property role="TrG5h" value="MoveNodePart" />
     <node concept="312cEg" id="5TeDeYjk7MA" role="jymVt">
@@ -3103,7 +2546,564 @@
     <node concept="3Tm1VV" id="4uVwhQyQ2vC" role="1B3o_S" />
     <node concept="3uibUv" id="4uVwhQyQ2w6" role="EKbjA">
       <ref role="3uigEE" node="4uVwhQyPI7d" resolve="RefactoringPart" />
-=======
+    </node>
+  </node>
+  <node concept="312cEu" id="4uVwhQyPurf">
+    <property role="TrG5h" value="RefactoringStepReference" />
+    <node concept="312cEg" id="4uVwhQyPurg" role="jymVt">
+      <property role="3TUv4t" value="true" />
+      <property role="TrG5h" value="module" />
+      <node concept="3uibUv" id="4uVwhQyPyub" role="1tU5fm">
+        <ref role="3uigEE" to="lui2:~SModuleReference" resolve="SModuleReference" />
+      </node>
+      <node concept="3Tm6S6" id="4uVwhQyPuri" role="1B3o_S" />
+    </node>
+    <node concept="312cEg" id="4uVwhQyPurj" role="jymVt">
+      <property role="3TUv4t" value="true" />
+      <property role="TrG5h" value="fromVersion" />
+      <node concept="3Tm6S6" id="4uVwhQyPurk" role="1B3o_S" />
+      <node concept="10Oyi0" id="4uVwhQyPurl" role="1tU5fm" />
+    </node>
+    <node concept="3clFbW" id="4uVwhQyPurm" role="jymVt">
+      <node concept="3cqZAl" id="4uVwhQyPurn" role="3clF45" />
+      <node concept="3Tm1VV" id="4uVwhQyPuro" role="1B3o_S" />
+      <node concept="3clFbS" id="4uVwhQyPurp" role="3clF47">
+        <node concept="3clFbF" id="4uVwhQyPurq" role="3cqZAp">
+          <node concept="37vLTI" id="4uVwhQyPurr" role="3clFbG">
+            <node concept="37vLTw" id="4uVwhQyPurs" role="37vLTx">
+              <ref role="3cqZAo" node="4uVwhQyPurA" resolve="module" />
+            </node>
+            <node concept="2OqwBi" id="4uVwhQyPurt" role="37vLTJ">
+              <node concept="Xjq3P" id="4uVwhQyPuru" role="2Oq$k0" />
+              <node concept="2OwXpG" id="4uVwhQyPurv" role="2OqNvi">
+                <ref role="2Oxat5" node="4uVwhQyPurg" resolve="module" />
+              </node>
+            </node>
+          </node>
+        </node>
+        <node concept="3clFbF" id="4uVwhQyPurw" role="3cqZAp">
+          <node concept="37vLTI" id="4uVwhQyPurx" role="3clFbG">
+            <node concept="37vLTw" id="4uVwhQyPury" role="37vLTx">
+              <ref role="3cqZAo" node="4uVwhQyPurC" resolve="fromVersion" />
+            </node>
+            <node concept="2OqwBi" id="4uVwhQyPurz" role="37vLTJ">
+              <node concept="Xjq3P" id="4uVwhQyPur$" role="2Oq$k0" />
+              <node concept="2OwXpG" id="4uVwhQyPur_" role="2OqNvi">
+                <ref role="2Oxat5" node="4uVwhQyPurj" resolve="fromVersion" />
+              </node>
+            </node>
+          </node>
+        </node>
+      </node>
+      <node concept="37vLTG" id="4uVwhQyPurA" role="3clF46">
+        <property role="TrG5h" value="module" />
+        <node concept="3uibUv" id="4uVwhQyPzvH" role="1tU5fm">
+          <ref role="3uigEE" to="lui2:~SModuleReference" resolve="SModuleReference" />
+        </node>
+      </node>
+      <node concept="37vLTG" id="4uVwhQyPurC" role="3clF46">
+        <property role="TrG5h" value="fromVersion" />
+        <node concept="10Oyi0" id="4uVwhQyPurD" role="1tU5fm" />
+      </node>
+    </node>
+    <node concept="3Tm1VV" id="4uVwhQyPurE" role="1B3o_S" />
+    <node concept="3clFb_" id="4uVwhQyPurF" role="jymVt">
+      <property role="TrG5h" value="getModule" />
+      <node concept="3uibUv" id="4uVwhQyP$A3" role="3clF45">
+        <ref role="3uigEE" to="lui2:~SModuleReference" resolve="SModuleReference" />
+      </node>
+      <node concept="3Tm1VV" id="4uVwhQyPurH" role="1B3o_S" />
+      <node concept="3clFbS" id="4uVwhQyPurI" role="3clF47">
+        <node concept="3clFbF" id="4uVwhQyPurJ" role="3cqZAp">
+          <node concept="37vLTw" id="4uVwhQyPurK" role="3clFbG">
+            <ref role="3cqZAo" node="4uVwhQyPurg" resolve="module" />
+          </node>
+        </node>
+      </node>
+    </node>
+    <node concept="3clFb_" id="4uVwhQyPurL" role="jymVt">
+      <property role="TrG5h" value="getFromVersion" />
+      <node concept="10Oyi0" id="4uVwhQyPurM" role="3clF45" />
+      <node concept="3Tm1VV" id="4uVwhQyPurN" role="1B3o_S" />
+      <node concept="3clFbS" id="4uVwhQyPurO" role="3clF47">
+        <node concept="3clFbF" id="4uVwhQyPurP" role="3cqZAp">
+          <node concept="37vLTw" id="4uVwhQyPurQ" role="3clFbG">
+            <ref role="3cqZAo" node="4uVwhQyPurj" resolve="fromVersion" />
+          </node>
+        </node>
+      </node>
+    </node>
+    <node concept="3clFb_" id="4uVwhQyPurR" role="jymVt">
+      <property role="TrG5h" value="equals" />
+      <node concept="10P_77" id="4uVwhQyPurS" role="3clF45" />
+      <node concept="3Tm1VV" id="4uVwhQyPurT" role="1B3o_S" />
+      <node concept="3clFbS" id="4uVwhQyPurU" role="3clF47">
+        <node concept="3clFbJ" id="4uVwhQyPurV" role="3cqZAp">
+          <node concept="3clFbS" id="4uVwhQyPurW" role="3clFbx">
+            <node concept="3cpWs6" id="4uVwhQyPurX" role="3cqZAp">
+              <node concept="3clFbT" id="4uVwhQyPurY" role="3cqZAk">
+                <property role="3clFbU" value="true" />
+              </node>
+            </node>
+          </node>
+          <node concept="3clFbC" id="4uVwhQyPurZ" role="3clFbw">
+            <node concept="Xjq3P" id="4uVwhQyPus0" role="3uHU7B" />
+            <node concept="37vLTw" id="4uVwhQyPus1" role="3uHU7w">
+              <ref role="3cqZAo" node="4uVwhQyPusH" resolve="o" />
+            </node>
+          </node>
+        </node>
+        <node concept="3clFbJ" id="4uVwhQyPus2" role="3cqZAp">
+          <node concept="3clFbS" id="4uVwhQyPus3" role="3clFbx">
+            <node concept="3cpWs6" id="4uVwhQyPus4" role="3cqZAp">
+              <node concept="3clFbT" id="4uVwhQyPus5" role="3cqZAk">
+                <property role="3clFbU" value="false" />
+              </node>
+            </node>
+          </node>
+          <node concept="22lmx$" id="4uVwhQyPus6" role="3clFbw">
+            <node concept="3clFbC" id="4uVwhQyPus7" role="3uHU7B">
+              <node concept="37vLTw" id="4uVwhQyPus8" role="3uHU7B">
+                <ref role="3cqZAo" node="4uVwhQyPusH" resolve="o" />
+              </node>
+              <node concept="10Nm6u" id="4uVwhQyPus9" role="3uHU7w" />
+            </node>
+            <node concept="3y3z36" id="4uVwhQyPusa" role="3uHU7w">
+              <node concept="2OqwBi" id="4uVwhQyPusb" role="3uHU7B">
+                <node concept="Xjq3P" id="4uVwhQyPusc" role="2Oq$k0" />
+                <node concept="liA8E" id="4uVwhQyPusd" role="2OqNvi">
+                  <ref role="37wK5l" to="wyt6:~Object.getClass():java.lang.Class" resolve="getClass" />
+                </node>
+              </node>
+              <node concept="2OqwBi" id="4uVwhQyPuse" role="3uHU7w">
+                <node concept="37vLTw" id="4uVwhQyPusf" role="2Oq$k0">
+                  <ref role="3cqZAo" node="4uVwhQyPusH" resolve="o" />
+                </node>
+                <node concept="liA8E" id="4uVwhQyPusg" role="2OqNvi">
+                  <ref role="37wK5l" to="wyt6:~Object.getClass():java.lang.Class" resolve="getClass" />
+                </node>
+              </node>
+            </node>
+          </node>
+        </node>
+        <node concept="3cpWs8" id="4uVwhQyPush" role="3cqZAp">
+          <node concept="3cpWsn" id="4uVwhQyPusi" role="3cpWs9">
+            <property role="TrG5h" value="that" />
+            <node concept="3uibUv" id="4uVwhQyPusj" role="1tU5fm">
+              <ref role="3uigEE" node="4uVwhQyPurf" resolve="RefactoringStepReference" />
+            </node>
+            <node concept="10QFUN" id="4uVwhQyPusk" role="33vP2m">
+              <node concept="3uibUv" id="4uVwhQyPusl" role="10QFUM">
+                <ref role="3uigEE" node="4uVwhQyPurf" resolve="RefactoringStepReference" />
+              </node>
+              <node concept="37vLTw" id="4uVwhQyPusm" role="10QFUP">
+                <ref role="3cqZAo" node="4uVwhQyPusH" resolve="o" />
+              </node>
+            </node>
+          </node>
+        </node>
+        <node concept="3clFbJ" id="4uVwhQyPusn" role="3cqZAp">
+          <node concept="3clFbS" id="4uVwhQyPuso" role="3clFbx">
+            <node concept="3cpWs6" id="4uVwhQyPusp" role="3cqZAp">
+              <node concept="3clFbT" id="4uVwhQyPusq" role="3cqZAk">
+                <property role="3clFbU" value="false" />
+              </node>
+            </node>
+          </node>
+          <node concept="3fqX7Q" id="4uVwhQyPusr" role="3clFbw">
+            <node concept="2OqwBi" id="4uVwhQyPuss" role="3fr31v">
+              <node concept="liA8E" id="4uVwhQyPust" role="2OqNvi">
+                <ref role="37wK5l" to="wyt6:~Object.equals(java.lang.Object):boolean" resolve="equals" />
+                <node concept="2OqwBi" id="4uVwhQyPusu" role="37wK5m">
+                  <node concept="37vLTw" id="4uVwhQyPusv" role="2Oq$k0">
+                    <ref role="3cqZAo" node="4uVwhQyPusi" resolve="that" />
+                  </node>
+                  <node concept="2OwXpG" id="4uVwhQyPusw" role="2OqNvi">
+                    <ref role="2Oxat5" node="4uVwhQyPurg" resolve="module" />
+                  </node>
+                </node>
+              </node>
+              <node concept="37vLTw" id="4uVwhQyPusx" role="2Oq$k0">
+                <ref role="3cqZAo" node="4uVwhQyPurg" resolve="module" />
+              </node>
+            </node>
+          </node>
+        </node>
+        <node concept="3clFbJ" id="4uVwhQyPusy" role="3cqZAp">
+          <node concept="3y3z36" id="4uVwhQyPusz" role="3clFbw">
+            <node concept="2OqwBi" id="4uVwhQyPus$" role="3uHU7w">
+              <node concept="37vLTw" id="4uVwhQyPus_" role="2Oq$k0">
+                <ref role="3cqZAo" node="4uVwhQyPusi" resolve="that" />
+              </node>
+              <node concept="2OwXpG" id="4uVwhQyPusA" role="2OqNvi">
+                <ref role="2Oxat5" node="4uVwhQyPurj" resolve="fromVersion" />
+              </node>
+            </node>
+            <node concept="37vLTw" id="4uVwhQyPusB" role="3uHU7B">
+              <ref role="3cqZAo" node="4uVwhQyPurj" resolve="fromVersion" />
+            </node>
+          </node>
+          <node concept="3clFbS" id="4uVwhQyPusC" role="3clFbx">
+            <node concept="3cpWs6" id="4uVwhQyPusD" role="3cqZAp">
+              <node concept="3clFbT" id="4uVwhQyPusE" role="3cqZAk">
+                <property role="3clFbU" value="false" />
+              </node>
+            </node>
+          </node>
+        </node>
+        <node concept="3clFbF" id="4uVwhQyPusF" role="3cqZAp">
+          <node concept="3clFbT" id="4uVwhQyPusG" role="3clFbG">
+            <property role="3clFbU" value="true" />
+          </node>
+        </node>
+      </node>
+      <node concept="37vLTG" id="4uVwhQyPusH" role="3clF46">
+        <property role="TrG5h" value="o" />
+        <node concept="3uibUv" id="4uVwhQyPusI" role="1tU5fm">
+          <ref role="3uigEE" to="wyt6:~Object" resolve="Object" />
+        </node>
+      </node>
+      <node concept="2AHcQZ" id="4uVwhQyPusJ" role="2AJF6D">
+        <ref role="2AI5Lk" to="wyt6:~Override" resolve="Override" />
+      </node>
+    </node>
+    <node concept="3clFb_" id="4uVwhQyPusK" role="jymVt">
+      <property role="TrG5h" value="hashCode" />
+      <node concept="10Oyi0" id="4uVwhQyPusL" role="3clF45" />
+      <node concept="3Tm1VV" id="4uVwhQyPusM" role="1B3o_S" />
+      <node concept="3clFbS" id="4uVwhQyPusN" role="3clF47">
+        <node concept="3cpWs6" id="4uVwhQyPusO" role="3cqZAp">
+          <node concept="3cpWs3" id="4uVwhQyPusP" role="3cqZAk">
+            <node concept="17qRlL" id="4uVwhQyPusQ" role="3uHU7w">
+              <node concept="37vLTw" id="4uVwhQyPusR" role="3uHU7w">
+                <ref role="3cqZAo" node="4uVwhQyPurj" resolve="fromVersion" />
+              </node>
+              <node concept="3cmrfG" id="4uVwhQyPusS" role="3uHU7B">
+                <property role="3cmrfH" value="31" />
+              </node>
+            </node>
+            <node concept="2OqwBi" id="4uVwhQyPusT" role="3uHU7B">
+              <node concept="37vLTw" id="4uVwhQyPusU" role="2Oq$k0">
+                <ref role="3cqZAo" node="4uVwhQyPurg" resolve="module" />
+              </node>
+              <node concept="liA8E" id="4uVwhQyPusV" role="2OqNvi">
+                <ref role="37wK5l" to="wyt6:~Object.hashCode():int" resolve="hashCode" />
+              </node>
+            </node>
+          </node>
+        </node>
+      </node>
+      <node concept="2AHcQZ" id="4uVwhQyPusW" role="2AJF6D">
+        <ref role="2AI5Lk" to="wyt6:~Override" resolve="Override" />
+      </node>
+    </node>
+  </node>
+  <node concept="312cEu" id="4uVwhQyPD4s">
+    <property role="TrG5h" value="RefactoringStepImpl" />
+    <node concept="312cEg" id="4uVwhQyPD$Y" role="jymVt">
+      <property role="TrG5h" value="myCaption" />
+      <node concept="3Tm6S6" id="4uVwhQyPD$Z" role="1B3o_S" />
+      <node concept="17QB3L" id="4uVwhQyPDB7" role="1tU5fm" />
+    </node>
+    <node concept="312cEg" id="4uVwhQyPG8b" role="jymVt">
+      <property role="TrG5h" value="myDescriptor" />
+      <node concept="3Tm6S6" id="4uVwhQyPG8c" role="1B3o_S" />
+      <node concept="3uibUv" id="4uVwhQyPG8d" role="1tU5fm">
+        <ref role="3uigEE" node="4uVwhQyPurf" resolve="RefactoringStepReference" />
+      </node>
+    </node>
+    <node concept="312cEg" id="4uVwhQyPFRe" role="jymVt">
+      <property role="TrG5h" value="myExecuteAfter" />
+      <node concept="3Tm6S6" id="4uVwhQyPFRf" role="1B3o_S" />
+      <node concept="_YKpA" id="4uVwhQyPGf7" role="1tU5fm">
+        <node concept="3uibUv" id="4uVwhQyPGmV" role="_ZDj9">
+          <ref role="3uigEE" node="4uVwhQyPurf" resolve="RefactoringStepReference" />
+        </node>
+      </node>
+    </node>
+    <node concept="312cEg" id="4uVwhQyPI0d" role="jymVt">
+      <property role="TrG5h" value="myParts" />
+      <node concept="3Tm6S6" id="4uVwhQyPI0e" role="1B3o_S" />
+      <node concept="_YKpA" id="4uVwhQyPI52" role="1tU5fm">
+        <node concept="3uibUv" id="4uVwhQyPJ_P" role="_ZDj9">
+          <ref role="3uigEE" node="4uVwhQyPI7d" resolve="RefactoringPart" />
+        </node>
+      </node>
+    </node>
+    <node concept="3clFbW" id="4uVwhQyPL9d" role="jymVt">
+      <node concept="3cqZAl" id="4uVwhQyPL9f" role="3clF45" />
+      <node concept="3Tm1VV" id="4uVwhQyPL9g" role="1B3o_S" />
+      <node concept="3clFbS" id="4uVwhQyPL9h" role="3clF47">
+        <node concept="3clFbF" id="4uVwhQyPLv5" role="3cqZAp">
+          <node concept="37vLTI" id="4uVwhQyPLHG" role="3clFbG">
+            <node concept="37vLTw" id="4uVwhQyPLL8" role="37vLTx">
+              <ref role="3cqZAo" node="4uVwhQyPLgZ" resolve="caption" />
+            </node>
+            <node concept="37vLTw" id="4uVwhQyPLv4" role="37vLTJ">
+              <ref role="3cqZAo" node="4uVwhQyPD$Y" resolve="myCaption" />
+            </node>
+          </node>
+        </node>
+        <node concept="3clFbF" id="4uVwhQyPLPN" role="3cqZAp">
+          <node concept="37vLTI" id="4uVwhQyPLSx" role="3clFbG">
+            <node concept="37vLTw" id="4uVwhQyPLTu" role="37vLTx">
+              <ref role="3cqZAo" node="4uVwhQyPLiC" resolve="descriptor" />
+            </node>
+            <node concept="37vLTw" id="4uVwhQyPLPL" role="37vLTJ">
+              <ref role="3cqZAo" node="4uVwhQyPG8b" resolve="myDescriptor" />
+            </node>
+          </node>
+        </node>
+        <node concept="3clFbF" id="4uVwhQyPLWb" role="3cqZAp">
+          <node concept="37vLTI" id="4uVwhQyPMri" role="3clFbG">
+            <node concept="37vLTw" id="4uVwhQyPLW9" role="37vLTJ">
+              <ref role="3cqZAo" node="4uVwhQyPFRe" resolve="myExecuteAfter" />
+            </node>
+            <node concept="2ShNRf" id="4uVwhQyPWQc" role="37vLTx">
+              <node concept="Tc6Ow" id="4uVwhQyPWQ8" role="2ShVmc">
+                <node concept="3uibUv" id="4uVwhQyPWQ9" role="HW$YZ">
+                  <ref role="3uigEE" node="4uVwhQyPurf" resolve="RefactoringStepReference" />
+                </node>
+                <node concept="37vLTw" id="4uVwhQyPX7W" role="I$8f6">
+                  <ref role="3cqZAo" node="4uVwhQyPLmk" resolve="executeAfter" />
+                </node>
+              </node>
+            </node>
+          </node>
+        </node>
+        <node concept="3clFbF" id="4uVwhQyPOlZ" role="3cqZAp">
+          <node concept="37vLTI" id="4uVwhQyPOQJ" role="3clFbG">
+            <node concept="2ShNRf" id="4uVwhQyPXjh" role="37vLTx">
+              <node concept="Tc6Ow" id="4uVwhQyPXjd" role="2ShVmc">
+                <node concept="3uibUv" id="4uVwhQyPXje" role="HW$YZ">
+                  <ref role="3uigEE" node="4uVwhQyPI7d" resolve="RefactoringPart" />
+                </node>
+                <node concept="37vLTw" id="4uVwhQyPXPd" role="I$8f6">
+                  <ref role="3cqZAo" node="4uVwhQyPLqY" resolve="parts" />
+                </node>
+              </node>
+            </node>
+            <node concept="37vLTw" id="4uVwhQyPOT1" role="37vLTJ">
+              <ref role="3cqZAo" node="4uVwhQyPI0d" resolve="myParts" />
+            </node>
+          </node>
+        </node>
+      </node>
+      <node concept="37vLTG" id="4uVwhQyPLgZ" role="3clF46">
+        <property role="TrG5h" value="caption" />
+        <node concept="17QB3L" id="4uVwhQyPLgY" role="1tU5fm" />
+      </node>
+      <node concept="37vLTG" id="4uVwhQyPLiC" role="3clF46">
+        <property role="TrG5h" value="descriptor" />
+        <node concept="3uibUv" id="4uVwhQyPLkl" role="1tU5fm">
+          <ref role="3uigEE" node="4uVwhQyPurf" resolve="RefactoringStepReference" />
+        </node>
+      </node>
+      <node concept="37vLTG" id="4uVwhQyPLmk" role="3clF46">
+        <property role="TrG5h" value="executeAfter" />
+        <node concept="A3Dl8" id="4uVwhQyPWl8" role="1tU5fm">
+          <node concept="3uibUv" id="4uVwhQyPWla" role="A3Ik2">
+            <ref role="3uigEE" node="4uVwhQyPurf" resolve="RefactoringStepReference" />
+          </node>
+        </node>
+      </node>
+      <node concept="37vLTG" id="4uVwhQyPLqY" role="3clF46">
+        <property role="TrG5h" value="parts" />
+        <node concept="A3Dl8" id="4uVwhQyPXd4" role="1tU5fm">
+          <node concept="3uibUv" id="4uVwhQyPXd6" role="A3Ik2">
+            <ref role="3uigEE" node="4uVwhQyPI7d" resolve="RefactoringPart" />
+          </node>
+        </node>
+      </node>
+    </node>
+    <node concept="3clFb_" id="4uVwhQyPD54" role="jymVt">
+      <property role="1EzhhJ" value="false" />
+      <property role="TrG5h" value="getCaption" />
+      <node concept="17QB3L" id="4uVwhQyPD55" role="3clF45" />
+      <node concept="3Tm1VV" id="4uVwhQyPD56" role="1B3o_S" />
+      <node concept="3clFbS" id="4uVwhQyPD58" role="3clF47">
+        <node concept="3clFbF" id="4uVwhQyPDE8" role="3cqZAp">
+          <node concept="37vLTw" id="4uVwhQyPDE7" role="3clFbG">
+            <ref role="3cqZAo" node="4uVwhQyPD$Y" resolve="myCaption" />
+          </node>
+        </node>
+      </node>
+    </node>
+    <node concept="3clFb_" id="4uVwhQyPD59" role="jymVt">
+      <property role="1EzhhJ" value="false" />
+      <property role="TrG5h" value="getDescriptor" />
+      <node concept="3uibUv" id="4uVwhQyPD5a" role="3clF45">
+        <ref role="3uigEE" node="4uVwhQyPurf" resolve="RefactoringStepReference" />
+      </node>
+      <node concept="3Tm1VV" id="4uVwhQyPD5b" role="1B3o_S" />
+      <node concept="3clFbS" id="4uVwhQyPD5d" role="3clF47">
+        <node concept="3clFbF" id="4uVwhQyPHQ7" role="3cqZAp">
+          <node concept="37vLTw" id="4uVwhQyPHQ6" role="3clFbG">
+            <ref role="3cqZAo" node="4uVwhQyPG8b" resolve="myDescriptor" />
+          </node>
+        </node>
+      </node>
+    </node>
+    <node concept="3clFb_" id="4uVwhQyPD5g" role="jymVt">
+      <property role="1EzhhJ" value="false" />
+      <property role="TrG5h" value="getExecuteAfter" />
+      <node concept="A3Dl8" id="4uVwhQyPD5h" role="3clF45">
+        <node concept="3uibUv" id="4uVwhQyPD5i" role="A3Ik2">
+          <ref role="3uigEE" node="4uVwhQyPurf" resolve="RefactoringStepReference" />
+        </node>
+      </node>
+      <node concept="3Tm1VV" id="4uVwhQyPD5j" role="1B3o_S" />
+      <node concept="3clFbS" id="4uVwhQyPD5l" role="3clF47">
+        <node concept="3clFbF" id="4uVwhQyPHS2" role="3cqZAp">
+          <node concept="37vLTw" id="4uVwhQyPHS1" role="3clFbG">
+            <ref role="3cqZAo" node="4uVwhQyPFRe" resolve="myExecuteAfter" />
+          </node>
+        </node>
+      </node>
+    </node>
+    <node concept="3clFb_" id="4uVwhQyPD5m" role="jymVt">
+      <property role="1EzhhJ" value="false" />
+      <property role="TrG5h" value="execute" />
+      <property role="IEkAT" value="false" />
+      <node concept="37vLTG" id="4uVwhQyPD5n" role="3clF46">
+        <property role="TrG5h" value="module" />
+        <node concept="3uibUv" id="4uVwhQyPD5o" role="1tU5fm">
+          <ref role="3uigEE" to="lui2:~SModule" resolve="SModule" />
+        </node>
+      </node>
+      <node concept="3Tm1VV" id="4uVwhQyPD5p" role="1B3o_S" />
+      <node concept="3cqZAl" id="4uVwhQyPD5r" role="3clF45" />
+      <node concept="3clFbS" id="4uVwhQyPD5s" role="3clF47">
+        <node concept="2Gpval" id="4uVwhQyPK$m" role="3cqZAp">
+          <node concept="2GrKxI" id="4uVwhQyPK$n" role="2Gsz3X">
+            <property role="TrG5h" value="part" />
+          </node>
+          <node concept="3clFbS" id="4uVwhQyPK$o" role="2LFqv$">
+            <node concept="3clFbF" id="4uVwhQyPKDe" role="3cqZAp">
+              <node concept="2OqwBi" id="4uVwhQyPKEc" role="3clFbG">
+                <node concept="2GrUjf" id="4uVwhQyPKDd" role="2Oq$k0">
+                  <ref role="2Gs0qQ" node="4uVwhQyPK$n" resolve="part" />
+                </node>
+                <node concept="liA8E" id="4uVwhQyPKKO" role="2OqNvi">
+                  <ref role="37wK5l" node="4uVwhQyPJD3" resolve="execute" />
+                  <node concept="37vLTw" id="4uVwhQyPKTa" role="37wK5m">
+                    <ref role="3cqZAo" node="4uVwhQyPD5n" resolve="module" />
+                  </node>
+                </node>
+              </node>
+            </node>
+          </node>
+          <node concept="37vLTw" id="4uVwhQyPK_7" role="2GsD0m">
+            <ref role="3cqZAo" node="4uVwhQyPI0d" resolve="myParts" />
+          </node>
+        </node>
+      </node>
+    </node>
+    <node concept="3Tm1VV" id="4uVwhQyPD4t" role="1B3o_S" />
+    <node concept="3uibUv" id="4uVwhQyPD4N" role="EKbjA">
+      <ref role="3uigEE" node="4uVwhQyPtVd" resolve="RefactoringStep" />
+    </node>
+  </node>
+  <node concept="3HP615" id="4uVwhQyPI7d">
+    <property role="TrG5h" value="RefactoringPart" />
+    <node concept="3clFb_" id="3pibKp8s_Cu" role="jymVt">
+      <property role="1EzhhJ" value="true" />
+      <property role="TrG5h" value="getAffectedNodes" />
+      <node concept="A3Dl8" id="3pibKp8ti7_" role="3clF45">
+        <node concept="3uibUv" id="3pibKp8tiNV" role="A3Ik2">
+          <ref role="3uigEE" to="mhbf:~SNodeReference" resolve="SNodeReference" />
+        </node>
+      </node>
+      <node concept="3Tm1VV" id="3pibKp8s_Cx" role="1B3o_S" />
+      <node concept="3clFbS" id="3pibKp8s_Cy" role="3clF47" />
+      <node concept="37vLTG" id="3pibKp8tiA8" role="3clF46">
+        <property role="TrG5h" value="searchScope" />
+        <node concept="3uibUv" id="3pibKp8tiA7" role="1tU5fm">
+          <ref role="3uigEE" to="lui2:~SearchScope" resolve="SearchScope" />
+        </node>
+      </node>
+      <node concept="37vLTG" id="3pibKp8tiCn" role="3clF46">
+        <property role="TrG5h" value="repository" />
+        <node concept="3uibUv" id="3pibKp8tiFR" role="1tU5fm">
+          <ref role="3uigEE" to="lui2:~SRepository" resolve="SRepository" />
+        </node>
+      </node>
+    </node>
+    <node concept="3clFb_" id="4uVwhQyPJD3" role="jymVt">
+      <property role="1EzhhJ" value="true" />
+      <property role="TrG5h" value="execute" />
+      <node concept="37vLTG" id="4uVwhQyPKLo" role="3clF46">
+        <property role="TrG5h" value="module" />
+        <node concept="3uibUv" id="4uVwhQyPKMf" role="1tU5fm">
+          <ref role="3uigEE" to="lui2:~SModule" resolve="SModule" />
+        </node>
+      </node>
+      <node concept="3cqZAl" id="4uVwhQyPJD5" role="3clF45" />
+      <node concept="3Tm1VV" id="4uVwhQyPJD6" role="1B3o_S" />
+      <node concept="3clFbS" id="4uVwhQyPJD7" role="3clF47" />
+    </node>
+    <node concept="3clFb_" id="3pibKp8thDK" role="jymVt">
+      <property role="1EzhhJ" value="true" />
+      <property role="TrG5h" value="execute" />
+      <node concept="37vLTG" id="3pibKp8thDL" role="3clF46">
+        <property role="TrG5h" value="nodes" />
+        <node concept="A3Dl8" id="3pibKp8thLf" role="1tU5fm">
+          <node concept="3uibUv" id="3pibKp8tJL$" role="A3Ik2">
+            <ref role="3uigEE" to="mhbf:~SNode" resolve="SNode" />
+          </node>
+        </node>
+      </node>
+      <node concept="3cqZAl" id="3pibKp8thDN" role="3clF45" />
+      <node concept="3Tm1VV" id="3pibKp8thDO" role="1B3o_S" />
+      <node concept="3clFbS" id="3pibKp8thDP" role="3clF47" />
+    </node>
+    <node concept="3Tm1VV" id="4uVwhQyPI7e" role="1B3o_S" />
+  </node>
+  <node concept="3HP615" id="4uVwhQyPtVd">
+    <property role="TrG5h" value="RefactoringStep" />
+    <node concept="3clFb_" id="4uVwhQyPtVe" role="jymVt">
+      <property role="1EzhhJ" value="true" />
+      <property role="TrG5h" value="getCaption" />
+      <node concept="17QB3L" id="4uVwhQyPtVf" role="3clF45" />
+      <node concept="3Tm1VV" id="4uVwhQyPtVg" role="1B3o_S" />
+      <node concept="3clFbS" id="4uVwhQyPtVh" role="3clF47" />
+    </node>
+    <node concept="3clFb_" id="4uVwhQyPtVi" role="jymVt">
+      <property role="1EzhhJ" value="true" />
+      <property role="TrG5h" value="getDescriptor" />
+      <node concept="3uibUv" id="4uVwhQyPCgy" role="3clF45">
+        <ref role="3uigEE" node="4uVwhQyPurf" resolve="RefactoringStepReference" />
+      </node>
+      <node concept="3Tm1VV" id="4uVwhQyPtVk" role="1B3o_S" />
+      <node concept="3clFbS" id="4uVwhQyPtVl" role="3clF47" />
+    </node>
+    <node concept="3clFb_" id="4uVwhQyPtVm" role="jymVt">
+      <property role="1EzhhJ" value="true" />
+      <property role="TrG5h" value="getExecuteAfter" />
+      <node concept="A3Dl8" id="4uVwhQyPtVn" role="3clF45">
+        <node concept="3uibUv" id="4uVwhQyPChq" role="A3Ik2">
+          <ref role="3uigEE" node="4uVwhQyPurf" resolve="RefactoringStepReference" />
+        </node>
+      </node>
+      <node concept="3Tm1VV" id="4uVwhQyPtVp" role="1B3o_S" />
+      <node concept="3clFbS" id="4uVwhQyPtVq" role="3clF47" />
+    </node>
+    <node concept="3clFb_" id="4uVwhQyPtVB" role="jymVt">
+      <property role="1EzhhJ" value="true" />
+      <property role="TrG5h" value="execute" />
+      <property role="IEkAT" value="false" />
+      <node concept="37vLTG" id="4uVwhQyPtVC" role="3clF46">
+        <property role="TrG5h" value="module" />
+        <node concept="3uibUv" id="4uVwhQyPtVD" role="1tU5fm">
+          <ref role="3uigEE" to="lui2:~SModule" resolve="SModule" />
+        </node>
+      </node>
+      <node concept="3Tm1VV" id="4uVwhQyPtVE" role="1B3o_S" />
+      <node concept="3clFbS" id="4uVwhQyPtVF" role="3clF47" />
+      <node concept="3cqZAl" id="4uVwhQyPCnb" role="3clF45" />
+    </node>
+    <node concept="3Tm1VV" id="4uVwhQyPtVY" role="1B3o_S" />
+  </node>
   <node concept="312cEu" id="3n7MNzO_IjP">
     <property role="TrG5h" value="Problem" />
     <property role="1sVAO0" value="true" />
@@ -3179,7 +3179,6 @@
     <node concept="3Tm1VV" id="3n7MNzO_IjQ" role="1B3o_S" />
     <node concept="16euLQ" id="193i4_4XStO" role="16eVyc">
       <property role="TrG5h" value="T" />
->>>>>>> 736921de
     </node>
   </node>
 </model>
