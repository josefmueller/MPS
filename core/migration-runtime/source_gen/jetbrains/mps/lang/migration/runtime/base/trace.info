--- conflicted
+++ resolved
@@ -58,36 +58,35 @@
   </root>
   <root nodeRef="528ff3b9-5fc4-40dd-931f-c6ce3650640e/r:f69c3fa1-0e30-4980-84e2-190ae44e4c3d(jetbrains.mps.lang.migration.runtime/jetbrains.mps.lang.migration.runtime.base)/3309033097910132680">
     <file name="MigrationScriptReference.java">
-<<<<<<< HEAD
-      <node id="3309033097910132681" at="11,0,12,0" concept="2" trace="language" />
-      <node id="3309033097910132684" at="12,0,13,0" concept="2" trace="fromVersion" />
-      <node id="1973338949476554318" at="13,72,14,29" concept="1" />
-      <node id="1973338949476554324" at="14,29,15,35" concept="1" />
-      <node id="3309033097910132712" at="17,34,18,20" concept="6" />
-      <node id="3309033097910132718" at="20,31,21,23" concept="6" />
-      <node id="3309033097910132746" at="25,20,26,18" concept="6" />
-      <node id="3309033097910132753" at="28,55,29,19" concept="6" />
-      <node id="3309033097910132766" at="30,5,31,65" concept="5" />
-      <node id="3309033097910132774" at="32,44,33,19" concept="6" />
-      <node id="3309033097910132790" at="35,42,36,19" concept="6" />
-      <node id="3309033097910132792" at="37,5,38,16" concept="6" />
-      <node id="697341891319194335" at="41,25,42,50" concept="6" />
-      <node id="3309033097910132830" at="44,29,45,118" concept="6" />
-      <node id="1973338949476628133" at="47,64,48,68" concept="5" />
-      <node id="3202268334340946291" at="48,68,49,28" concept="5" />
-      <node id="1973338949476637252" at="49,28,50,142" concept="5" />
-      <node id="1973338949476669228" at="50,142,51,59" concept="6" />
-      <node id="3309033097910132708" at="17,0,20,0" concept="4" trace="getLanguage#()Lorg/jetbrains/mps/openapi/language/SLanguage;" />
-      <node id="3309033097910132714" at="20,0,23,0" concept="4" trace="getFromVersion#()I" />
-      <node id="3309033097910132744" at="24,35,27,5" concept="3" />
-      <node id="3309033097910132751" at="27,5,30,5" concept="3" />
-      <node id="3309033097910132772" at="31,65,34,5" concept="3" />
-      <node id="3309033097910132783" at="34,5,37,5" concept="3" />
-      <node id="3309033097910132826" at="44,0,47,0" concept="4" trace="serialize#()Ljava/lang/String;" />
-      <node id="1973338949476554314" at="13,0,17,0" concept="0" trace="MigrationScriptReference#(Lorg/jetbrains/mps/openapi/language/SLanguage;I)V" />
-      <node id="3309033097910132797" at="40,0,44,0" concept="4" trace="hashCode#()I" />
-      <node id="3309033097910132838" at="47,0,53,0" concept="8" trace="deserialize#(Ljava/lang/String;)Ljetbrains/mps/lang/migration/runtime/base/MigrationScriptReference;" />
-      <node id="3309033097910132740" at="23,0,40,0" concept="4" trace="equals#(Ljava/lang/Object;)Z" />
+      <node id="3309033097910132681" at="11,0,12,0" concept="3" trace="language" />
+      <node id="3309033097910132684" at="12,0,13,0" concept="3" trace="fromVersion" />
+      <node id="1973338949476554318" at="13,72,14,29" concept="2" />
+      <node id="1973338949476554324" at="14,29,15,35" concept="2" />
+      <node id="3309033097910132712" at="17,34,18,20" concept="7" />
+      <node id="3309033097910132718" at="20,31,21,23" concept="7" />
+      <node id="3309033097910132746" at="25,20,26,18" concept="7" />
+      <node id="3309033097910132753" at="28,55,29,19" concept="7" />
+      <node id="3309033097910132766" at="30,5,31,65" concept="6" />
+      <node id="3309033097910132774" at="32,44,33,19" concept="7" />
+      <node id="3309033097910132790" at="35,42,36,19" concept="7" />
+      <node id="3309033097910132792" at="37,5,38,16" concept="7" />
+      <node id="697341891319194335" at="41,25,42,50" concept="7" />
+      <node id="3309033097910132830" at="44,29,45,118" concept="7" />
+      <node id="1973338949476628133" at="47,64,48,68" concept="6" />
+      <node id="3202268334340946291" at="48,68,49,28" concept="6" />
+      <node id="1973338949476637252" at="49,28,50,142" concept="6" />
+      <node id="1973338949476669228" at="50,142,51,59" concept="7" />
+      <node id="3309033097910132708" at="17,0,20,0" concept="5" trace="getLanguage#()Lorg/jetbrains/mps/openapi/language/SLanguage;" />
+      <node id="3309033097910132714" at="20,0,23,0" concept="5" trace="getFromVersion#()I" />
+      <node id="3309033097910132744" at="24,35,27,5" concept="4" />
+      <node id="3309033097910132751" at="27,5,30,5" concept="4" />
+      <node id="3309033097910132772" at="31,65,34,5" concept="4" />
+      <node id="3309033097910132783" at="34,5,37,5" concept="4" />
+      <node id="3309033097910132826" at="44,0,47,0" concept="5" trace="serialize#()Ljava/lang/String;" />
+      <node id="1973338949476554314" at="13,0,17,0" concept="1" trace="MigrationScriptReference#(Lorg/jetbrains/mps/openapi/language/SLanguage;I)V" />
+      <node id="3309033097910132797" at="40,0,44,0" concept="5" trace="hashCode#()I" />
+      <node id="3309033097910132838" at="47,0,53,0" concept="10" trace="deserialize#(Ljava/lang/String;)Ljetbrains/mps/lang/migration/runtime/base/MigrationScriptReference;" />
+      <node id="3309033097910132740" at="23,0,40,0" concept="5" trace="equals#(Ljava/lang/Object;)Z" />
       <scope id="3309033097910132711" at="17,34,18,20" />
       <scope id="3309033097910132717" at="20,31,21,23" />
       <scope id="3309033097910132745" at="25,20,26,18" />
@@ -96,48 +95,6 @@
       <scope id="3309033097910132789" at="35,42,36,19" />
       <scope id="3309033097910132800" at="41,25,42,50" />
       <scope id="3309033097910132829" at="44,29,45,118" />
-=======
-      <node id="3309033097910132681" at="11,0,12,0" concept="3" trace="language" />
-      <node id="3309033097910132684" at="12,0,13,0" concept="3" trace="fromVersion" />
-      <node id="1973338949476554318" at="13,72,14,29" concept="2" />
-      <node id="1973338949476554324" at="14,29,15,35" concept="2" />
-      <node id="697341891319180100" at="17,55,18,29" concept="2" />
-      <node id="697341891319180106" at="18,29,19,53" concept="2" />
-      <node id="3309033097910132712" at="21,34,22,20" concept="7" />
-      <node id="3309033097910132718" at="24,31,25,23" concept="7" />
-      <node id="3309033097910132746" at="29,20,30,18" concept="7" />
-      <node id="3309033097910132753" at="32,55,33,19" concept="7" />
-      <node id="3309033097910132766" at="34,5,35,65" concept="6" />
-      <node id="3309033097910132774" at="36,44,37,19" concept="7" />
-      <node id="3309033097910132790" at="39,42,40,19" concept="7" />
-      <node id="3309033097910132792" at="41,5,42,16" concept="7" />
-      <node id="697341891319194335" at="45,25,46,50" concept="7" />
-      <node id="3309033097910132830" at="48,29,49,118" concept="7" />
-      <node id="1973338949476628133" at="51,64,52,68" concept="6" />
-      <node id="3202268334340946291" at="52,68,53,28" concept="6" />
-      <node id="1973338949476637252" at="53,28,54,151" concept="6" />
-      <node id="1973338949476669228" at="54,151,55,50" concept="7" />
-      <node id="3309033097910132708" at="21,0,24,0" concept="5" trace="getLanguage#()Lorg/jetbrains/mps/openapi/language/SLanguage;" />
-      <node id="3309033097910132714" at="24,0,27,0" concept="5" trace="getFromVersion#()I" />
-      <node id="3309033097910132744" at="28,35,31,5" concept="4" />
-      <node id="3309033097910132751" at="31,5,34,5" concept="4" />
-      <node id="3309033097910132772" at="35,65,38,5" concept="4" />
-      <node id="3309033097910132783" at="38,5,41,5" concept="4" />
-      <node id="3309033097910132826" at="48,0,51,0" concept="5" trace="serialize#()Ljava/lang/String;" />
-      <node id="1973338949476554314" at="13,0,17,0" concept="1" trace="MigrationScriptReference#(Lorg/jetbrains/mps/openapi/language/SLanguage;I)V" />
-      <node id="697341891319180096" at="17,0,21,0" concept="1" trace="MigrationScriptReference#(Lorg/jetbrains/mps/openapi/language/SLanguage;)V" />
-      <node id="3309033097910132797" at="44,0,48,0" concept="5" trace="hashCode#()I" />
-      <node id="3309033097910132838" at="51,0,57,0" concept="10" trace="deserialize#(Ljava/lang/String;)Ljetbrains/mps/lang/migration/runtime/base/MigrationScriptReference;" />
-      <node id="3309033097910132740" at="27,0,44,0" concept="5" trace="equals#(Ljava/lang/Object;)Z" />
-      <scope id="3309033097910132711" at="21,34,22,20" />
-      <scope id="3309033097910132717" at="24,31,25,23" />
-      <scope id="3309033097910132745" at="29,20,30,18" />
-      <scope id="3309033097910132752" at="32,55,33,19" />
-      <scope id="3309033097910132773" at="36,44,37,19" />
-      <scope id="3309033097910132789" at="39,42,40,19" />
-      <scope id="3309033097910132800" at="45,25,46,50" />
-      <scope id="3309033097910132829" at="48,29,49,118" />
->>>>>>> ae846dc6
       <scope id="1973338949476554317" at="13,72,15,35" />
       <scope id="3309033097910132708" at="17,0,20,0" />
       <scope id="3309033097910132714" at="20,0,23,0" />
