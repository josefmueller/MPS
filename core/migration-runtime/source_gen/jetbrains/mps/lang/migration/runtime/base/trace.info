--- conflicted
+++ resolved
@@ -23,25 +23,15 @@
   </root>
   <root nodeRef="528ff3b9-5fc4-40dd-931f-c6ce3650640e/r:f69c3fa1-0e30-4980-84e2-190ae44e4c3d(jetbrains.mps.lang.migration.runtime/jetbrains.mps.lang.migration.runtime.base)/3309033097909944447">
     <file name="MigrationScript.java">
-<<<<<<< HEAD
       <node id="3309033097909944448" at="10,0,11,0" concept="6" trace="getCaption#()Ljava/lang/String;" />
       <node id="5387853834547921604" at="11,0,12,0" concept="6" trace="getDescriptor#()Ljetbrains/mps/lang/migration/runtime/base/MigrationScriptReference;" />
       <node id="2521103492728904287" at="12,0,13,0" concept="6" trace="executeAfter#()Ljava/lang/Iterable;" />
       <node id="3309033097909944470" at="13,0,14,0" concept="6" trace="requiresData#()Ljava/lang/Iterable;" />
-      <node id="6816167251982661632" at="15,0,16,0" concept="6" trace="setDataCollector#(Ljetbrains/mps/lang/migration/runtime/base/DataCollector;)V" />
-      <node id="6816167251982659896" at="16,0,18,0" concept="6" trace="execute#(Lorg/jetbrains/mps/openapi/module/SModule;)Lorg/jetbrains/mps/openapi/model/SNode;" />
-      <node id="3309033097909944462" at="24,0,27,0" concept="6" trace="execute#(Lorg/jetbrains/mps/openapi/module/SModule;Ljetbrains/mps/lang/migration/runtime/base/DataCollector;)Lorg/jetbrains/mps/openapi/model/SNode;" />
-=======
-      <node id="3309033097909944448" at="10,0,11,0" concept="5" trace="getCaption#()Ljava/lang/String;" />
-      <node id="5387853834547921604" at="11,0,12,0" concept="5" trace="getDescriptor#()Ljetbrains/mps/lang/migration/runtime/base/MigrationScriptReference;" />
-      <node id="2521103492728904287" at="12,0,13,0" concept="5" trace="executeAfter#()Ljava/lang/Iterable;" />
-      <node id="3309033097909944470" at="13,0,14,0" concept="5" trace="requiresData#()Ljava/lang/Iterable;" />
-      <node id="6423044698581877463" at="14,0,15,0" concept="5" trace="isRerunnable#()Z" />
-      <node id="6816167251982661632" at="16,0,17,0" concept="5" trace="setDataCollector#(Ljetbrains/mps/lang/migration/runtime/base/DataCollector;)V" />
-      <node id="6423044698581792096" at="19,0,20,0" concept="5" trace="check#(Lorg/jetbrains/mps/openapi/module/SModule;)Ljava/lang/Iterable;" />
-      <node id="6816167251982659896" at="17,0,19,0" concept="5" trace="execute#(Lorg/jetbrains/mps/openapi/module/SModule;)Lorg/jetbrains/mps/openapi/model/SNode;" />
-      <node id="3309033097909944462" at="26,0,29,0" concept="5" trace="execute#(Lorg/jetbrains/mps/openapi/module/SModule;Ljetbrains/mps/lang/migration/runtime/base/DataCollector;)Lorg/jetbrains/mps/openapi/model/SNode;" />
->>>>>>> 736921de
+      <node id="6423044698581877463" at="14,0,15,0" concept="6" trace="isRerunnable#()Z" />
+      <node id="6816167251982661632" at="16,0,17,0" concept="6" trace="setDataCollector#(Ljetbrains/mps/lang/migration/runtime/base/DataCollector;)V" />
+      <node id="6423044698581792096" at="19,0,20,0" concept="6" trace="check#(Lorg/jetbrains/mps/openapi/module/SModule;)Ljava/lang/Iterable;" />
+      <node id="6816167251982659896" at="17,0,19,0" concept="6" trace="execute#(Lorg/jetbrains/mps/openapi/module/SModule;)Lorg/jetbrains/mps/openapi/model/SNode;" />
+      <node id="3309033097909944462" at="26,0,29,0" concept="6" trace="execute#(Lorg/jetbrains/mps/openapi/module/SModule;Ljetbrains/mps/lang/migration/runtime/base/DataCollector;)Lorg/jetbrains/mps/openapi/model/SNode;" />
       <scope id="3309033097909944448" at="10,0,11,0" />
       <scope id="5387853834547921604" at="11,0,12,0" />
       <scope id="2521103492728904287" at="12,0,13,0" />
@@ -138,7 +128,26 @@
       <unit id="3309033097910132680" at="10,0,54,0" name="jetbrains.mps.lang.migration.runtime.base.MigrationScriptReference" />
     </file>
   </root>
-<<<<<<< HEAD
+  <root nodeRef="528ff3b9-5fc4-40dd-931f-c6ce3650640e/r:f69c3fa1-0e30-4980-84e2-190ae44e4c3d(jetbrains.mps.lang.migration.runtime/jetbrains.mps.lang.migration.runtime.base)/3875289449857737973">
+    <file name="Problem.java">
+      <node id="3875289449860656348" at="7,0,8,0" concept="3" trace="myReason" />
+      <node id="3875289449860656352" at="9,28,10,22" concept="2" />
+      <node id="3875289449857741882" at="13,0,14,0" concept="6" trace="getMessage#()Ljava/lang/String;" />
+      <node id="3875289449861591723" at="15,0,16,0" concept="6" trace="getCategory#()Ljava/lang/String;" />
+      <node id="3875289449860659200" at="17,24,18,20" concept="8" />
+      <node id="3875289449860656184" at="9,0,12,0" concept="1" trace="Problem#(null)V" />
+      <node id="3875289449857836380" at="17,0,20,0" concept="6" trace="getReason#()null" />
+      <scope id="3875289449860656188" at="9,28,10,22" />
+      <scope id="3875289449857741882" at="13,0,14,0" />
+      <scope id="3875289449861591723" at="15,0,16,0" />
+      <scope id="3875289449857836384" at="17,24,18,20" />
+      <scope id="3875289449860656184" at="9,0,12,0">
+        <var name="reason" id="3875289449860656288" />
+      </scope>
+      <scope id="3875289449857836380" at="17,0,20,0" />
+      <unit id="3875289449857737973" at="6,0,21,0" name="jetbrains.mps.lang.migration.runtime.base.Problem" />
+    </file>
+  </root>
   <root nodeRef="528ff3b9-5fc4-40dd-931f-c6ce3650640e/r:f69c3fa1-0e30-4980-84e2-190ae44e4c3d(jetbrains.mps.lang.migration.runtime/jetbrains.mps.lang.migration.runtime.base)/5168866961623736013">
     <file name="RefactoringStep.java">
       <node id="5168866961623736014" at="8,0,9,0" concept="6" trace="getCaption#()Ljava/lang/String;" />
@@ -394,26 +403,6 @@
       <unit id="3914242730170297752" at="74,17,78,5" name="jetbrains.mps.lang.migration.runtime.base.MoveNodePart$6" />
       <unit id="3914242730170297764" at="78,20,82,5" name="jetbrains.mps.lang.migration.runtime.base.MoveNodePart$7" />
       <unit id="5168866961623885799" at="21,0,94,0" name="jetbrains.mps.lang.migration.runtime.base.MoveNodePart" />
-=======
-  <root nodeRef="528ff3b9-5fc4-40dd-931f-c6ce3650640e/r:f69c3fa1-0e30-4980-84e2-190ae44e4c3d(jetbrains.mps.lang.migration.runtime/jetbrains.mps.lang.migration.runtime.base)/3875289449857737973">
-    <file name="Problem.java">
-      <node id="3875289449860656348" at="7,0,8,0" concept="3" trace="myReason" />
-      <node id="3875289449860656352" at="9,28,10,22" concept="2" />
-      <node id="3875289449857741882" at="13,0,14,0" concept="5" trace="getMessage#()Ljava/lang/String;" />
-      <node id="3875289449861591723" at="15,0,16,0" concept="5" trace="getCategory#()Ljava/lang/String;" />
-      <node id="3875289449860659200" at="17,24,18,20" concept="7" />
-      <node id="3875289449860656184" at="9,0,12,0" concept="1" trace="Problem#(null)V" />
-      <node id="3875289449857836380" at="17,0,20,0" concept="5" trace="getReason#()null" />
-      <scope id="3875289449860656188" at="9,28,10,22" />
-      <scope id="3875289449857741882" at="13,0,14,0" />
-      <scope id="3875289449861591723" at="15,0,16,0" />
-      <scope id="3875289449857836384" at="17,24,18,20" />
-      <scope id="3875289449860656184" at="9,0,12,0">
-        <var name="reason" id="3875289449860656288" />
-      </scope>
-      <scope id="3875289449857836380" at="17,0,20,0" />
-      <unit id="3875289449857737973" at="6,0,21,0" name="jetbrains.mps.lang.migration.runtime.base.Problem" />
->>>>>>> 736921de
     </file>
   </root>
   <root nodeRef="528ff3b9-5fc4-40dd-931f-c6ce3650640e/r:f69c3fa1-0e30-4980-84e2-190ae44e4c3d(jetbrains.mps.lang.migration.runtime/jetbrains.mps.lang.migration.runtime.base)/7153805464405087853">
@@ -426,98 +415,16 @@
       <node id="6816167251982663986" at="38,46,39,16" concept="8" />
       <node id="6816167251982786569" at="42,57,43,29" concept="9" />
       <node id="6816167251982664389" at="43,29,44,24" concept="2" />
-<<<<<<< HEAD
       <node id="6816167251982665199" at="44,24,45,27" concept="8" />
-      <node id="7153805464405093250" at="48,60,49,57" concept="8" />
-      <node id="2521103492728906888" at="52,60,53,57" concept="8" />
-      <node id="2083405790277264605" at="57,28,58,24" concept="8" />
-      <node id="1745840781283078214" at="62,107,63,70" concept="2" />
-      <node id="1758937410078939651" at="68,0,69,0" concept="6" trace="isNodeInPlace#()Z" />
-      <node id="1758937410078924226" at="69,0,70,0" concept="6" trace="insertOrReplace#(Lorg/jetbrains/mps/openapi/model/SNode;)V" />
-      <node id="1758937410079237899" at="70,0,71,0" concept="6" trace="remove#()V" />
-      <node id="1758937410078941635" at="72,0,73,0" concept="3" trace="node" />
-      <node id="1758937410078928040" at="73,0,74,0" concept="3" trace="parent" />
-      <node id="1758937410078933023" at="74,0,75,0" concept="3" trace="link" />
-      <node id="1758937410078930489" at="75,0,76,0" concept="3" trace="nextSibling" />
-      <node id="1758937410079133315" at="76,44,77,25" concept="2" />
-      <node id="1758937410078931633" at="77,25,78,34" concept="2" />
-      <node id="1758937410078934018" at="78,34,79,41" concept="2" />
-      <node id="1758937410078937466" at="79,41,80,44" concept="2" />
-      <node id="1758937410079116005" at="82,38,83,42" concept="8" />
-      <node id="1758937410079128036" at="86,30,87,54" concept="2" />
-      <node id="1758937410079000476" at="88,16,89,63" concept="2" />
-      <node id="1758937410079226353" at="93,33,94,35" concept="2" />
-      <node id="1758937410079137805" at="99,0,100,0" concept="3" trace="node" />
-      <node id="1758937410079137808" at="100,0,101,0" concept="3" trace="model" />
-      <node id="1758937410079137820" at="101,43,102,25" concept="2" />
-      <node id="1758937410079137826" at="102,25,103,32" concept="2" />
-      <node id="1758937410079167348" at="105,38,106,68" concept="8" />
-      <node id="1758937410079137865" at="109,30,110,54" concept="2" />
-      <node id="1758937410079137873" at="111,16,112,37" concept="2" />
-      <node id="1758937410079253626" at="116,33,117,37" concept="2" />
-      <node id="1758937410079182037" at="123,35,124,74" concept="8" />
-      <node id="1758937410079183566" at="125,12,126,73" concept="8" />
-      <node id="1758937410079198039" at="130,154,131,84" concept="7" />
-      <node id="1758937410078542987" at="131,84,132,111" concept="7" />
-      <node id="1758937410078599061" at="132,111,133,0" concept="10" />
-      <node id="1758937410078600814" at="133,0,134,41" concept="7" />
-      <node id="1758937410078623363" at="134,41,135,0" concept="10" />
-      <node id="3815816958997951945" at="136,30,137,43" concept="2" />
-      <node id="3815816958997951395" at="138,5,139,0" concept="10" />
-      <node id="1758937410078677587" at="140,27,141,34" concept="9" />
-      <node id="1758937410079257737" at="141,34,142,23" concept="2" />
-      <node id="1758937410078624722" at="144,119,145,46" concept="9" />
-      <node id="1758937410078892673" at="146,113,147,34" concept="9" />
-      <node id="1758937410078625758" at="147,34,148,76" concept="2" />
-      <node id="1758937410079267766" at="150,7,151,40" concept="2" />
-      <node id="6816167251982696116" at="158,104,159,51" concept="8" />
-      <node id="1758937410079128635" at="88,14,90,9" concept="0" />
-      <node id="1758937410079137871" at="111,14,113,9" concept="0" />
-      <node id="1758937410079183411" at="125,10,127,5" concept="0" />
-      <node id="6816167251982777185" at="156,0,158,0" concept="1" trace="EmptyDataCollector#()V" />
-      <node id="7153805464405088268" at="24,0,27,0" concept="6" trace="getCaption#()Ljava/lang/String;" />
-      <node id="6816167251982662641" at="28,0,31,0" concept="6" trace="setDataCollector#(Ljetbrains/mps/lang/migration/runtime/base/DataCollector;)V" />
-      <node id="6816167251982778625" at="32,0,35,0" concept="6" trace="getDataCollector#()Ljetbrains/mps/lang/migration/runtime/base/DataCollector;" />
-      <node id="7153805464405088424" at="48,0,51,0" concept="6" trace="requiresData#()Ljava/lang/Iterable;" />
-      <node id="2521103492728906469" at="52,0,55,0" concept="6" trace="executeAfter#()Ljava/lang/Iterable;" />
-      <node id="1745840781283011290" at="61,64,64,5" concept="5" />
-      <node id="1758937410078940246" at="82,0,85,0" concept="6" trace="isNodeInPlace#()Z" />
-      <node id="1758937410079216004" at="92,28,95,9" concept="5" />
-      <node id="1758937410079137846" at="105,0,108,0" concept="6" trace="isNodeInPlace#()Z" />
-      <node id="1758937410079249200" at="115,28,118,9" concept="5" />
-      <node id="3815816958998196259" at="135,0,138,5" concept="5" />
-      <node id="6816167251982695539" at="158,0,161,0" concept="6" trace="collectData#(Lorg/jetbrains/mps/openapi/module/SModule;Ljetbrains/mps/lang/migration/runtime/base/MigrationScriptReference;)Ljava/util/Map;" />
-      <node id="2083405790277247595" at="56,0,60,0" concept="6" trace="toString#()Ljava/lang/String;" />
-      <node id="1758937410079137817" at="101,0,105,0" concept="1" trace="RootPointer#(Lorg/jetbrains/mps/openapi/model/SNode;)V" />
-      <node id="1758937410078812236" at="145,46,149,9" concept="5" />
-      <node id="6816167251982662648" at="36,0,41,0" concept="6" trace="execute#(Lorg/jetbrains/mps/openapi/module/SModule;)Lorg/jetbrains/mps/openapi/model/SNode;" />
-      <node id="6547769411406518195" at="42,0,47,0" concept="6" trace="execute#(Lorg/jetbrains/mps/openapi/module/SModule;Ljetbrains/mps/lang/migration/runtime/base/DataCollector;)Lorg/jetbrains/mps/openapi/model/SNode;" />
-      <node id="4783464776791982319" at="61,0,66,0" concept="6" trace="adjustMigratedIds#(Lorg/jetbrains/mps/openapi/model/SNode;Lorg/jetbrains/mps/openapi/model/SNode;)V" />
-      <node id="1758937410079003446" at="85,50,90,9" concept="5" />
-      <node id="1758937410079216000" at="92,0,97,0" concept="6" trace="remove#()V" />
-      <node id="1758937410079137863" at="108,50,113,9" concept="5" />
-      <node id="1758937410079245876" at="115,0,120,0" concept="6" trace="remove#()V" />
-      <node id="1758937410079180316" at="122,92,127,5" concept="5" />
-      <node id="1758937410078930906" at="76,0,82,0" concept="1" trace="ChildPointer#(Lorg/jetbrains/mps/openapi/model/SNode;)V" />
-      <node id="1758937410078927502" at="85,0,92,0" concept="6" trace="insertOrReplace#(Lorg/jetbrains/mps/openapi/model/SNode;)V" />
-      <node id="1758937410079137859" at="108,0,115,0" concept="6" trace="insertOrReplace#(Lorg/jetbrains/mps/openapi/model/SNode;)V" />
-      <node id="1758937410079176708" at="122,0,129,0" concept="11" trace="createSNodePlacePointer#(Lorg/jetbrains/mps/openapi/model/SNode;)Ljetbrains/mps/lang/migration/runtime/base/MigrationScriptBase/SNodePlacePointer;" />
-      <node id="1758937410078606993" at="143,12,150,7" concept="5" />
-      <node id="1758937410078796182" at="143,10,152,5" concept="0" />
-      <node id="1758937410078672375" at="139,0,152,5" concept="5" />
-      <node id="1758937410078488798" at="130,0,154,0" concept="6" trace="applyTransormMigration#(Lorg/jetbrains/mps/openapi/model/SNode;Ljetbrains/mps/util/Computable;Ljetbrains/mps/baseLanguage/closures/runtime/_FunctionTypes/_void_P2_E0;)V" />
-      <scope id="6816167251982777186" at="156,33,156,33" />
-=======
-      <node id="6816167251982665199" at="44,24,45,27" concept="7" />
-      <node id="6423044698581879096" at="47,33,48,17" concept="7" />
-      <node id="6423044698581798734" at="51,50,52,35" concept="7" />
-      <node id="7153805464405093250" at="55,60,56,57" concept="7" />
-      <node id="2521103492728906888" at="59,60,60,57" concept="7" />
-      <node id="2083405790277264605" at="64,28,65,24" concept="7" />
+      <node id="6423044698581879096" at="47,33,48,17" concept="8" />
+      <node id="6423044698581798734" at="51,50,52,35" concept="8" />
+      <node id="7153805464405093250" at="55,60,56,57" concept="8" />
+      <node id="2521103492728906888" at="59,60,60,57" concept="8" />
+      <node id="2083405790277264605" at="64,28,65,24" concept="8" />
       <node id="1745840781283078214" at="69,107,70,70" concept="2" />
-      <node id="1758937410078939651" at="75,0,76,0" concept="5" trace="isNodeInPlace#()Z" />
-      <node id="1758937410078924226" at="76,0,77,0" concept="5" trace="insertOrReplace#(Lorg/jetbrains/mps/openapi/model/SNode;)V" />
-      <node id="1758937410079237899" at="77,0,78,0" concept="5" trace="remove#()V" />
+      <node id="1758937410078939651" at="75,0,76,0" concept="6" trace="isNodeInPlace#()Z" />
+      <node id="1758937410078924226" at="76,0,77,0" concept="6" trace="insertOrReplace#(Lorg/jetbrains/mps/openapi/model/SNode;)V" />
+      <node id="1758937410079237899" at="77,0,78,0" concept="6" trace="remove#()V" />
       <node id="1758937410078941635" at="79,0,80,0" concept="3" trace="node" />
       <node id="1758937410078928040" at="80,0,81,0" concept="3" trace="parent" />
       <node id="1758937410078933023" at="81,0,82,0" concept="3" trace="link" />
@@ -526,7 +433,7 @@
       <node id="1758937410078931633" at="84,25,85,34" concept="2" />
       <node id="1758937410078934018" at="85,34,86,41" concept="2" />
       <node id="1758937410078937466" at="86,41,87,44" concept="2" />
-      <node id="1758937410079116005" at="89,38,90,42" concept="7" />
+      <node id="1758937410079116005" at="89,38,90,42" concept="8" />
       <node id="1758937410079128036" at="93,30,94,54" concept="2" />
       <node id="1758937410079000476" at="95,16,96,63" concept="2" />
       <node id="1758937410079226353" at="100,33,101,35" concept="2" />
@@ -534,65 +441,64 @@
       <node id="1758937410079137808" at="107,0,108,0" concept="3" trace="model" />
       <node id="1758937410079137820" at="108,43,109,25" concept="2" />
       <node id="1758937410079137826" at="109,25,110,32" concept="2" />
-      <node id="1758937410079167348" at="112,38,113,68" concept="7" />
+      <node id="1758937410079167348" at="112,38,113,68" concept="8" />
       <node id="1758937410079137865" at="116,30,117,54" concept="2" />
       <node id="1758937410079137873" at="118,16,119,37" concept="2" />
       <node id="1758937410079253626" at="123,33,124,37" concept="2" />
-      <node id="1758937410079182037" at="130,35,131,74" concept="7" />
-      <node id="1758937410079183566" at="132,12,133,73" concept="7" />
-      <node id="1758937410079198039" at="137,154,138,84" concept="6" />
-      <node id="1758937410078542987" at="138,84,139,111" concept="6" />
-      <node id="1758937410078599061" at="139,111,140,0" concept="9" />
-      <node id="1758937410078600814" at="140,0,141,41" concept="6" />
-      <node id="1758937410078623363" at="141,41,142,0" concept="9" />
+      <node id="1758937410079182037" at="130,35,131,74" concept="8" />
+      <node id="1758937410079183566" at="132,12,133,73" concept="8" />
+      <node id="1758937410079198039" at="137,154,138,84" concept="7" />
+      <node id="1758937410078542987" at="138,84,139,111" concept="7" />
+      <node id="1758937410078599061" at="139,111,140,0" concept="10" />
+      <node id="1758937410078600814" at="140,0,141,41" concept="7" />
+      <node id="1758937410078623363" at="141,41,142,0" concept="10" />
       <node id="3815816958997951945" at="143,30,144,43" concept="2" />
-      <node id="3815816958997951395" at="145,5,146,0" concept="9" />
-      <node id="1758937410078677587" at="147,27,148,34" concept="8" />
+      <node id="3815816958997951395" at="145,5,146,0" concept="10" />
+      <node id="1758937410078677587" at="147,27,148,34" concept="9" />
       <node id="1758937410079257737" at="148,34,149,23" concept="2" />
-      <node id="1758937410078624722" at="151,119,152,46" concept="8" />
-      <node id="1758937410078892673" at="153,113,154,34" concept="8" />
+      <node id="1758937410078624722" at="151,119,152,46" concept="9" />
+      <node id="1758937410078892673" at="153,113,154,34" concept="9" />
       <node id="1758937410078625758" at="154,34,155,76" concept="2" />
       <node id="1758937410079267766" at="157,7,158,40" concept="2" />
-      <node id="6816167251982696116" at="165,104,166,51" concept="7" />
+      <node id="6816167251982696116" at="165,104,166,51" concept="8" />
       <node id="1758937410079128635" at="95,14,97,9" concept="0" />
       <node id="1758937410079137871" at="118,14,120,9" concept="0" />
       <node id="1758937410079183411" at="132,10,134,5" concept="0" />
       <node id="6816167251982777185" at="163,0,165,0" concept="1" trace="EmptyDataCollector#()V" />
-      <node id="7153805464405088268" at="24,0,27,0" concept="5" trace="getCaption#()Ljava/lang/String;" />
-      <node id="6816167251982662641" at="28,0,31,0" concept="5" trace="setDataCollector#(Ljetbrains/mps/lang/migration/runtime/base/DataCollector;)V" />
-      <node id="6816167251982778625" at="32,0,35,0" concept="5" trace="getDataCollector#()Ljetbrains/mps/lang/migration/runtime/base/DataCollector;" />
-      <node id="6423044698581879090" at="47,0,50,0" concept="5" trace="isRerunnable#()Z" />
-      <node id="6423044698581795161" at="51,0,54,0" concept="5" trace="check#(Lorg/jetbrains/mps/openapi/module/SModule;)Ljava/lang/Iterable;" />
-      <node id="7153805464405088424" at="55,0,58,0" concept="5" trace="requiresData#()Ljava/lang/Iterable;" />
-      <node id="2521103492728906469" at="59,0,62,0" concept="5" trace="executeAfter#()Ljava/lang/Iterable;" />
-      <node id="1745840781283011290" at="68,64,71,5" concept="4" />
-      <node id="1758937410078940246" at="89,0,92,0" concept="5" trace="isNodeInPlace#()Z" />
-      <node id="1758937410079216004" at="99,28,102,9" concept="4" />
-      <node id="1758937410079137846" at="112,0,115,0" concept="5" trace="isNodeInPlace#()Z" />
-      <node id="1758937410079249200" at="122,28,125,9" concept="4" />
-      <node id="3815816958998196259" at="142,0,145,5" concept="4" />
-      <node id="6816167251982695539" at="165,0,168,0" concept="5" trace="collectData#(Lorg/jetbrains/mps/openapi/module/SModule;Ljetbrains/mps/lang/migration/runtime/base/MigrationScriptReference;)Ljava/util/Map;" />
-      <node id="2083405790277247595" at="63,0,67,0" concept="5" trace="toString#()Ljava/lang/String;" />
+      <node id="7153805464405088268" at="24,0,27,0" concept="6" trace="getCaption#()Ljava/lang/String;" />
+      <node id="6816167251982662641" at="28,0,31,0" concept="6" trace="setDataCollector#(Ljetbrains/mps/lang/migration/runtime/base/DataCollector;)V" />
+      <node id="6816167251982778625" at="32,0,35,0" concept="6" trace="getDataCollector#()Ljetbrains/mps/lang/migration/runtime/base/DataCollector;" />
+      <node id="6423044698581879090" at="47,0,50,0" concept="6" trace="isRerunnable#()Z" />
+      <node id="6423044698581795161" at="51,0,54,0" concept="6" trace="check#(Lorg/jetbrains/mps/openapi/module/SModule;)Ljava/lang/Iterable;" />
+      <node id="7153805464405088424" at="55,0,58,0" concept="6" trace="requiresData#()Ljava/lang/Iterable;" />
+      <node id="2521103492728906469" at="59,0,62,0" concept="6" trace="executeAfter#()Ljava/lang/Iterable;" />
+      <node id="1745840781283011290" at="68,64,71,5" concept="5" />
+      <node id="1758937410078940246" at="89,0,92,0" concept="6" trace="isNodeInPlace#()Z" />
+      <node id="1758937410079216004" at="99,28,102,9" concept="5" />
+      <node id="1758937410079137846" at="112,0,115,0" concept="6" trace="isNodeInPlace#()Z" />
+      <node id="1758937410079249200" at="122,28,125,9" concept="5" />
+      <node id="3815816958998196259" at="142,0,145,5" concept="5" />
+      <node id="6816167251982695539" at="165,0,168,0" concept="6" trace="collectData#(Lorg/jetbrains/mps/openapi/module/SModule;Ljetbrains/mps/lang/migration/runtime/base/MigrationScriptReference;)Ljava/util/Map;" />
+      <node id="2083405790277247595" at="63,0,67,0" concept="6" trace="toString#()Ljava/lang/String;" />
       <node id="1758937410079137817" at="108,0,112,0" concept="1" trace="RootPointer#(Lorg/jetbrains/mps/openapi/model/SNode;)V" />
-      <node id="1758937410078812236" at="152,46,156,9" concept="4" />
-      <node id="6816167251982662648" at="36,0,41,0" concept="5" trace="execute#(Lorg/jetbrains/mps/openapi/module/SModule;)Lorg/jetbrains/mps/openapi/model/SNode;" />
-      <node id="6547769411406518195" at="42,0,47,0" concept="5" trace="execute#(Lorg/jetbrains/mps/openapi/module/SModule;Ljetbrains/mps/lang/migration/runtime/base/DataCollector;)Lorg/jetbrains/mps/openapi/model/SNode;" />
-      <node id="4783464776791982319" at="68,0,73,0" concept="5" trace="adjustMigratedIds#(Lorg/jetbrains/mps/openapi/model/SNode;Lorg/jetbrains/mps/openapi/model/SNode;)V" />
-      <node id="1758937410079003446" at="92,50,97,9" concept="4" />
-      <node id="1758937410079216000" at="99,0,104,0" concept="5" trace="remove#()V" />
-      <node id="1758937410079137863" at="115,50,120,9" concept="4" />
-      <node id="1758937410079245876" at="122,0,127,0" concept="5" trace="remove#()V" />
-      <node id="1758937410079180316" at="129,92,134,5" concept="4" />
+      <node id="1758937410078812236" at="152,46,156,9" concept="5" />
+      <node id="6816167251982662648" at="36,0,41,0" concept="6" trace="execute#(Lorg/jetbrains/mps/openapi/module/SModule;)Lorg/jetbrains/mps/openapi/model/SNode;" />
+      <node id="6547769411406518195" at="42,0,47,0" concept="6" trace="execute#(Lorg/jetbrains/mps/openapi/module/SModule;Ljetbrains/mps/lang/migration/runtime/base/DataCollector;)Lorg/jetbrains/mps/openapi/model/SNode;" />
+      <node id="4783464776791982319" at="68,0,73,0" concept="6" trace="adjustMigratedIds#(Lorg/jetbrains/mps/openapi/model/SNode;Lorg/jetbrains/mps/openapi/model/SNode;)V" />
+      <node id="1758937410079003446" at="92,50,97,9" concept="5" />
+      <node id="1758937410079216000" at="99,0,104,0" concept="6" trace="remove#()V" />
+      <node id="1758937410079137863" at="115,50,120,9" concept="5" />
+      <node id="1758937410079245876" at="122,0,127,0" concept="6" trace="remove#()V" />
+      <node id="1758937410079180316" at="129,92,134,5" concept="5" />
       <node id="1758937410078930906" at="83,0,89,0" concept="1" trace="ChildPointer#(Lorg/jetbrains/mps/openapi/model/SNode;)V" />
-      <node id="1758937410078927502" at="92,0,99,0" concept="5" trace="insertOrReplace#(Lorg/jetbrains/mps/openapi/model/SNode;)V" />
-      <node id="1758937410079137859" at="115,0,122,0" concept="5" trace="insertOrReplace#(Lorg/jetbrains/mps/openapi/model/SNode;)V" />
-      <node id="1758937410079176708" at="129,0,136,0" concept="10" trace="createSNodePlacePointer#(Lorg/jetbrains/mps/openapi/model/SNode;)Ljetbrains/mps/lang/migration/runtime/base/MigrationScriptBase/SNodePlacePointer;" />
-      <node id="1758937410078606993" at="150,12,157,7" concept="4" />
+      <node id="1758937410078927502" at="92,0,99,0" concept="6" trace="insertOrReplace#(Lorg/jetbrains/mps/openapi/model/SNode;)V" />
+      <node id="1758937410079137859" at="115,0,122,0" concept="6" trace="insertOrReplace#(Lorg/jetbrains/mps/openapi/model/SNode;)V" />
+      <node id="1758937410079176708" at="129,0,136,0" concept="11" trace="createSNodePlacePointer#(Lorg/jetbrains/mps/openapi/model/SNode;)Ljetbrains/mps/lang/migration/runtime/base/MigrationScriptBase/SNodePlacePointer;" />
+      <node id="1758937410078606993" at="150,12,157,7" concept="5" />
       <node id="1758937410078796182" at="150,10,159,5" concept="0" />
-      <node id="1758937410078672375" at="146,0,159,5" concept="4" />
-      <node id="1758937410078488798" at="137,0,161,0" concept="5" trace="applyTransormMigration#(Lorg/jetbrains/mps/openapi/model/SNode;Ljetbrains/mps/util/Computable;Ljetbrains/mps/baseLanguage/closures/runtime/_FunctionTypes/_void_P2_E0;)V" />
+      <node id="1758937410078672375" at="146,0,159,5" concept="5" />
+      <node id="1758937410078488798" at="137,0,161,0" concept="6" trace="applyTransormMigration#(Lorg/jetbrains/mps/openapi/model/SNode;Ljetbrains/mps/util/Computable;Ljetbrains/mps/baseLanguage/closures/runtime/_FunctionTypes/_void_P2_E0;)V" />
       <scope id="6816167251982777186" at="163,33,163,33" />
->>>>>>> 736921de
       <scope id="7153805464405088272" at="24,30,25,14" />
       <scope id="6816167251982662647" at="28,61,29,25" />
       <scope id="6816167251982778628" at="32,46,33,16" />
