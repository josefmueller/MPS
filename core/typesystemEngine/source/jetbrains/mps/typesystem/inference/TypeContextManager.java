--- conflicted
+++ resolved
@@ -87,23 +87,6 @@
         }
       }
     }
-<<<<<<< HEAD
-
-    public void modelReplaced(SModelDescriptor md) {
-      SModelReference modelRef = md.getSModelReference();
-      synchronized (myLock) {
-        for (SNodeReference nodePointer : new ArrayList<SNodeReference>(myTypeCheckingContexts.keySet())) {
-          if (nodePointer == null)continue;
-          SNode node = nodePointer.resolve(MPSModuleRepository.getInstance());
-          if (node == null || node.getModel() == null || node.getModel().getModelDescriptor()==null ||
-            jetbrains.mps.util.SNodeOperations.isDisposed(node) || modelRef.equals(nodePointer.getModelReference())) {
-            removeContextForNode(nodePointer);
-          }
-        }
-      }
-    }
-=======
->>>>>>> bacf675f
   };
 
   private SModelRepositoryAdapter mySModelRepositoryListener = new SModelRepositoryAdapter() {
