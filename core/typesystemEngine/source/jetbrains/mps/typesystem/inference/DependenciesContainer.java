/*
 * Copyright 2003-2011 JetBrains s.r.o.
 *
 * Licensed under the Apache License, Version 2.0 (the "License");
 * you may not use this file except in compliance with the License.
 * You may obtain a copy of the License at
 *
 * http://www.apache.org/licenses/LICENSE-2.0
 *
 * Unless required by applicable law or agreed to in writing, software
 * distributed under the License is distributed on an "AS IS" BASIS,
 * WITHOUT WARRANTIES OR CONDITIONS OF ANY KIND, either express or implied.
 * See the License for the specific language governing permissions and
 * limitations under the License.
 */
package jetbrains.mps.typesystem.inference;

import gnu.trove.THashSet;
import jetbrains.mps.kernel.model.SModelUtil;
import jetbrains.mps.project.GlobalScope;
import jetbrains.mps.smodel.ModelAccess;
import jetbrains.mps.smodel.SNode;
import jetbrains.mps.smodel.SNodeUtil;
import jetbrains.mps.typesystem.inference.util.IDependency_Runtime;
import jetbrains.mps.util.NameUtil;
import org.jetbrains.annotations.NotNull;

import java.util.ArrayList;
import java.util.Collection;
import java.util.Collections;
import java.util.Set;
import java.util.concurrent.ConcurrentHashMap;
import java.util.concurrent.ConcurrentMap;

public class DependenciesContainer {

<<<<<<< HEAD
  private ConcurrentMap<String, Set<IDependency_Runtime>> myDependencies = new ConcurrentHashMap<String, /* synchronized */ Set<IDependency_Runtime>>();
  private ConcurrentMap<String, Set<IDependency_Runtime>> myDependenciesCache = new ConcurrentHashMap<String, /* unmodifiable */ Set<IDependency_Runtime>>();

  public DependenciesContainer() {
  }

  void addDependencies(Set<IDependency_Runtime> dependencies) {
    for (IDependency_Runtime dependency : dependencies) {
      String concept = dependency.getTargetConceptFQName();
      if (concept == null) continue;

      Set<IDependency_Runtime> existingRules = myDependencies.get(concept);
      while (existingRules == null) {
        myDependencies.putIfAbsent(concept, Collections.synchronizedSet(new THashSet<IDependency_Runtime>(1)));
        existingRules = myDependencies.get(concept);
      }
      existingRules.add(dependency);
    }
    myDependenciesCache.clear();
=======
  private ConcurrentMap<String, Set<IDependency_Runtime>> myDependencies = new ConcurrentHashMap<String, Set<IDependency_Runtime>>();
  private ConcurrentMap<String, Set<IDependency_Runtime>> myDependenciesCache = new ConcurrentHashMap<String, Set<IDependency_Runtime>>();

  public DependenciesContainer() {
>>>>>>> 0fd106cd
  }

  Collection<SNode> getDependencies(SNode node) {
    if (node == null) return Collections.emptySet();
    String conceptDeclaration = node.getConceptFqName();
    Collection<SNode> result = null;
    for (IDependency_Runtime dependency_runtime : get(conceptDeclaration)) {
      Set<SNode> sourceNodes = dependency_runtime.getSourceNodes(node);
      for (SNode sourceNode : sourceNodes) {
        if (sourceNode == null) continue;
        if (SModelUtil.isAssignableConcept(sourceNode.getConceptFqName(), dependency_runtime.getSourceConceptFQName())) {
          if (result == null) {
            result = new ArrayList<SNode>(4);
          }
          result.add(sourceNode);
        }
      }
    }
    return result == null ? Collections.<SNode>emptyList() : result;
  }

<<<<<<< HEAD
  Set<IDependency_Runtime> get(String key) {
=======
  private Set<IDependency_Runtime> get(@NotNull final String key) {
>>>>>>> 0fd106cd
    Set<IDependency_Runtime> result = myDependenciesCache.get(key);
    if (result != null) {
      return result;
    }

    if (!isInterfaceConcept(key)) {
      String conceptDeclaration = key;
      while (conceptDeclaration != null) {
        Set<IDependency_Runtime> rules = myDependencies.get(conceptDeclaration);
        if (rules != null) {
          if (conceptDeclaration != key) {
            myDependencies.putIfAbsent(key, new THashSet<IDependency_Runtime>(rules));
          }
          myDependenciesCache.putIfAbsent(key, rules);
          return Collections.unmodifiableSet(rules);
        }
        conceptDeclaration = getSuperConcept(conceptDeclaration);
      }
    }
    myDependencies.putIfAbsent(key, new THashSet<IDependency_Runtime>(1));
    myDependenciesCache.putIfAbsent(key, Collections.<IDependency_Runtime>emptySet());
    return Collections.emptySet();
  }

<<<<<<< HEAD
  void makeConsistent() {
=======
  void addDependencies(Set<IDependency_Runtime> dependencies) {
    ModelAccess.assertLegalWrite();

    for (IDependency_Runtime dependency : dependencies) {
      String concept = dependency.getTargetConceptFQName();
      if (concept == null) continue;

      Set<IDependency_Runtime> existingRules = myDependencies.get(concept);
      while (existingRules == null) {
        myDependencies.putIfAbsent(concept, new THashSet<IDependency_Runtime>(1));
        existingRules = myDependencies.get(concept);
      }
      existingRules.add(dependency);
    }
    myDependenciesCache.clear();
  }

  void makeConsistent() {
    ModelAccess.assertLegalWrite();

>>>>>>> 0fd106cd
    for (String conceptDeclaration : myDependencies.keySet()) {
      if (conceptDeclaration == null) {
        continue;
      }
      Set<IDependency_Runtime> rules = myDependencies.get(conceptDeclaration);
      if (rules == null) continue;
      if (isInterfaceConcept(conceptDeclaration)) continue;
      String parent = getSuperConcept(conceptDeclaration);
      while (parent != null) {
        Set<IDependency_Runtime> parentRules = myDependencies.get(parent);
        if (parentRules != null) {
          rules.addAll(parentRules);
        }
        parent = getSuperConcept(parent);
      }
    }
    myDependenciesCache.clear();
  }

  void clear() {
    myDependencies.clear();
    myDependenciesCache.clear();
  }

  // TODO rewrite using ConceptDescriptor
  private boolean isInterfaceConcept(String conceptFqName) {
    SNode conceptDeclaration = SModelUtil.findConceptDeclaration(conceptFqName, GlobalScope.getInstance());
    return !SNodeUtil.isInstanceOfConceptDeclaration(conceptDeclaration);
  }

  // TODO rewrite using ConceptDescriptor
  private String getSuperConcept(String conceptFqName) {
    SNode conceptDeclaration = SModelUtil.findConceptDeclaration(conceptFqName, GlobalScope.getInstance());
    SNode superConcept = SNodeUtil.isInstanceOfConceptDeclaration(conceptDeclaration) ? SNodeUtil.getConceptDeclaration_Extends(conceptDeclaration) : null;
    return superConcept != null ? NameUtil.nodeFQName(superConcept) : null;
  }
}<|MERGE_RESOLUTION|>--- conflicted
+++ resolved
@@ -34,32 +34,10 @@
 
 public class DependenciesContainer {
 
-<<<<<<< HEAD
-  private ConcurrentMap<String, Set<IDependency_Runtime>> myDependencies = new ConcurrentHashMap<String, /* synchronized */ Set<IDependency_Runtime>>();
-  private ConcurrentMap<String, Set<IDependency_Runtime>> myDependenciesCache = new ConcurrentHashMap<String, /* unmodifiable */ Set<IDependency_Runtime>>();
-
-  public DependenciesContainer() {
-  }
-
-  void addDependencies(Set<IDependency_Runtime> dependencies) {
-    for (IDependency_Runtime dependency : dependencies) {
-      String concept = dependency.getTargetConceptFQName();
-      if (concept == null) continue;
-
-      Set<IDependency_Runtime> existingRules = myDependencies.get(concept);
-      while (existingRules == null) {
-        myDependencies.putIfAbsent(concept, Collections.synchronizedSet(new THashSet<IDependency_Runtime>(1)));
-        existingRules = myDependencies.get(concept);
-      }
-      existingRules.add(dependency);
-    }
-    myDependenciesCache.clear();
-=======
   private ConcurrentMap<String, Set<IDependency_Runtime>> myDependencies = new ConcurrentHashMap<String, Set<IDependency_Runtime>>();
   private ConcurrentMap<String, Set<IDependency_Runtime>> myDependenciesCache = new ConcurrentHashMap<String, Set<IDependency_Runtime>>();
 
   public DependenciesContainer() {
->>>>>>> 0fd106cd
   }
 
   Collection<SNode> getDependencies(SNode node) {
@@ -81,11 +59,7 @@
     return result == null ? Collections.<SNode>emptyList() : result;
   }
 
-<<<<<<< HEAD
-  Set<IDependency_Runtime> get(String key) {
-=======
   private Set<IDependency_Runtime> get(@NotNull final String key) {
->>>>>>> 0fd106cd
     Set<IDependency_Runtime> result = myDependenciesCache.get(key);
     if (result != null) {
       return result;
@@ -110,9 +84,6 @@
     return Collections.emptySet();
   }
 
-<<<<<<< HEAD
-  void makeConsistent() {
-=======
   void addDependencies(Set<IDependency_Runtime> dependencies) {
     ModelAccess.assertLegalWrite();
 
@@ -133,7 +104,6 @@
   void makeConsistent() {
     ModelAccess.assertLegalWrite();
 
->>>>>>> 0fd106cd
     for (String conceptDeclaration : myDependencies.keySet()) {
       if (conceptDeclaration == null) {
         continue;
