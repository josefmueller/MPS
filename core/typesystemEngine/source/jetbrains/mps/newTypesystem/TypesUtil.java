--- conflicted
+++ resolved
@@ -34,14 +34,7 @@
 import org.jetbrains.mps.openapi.model.SNode.ReferenceVisitor;
 import org.jetbrains.mps.openapi.model.impl.SNodeBase;
 
-<<<<<<< HEAD
 import java.util.*;
-=======
-import java.util.ArrayList;
-import java.util.LinkedList;
-import java.util.List;
-import java.util.Set;
->>>>>>> dfc222c7
 
 public class TypesUtil {
 
@@ -62,13 +55,8 @@
         return true;
       }
     }
-<<<<<<< HEAD
-    for (SNode referent : node.getReferents()) {
+    for (SNode referent : getNodeReferents(node)) {
       if (referent != null && TypesUtil.isVariable(referent)) {
-=======
-    for (SNode referent : getNodeReferents(node)) {
-      if (referent != null && HUtil.isRuntimeTypeVariable(referent)) {
->>>>>>> dfc222c7
         return true;
       }
     }
