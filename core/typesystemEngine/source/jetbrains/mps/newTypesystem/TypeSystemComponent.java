/*
 * Copyright 2003-2011 JetBrains s.r.o.
 *
 * Licensed under the Apache License, Version 2.0 (the "License");
 * you may not use this file except in compliance with the License.
 * You may obtain a copy of the License at
 *
 * http://www.apache.org/licenses/LICENSE-2.0
 *
 * Unless required by applicable law or agreed to in writing, software
 * distributed under the License is distributed on an "AS IS" BASIS,
 * WITHOUT WARRANTIES OR CONDITIONS OF ANY KIND, either express or implied.
 * See the License for the specific language governing permissions and
 * limitations under the License.
 */
package jetbrains.mps.newTypesystem;

import gnu.trove.THashMap;
import gnu.trove.THashSet;
import jetbrains.mps.errors.IErrorReporter;
import jetbrains.mps.lang.typesystem.runtime.HUtil;
import jetbrains.mps.lang.typesystem.runtime.InferenceRule_Runtime;
import jetbrains.mps.lang.typesystem.runtime.IsApplicableStatus;
import jetbrains.mps.logging.Logger;
import jetbrains.mps.newTypesystem.state.State;
import jetbrains.mps.project.GlobalScope;
import jetbrains.mps.smodel.*;
import jetbrains.mps.typesystem.inference.RulesManager;
import jetbrains.mps.typesystem.inference.TypeChecker;
import jetbrains.mps.util.Pair;
import org.jetbrains.annotations.NotNull;

import java.util.*;

class TypeSystemComponent extends CheckingComponent {
  private static final Logger LOG = Logger.getLogger(TypeSystemComponent.class);

  private boolean myInvalidationResult = false;

  private State myState;

  private Map<SNode, Set<SNode>> myNodesToDependentNodes_A = new THashMap<SNode, Set<SNode>>();
  private Map<SNode, Set<SNode>> myNodesToDependentNodes_B = new THashMap<SNode, Set<SNode>>();

  private Set<SNode> myJustInvalidatedNodes = new THashSet<SNode>();

  private Map<SNode, Set<Pair<String, String>>> myNodesToRules = new THashMap<SNode, Set<Pair<String, String>>>();
  private Set<SNode> myFullyCheckedNodes = new THashSet<SNode>(); //nodes which are checked with their children
  private Set<SNode> myPartlyCheckedNodes = new THashSet<SNode>(); // nodes which are checked themselves but not children
  private Set<SNode> myNodesDependentOnCaches = new THashSet<SNode>();
  private Stack<Set<SNode>> myCurrentFrontiers = new Stack<Set<SNode>>();
  private Set<SNode> myAdditionalNodes = new THashSet<SNode>();
  private SNode myCurrentCheckedNode;
  private boolean myCurrentTypeAffected = false;

  public TypeSystemComponent(TypeChecker typeChecker, State state, NodeTypesComponent component) {
    myState = state;
    myTypeChecker = typeChecker;
    myNodeTypesComponent = component;
  }

  @Deprecated
  protected boolean loadTypesystemRules(SNode root) {
    SModel model = root.getModel();
    RulesManager rulesManager = myTypeChecker.getRulesManager();
    if (rulesManager.hasModelLoadedRules(model.getSModelReference())) {
      return true;
    }
    List<Language> languages = SModelOperations.getLanguages(model, GlobalScope.getInstance());
    boolean isLoadedAnyLanguage = false;
    for (Language language : languages) {
      boolean b = rulesManager.loadLanguage(language.getModuleFqName());
      isLoadedAnyLanguage = isLoadedAnyLanguage || b;
    }
    rulesManager.markModelHasLoadedRules(model.getSModelReference());
    if (!isLoadedAnyLanguage) return false;
    return true;
  }

  //returns true if something was invalidated
  protected boolean doInvalidate() {
    if (myInvalidationWasPerformed) {
      return myInvalidationResult;
    }
    boolean result;
    Set<SNode> invalidatedNodes_A = new THashSet<SNode>();
    Set<SNode> invalidatedNodes_B = new THashSet<SNode>();
    Set<SNode> newNodesToInvalidate_A = new THashSet<SNode>();
    Set<SNode> newNodesToInvalidate_B = new THashSet<SNode>();
    Set<SNode> currentNodesToInvalidate_A = myCurrentNodesToInvalidate;
    Set<SNode> currentNodesToInvalidate_B = new THashSet<SNode>();

    if (myCacheWasRebuilt) {
      currentNodesToInvalidate_A.addAll(myNodesDependentOnCaches);
    }

    //A means invalidated and type will be recalculated, B means invalidated but type not affected. A => B then.
    while (!currentNodesToInvalidate_A.isEmpty() || !currentNodesToInvalidate_B.isEmpty()) {
      for (SNode nodeToInvalidate : currentNodesToInvalidate_A) {
        if (invalidatedNodes_A.contains(nodeToInvalidate)) continue;
        invalidateNodeTypeSystem(nodeToInvalidate, true);
        invalidatedNodes_A.add(nodeToInvalidate);
        Set<SNode> nodes = myNodesToDependentNodes_A.get(nodeToInvalidate);
        if (nodes != null) {
          newNodesToInvalidate_A.addAll(nodes);
        }
        nodes = myNodesToDependentNodes_B.get(nodeToInvalidate);
        if (nodes != null) {
          newNodesToInvalidate_B.addAll(nodes);
        }
      }

      for (SNode nodeToInvalidate : currentNodesToInvalidate_B) {
        if (invalidatedNodes_A.contains(nodeToInvalidate)) continue;
        if (invalidatedNodes_B.contains(nodeToInvalidate)) continue;
        invalidateNodeTypeSystem(nodeToInvalidate, false);
        invalidatedNodes_B.add(nodeToInvalidate);
        Set<SNode> nodes = myNodesToDependentNodes_A.get(nodeToInvalidate);
        if (nodes != null) {
          newNodesToInvalidate_B.addAll(nodes);
        }
        nodes = myNodesToDependentNodes_B.get(nodeToInvalidate);
        if (nodes != null) {
          newNodesToInvalidate_B.addAll(nodes);
        }
      }
      currentNodesToInvalidate_A = newNodesToInvalidate_A;
      currentNodesToInvalidate_B = newNodesToInvalidate_B;
      newNodesToInvalidate_A = new THashSet<SNode>();
      newNodesToInvalidate_B = new THashSet<SNode>();
    }
    result = !invalidatedNodes_A.isEmpty() || !invalidatedNodes_B.isEmpty();
    myCurrentNodesToInvalidate.clear();
    myCacheWasRebuilt = false;
    myInvalidationWasPerformed = true;
    myInvalidationResult = result;
    return result;
  }

  private void invalidateNodeTypeSystem(SNode node, boolean typeWillBeRecalculated) {
    myPartlyCheckedNodes.remove(node);
    myFullyCheckedNodes.remove(node);
    myState.clearNode(node);
    if (typeWillBeRecalculated) {
      TypeChecker.getInstance().fireTypeWillBeRecalculatedForTerm(node);
    }
    myNodesToRules.remove(node);
  }

  public Map<SNode, List<IErrorReporter>> getNodesToErrorsMap() {
    return myState.getNodeMaps().getNodesToErrors();
  }

  public void clear() {
    myIsChecked = false;
    clearCaches();
    clearState();
    clearNodeTypes();
  }

  private void clearState() {
    myState.clear(true);
  }

  public void clearNodeTypes() {
    myCurrentNodesToInvalidate.clear();
  }

  public void typeOfNodeCalled(SNode node) {
    if (myCurrentCheckedNode == node) {
      myCurrentTypeAffected = true;
    }
  }

  public void addDependencyOnCurrent(SNode node) {
    addDependencyOnCurrent(node, true);
  }

  //"type affected" means that *type* of this node depends on current
  // used to decide whether call "type will be recalculated" if current invalidated
  public void addDependencyOnCurrent(SNode node, boolean typeAffected) {
    Set<SNode> hashSet = new THashSet<SNode>(1);
    hashSet.add(myCurrentCheckedNode);

    if (node == null) {
      LOG.error("Typesystem dependency not tracked. ");
      return;
    }

    addDependentNodesTypeSystem(node, hashSet, typeAffected);
  }

  public void addDependencyForCurrent(SNode node, SNode nonTSCurrent) {
    Set<SNode> hashSet = new THashSet<SNode>(1);
    hashSet.add(node);
    if (myCurrentCheckedNode == null) {
      myCurrentCheckedNode = nonTSCurrent;
    }
    if (myCurrentCheckedNode == null) {
      LOG.error("Typesystem dependency not tracked. ");
      return;
    }
    addDependentNodesTypeSystem(myCurrentCheckedNode, hashSet, true);
  }

<<<<<<< HEAD
  protected void computeTypesSpecial(SNode nodeToCheck, boolean forceChildrenCheck, Collection<SNode> additionalNodes, boolean finalExpansion, SNode initialNode) {
=======
  private void computeTypesSpecial(SNode nodeToCheck, boolean forceChildrenCheck, List<SNode> additionalNodes, boolean finalExpansion, SNode initialNode) {
>>>>>>> 61dba045
    computeTypesForNode(nodeToCheck, forceChildrenCheck, additionalNodes, initialNode);
    if (typeCalculated(initialNode) != null) return;
    solveInequalitiesAndExpandTypes(finalExpansion);
  }

  protected void computeTypes(SNode nodeToCheck, boolean refreshTypes, boolean forceChildrenCheck, Collection<SNode> additionalNodes, boolean finalExpansion, SNode initialNode) {
    try {
      if (!isIncrementalMode() || refreshTypes) {
        clear();
      } else {
        myState.clearStateObjects();
        doInvalidate();
        myPartlyCheckedNodes.addAll(myFullyCheckedNodes);
        myFullyCheckedNodes.clear();
      }
      computeTypesForNode(nodeToCheck, forceChildrenCheck, additionalNodes, initialNode);
      if (typeCalculated(initialNode) != null) return;
      solveInequalitiesAndExpandTypes(finalExpansion);
      performActionsAfterChecking();
    } finally {
      myInvalidationWasPerformed = false;
    }
  }

  public void clearCaches() {
    myNodesToDependentNodes_A.clear();
    myNodesToDependentNodes_B.clear();
    myNodesDependentOnCaches.clear();
    myFullyCheckedNodes.clear();
    myPartlyCheckedNodes.clear();
    myNodesToRules.clear();
  }

  protected SNode computeTypesForNode_special(SNode initialNode, Collection<SNode> givenAdditionalNodes) {
    SNode type = null;
    SNode prevNode = null;
    SNode node = initialNode;
    long start = System.currentTimeMillis();
    myState.setTargetNode(initialNode);
    while (node != null) {
<<<<<<< HEAD
      Collection<SNode> additionalNodes = givenAdditionalNodes;
=======
      List<SNode> additionalNodes = new ArrayList<SNode>(givenAdditionalNodes);
      additionalNodes.addAll(myAdditionalNodes);
      myAdditionalNodes.clear();
>>>>>>> 61dba045
      if (prevNode != null) {
        additionalNodes = new ArrayList<SNode>(additionalNodes);
        additionalNodes.add(prevNode);
      }
      computeTypesSpecial(node, false, additionalNodes, false, initialNode);
      type = typeCalculated(initialNode);
      if (type == null) {
        if (node.isRoot()) {
<<<<<<< HEAD
          computeTypes(node, true, true, Collections.<SNode>emptyList(), true, initialNode);
=======
          myNodeTypesComponent.getTypeCheckingContext().setSingleTypeComputation(false);
          //System.out.println("Root: " + initialNode.getDebugText());
          computeTypes(node, true, true, new ArrayList<SNode>(0), true, initialNode);
>>>>>>> 61dba045
          type = getType(initialNode);
          if(type == null && node != initialNode && myState.getInequalitySystem() == null && !myNodeTypesComponent.getTypeCheckingContext().isInEditorQueries()) {
            LOG.error("No typesystem rule for " + initialNode.getDebugText() + " in root " + initialNode.getContainingRoot() + ": type calculation took " + (System.currentTimeMillis() - start) + " ms", new Throwable(), new SNodePointer(initialNode));
          }
          return type;
        }
        prevNode = node;
        node = node.getParent();
      } else {
        return type;
      }
    }
    return type;
  }

  public SNode getType(SNode node) {
    if (myFullyCheckedNodes.contains(node)) {
      return getRawTypeFromContext(node);
    }
    return null;
  }

  public SNode getRawTypeFromContext(SNode node) {
    return myNodeTypesComponent.getTypeCheckingContext().getTypeDontCheck(node);
  }

  public void markNodeAsAffectedByRule(SNode node, String ruleModel, String ruleId) {
    Set<Pair<String, String>> rulesWhichAffectNodesType = myNodesToRules.get(node);
    if (rulesWhichAffectNodesType == null) {
      rulesWhichAffectNodesType = new THashSet<Pair<String, String>>(1);
      myNodesToRules.put(node, rulesWhichAffectNodesType);
    }
    rulesWhichAffectNodesType.add(new Pair<String, String>(ruleModel, ruleId));
  }

  public Set<Pair<String, String>> getRulesWhichAffectNodeType(SNode node) {
    Set<Pair<String, String>> set = myNodesToRules.get(node);
    if (set == null) return null;
    return new THashSet<Pair<String, String>>(set);
  }

  private void computeTypesForNode(SNode node, boolean forceChildrenCheck, Collection<SNode> additionalNodes, SNode targetNode) {
    if (node == null) return;
    Set<SNode> frontier = new LinkedHashSet<SNode>();
    Set<SNode> newFrontier = new LinkedHashSet<SNode>();
    frontier.add(node);
    frontier.addAll(additionalNodes);
    MyEventsReadListener nodesReadListener = new MyEventsReadListener();
    while (!(frontier.isEmpty())) {
      myCurrentFrontiers.push(newFrontier);
      for (SNode sNode : frontier) {
        if (myFullyCheckedNodes.contains(sNode)) {
          continue;
        }
        Set<SNode> candidatesForFrontier = new LinkedHashSet<SNode>();
        if (myNodeTypesComponent.isSpecial()) {
          candidatesForFrontier.addAll(myTypeChecker.getRulesManager().getDependencies(sNode));
        }
        if (forceChildrenCheck) {
          candidatesForFrontier.addAll(sNode.getChildren());
        }
        for (SNode candidate : candidatesForFrontier) {
          newFrontier.add(candidate);
        }
        if (!myPartlyCheckedNodes.contains(sNode)) {
          MyLanguageCachesReadListener languageCachesReadListener = null;
          if (isIncrementalMode()) {
            languageCachesReadListener = new MyLanguageCachesReadListener();
            nodesReadListener.clear();
            NodeReadEventsCaster.setNodesReadListener(nodesReadListener);
            LanguageHierarchyCache.getInstance().setReadAccessListener(languageCachesReadListener);
          }
          boolean typeAffected = false;
          try {
            myJustInvalidatedNodes.add(sNode);
            typeAffected = applyRulesToNode(sNode);
          } finally {
            if (isIncrementalMode()) {
              NodeReadEventsCaster.removeNodesReadListener();
            }
          }
          if (isIncrementalMode()) {
            synchronized (ACCESS_LOCK) {
              nodesReadListener.setAccessReport(true);
              Set<SNode> accessedNodes = nodesReadListener.getAccessedNodes();
              addDependentNodesTypeSystem(sNode, accessedNodes, typeAffected);
              nodesReadListener.setAccessReport(false);
              if (languageCachesReadListener != null) { //redundant checking, in fact; but without this IDEA underlines the next line with red
                languageCachesReadListener.setAccessReport(true);
                if (languageCachesReadListener.myIsCacheAccessed) {
                  addCacheDependentNodesTypesystem(sNode);
                }
                languageCachesReadListener.setAccessReport(false);
              }
            }
            nodesReadListener.clear();
          }
          myPartlyCheckedNodes.add(sNode);
        }
        myFullyCheckedNodes.add(sNode);
        if (typeCalculated(targetNode) != null) return;
      }
      Set<SNode> newFrontierPopped = myCurrentFrontiers.pop();
      assert newFrontierPopped == newFrontier;
      frontier = newFrontier;
      newFrontier = new LinkedHashSet<SNode>();
    }
  }

  private SNode typeCalculated(SNode initialNode) {
    if (myState.getInequalitySystem() != null) {
      SNode expectedType = myState.getInequalitySystem().getExpectedType();
      if (expectedType != null && !TypesUtil.hasVariablesInside(expectedType) && !HUtil.isRuntimeHoleType(expectedType)) {
        return expectedType;
      }
    } else {
      if (initialNode == null) return null;
      if (!myState.isTargetTypeCalculated()) return null;
      SNode type = getType(initialNode);
      if (type != null && !TypesUtil.hasVariablesInside(type)) return type;
    }
    return null;
  }

  //"type affected" means that *type* of this node depends on this set
  // used to decide whether call "type will be recalculated" if node from set invalidated
  private void addDependentNodesTypeSystem(@NotNull SNode sNode, Set<SNode> nodesToDependOn, boolean typesAffected) {
    Map<SNode, Set<SNode>> dependencies = typesAffected ? myNodesToDependentNodes_A : myNodesToDependentNodes_B;
    for (SNode nodeToDependOn : nodesToDependOn) {
      if (nodeToDependOn == null) continue;
      if (sNode == nodeToDependOn) continue;
      Set<SNode> dependentNodes = dependencies.get(nodeToDependOn);
      if (dependentNodes == null) {
        dependentNodes = new THashSet<SNode>(1);
        dependencies.put(nodeToDependOn, dependentNodes);
        myNodeTypesComponent.track(nodeToDependOn);
      }
      dependentNodes.add(sNode);
    }
  }

  public void solveInequalitiesAndExpandTypes(boolean finalExpansion) {
    myState.solveInequalities();
    myState.expandAll(myJustInvalidatedNodes, finalExpansion);
    myJustInvalidatedNodes.clear();
  }

  public void addError(SNode node, IErrorReporter reporter) {
    myState.addError(node, reporter, null);
  }

  public void markUnchecked(SNode node) {
    invalidateNodeTypeSystem(node, true);
  }

  public void computeTypes(boolean refreshTypes) {
    computeTypes(myNodeTypesComponent.getNode(), refreshTypes, true, Collections.<SNode>emptyList(), true, null);
  }

  private void performActionsAfterChecking() {
    myState.performActionsAfterChecking();
    myNodeTypesComponent.getModelListenerManager().updateGCedNodes();
    TypeChecker.getInstance().addTypeRecalculatedListener(myNodeTypesComponent.getTypeRecalculatedListener());//method checks if already exists
    LanguageHierarchyCache.getInstance().addCacheChangeListener(myLanguageCacheListener);
  }

  protected boolean applyRulesToNode(SNode node) {
    List<Pair<InferenceRule_Runtime, IsApplicableStatus>> newRules = myTypeChecker.getRulesManager().getInferenceRules(node);
    boolean result = false;
    if (newRules != null) {
      myCurrentTypeAffected = false;
      SNode oldCheckedNode = myCurrentCheckedNode;
      myCurrentCheckedNode = node;
      for (Pair<InferenceRule_Runtime, IsApplicableStatus> rule : newRules) {
        myState.applyRuleToNode(node, rule.o1, rule.o2);
      }
      myCurrentCheckedNode = oldCheckedNode;
      result = myCurrentTypeAffected;
      myCurrentTypeAffected = false;
    }
    return result;
  }

  public void addNodeToFrontier(SNode node) {
    if (myPartlyCheckedNodes.contains(node)) {
      return;
    }
    if (!myCurrentFrontiers.isEmpty()) {
      myCurrentFrontiers.peek().add(node);
    } else {
      myAdditionalNodes.add(node);
    }
  }

  private void addCacheDependentNodesTypesystem(SNode node) {
    myNodesDependentOnCaches.add(node);
  }
}<|MERGE_RESOLUTION|>--- conflicted
+++ resolved
@@ -203,11 +203,7 @@
     addDependentNodesTypeSystem(myCurrentCheckedNode, hashSet, true);
   }
 
-<<<<<<< HEAD
-  protected void computeTypesSpecial(SNode nodeToCheck, boolean forceChildrenCheck, Collection<SNode> additionalNodes, boolean finalExpansion, SNode initialNode) {
-=======
-  private void computeTypesSpecial(SNode nodeToCheck, boolean forceChildrenCheck, List<SNode> additionalNodes, boolean finalExpansion, SNode initialNode) {
->>>>>>> 61dba045
+  private void computeTypesSpecial(SNode nodeToCheck, boolean forceChildrenCheck, Collection<SNode> additionalNodes, boolean finalExpansion, SNode initialNode) {
     computeTypesForNode(nodeToCheck, forceChildrenCheck, additionalNodes, initialNode);
     if (typeCalculated(initialNode) != null) return;
     solveInequalitiesAndExpandTypes(finalExpansion);
@@ -248,13 +244,7 @@
     long start = System.currentTimeMillis();
     myState.setTargetNode(initialNode);
     while (node != null) {
-<<<<<<< HEAD
       Collection<SNode> additionalNodes = givenAdditionalNodes;
-=======
-      List<SNode> additionalNodes = new ArrayList<SNode>(givenAdditionalNodes);
-      additionalNodes.addAll(myAdditionalNodes);
-      myAdditionalNodes.clear();
->>>>>>> 61dba045
       if (prevNode != null) {
         additionalNodes = new ArrayList<SNode>(additionalNodes);
         additionalNodes.add(prevNode);
@@ -263,13 +253,9 @@
       type = typeCalculated(initialNode);
       if (type == null) {
         if (node.isRoot()) {
-<<<<<<< HEAD
-          computeTypes(node, true, true, Collections.<SNode>emptyList(), true, initialNode);
-=======
           myNodeTypesComponent.getTypeCheckingContext().setSingleTypeComputation(false);
           //System.out.println("Root: " + initialNode.getDebugText());
-          computeTypes(node, true, true, new ArrayList<SNode>(0), true, initialNode);
->>>>>>> 61dba045
+          computeTypes(node, true, true, Collections.<SNode>emptyList(), true, initialNode);
           type = getType(initialNode);
           if(type == null && node != initialNode && myState.getInequalitySystem() == null && !myNodeTypesComponent.getTypeCheckingContext().isInEditorQueries()) {
             LOG.error("No typesystem rule for " + initialNode.getDebugText() + " in root " + initialNode.getContainingRoot() + ": type calculation took " + (System.currentTimeMillis() - start) + " ms", new Throwable(), new SNodePointer(initialNode));
