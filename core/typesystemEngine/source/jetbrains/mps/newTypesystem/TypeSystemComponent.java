--- conflicted
+++ resolved
@@ -317,28 +317,11 @@
           typeAffected = applyRulesToNode(sNode);
         } finally {
           if (incrementalMode) {
-<<<<<<< HEAD
-=======
             LanguageHierarchyCache.getInstance().removeReadAccessListener();
->>>>>>> 0fd106cd
             NodeReadEventsCaster.removeNodesReadListener();
           }
         }
         if (incrementalMode) {
-<<<<<<< HEAD
-          synchronized (ACCESS_LOCK) {
-            nodesReadListener.setAccessReport(true);
-            Set<SNode> accessedNodes = nodesReadListener.getAccessedNodes();
-            addDependentNodesTypeSystem(sNode, accessedNodes, typeAffected);
-            nodesReadListener.setAccessReport(false);
-            if (languageCachesReadListener != null) { //redundant checking, in fact; but without this IDEA underlines the next line with red
-              languageCachesReadListener.setAccessReport(true);
-              if (languageCachesReadListener.myIsCacheAccessed) {
-                addCacheDependentNodesTypesystem(sNode);
-              }
-              languageCachesReadListener.setAccessReport(false);
-            }
-=======
           nodesReadListener.setAccessReport(true);
           Set<SNode> accessedNodes = nodesReadListener.getAccessedNodes();
           addDependentNodesTypeSystem(sNode, accessedNodes, typeAffected);
@@ -349,7 +332,6 @@
               addCacheDependentNodesTypesystem(sNode);
             }
             languageCachesReadListener.setAccessReport(false);
->>>>>>> 0fd106cd
           }
           nodesReadListener.clear();
         }
