/*
 * Copyright 2003-2011 JetBrains s.r.o.
 *
 * Licensed under the Apache License, Version 2.0 (the "License");
 * you may not use this file except in compliance with the License.
 * You may obtain a copy of the License at
 *
 * http://www.apache.org/licenses/LICENSE-2.0
 *
 * Unless required by applicable law or agreed to in writing, software
 * distributed under the License is distributed on an "AS IS" BASIS,
 * WITHOUT WARRANTIES OR CONDITIONS OF ANY KIND, either express or implied.
 * See the License for the specific language governing permissions and
 * limitations under the License.
 */
package jetbrains.mps.newTypesystem.context.typechecking;

import gnu.trove.THashMap;
import gnu.trove.THashSet;
import jetbrains.mps.checkers.ErrorReportUtil;
import jetbrains.mps.errors.IErrorReporter;
import jetbrains.mps.errors.SimpleErrorReporter;
import jetbrains.mps.lang.typesystem.runtime.ICheckingRule_Runtime;
import jetbrains.mps.lang.typesystem.runtime.IsApplicableStatus;
import jetbrains.mps.logging.Logger;
import jetbrains.mps.newTypesystem.context.component.ITypeErrorComponent;
import jetbrains.mps.newTypesystem.context.component.IncrementalTypecheckingComponent;
import jetbrains.mps.newTypesystem.context.component.NonTypeSystemComponent;
import jetbrains.mps.newTypesystem.context.component.TypeSystemComponent;
import jetbrains.mps.newTypesystem.state.State;
import jetbrains.mps.util.IterableUtil;
import org.jetbrains.mps.openapi.model.SNode;
import org.jetbrains.mps.openapi.model.SReference;
import org.jetbrains.mps.openapi.model.SModel;import jetbrains.mps.smodel.*;
import jetbrains.mps.smodel.event.*;
import jetbrains.mps.typesystem.inference.TypeChecker;
import jetbrains.mps.typesystem.inference.TypeCheckingContext;
import jetbrains.mps.typesystem.inference.TypeRecalculatedListener;
import jetbrains.mps.util.Pair;
import org.jetbrains.annotations.NotNull;

import java.lang.ref.ReferenceQueue;
import java.lang.ref.WeakReference;
import java.util.*;

public class IncrementalTypechecking extends BaseTypechecking<State, TypeSystemComponent> {

  private List<SModelEvent> myEvents;

  private MyTypeRecalculatedListener myTypeRecalculatedListener;

  private MyModelListener myModelListener;
  private MyModelListenerManager myModelListenerManager;

  private NonTypeSystemComponent myNonTypeSystemComponent;

  private static final Logger LOG = Logger.getLogger(IncrementalTypechecking.class);

  private NodeTypeAccess myNodeTypeAccess = new NodeTypeAccess();

  private ITypeErrorComponent myTypeErrorComponent;

  public IncrementalTypechecking(SNode node, State state) {
    super(node, state);
    myNonTypeSystemComponent = new NonTypeSystemComponent(TypeChecker.getInstance(), state, this);
    myModelListener = new MyModelListener();
    myModelListenerManager = new MyModelListenerManager(myModelListener);
    myModelListenerManager.track(myRootNode);
    myTypeRecalculatedListener = new MyTypeRecalculatedListener();
    myEvents = new ArrayList<SModelEvent>();
  }

  @Override
  protected TypeSystemComponent createTypecheckingComponent() {
    return new TypeSystemComponent(TypeChecker.getInstance(), getState(), this);
  }

  public void clear() {
    clearNodesTypes();
    myNonTypeSystemComponent.clear();
    getTypecheckingComponent().clear();
  }

  public MyModelListenerManager getModelListenerManager() {
    return myModelListenerManager;
  }

  public MyTypeRecalculatedListener getTypeRecalculatedListener() {
    return myTypeRecalculatedListener;
  }

  private void clearNodesTypes() {
    getTypecheckingComponent().clearNodeTypes();
    myNonTypeSystemComponent.clearNodeTypes();
  }

  private void putError(SNode node, IErrorReporter reporter) {
    if (!ErrorReportUtil.shouldReportError(node)) return;
    getTypeErrorComponent().addError(node, reporter);
  }

  private ITypeErrorComponent getTypeErrorComponent() {
    return myTypeErrorComponent != null ? myTypeErrorComponent : getTypecheckingComponent();
  }

  @Deprecated
  public void reportTypeError(SNode nodeWithError, String errorString, String ruleModel, String ruleId) {
    if (nodeWithError != null) {
      SimpleErrorReporter errorReporter = new SimpleErrorReporter(nodeWithError, errorString, ruleModel, ruleId);
      putError(nodeWithError, errorReporter);
    }
  }

  public void reportTypeError(SNode nodeWithError, IErrorReporter errorReporter) {
    if (nodeWithError != null) {
      putError(nodeWithError, errorReporter);
    }
  }

  public void applyRuleToNode(SNode node, ICheckingRule_Runtime rule, IsApplicableStatus status, TypeCheckingContext typeCheckingContext) {
    try {
      rule.applyRule(node, typeCheckingContext, status);
    } catch (Throwable t) {
      LOG.error("an error occurred while applying rule to node " + node, t, node);
    }
  }

  /**
   * Returns true if the node's type is affected.
   */
  public boolean runApplyRulesTo(SNode node, Runnable run) {
    myNodeTypeAccess.pushNode(node);
    try {
      run.run();
    } finally {
      return myNodeTypeAccess.popNode();
    }
  }

  @Override
  public void dispose() {
    if (myModelListenerManager != null) {
      myModelListenerManager.dispose();
    }
    TypeChecker.getInstance().removeTypeRecalculatedListener(myTypeRecalculatedListener);
    if (myNonTypeSystemComponent != null) {
      myNonTypeSystemComponent.dispose();
    }
    super.dispose();
  }


  public void setCheckedNonTypesystem() {
    myNonTypeSystemComponent.setChecked();
  }

  public void typeOfNodeCalled(SNode node) {
    myNodeTypeAccess.nodeTypeAccessed(node);
  }

  public void addDependencyOnCurrent(SNode node, boolean typeAffected) {
    addDependencyOnCurrent_(node, typeAffected);
  }

  public void addDependencyOnCurrent(SNode node) {
    addDependencyOnCurrent_(node, true);
  }

  //"type affected" means that *type* of this node depends on current
  // used to decide whether call "type will be recalculated" if current invalidated
  private void addDependencyOnCurrent_(SNode node, boolean typeAffected) {
    if (node == null) {
      LOG.error("Typesystem dependency not tracked. ");
      return;
    }

    Set<SNode> hashSet = new THashSet<SNode>(1);
    hashSet.add(myNodeTypeAccess.peekNode());
    getTypecheckingComponent().addDependentNodesTypeSystem(node, hashSet, typeAffected);
  }

  public void addDependencyForCurrent(SNode node) {
    SNode current = myNodeTypeAccess.peekNode();
    if (current == null) {
      LOG.error("Typesystem dependency not tracked. ");
      return;
    }

    Set<SNode> hashSet = new THashSet<SNode>(1);
    hashSet.add(node);
    getTypecheckingComponent().addDependentNodesTypeSystem(current, hashSet, true);
  }

  @Override
  public void applyNonTypesystemRulesToRoot(IOperationContext context, TypeCheckingContext typeCheckingContext) {
    ITypeErrorComponent oldTypeErrorComponent = myTypeErrorComponent;
    myTypeErrorComponent = myNonTypeSystemComponent;
    try {
      myNonTypeSystemComponent.applyNonTypeSystemRulesToRoot(typeCheckingContext, getNode());
    } finally {
      myTypeErrorComponent = oldTypeErrorComponent;
    }
  }

  public SNode getType(SNode node) {
    return getTypecheckingComponent().getType(node);
  }

  @Override
  @NotNull
  public List<IErrorReporter> getErrors(SNode node) {
    List<IErrorReporter> result = new ArrayList<IErrorReporter>(super.getErrors(node));
    Map<SNode, List<IErrorReporter>> nodesToErrorsMapNT = myNonTypeSystemComponent.getNodesToErrorsMap();
    List<IErrorReporter> iErrorReporters = nodesToErrorsMapNT.get(node);
    if (iErrorReporters != null) {
      result.addAll(iErrorReporters);
    }
    return result;
  }

  //--------------------------------------------------
  @Override
  public Set<Pair<SNode, List<IErrorReporter>>> getNodesWithErrors() {
    Map<SNode, List<IErrorReporter>> nodesToErrorsMapNT = myNonTypeSystemComponent.getNodesToErrorsMap();
    Set<SNode> keySet = new THashSet<SNode>(nodesToErrorsMapNT.keySet());
    keySet.addAll(nodesToErrorsMapNT.keySet());

    Set<Pair<SNode, List<IErrorReporter>>> result = new THashSet<Pair<SNode, List<IErrorReporter>>>(super.getNodesWithErrors());
    for (SNode key : keySet) {
      List<IErrorReporter> reporters = getErrors(key);
      if (reporters.isEmpty()) continue;
      if (key.getModel() == null) {
        LOG.warning("Type system reports error for node without containing root. Node: " + key);
        for (IErrorReporter reporter : reporters) {
          LOG.warning("This error was reported from: model: " + reporter.getRuleModel() + " id: " + reporter.getRuleId());
        }
        continue;
      }
      result.add(new Pair<SNode, List<IErrorReporter>>(key, reporters));
    }
    return result;
  }


  public void markNodeAsAffectedByRule(SNode node, String ruleModel, String ruleId) {
    getTypecheckingComponent().markNodeAsAffectedByRule(node, ruleModel, ruleId);
  }

  public Set<Pair<String, String>> getRulesWhichAffectNodeType(SNode node) {
    return getTypecheckingComponent().getRulesWhichAffectNodeType(node);
  }

  public boolean isCheckedNonTypesystem() {
    return myNonTypeSystemComponent.isChecked();
  }

  @Override
  public boolean isChecked(boolean considerNonTypeSystemRules) {
    processPendingEvents();
    boolean typesChecked = super.isChecked(considerNonTypeSystemRules);
    if (considerNonTypeSystemRules) {
      return typesChecked && myNonTypeSystemComponent.isChecked();
    } else {
      return typesChecked;
    }
  }

  private void processPendingEvents() {
    for (SModelEvent event : myEvents) {
      event.accept(new MySModelEventVisitorAdapter());
    }
    myEvents.clear();
  }

  public void track(SNode node) {
    myModelListenerManager.track(node);
  }

  public void updateGCedNodes() {
    getModelListenerManager().updateGCedNodes();
  }

  private class MyModelListener extends SModelAdapter {
    public void eventFired(SModelEvent event) {
      myEvents.add(event);
    }
  }

  private class MySModelEventVisitorAdapter extends SModelEventVisitorAdapter {
    public void visitChildEvent(SModelChildEvent event) {
      markDependentNodesForInvalidation(event.getChild(), getTypecheckingComponent());
      markDependentNodesForInvalidation(event.getParent(), getTypecheckingComponent());

      markDependentNodesForInvalidation(event.getChild(), myNonTypeSystemComponent);
      markDependentNodesForInvalidation(event.getParent(), myNonTypeSystemComponent);

      List<SReference> references = new ArrayList<SReference>();
      SNode child = event.getChild();
      references.addAll(IterableUtil.asCollection(child.getReferences()));
      for (SNode descendant : jetbrains.mps.util.SNodeOperations.getDescendants(child, null)) {
        references.addAll(IterableUtil.asCollection(descendant.getReferences()));
        if (event.isRemoved()) {
          //invalidate nodes which are removed
          markDependentNodesForInvalidation(descendant, myNonTypeSystemComponent);
          markDependentNodesForInvalidation(descendant, getTypecheckingComponent());
        }
      }
      for (SReference reference : references) {
        if (reference instanceof DynamicReference) {
          // the problem was in a more strict case:
          // dynamic reference from a detached node (its getTargetNode() seems to be non-sensible)
          // but I skip all DynamicReferences
          continue;
        }
        SNode targetNode = jetbrains.mps.util.SNodeOperations.getTargetNodeSilently(reference);
        if (targetNode != null) {
          markDependentNodesForInvalidation(targetNode, myNonTypeSystemComponent);
        }
      }
    }

    public void visitReferenceEvent(SModelReferenceEvent event) {
      markDependentNodesForInvalidation(event.getReference().getSourceNode(), getTypecheckingComponent());
      markDependentNodesForInvalidation(event.getReference().getSourceNode(), myNonTypeSystemComponent);
      if (!event.isAdded()) return;
      markDependentNodesForInvalidation(jetbrains.mps.util.SNodeOperations.getTargetNodeSilently(event.getReference()), myNonTypeSystemComponent);
    }

    public void visitPropertyEvent(SModelPropertyEvent event) {
      markDependentOnPropertyNodesForInvalidation(event.getNode(), event.getPropertyName());
    }

    private void markDependentNodesForInvalidation(SNode eventNode, IncrementalTypecheckingComponent component) {
      component.addNodeToInvalidate(eventNode);
    }

    private void markDependentOnPropertyNodesForInvalidation(SNode eventNode, String propertyName) {
      myNonTypeSystemComponent.addPropertyToInvalidate(eventNode, propertyName);
      getTypecheckingComponent().addNodeToInvalidate(eventNode);
    }
  }

  private class MyTypeRecalculatedListener implements TypeRecalculatedListener {
    MyTypeRecalculatedListener() {
    }

    public void typeWillBeRecalculatedForTerm(SNode term) {
      myNonTypeSystemComponent.typeWillBeRecalculatedForTerm(term);
    }
  }

  private class MyModelListenerManager {
    private ReferenceQueue<SNode> myReferenceQueue = new ReferenceQueue<SNode>();
    private Map<SModel, Integer> myNodesCount = new THashMap<SModel, Integer>();
    private Map<WeakReference, SModel> myDescriptors = new THashMap<WeakReference, SModel>();
    private SModelListener myListener;

    MyModelListenerManager(SModelListener listener) {
      myListener = listener;
    }

    /**
     * Warning: this method should be called only once for each node
     * We do not check for duplicated nodes
     */
    void track(SNode node) {
      SModel sm = node.getContainingModel();
<<<<<<< HEAD

=======
>>>>>>> 66ae271f
      if (sm == null) return;

      if (!myNodesCount.containsKey(sm)) {
        ((SModelInternal) sm).addModelListener(myListener);
        myNodesCount.put(sm, 1);
      } else {
        Integer oldValue = myNodesCount.get(sm);
        myNodesCount.put(sm, oldValue + 1);
      }

      WeakReference<SNode> ref = new WeakReference<SNode>(node, myReferenceQueue);
      myDescriptors.put(ref, sm);
    }


    void updateGCedNodes() {
      while (true) {
        WeakReference<SNode> ref = (WeakReference<SNode>) myReferenceQueue.poll();
        if (ref == null) return;

        SModel sm = myDescriptors.get(ref);
        Integer count = myNodesCount.get(sm);
        if (count == 1) {
          ((SModelInternal) sm).removeModelListener(myListener);
          myNodesCount.remove(sm);
        } else {
          myNodesCount.put(sm, count - 1);
        }

        myDescriptors.remove(ref);
      }
    }

    void dispose() {
      for (SModel sm : Collections.unmodifiableCollection(myNodesCount.keySet())) {
        ((SModelInternal) sm).removeModelListener(myListener);
      }
    }
  }

  private static class NodeTypeAccess {
    private LinkedList<Pair<SNode, Boolean>> myStack = new LinkedList<Pair<SNode, Boolean>>();

    private void pushNode(SNode node) {
      myStack.push(new Pair<SNode, Boolean>(node, false));
    }

    private boolean popNode() {
      return myStack.pop().o2;
    }

    private void nodeTypeAccessed(SNode node) {
      for (Pair<SNode, Boolean> p : myStack) {
        if (p.o1 == node) {
          p.o2 = true;
        }
      }
    }

    private SNode peekNode() {
      if (myStack.isEmpty()) return null;
      return myStack.peek().o1;
    }
  }
}
<|MERGE_RESOLUTION|>--- conflicted
+++ resolved
@@ -365,10 +365,6 @@
      */
     void track(SNode node) {
       SModel sm = node.getContainingModel();
-<<<<<<< HEAD
-
-=======
->>>>>>> 66ae271f
       if (sm == null) return;
 
       if (!myNodesCount.containsKey(sm)) {
