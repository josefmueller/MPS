<?xml version="1.0" encoding="UTF-8"?>
<model modelUID="r:f39afe13-666a-48f2-9d7c-2f9366f78fe5(jetbrains.mps.typesystemEngine.checker)">
  <persistence version="7" />
  <language namespace="f3061a53-9226-4cc5-a443-f952ceaf5816(jetbrains.mps.baseLanguage)" />
  <import index="k7g3" modelUID="f:java_stub#6354ebe7-c22a-4a0f-ac54-50b52ab9b065#java.util(JDK/java.util@java_stub)" version="-1" />
  <import index="wsw7" modelUID="r:ba41e9c6-15ca-4a47-95f2-6a81c2318547(jetbrains.mps.checkers)" version="-1" />
  <import index="e2lb" modelUID="f:java_stub#6354ebe7-c22a-4a0f-ac54-50b52ab9b065#java.lang(JDK/java.lang@java_stub)" version="-1" />
  <import index="cu2c" modelUID="f:java_stub#6ed54515-acc8-4d1e-a16c-9fd6cfe951ea#jetbrains.mps.smodel(MPS.Core/jetbrains.mps.smodel@java_stub)" version="-1" />
  <import index="nax5" modelUID="f:java_stub#6ed54515-acc8-4d1e-a16c-9fd6cfe951ea#jetbrains.mps.errors(MPS.Core/jetbrains.mps.errors@java_stub)" version="-1" />
  <import index="ua2a" modelUID="f:java_stub#6ed54515-acc8-4d1e-a16c-9fd6cfe951ea#jetbrains.mps.typesystem.inference(MPS.Core/jetbrains.mps.typesystem.inference@java_stub)" version="-1" />
  <import index="msyo" modelUID="f:java_stub#6ed54515-acc8-4d1e-a16c-9fd6cfe951ea#jetbrains.mps.util(MPS.Core/jetbrains.mps.util@java_stub)" version="-1" />
  <import index="kgxg" modelUID="f:java_stub#6ed54515-acc8-4d1e-a16c-9fd6cfe951ea#jetbrains.mps.components(MPS.Core/jetbrains.mps.components@java_stub)" version="-1" />
  <import index="tpck" modelUID="r:00000000-0000-4000-0000-011c89590288(jetbrains.mps.lang.core.structure)" version="0" implicit="yes" />
  <import index="tpee" modelUID="r:00000000-0000-4000-0000-011c895902ca(jetbrains.mps.baseLanguage.structure)" version="4" implicit="yes" />
  <roots>
    <node type="tpee.ClassConcept" typeId="tpee.1068390468198" id="5231630840089786268">
      <property name="name" nameId="tpck.1169194664001" value="TypesystemChecker" />
    </node>
    <node type="tpee.ClassConcept" typeId="tpee.1068390468198" id="3364928926666865010">
      <property name="name" nameId="tpck.1169194664001" value="TypesystemCheckerComponent" />
    </node>
  </roots>
  <root id="5231630840089786268">
<<<<<<< HEAD
    <node role="visibility" roleId="tpee.1178549979242" type="tpee.PublicVisibility" typeId="tpee.1146644602865" id="5231630840089786269" />
    <node role="implementedInterface" roleId="tpee.1095933932569" type="tpee.ClassifierType" typeId="tpee.1107535904670" id="5231630840089786274">
      <link role="classifier" roleId="tpee.1107535924139" targetNodeId="wsw7.135987422146913546" resolveInfo="INodeChecker" />
    </node>
    <node role="implementedInterface" roleId="tpee.1095933932569" type="tpee.ClassifierType" typeId="tpee.1107535904670" id="5231630840089786295">
      <link role="classifier" roleId="tpee.1107535924139" targetNodeId="ua2a.~ITypeContextOwner" resolveInfo="ITypeContextOwner" />
    </node>
=======
>>>>>>> 9161bcdd
    <node role="member" roleId="tpee.5375687026011219971" type="tpee.ConstructorDeclaration" typeId="tpee.1068580123140" id="5231630840089786270">
      <node role="returnType" roleId="tpee.1068580123133" type="tpee.VoidType" typeId="tpee.1068581517677" id="5231630840089786271" />
      <node role="visibility" roleId="tpee.1178549979242" type="tpee.PublicVisibility" typeId="tpee.1146644602865" id="5231630840089786272" />
      <node role="body" roleId="tpee.1068580123135" type="tpee.StatementList" typeId="tpee.1068580123136" id="5231630840089786273" />
    </node>
    <node role="member" roleId="tpee.5375687026011219971" type="tpee.InstanceMethodDeclaration" typeId="tpee.1068580123165" id="5231630840089786275">
      <property name="isDeprecated" nameId="tpee.1224848525476" value="false" />
      <property name="isAbstract" nameId="tpee.1178608670077" value="false" />
      <property name="name" nameId="tpck.1169194664001" value="getCategory" />
      <property name="isFinal" nameId="tpee.1181808852946" value="false" />
      <node role="returnType" roleId="tpee.1068580123133" type="tpee.StringType" typeId="tpee.1225271177708" id="4375959311373863731" />
      <node role="body" roleId="tpee.1068580123135" type="tpee.StatementList" typeId="tpee.1068580123136" id="5231630840089786278">
        <node role="statement" roleId="tpee.1068581517665" type="tpee.ExpressionStatement" typeId="tpee.1068580123155" id="5231630840089786288">
          <node role="expression" roleId="tpee.1068580123156" type="tpee.StringLiteral" typeId="tpee.1070475926800" id="5231630840089786292">
            <property name="value" nameId="tpee.1070475926801" value="type system" />
          </node>
        </node>
      </node>
      <node role="visibility" roleId="tpee.1178549979242" type="tpee.PublicVisibility" typeId="tpee.1146644602865" id="5231630840089786276" />
    </node>
    <node role="member" roleId="tpee.5375687026011219971" type="tpee.InstanceMethodDeclaration" typeId="tpee.1068580123165" id="5231630840089786279">
      <property name="isDeprecated" nameId="tpee.1224848525476" value="false" />
      <property name="isAbstract" nameId="tpee.1178608670077" value="false" />
      <property name="name" nameId="tpck.1169194664001" value="getErrors" />
      <property name="isFinal" nameId="tpee.1181808852946" value="false" />
      <node role="body" roleId="tpee.1068580123135" type="tpee.StatementList" typeId="tpee.1068580123136" id="5231630840089786287">
        <node role="statement" roleId="tpee.1068581517665" type="tpee.LocalVariableDeclarationStatement" typeId="tpee.1068581242864" id="1436978233839335265">
          <node role="localVariableDeclaration" roleId="tpee.1068581242865" type="tpee.LocalVariableDeclaration" typeId="tpee.1068581242863" id="1436978233839335266">
            <property name="name" nameId="tpck.1169194664001" value="result" />
            <property name="isFinal" nameId="tpee.1176718929932" value="true" />
            <node role="initializer" roleId="tpee.1068431790190" type="tpee.GenericNewExpression" typeId="tpee.1145552977093" id="1436978233839335271">
              <node role="creator" roleId="tpee.1145553007750" type="tpee.ClassCreator" typeId="tpee.1212685548494" id="1436978233839335273">
                <link role="baseMethodDeclaration" roleId="tpee.1068499141037" targetNodeId="k7g3.~HashSet%d&lt;init&gt;()" resolveInfo="HashSet" />
                <node role="typeParameter" roleId="tpee.1212687122400" type="tpee.ClassifierType" typeId="tpee.1107535904670" id="1436978233839335275">
                  <link role="classifier" roleId="tpee.1107535924139" targetNodeId="nax5.~IErrorReporter" resolveInfo="IErrorReporter" />
                </node>
              </node>
            </node>
            <node role="type" roleId="tpee.5680397130376446158" type="tpee.ClassifierType" typeId="tpee.1107535904670" id="1436978233839335267">
              <link role="classifier" roleId="tpee.1107535924139" targetNodeId="k7g3.~Set" resolveInfo="Set" />
              <node role="parameter" roleId="tpee.1109201940907" type="tpee.ClassifierType" typeId="tpee.1107535904670" id="1436978233839335269">
                <link role="classifier" roleId="tpee.1107535924139" targetNodeId="nax5.~IErrorReporter" resolveInfo="IErrorReporter" />
              </node>
            </node>
          </node>
        </node>
        <node role="statement" roleId="tpee.1068581517665" type="tpee.ExpressionStatement" typeId="tpee.1068580123155" id="5376460755542186281">
          <node role="expression" roleId="tpee.1068580123156" type="tpee.DotExpression" typeId="tpee.1197027756228" id="5376460755542186283">
            <node role="operand" roleId="tpee.1197027771414" type="tpee.StaticMethodCall" typeId="tpee.1081236700937" id="5376460755542186284">
              <link role="classConcept" roleId="tpee.1144433194310" targetNodeId="ua2a.~TypeContextManager" resolveInfo="TypeContextManager" />
              <link role="baseMethodDeclaration" roleId="tpee.1068499141037" targetNodeId="ua2a.~TypeContextManager%dgetInstance()%cjetbrains%dmps%dtypesystem%dinference%dTypeContextManager" resolveInfo="getInstance" />
            </node>
            <node role="operation" roleId="tpee.1197027833540" type="tpee.InstanceMethodCallOperation" typeId="tpee.1202948039474" id="5376460755542186285">
              <link role="baseMethodDeclaration" roleId="tpee.1068499141037" targetNodeId="ua2a.~TypeContextManager%drunTypeCheckingAction(jetbrains%dmps%dtypesystem%dinference%dITypeContextOwner,jetbrains%dmps%dsmodel%dSNode,jetbrains%dmps%dtypesystem%dinference%dITypechecking$Action)%cvoid" resolveInfo="runTypeCheckingAction" />
              <node role="actualArgument" roleId="tpee.1068499141038" type="tpee.ThisExpression" typeId="tpee.1070475354124" id="5376460755542186286" />
              <node role="actualArgument" roleId="tpee.1068499141038" type="tpee.ParameterReference" typeId="tpee.1068581242874" id="5376460755542186287">
                <link role="variableDeclaration" roleId="tpee.1068581517664" targetNodeId="5231630840089786283" resolveInfo="node" />
              </node>
              <node role="actualArgument" roleId="tpee.1068499141038" type="tpee.GenericNewExpression" typeId="tpee.1145552977093" id="5376460755542186288">
                <node role="creator" roleId="tpee.1145553007750" type="tpee.AnonymousClassCreator" typeId="tpee.1182160077978" id="5376460755542186289">
                  <node role="cls" roleId="tpee.1182160096073" type="tpee.AnonymousClass" typeId="tpee.1170345865475" id="5376460755542186290">
                    <property name="nonStatic" nameId="tpee.521412098689998745" value="true" />
                    <link role="baseMethodDeclaration" roleId="tpee.1068499141037" targetNodeId="e2lb.~Object%d&lt;init&gt;()" resolveInfo="Object" />
                    <link role="classifier" roleId="tpee.1170346070688" targetNodeId="ua2a.~ITypechecking$Action" resolveInfo="ITypechecking.Action" />
                    <node role="visibility" roleId="tpee.1178549979242" type="tpee.PublicVisibility" typeId="tpee.1146644602865" id="5376460755542186291" />
                    <node role="member" roleId="tpee.5375687026011219971" type="tpee.InstanceMethodDeclaration" typeId="tpee.1068580123165" id="5376460755542186292">
                      <property name="isDeprecated" nameId="tpee.1224848525476" value="false" />
                      <property name="isAbstract" nameId="tpee.1178608670077" value="false" />
                      <property name="name" nameId="tpck.1169194664001" value="run" />
                      <property name="isFinal" nameId="tpee.1181808852946" value="false" />
                      <node role="visibility" roleId="tpee.1178549979242" type="tpee.PublicVisibility" typeId="tpee.1146644602865" id="5376460755542186293" />
                      <node role="returnType" roleId="tpee.1068580123133" type="tpee.VoidType" typeId="tpee.1068581517677" id="5376460755542186294" />
                      <node role="parameter" roleId="tpee.1068580123134" type="tpee.ParameterDeclaration" typeId="tpee.1068498886292" id="5376460755542186295">
                        <property name="name" nameId="tpck.1169194664001" value="typeCheckingContext" />
                        <node role="type" roleId="tpee.5680397130376446158" type="tpee.ClassifierType" typeId="tpee.1107535904670" id="5376460755542186296">
                          <link role="classifier" roleId="tpee.1107535924139" targetNodeId="ua2a.~TypeCheckingContext" resolveInfo="TypeCheckingContext" />
                        </node>
                      </node>
                      <node role="body" roleId="tpee.1068580123135" type="tpee.StatementList" typeId="tpee.1068580123136" id="5376460755542186297">
                        <node role="statement" roleId="tpee.1068581517665" type="tpee.LocalVariableDeclarationStatement" typeId="tpee.1068581242864" id="5376460755542186298">
                          <node role="localVariableDeclaration" roleId="tpee.1068581242865" type="tpee.LocalVariableDeclaration" typeId="tpee.1068581242863" id="5376460755542186299">
                            <property name="name" nameId="tpck.1169194664001" value="nodeWithErrors" />
                            <node role="type" roleId="tpee.5680397130376446158" type="tpee.ClassifierType" typeId="tpee.1107535904670" id="5376460755542186300">
                              <link role="classifier" roleId="tpee.1107535924139" targetNodeId="k7g3.~Set" resolveInfo="Set" />
                              <node role="parameter" roleId="tpee.1109201940907" type="tpee.ClassifierType" typeId="tpee.1107535904670" id="5376460755542186301">
                                <link role="classifier" roleId="tpee.1107535924139" targetNodeId="msyo.~Pair" resolveInfo="Pair" />
                                <node role="parameter" roleId="tpee.1109201940907" type="tpee.ClassifierType" typeId="tpee.1107535904670" id="5376460755542186302">
                                  <link role="classifier" roleId="tpee.1107535924139" targetNodeId="cu2c.~SNode" resolveInfo="SNode" />
                                </node>
                                <node role="parameter" roleId="tpee.1109201940907" type="tpee.ClassifierType" typeId="tpee.1107535904670" id="5376460755542186303">
                                  <link role="classifier" roleId="tpee.1107535924139" targetNodeId="k7g3.~List" resolveInfo="List" />
                                  <node role="parameter" roleId="tpee.1109201940907" type="tpee.ClassifierType" typeId="tpee.1107535904670" id="5376460755542186304">
                                    <link role="classifier" roleId="tpee.1107535924139" targetNodeId="nax5.~IErrorReporter" resolveInfo="IErrorReporter" />
                                  </node>
                                </node>
                              </node>
                            </node>
                            <node role="initializer" roleId="tpee.1068431790190" type="tpee.DotExpression" typeId="tpee.1197027756228" id="5376460755542186305">
                              <node role="operand" roleId="tpee.1197027771414" type="tpee.VariableReference" typeId="tpee.1068498886296" id="5376460755542186306">
                                <link role="variableDeclaration" roleId="tpee.1068581517664" targetNodeId="5376460755542186295" resolveInfo="typeCheckingContext" />
                              </node>
                              <node role="operation" roleId="tpee.1197027833540" type="tpee.InstanceMethodCallOperation" typeId="tpee.1202948039474" id="5376460755542186307">
                                <link role="baseMethodDeclaration" roleId="tpee.1068499141037" targetNodeId="ua2a.~TypeCheckingContext%dcheckRootAndGetErrors(boolean)%cjava%dutil%dSet" resolveInfo="checkRootAndGetErrors" />
                                <node role="actualArgument" roleId="tpee.1068499141038" type="tpee.BooleanConstant" typeId="tpee.1068580123137" id="5376460755542186308">
                                  <property name="value" nameId="tpee.1068580123138" value="true" />
                                </node>
                              </node>
                            </node>
                          </node>
                        </node>
                        <node role="statement" roleId="tpee.1068581517665" type="tpee.ForeachStatement" typeId="tpee.1144226303539" id="5376460755542186309">
                          <node role="iterable" roleId="tpee.1144226360166" type="tpee.LocalVariableReference" typeId="tpee.1068581242866" id="5376460755542186310">
                            <link role="variableDeclaration" roleId="tpee.1068581517664" targetNodeId="5376460755542186299" resolveInfo="nodeWithErrors" />
                          </node>
                          <node role="variable" roleId="tpee.1144230900587" type="tpee.LocalVariableDeclaration" typeId="tpee.1068581242863" id="5376460755542186311">
                            <property name="name" nameId="tpck.1169194664001" value="pair" />
                            <node role="type" roleId="tpee.5680397130376446158" type="tpee.ClassifierType" typeId="tpee.1107535904670" id="5376460755542186312">
                              <link role="classifier" roleId="tpee.1107535924139" targetNodeId="msyo.~Pair" resolveInfo="Pair" />
                              <node role="parameter" roleId="tpee.1109201940907" type="tpee.ClassifierType" typeId="tpee.1107535904670" id="5376460755542186313">
                                <link role="classifier" roleId="tpee.1107535924139" targetNodeId="cu2c.~SNode" resolveInfo="SNode" />
                              </node>
                              <node role="parameter" roleId="tpee.1109201940907" type="tpee.ClassifierType" typeId="tpee.1107535904670" id="5376460755542186314">
                                <link role="classifier" roleId="tpee.1107535924139" targetNodeId="k7g3.~List" resolveInfo="List" />
                                <node role="parameter" roleId="tpee.1109201940907" type="tpee.ClassifierType" typeId="tpee.1107535904670" id="5376460755542186315">
                                  <link role="classifier" roleId="tpee.1107535924139" targetNodeId="nax5.~IErrorReporter" resolveInfo="IErrorReporter" />
                                </node>
                              </node>
                            </node>
                          </node>
                          <node role="body" roleId="tpee.1154032183016" type="tpee.StatementList" typeId="tpee.1068580123136" id="5376460755542186316">
                            <node role="statement" roleId="tpee.1068581517665" type="tpee.ExpressionStatement" typeId="tpee.1068580123155" id="5376460755542186317">
                              <node role="expression" roleId="tpee.1068580123156" type="tpee.DotExpression" typeId="tpee.1197027756228" id="5376460755542186318">
                                <node role="operand" roleId="tpee.1197027771414" type="tpee.VariableReference" typeId="tpee.1068498886296" id="5376460755542186319">
                                  <link role="variableDeclaration" roleId="tpee.1068581517664" targetNodeId="1436978233839335266" resolveInfo="result" />
                                </node>
                                <node role="operation" roleId="tpee.1197027833540" type="tpee.InstanceMethodCallOperation" typeId="tpee.1202948039474" id="5376460755542186320">
                                  <link role="baseMethodDeclaration" roleId="tpee.1068499141037" targetNodeId="k7g3.~Set%daddAll(java%dutil%dCollection)%cboolean" resolveInfo="addAll" />
                                  <node role="actualArgument" roleId="tpee.1068499141038" type="tpee.DotExpression" typeId="tpee.1197027756228" id="5376460755542186321">
                                    <node role="operation" roleId="tpee.1197027833540" type="tpee.FieldReferenceOperation" typeId="tpee.1197029447546" id="5376460755542186322">
                                      <link role="fieldDeclaration" roleId="tpee.1197029500499" targetNodeId="msyo.~Pair%do2" resolveInfo="o2" />
                                    </node>
                                    <node role="operand" roleId="tpee.1197027771414" type="tpee.LocalVariableReference" typeId="tpee.1068581242866" id="5376460755542186323">
                                      <link role="variableDeclaration" roleId="tpee.1068581517664" targetNodeId="5376460755542186311" resolveInfo="pair" />
                                    </node>
                                  </node>
                                </node>
                              </node>
                            </node>
                          </node>
                        </node>
                      </node>
                    </node>
                  </node>
                </node>
              </node>
            </node>
          </node>
        </node>
        <node role="statement" roleId="tpee.1068581517665" type="tpee.ReturnStatement" typeId="tpee.1068581242878" id="1436978233839335295">
          <node role="expression" roleId="tpee.1068581517676" type="tpee.LocalVariableReference" typeId="tpee.1068581242866" id="1436978233839335297">
            <link role="variableDeclaration" roleId="tpee.1068581517664" targetNodeId="1436978233839335266" resolveInfo="result" />
          </node>
        </node>
      </node>
      <node role="parameter" roleId="tpee.1068580123134" type="tpee.ParameterDeclaration" typeId="tpee.1068498886292" id="5231630840089786283">
        <property name="name" nameId="tpck.1169194664001" value="node" />
        <node role="type" roleId="tpee.5680397130376446158" type="tpee.ClassifierType" typeId="tpee.1107535904670" id="5231630840089786284">
          <link role="classifier" roleId="tpee.1107535924139" targetNodeId="cu2c.~SNode" resolveInfo="SNode" />
        </node>
      </node>
      <node role="parameter" roleId="tpee.1068580123134" type="tpee.ParameterDeclaration" typeId="tpee.1068498886292" id="5231630840089786285">
        <property name="name" nameId="tpck.1169194664001" value="context" />
        <node role="type" roleId="tpee.5680397130376446158" type="tpee.ClassifierType" typeId="tpee.1107535904670" id="5231630840089786286">
          <link role="classifier" roleId="tpee.1107535924139" targetNodeId="cu2c.~IOperationContext" resolveInfo="IOperationContext" />
        </node>
      </node>
      <node role="visibility" roleId="tpee.1178549979242" type="tpee.PublicVisibility" typeId="tpee.1146644602865" id="5231630840089786280" />
      <node role="returnType" roleId="tpee.1068580123133" type="tpee.ClassifierType" typeId="tpee.1107535904670" id="5231630840089786281">
        <link role="classifier" roleId="tpee.1107535924139" targetNodeId="k7g3.~Set" resolveInfo="Set" />
        <node role="parameter" roleId="tpee.1109201940907" type="tpee.ClassifierType" typeId="tpee.1107535904670" id="5231630840089786282">
          <link role="classifier" roleId="tpee.1107535924139" targetNodeId="nax5.~IErrorReporter" resolveInfo="IErrorReporter" />
        </node>
      </node>
    </node>
    <node role="visibility" roleId="tpee.1178549979242" type="tpee.PublicVisibility" typeId="tpee.1146644602865" id="5231630840089786269" />
    <node role="implementedInterface" roleId="tpee.1095933932569" type="tpee.ClassifierType" typeId="tpee.1107535904670" id="5231630840089786274">
      <link role="classifier" roleId="tpee.1107535924139" targetNodeId="wsw7.135987422146913546" resolveInfo="INodeChecker" />
    </node>
    <node role="superclass" roleId="tpee.1165602531693" type="tpee.ClassifierType" typeId="tpee.1107535904670" id="5376460755542209516">
      <link role="classifier" roleId="tpee.1107535924139" targetNodeId="ua2a.~DefaultTypecheckingContextOwner" resolveInfo="DefaultTypecheckingContextOwner" />
    </node>
  </root>
  <root id="3364928926666865010">
<<<<<<< HEAD
    <node role="visibility" roleId="tpee.1178549979242" type="tpee.PublicVisibility" typeId="tpee.1146644602865" id="3364928926666865011" />
    <node role="implementedInterface" roleId="tpee.1095933932569" type="tpee.ClassifierType" typeId="tpee.1107535904670" id="4375959311373863723">
      <link role="classifier" roleId="tpee.1107535924139" targetNodeId="kgxg.~CoreComponent" resolveInfo="CoreComponent" />
    </node>
=======
>>>>>>> 9161bcdd
    <node role="member" roleId="tpee.5375687026011219971" type="tpee.FieldDeclaration" typeId="tpee.1068390468200" id="3364928926666865036">
      <property name="name" nameId="tpck.1169194664001" value="myCheckersComponent" />
      <node role="type" roleId="tpee.5680397130376446158" type="tpee.ClassifierType" typeId="tpee.1107535904670" id="3364928926666865039">
        <link role="classifier" roleId="tpee.1107535924139" targetNodeId="wsw7.3364928926666847271" resolveInfo="CheckersComponent" />
      </node>
      <node role="visibility" roleId="tpee.1178549979242" type="tpee.PrivateVisibility" typeId="tpee.1146644623116" id="3364928926666865037" />
    </node>
    <node role="member" roleId="tpee.5375687026011219971" type="tpee.FieldDeclaration" typeId="tpee.1068390468200" id="3364928926666865139">
      <property name="name" nameId="tpck.1169194664001" value="myChecker" />
      <node role="visibility" roleId="tpee.1178549979242" type="tpee.PrivateVisibility" typeId="tpee.1146644623116" id="3364928926666865140" />
      <node role="type" roleId="tpee.5680397130376446158" type="tpee.ClassifierType" typeId="tpee.1107535904670" id="3364928926666865142">
        <link role="classifier" roleId="tpee.1107535924139" targetNodeId="5231630840089786268" resolveInfo="TypesystemChecker" />
      </node>
    </node>
    <node role="member" roleId="tpee.5375687026011219971" type="tpee.ConstructorDeclaration" typeId="tpee.1068580123140" id="3364928926666865012">
      <node role="returnType" roleId="tpee.1068580123133" type="tpee.VoidType" typeId="tpee.1068581517677" id="3364928926666865013" />
      <node role="visibility" roleId="tpee.1178549979242" type="tpee.PublicVisibility" typeId="tpee.1146644602865" id="3364928926666865014" />
      <node role="body" roleId="tpee.1068580123135" type="tpee.StatementList" typeId="tpee.1068580123136" id="3364928926666865015">
        <node role="statement" roleId="tpee.1068581517665" type="tpee.ExpressionStatement" typeId="tpee.1068580123155" id="3364928926666865040">
          <node role="expression" roleId="tpee.1068580123156" type="tpee.AssignmentExpression" typeId="tpee.1068498886294" id="3364928926666865042">
            <node role="rValue" roleId="tpee.1068498886297" type="tpee.ParameterReference" typeId="tpee.1068581242874" id="3364928926666865045">
              <link role="variableDeclaration" roleId="tpee.1068581517664" targetNodeId="3364928926666865034" resolveInfo="component" />
            </node>
            <node role="lValue" roleId="tpee.1068498886295" type="tpee.LocalInstanceFieldReference" typeId="tpee.7785501532031639928" id="3364928926666865041">
              <link role="variableDeclaration" roleId="tpee.1068581517664" targetNodeId="3364928926666865036" resolveInfo="myCheckersComponent" />
            </node>
          </node>
        </node>
        <node role="statement" roleId="tpee.1068581517665" type="tpee.ExpressionStatement" typeId="tpee.1068580123155" id="3364928926666865143">
          <node role="expression" roleId="tpee.1068580123156" type="tpee.AssignmentExpression" typeId="tpee.1068498886294" id="3364928926666865146">
            <node role="lValue" roleId="tpee.1068498886295" type="tpee.LocalInstanceFieldReference" typeId="tpee.7785501532031639928" id="3364928926666865145">
              <link role="variableDeclaration" roleId="tpee.1068581517664" targetNodeId="3364928926666865139" resolveInfo="myChecker" />
            </node>
            <node role="rValue" roleId="tpee.1068498886297" type="tpee.GenericNewExpression" typeId="tpee.1145552977093" id="3364928926666865149">
              <node role="creator" roleId="tpee.1145553007750" type="tpee.ClassCreator" typeId="tpee.1212685548494" id="3364928926666865151">
                <link role="baseMethodDeclaration" roleId="tpee.1068499141037" targetNodeId="5231630840089786270" resolveInfo="TypesystemChecker" />
              </node>
            </node>
          </node>
        </node>
      </node>
      <node role="parameter" roleId="tpee.1068580123134" type="tpee.ParameterDeclaration" typeId="tpee.1068498886292" id="3364928926666865034">
        <property name="name" nameId="tpck.1169194664001" value="component" />
        <node role="type" roleId="tpee.5680397130376446158" type="tpee.ClassifierType" typeId="tpee.1107535904670" id="3364928926666865035">
          <link role="classifier" roleId="tpee.1107535924139" targetNodeId="wsw7.3364928926666847271" resolveInfo="CheckersComponent" />
        </node>
      </node>
    </node>
    <node role="member" roleId="tpee.5375687026011219971" type="tpee.InstanceMethodDeclaration" typeId="tpee.1068580123165" id="3364928926666865027">
      <property name="isDeprecated" nameId="tpee.1224848525476" value="false" />
      <property name="isAbstract" nameId="tpee.1178608670077" value="false" />
      <property name="name" nameId="tpck.1169194664001" value="init" />
      <property name="isFinal" nameId="tpee.1181808852946" value="false" />
      <node role="body" roleId="tpee.1068580123135" type="tpee.StatementList" typeId="tpee.1068580123136" id="3364928926666865030">
        <node role="statement" roleId="tpee.1068581517665" type="tpee.ExpressionStatement" typeId="tpee.1068580123155" id="3364928926666865046">
          <node role="expression" roleId="tpee.1068580123156" type="tpee.DotExpression" typeId="tpee.1197027756228" id="3364928926666865048">
            <node role="operation" roleId="tpee.1197027833540" type="tpee.InstanceMethodCallOperation" typeId="tpee.1202948039474" id="3364928926666865137">
              <link role="baseMethodDeclaration" roleId="tpee.1068499141037" targetNodeId="wsw7.3364928926666865107" resolveInfo="addChecker" />
              <node role="actualArgument" roleId="tpee.1068499141038" type="tpee.LocalInstanceFieldReference" typeId="tpee.7785501532031639928" id="3364928926666865152">
                <link role="variableDeclaration" roleId="tpee.1068581517664" targetNodeId="3364928926666865139" resolveInfo="myChecker" />
              </node>
            </node>
            <node role="operand" roleId="tpee.1197027771414" type="tpee.LocalInstanceFieldReference" typeId="tpee.7785501532031639928" id="3364928926666865047">
              <link role="variableDeclaration" roleId="tpee.1068581517664" targetNodeId="3364928926666865036" resolveInfo="myCheckersComponent" />
            </node>
          </node>
        </node>
      </node>
      <node role="visibility" roleId="tpee.1178549979242" type="tpee.PublicVisibility" typeId="tpee.1146644602865" id="3364928926666865028" />
      <node role="returnType" roleId="tpee.1068580123133" type="tpee.VoidType" typeId="tpee.1068581517677" id="3364928926666865029" />
    </node>
    <node role="member" roleId="tpee.5375687026011219971" type="tpee.InstanceMethodDeclaration" typeId="tpee.1068580123165" id="3364928926666865017">
      <property name="isDeprecated" nameId="tpee.1224848525476" value="false" />
      <property name="isAbstract" nameId="tpee.1178608670077" value="false" />
      <property name="name" nameId="tpck.1169194664001" value="dispose" />
      <property name="isFinal" nameId="tpee.1181808852946" value="false" />
      <node role="visibility" roleId="tpee.1178549979242" type="tpee.PublicVisibility" typeId="tpee.1146644602865" id="3364928926666865018" />
      <node role="returnType" roleId="tpee.1068580123133" type="tpee.VoidType" typeId="tpee.1068581517677" id="3364928926666865019" />
      <node role="body" roleId="tpee.1068580123135" type="tpee.StatementList" typeId="tpee.1068580123136" id="3364928926666865020">
        <node role="statement" roleId="tpee.1068581517665" type="tpee.ExpressionStatement" typeId="tpee.1068580123155" id="3364928926666865153">
          <node role="expression" roleId="tpee.1068580123156" type="tpee.DotExpression" typeId="tpee.1197027756228" id="3364928926666865155">
            <node role="operand" roleId="tpee.1197027771414" type="tpee.LocalInstanceFieldReference" typeId="tpee.7785501532031639928" id="3364928926666865154">
              <link role="variableDeclaration" roleId="tpee.1068581517664" targetNodeId="3364928926666865036" resolveInfo="myCheckersComponent" />
            </node>
            <node role="operation" roleId="tpee.1197027833540" type="tpee.InstanceMethodCallOperation" typeId="tpee.1202948039474" id="3364928926666865159">
              <link role="baseMethodDeclaration" roleId="tpee.1068499141037" targetNodeId="wsw7.3364928926666865122" resolveInfo="removeChecker" />
              <node role="actualArgument" roleId="tpee.1068499141038" type="tpee.LocalInstanceFieldReference" typeId="tpee.7785501532031639928" id="3364928926666865160">
                <link role="variableDeclaration" roleId="tpee.1068581517664" targetNodeId="3364928926666865139" resolveInfo="myChecker" />
              </node>
            </node>
          </node>
        </node>
      </node>
    </node>
    <node role="visibility" roleId="tpee.1178549979242" type="tpee.PublicVisibility" typeId="tpee.1146644602865" id="3364928926666865011" />
    <node role="implementedInterface" roleId="tpee.1095933932569" type="tpee.ClassifierType" typeId="tpee.1107535904670" id="4375959311373863723">
      <link role="classifier" roleId="tpee.1107535924139" targetNodeId="kgxg.~CoreComponent" resolveInfo="CoreComponent" />
    </node>
  </root>
</model>
<|MERGE_RESOLUTION|>--- conflicted
+++ resolved
@@ -21,16 +21,6 @@
     </node>
   </roots>
   <root id="5231630840089786268">
-<<<<<<< HEAD
-    <node role="visibility" roleId="tpee.1178549979242" type="tpee.PublicVisibility" typeId="tpee.1146644602865" id="5231630840089786269" />
-    <node role="implementedInterface" roleId="tpee.1095933932569" type="tpee.ClassifierType" typeId="tpee.1107535904670" id="5231630840089786274">
-      <link role="classifier" roleId="tpee.1107535924139" targetNodeId="wsw7.135987422146913546" resolveInfo="INodeChecker" />
-    </node>
-    <node role="implementedInterface" roleId="tpee.1095933932569" type="tpee.ClassifierType" typeId="tpee.1107535904670" id="5231630840089786295">
-      <link role="classifier" roleId="tpee.1107535924139" targetNodeId="ua2a.~ITypeContextOwner" resolveInfo="ITypeContextOwner" />
-    </node>
-=======
->>>>>>> 9161bcdd
     <node role="member" roleId="tpee.5375687026011219971" type="tpee.ConstructorDeclaration" typeId="tpee.1068580123140" id="5231630840089786270">
       <node role="returnType" roleId="tpee.1068580123133" type="tpee.VoidType" typeId="tpee.1068581517677" id="5231630840089786271" />
       <node role="visibility" roleId="tpee.1178549979242" type="tpee.PublicVisibility" typeId="tpee.1146644602865" id="5231630840089786272" />
@@ -215,22 +205,15 @@
         </node>
       </node>
     </node>
+    <node role="superclass" roleId="tpee.1165602531693" type="tpee.ClassifierType" typeId="tpee.1107535904670" id="5376460755542209516">
+      <link role="classifier" roleId="tpee.1107535924139" targetNodeId="ua2a.~DefaultTypecheckingContextOwner" resolveInfo="DefaultTypecheckingContextOwner" />
+    </node>
     <node role="visibility" roleId="tpee.1178549979242" type="tpee.PublicVisibility" typeId="tpee.1146644602865" id="5231630840089786269" />
     <node role="implementedInterface" roleId="tpee.1095933932569" type="tpee.ClassifierType" typeId="tpee.1107535904670" id="5231630840089786274">
       <link role="classifier" roleId="tpee.1107535924139" targetNodeId="wsw7.135987422146913546" resolveInfo="INodeChecker" />
     </node>
-    <node role="superclass" roleId="tpee.1165602531693" type="tpee.ClassifierType" typeId="tpee.1107535904670" id="5376460755542209516">
-      <link role="classifier" roleId="tpee.1107535924139" targetNodeId="ua2a.~DefaultTypecheckingContextOwner" resolveInfo="DefaultTypecheckingContextOwner" />
-    </node>
   </root>
   <root id="3364928926666865010">
-<<<<<<< HEAD
-    <node role="visibility" roleId="tpee.1178549979242" type="tpee.PublicVisibility" typeId="tpee.1146644602865" id="3364928926666865011" />
-    <node role="implementedInterface" roleId="tpee.1095933932569" type="tpee.ClassifierType" typeId="tpee.1107535904670" id="4375959311373863723">
-      <link role="classifier" roleId="tpee.1107535924139" targetNodeId="kgxg.~CoreComponent" resolveInfo="CoreComponent" />
-    </node>
-=======
->>>>>>> 9161bcdd
     <node role="member" roleId="tpee.5375687026011219971" type="tpee.FieldDeclaration" typeId="tpee.1068390468200" id="3364928926666865036">
       <property name="name" nameId="tpck.1169194664001" value="myCheckersComponent" />
       <node role="type" roleId="tpee.5680397130376446158" type="tpee.ClassifierType" typeId="tpee.1107535904670" id="3364928926666865039">
@@ -246,6 +229,12 @@
       </node>
     </node>
     <node role="member" roleId="tpee.5375687026011219971" type="tpee.ConstructorDeclaration" typeId="tpee.1068580123140" id="3364928926666865012">
+      <node role="parameter" roleId="tpee.1068580123134" type="tpee.ParameterDeclaration" typeId="tpee.1068498886292" id="3364928926666865034">
+        <property name="name" nameId="tpck.1169194664001" value="component" />
+        <node role="type" roleId="tpee.5680397130376446158" type="tpee.ClassifierType" typeId="tpee.1107535904670" id="3364928926666865035">
+          <link role="classifier" roleId="tpee.1107535924139" targetNodeId="wsw7.3364928926666847271" resolveInfo="CheckersComponent" />
+        </node>
+      </node>
       <node role="returnType" roleId="tpee.1068580123133" type="tpee.VoidType" typeId="tpee.1068581517677" id="3364928926666865013" />
       <node role="visibility" roleId="tpee.1178549979242" type="tpee.PublicVisibility" typeId="tpee.1146644602865" id="3364928926666865014" />
       <node role="body" roleId="tpee.1068580123135" type="tpee.StatementList" typeId="tpee.1068580123136" id="3364928926666865015">
@@ -270,12 +259,6 @@
               </node>
             </node>
           </node>
-        </node>
-      </node>
-      <node role="parameter" roleId="tpee.1068580123134" type="tpee.ParameterDeclaration" typeId="tpee.1068498886292" id="3364928926666865034">
-        <property name="name" nameId="tpck.1169194664001" value="component" />
-        <node role="type" roleId="tpee.5680397130376446158" type="tpee.ClassifierType" typeId="tpee.1107535904670" id="3364928926666865035">
-          <link role="classifier" roleId="tpee.1107535924139" targetNodeId="wsw7.3364928926666847271" resolveInfo="CheckersComponent" />
         </node>
       </node>
     </node>
@@ -287,14 +270,14 @@
       <node role="body" roleId="tpee.1068580123135" type="tpee.StatementList" typeId="tpee.1068580123136" id="3364928926666865030">
         <node role="statement" roleId="tpee.1068581517665" type="tpee.ExpressionStatement" typeId="tpee.1068580123155" id="3364928926666865046">
           <node role="expression" roleId="tpee.1068580123156" type="tpee.DotExpression" typeId="tpee.1197027756228" id="3364928926666865048">
+            <node role="operand" roleId="tpee.1197027771414" type="tpee.LocalInstanceFieldReference" typeId="tpee.7785501532031639928" id="3364928926666865047">
+              <link role="variableDeclaration" roleId="tpee.1068581517664" targetNodeId="3364928926666865036" resolveInfo="myCheckersComponent" />
+            </node>
             <node role="operation" roleId="tpee.1197027833540" type="tpee.InstanceMethodCallOperation" typeId="tpee.1202948039474" id="3364928926666865137">
               <link role="baseMethodDeclaration" roleId="tpee.1068499141037" targetNodeId="wsw7.3364928926666865107" resolveInfo="addChecker" />
               <node role="actualArgument" roleId="tpee.1068499141038" type="tpee.LocalInstanceFieldReference" typeId="tpee.7785501532031639928" id="3364928926666865152">
                 <link role="variableDeclaration" roleId="tpee.1068581517664" targetNodeId="3364928926666865139" resolveInfo="myChecker" />
               </node>
-            </node>
-            <node role="operand" roleId="tpee.1197027771414" type="tpee.LocalInstanceFieldReference" typeId="tpee.7785501532031639928" id="3364928926666865047">
-              <link role="variableDeclaration" roleId="tpee.1068581517664" targetNodeId="3364928926666865036" resolveInfo="myCheckersComponent" />
             </node>
           </node>
         </node>
