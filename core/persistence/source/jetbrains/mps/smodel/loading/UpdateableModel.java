--- conflicted
+++ resolved
@@ -62,14 +62,15 @@
   }
 
   private void ensureLoadedTo(final ModelLoadingState state) {
-<<<<<<< HEAD
     if (state.ordinal() <= myState.ordinal() || myStateChanging) return;
     //this is for elimination of infinite recursion
     myStateChanging = true;
     try {
       ModelLoadResult res = NodeReadAccessCasterInEditor.runReadTransparentAction(new Computable<ModelLoadResult>() {
+        @Override
         public ModelLoadResult compute() {
           return UndoHelper.getInstance().runNonUndoableAction(new Computable<ModelLoadResult>() {
+            @Override
             public ModelLoadResult compute() {
               return doLoad(state, myModel);
             }
@@ -81,20 +82,6 @@
       } else {
         myModel = res.getModel();
         myModel.setModelDescriptor(myDescriptor);
-=======
-    if (state.ordinal() <= myState.ordinal()) return;
-    myState = state;  //this is for elimination of infinite recursion
-
-    ModelLoadResult res = NodeReadAccessCasterInEditor.runReadTransparentAction(new Computable<ModelLoadResult>() {
-      @Override
-      public ModelLoadResult compute() {
-        return UndoHelper.getInstance().runNonUndoableAction(new Computable<ModelLoadResult>() {
-          @Override
-          public ModelLoadResult compute() {
-            return doLoad(state, myModel);
-          }
-        });
->>>>>>> d1740651
       }
       myState = res.getState();
     } finally {
