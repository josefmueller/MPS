--- conflicted
+++ resolved
@@ -15,26 +15,15 @@
  */
 package jetbrains.mps.smodel.loading;
 
-<<<<<<< HEAD
-import jetbrains.mps.smodel.SModel;
-=======
 import jetbrains.mps.smodel.LazySModel;
->>>>>>> a54d6006
 import org.jetbrains.annotations.NotNull;
 
 public class ModelLoadResult {
   private ModelLoadingState state;
-<<<<<<< HEAD
-  private SModel model;
-  private ContentKind contentKind = ContentKind.MODEL;
-
-  public ModelLoadResult(@NotNull SModel model, ModelLoadingState state) {
-=======
   private LazySModel model;
   private ContentKind contentKind = ContentKind.MODEL;
 
   public ModelLoadResult(@NotNull LazySModel model, ModelLoadingState state) {
->>>>>>> a54d6006
     this.model = model;
     this.state = state;
   }
@@ -47,12 +36,7 @@
     this.state = state;
   }
 
-<<<<<<< HEAD
-  @NotNull
-  public SModel getModel() {
-=======
   public LazySModel getModel() {
->>>>>>> a54d6006
     return model;
   }
 
