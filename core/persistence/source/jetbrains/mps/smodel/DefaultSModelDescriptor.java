/*
 * Copyright 2003-2015 JetBrains s.r.o.
 *
 * Licensed under the Apache License, Version 2.0 (the "License");
 * you may not use this file except in compliance with the License.
 * You may obtain a copy of the License at
 *
 * http://www.apache.org/licenses/LICENSE-2.0
 *
 * Unless required by applicable law or agreed to in writing, software
 * distributed under the License is distributed on an "AS IS" BASIS,
 * WITHOUT WARRANTIES OR CONDITIONS OF ANY KIND, either express or implied.
 * See the License for the specific language governing permissions and
 * limitations under the License.
 */
package jetbrains.mps.smodel;

import jetbrains.mps.extapi.model.GeneratableSModel;
import jetbrains.mps.extapi.model.SModelData;
import jetbrains.mps.logging.Logger;
import jetbrains.mps.persistence.LazyLoadFacility;
import jetbrains.mps.persistence.PersistenceVersionAware;
import jetbrains.mps.smodel.DefaultSModel.InvalidDefaultSModel;
import jetbrains.mps.smodel.loading.ModelLoadResult;
import jetbrains.mps.smodel.loading.ModelLoadingState;
import jetbrains.mps.smodel.persistence.def.ModelReadException;
import org.apache.log4j.LogManager;
import org.jetbrains.annotations.NotNull;
import org.jetbrains.annotations.Nullable;
import org.jetbrains.mps.openapi.persistence.DataSource;
import org.jetbrains.mps.openapi.persistence.ModelFactory;

import java.io.IOException;
import java.util.Map;


public class DefaultSModelDescriptor extends LazyEditableSModelBase implements GeneratableSModel, PersistenceVersionAware {
  private static final String MODEL_FOLDER_FOR_GENERATION = "useModelFolderForGeneration";
  private static final Logger LOG = Logger.wrap(LogManager.getLogger(DefaultSModelDescriptor.class));
  private final LazyLoadFacility myPersistence;

  private SModelHeader myHeader;

  public DefaultSModelDescriptor(@NotNull LazyLoadFacility persistence, @NotNull SModelHeader header) {
    super(header.getModelReference(), persistence.getSource());
    myPersistence = persistence;
    myHeader = header;
  }

  @Override
  public void replace(SModelData modelData) {
    assertCanChange();

    if (!(modelData instanceof DefaultSModel)) {
      throw new IllegalArgumentException();
    }
    replaceModel((DefaultSModel) modelData, ModelLoadingState.FULLY_LOADED);
    // DefaultSModel might come with own SModelHeader, ensure this descriptor references the right one
    myHeader = ((DefaultSModel) modelData).getSModelHeader();
  }

  @Override
  protected ModelLoadResult loadSModel(ModelLoadingState state) {
    DataSource source = getSource();
    if (!source.isReadOnly() && source.getTimestamp() == -1) {
      // no file on disk
      DefaultSModel model = new DefaultSModel(getReference(), myHeader);
      return new ModelLoadResult((SModel) model, ModelLoadingState.FULLY_LOADED);
    }

    ModelLoadResult result;
    try {
      result = myPersistence.readModel(myHeader, state);
    } catch (ModelReadException e) {
      LOG.warning(String.format("Failed to load model %s: %s", getSource().getLocation(), e.toString()));
      SuspiciousModelHandler.getHandler().handleSuspiciousModel(this, false);
      InvalidDefaultSModel newModel = new InvalidDefaultSModel(getReference(), e);
      return new ModelLoadResult((SModel) newModel, ModelLoadingState.NOT_LOADED);
    }

    jetbrains.mps.smodel.SModel model = result.getModel();
    if (result.getState() == ModelLoadingState.FULLY_LOADED) {
      boolean needToSave = model.updateSModelReferences() || model.updateModuleReferences();

      if (needToSave && !source.isReadOnly()) {
        setChanged(true);
      }
    }

    LOG.assertLog(model.getReference().equals(getReference()),
        "\nError loading model from: \"" + source.getLocation() + "\"\n" +
            "expected model UID     : \"" + getReference() + "\"\n" +
            "but was UID            : \"" + model.getReference() + "\"\n" +
            "the model will not be available.\n" +
            "Make sure that all project's roots and/or the model namespace is correct");
    return result;
  }

  /**
   * Since we expose persistence aspects of a model from (openapi)SModel, it's reasonable to keep
   * persistence attributes we are not yet ready to expose here in the implementation. These attributes shall not be part of
   * SModelData (smodel.SModel), which is purely about nodes and model structure.
   * To me, persistence shall be completely independent aspect, not exposed from SModel, however, at this moment the best we could do is
   * to keep persistence within SModel descriptor and hope for the future changes (deprecate and remove methods like getDataSource, getProblems)
   * @return actual persistence version number of loaded/created model, or -1 if persistence versioning is not supported
   */
  @Override
  public int getPersistenceVersion() {
    return myHeader.getPersistenceVersion();
  }

  @Override
  public void setPersistenceVersion(int persistenceVersion) {
    myHeader.setPersistenceVersion(persistenceVersion);
  }

  @Nullable
  @Override
  public ModelFactory getModelFactory() {
    return myPersistence.getModelFactory();
  }

  @Override
  protected boolean saveModel() throws IOException {
    SModel smodel = getSModel();
    if (smodel instanceof InvalidSModel) {
      // we do not save stub model to not overwrite the real model
      return false;
    }
    boolean upgraded = myPersistence.doesSaveUpgradePersistence(myHeader);
    myPersistence.saveModel(myHeader, smodel);
    return upgraded;
  }

  @Override
  public boolean isGeneratable() {
    return !isDoNotGenerate();
  }

  @Override
  public boolean isGenerateIntoModelFolder() {
    return Boolean.parseBoolean(getModelHeader().getOptionalProperty(MODEL_FOLDER_FOR_GENERATION));
  }

  @Override
  public void setGenerateIntoModelFolder(boolean value) {
    if (value) {
      getModelHeader().setOptionalProperty(MODEL_FOLDER_FOR_GENERATION, Boolean.toString(true));
    } else {
      getModelHeader().removeOptionalProperty(MODEL_FOLDER_FOR_GENERATION);
    }
  }

  @Override
  public String getModelHash() {
    return myPersistence.getModelHash();
  }

  @Override
  public Map<String, String> getGenerationHashes() {
    return myPersistence.getGenerationHashes();
  }

  @Override
  public void setDoNotGenerate(boolean value) {
    assertCanChange();

    getModelHeader().setDoNotGenerate(value);
    setChanged(true);
  }

  @Override
  public boolean isDoNotGenerate() {
    return getModelHeader().isDoNotGenerate();
  }

  private SModelHeader getModelHeader() {
    return myHeader;
  }

  @Override
<<<<<<< HEAD
=======
  protected void processLoadedModel(jetbrains.mps.smodel.SModel loadedSModel) {
    if (this.getPersistenceVersion() >= 9) return;
    if (getVersion() != -1) return;

    int latestVersion = getStructureModificationLog().getLatestVersion(getReference());
    myStructureModificationLog = null;  // we don't need to keep log in memory
    if (latestVersion != -1) {
      loadedSModel.setVersion(latestVersion);
      //LOG.error("Version for model " + getModelName() + " was not set.");
    }
  }

  @Override
  protected void replaceModel(LazySModel newModel, ModelLoadingState state) {
    super.replaceModel(newModel, state);
    myStructureModificationLog = null;
  }

  @Override
>>>>>>> 84767ee4
  protected void reloadContents() {
    try {
      myHeader = myPersistence.readHeader();
    } catch (ModelReadException e) {
      myTimestampTracker.updateTimestamp(getSource());
      SuspiciousModelHandler.getHandler().handleSuspiciousModel(this, false);
      return;
    }

    super.reloadContents();
  }

  public SModelHeader getHeaderCopy() {
    return myHeader.createCopy();
  }
}<|MERGE_RESOLUTION|>--- conflicted
+++ resolved
@@ -179,10 +179,7 @@
   }
 
   @Override
-<<<<<<< HEAD
-=======
   protected void processLoadedModel(jetbrains.mps.smodel.SModel loadedSModel) {
-    if (this.getPersistenceVersion() >= 9) return;
     if (getVersion() != -1) return;
 
     int latestVersion = getStructureModificationLog().getLatestVersion(getReference());
@@ -200,7 +197,6 @@
   }
 
   @Override
->>>>>>> 84767ee4
   protected void reloadContents() {
     try {
       myHeader = myPersistence.readHeader();
