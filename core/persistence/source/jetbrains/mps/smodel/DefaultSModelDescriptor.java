--- conflicted
+++ resolved
@@ -13,11 +13,7 @@
  * See the License for the specific language governing permissions and
  * limitations under the License.
  */
-<<<<<<< HEAD
-package jetbrains.mps.smodel;
-=======
-package jetbrains.mps.smodel;import org.jetbrains.mps.openapi.model.SModel;
->>>>>>> 66ae271f
+package jetbrains.mps.smodel;import org.jetbrains.mps.openapi.model.SModel;import org.jetbrains.mps.openapi.model.SModel;
 
 import jetbrains.mps.extapi.model.GeneratableSModel;
 import jetbrains.mps.extapi.model.SModelData;
@@ -91,11 +87,7 @@
   }
 
   @Override
-<<<<<<< HEAD
-  public final DefaultSModel getSModel() {
-=======
-  public final jetbrains.mps.smodel.SModel getSModelInternal() {
->>>>>>> 66ae271f
+  public final DefaultSModel getSModelInternal() {
     synchronized (myModel) {
       ModelLoadingState oldState = myModel.getState();
       DefaultSModel res = myModel.getModel(ModelLoadingState.ROOTS_LOADED);
