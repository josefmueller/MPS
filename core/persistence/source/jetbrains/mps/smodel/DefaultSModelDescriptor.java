--- conflicted
+++ resolved
@@ -43,32 +43,6 @@
 public class DefaultSModelDescriptor extends LazyEditableSModelBase implements GeneratableSModel, RefactorableSModelDescriptor {
   private static final Logger LOG = Logger.wrap(LogManager.getLogger(DefaultSModelDescriptor.class));
 
-<<<<<<< HEAD
-  private final UpdateableModel myModel = new UpdateableModel(this) {
-    @Override
-    protected ModelLoadResult doLoad(ModelLoadingState state, @Nullable SModel current) {
-      if (state == ModelLoadingState.NOT_LOADED) return new ModelLoadResult(null, ModelLoadingState.NOT_LOADED);
-      if (state == ModelLoadingState.ROOTS_LOADED) {
-        ModelLoadResult result = loadSModel(ModelLoadingState.ROOTS_LOADED);
-        tryFixingVersion(result.getModel());
-        updateTimestamp();
-        return result;
-      }
-      if (state == ModelLoadingState.FULLY_LOADED) {
-        SModel fullModel = loadSModel(ModelLoadingState.FULLY_LOADED).getModel();
-        updateTimestamp();
-        if (current == null) return new ModelLoadResult(fullModel, ModelLoadingState.FULLY_LOADED);
-        ((DefaultSModel)current).setUpdateMode(true);   //not to send events on changes
-        ((DefaultSModel)fullModel).setUpdateMode(true);
-        new ModelLoader(current, fullModel).update();
-        ((DefaultSModel)current).setUpdateMode(false);  //enable events
-        return new ModelLoadResult(current, ModelLoadingState.FULLY_LOADED);
-      }
-      throw new UnsupportedOperationException();
-    }
-  };
-=======
->>>>>>> a54d6006
 
   private SModelHeader myHeader;
 
@@ -86,34 +60,6 @@
     return (StreamDataSource) super.getSource();
   }
 
-<<<<<<< HEAD
-  public ModelLoadingState getLoadingState() {
-    return myModel.getState();
-  }
-
-  @Override
-  public final DefaultSModel getSModelInternal() {
-    ModelLoadingState oldState = myModel.getState();
-    if (oldState.ordinal() >= ModelLoadingState.ROOTS_LOADED.ordinal()) {
-      return (DefaultSModel) myModel.getModel(ModelLoadingState.ROOTS_LOADED);
-    }
-    synchronized (myModel) {
-      if (myModel instanceof InvalidSModel) return (DefaultSModel) myModel.getModel(null);
-
-      oldState = myModel.getState();
-      DefaultSModel res = (DefaultSModel) myModel.getModel(ModelLoadingState.ROOTS_LOADED);
-      if (res == null) return null; // this is when we are in recursion
-      if (oldState != myModel.getState()) {
-        res.setModelDescriptor(this);
-        // TODO FIXME listeners are invoked while holding the lock
-        fireModelStateChanged(myModel.getState());
-      }
-      return res;
-    }
-  }
-
-=======
->>>>>>> a54d6006
   @Override
   public void replace(SModelData modelData) {
     ModelAccess.assertLegalWrite();
@@ -125,21 +71,7 @@
   }
 
   @Override
-<<<<<<< HEAD
-  public void load() {
-    myModel.getModel(ModelLoadingState.FULLY_LOADED);
-  }
-
-  @Override
-  protected DefaultSModel getCurrentModelInternal() {
-    return (DefaultSModel) myModel.getModel(null);
-  }
-
-  //just loads model, w/o changing state of SModelDescriptor
-  private ModelLoadResult loadSModel(ModelLoadingState state) {
-=======
   protected ModelLoadResult loadSModel(ModelLoadingState state) {
->>>>>>> a54d6006
     SModelReference dsmRef = getReference();
 
     StreamDataSource source = getSource();
@@ -302,13 +234,8 @@
     super.reloadContents();
   }
 
-<<<<<<< HEAD
-    ModelLoadResult result = loadSModel(myModel.getState());
-    replaceModel((DefaultSModel)result.getModel(), result.getState());
-=======
   public SModelHeader getHeaderCopy() {
     return myHeader.createCopy();
->>>>>>> a54d6006
   }
 
 }