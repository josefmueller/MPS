--- conflicted
+++ resolved
@@ -40,37 +40,8 @@
 /**
  * evgeny, 6/3/13
  */
-<<<<<<< HEAD
-public class FilePerRootSModel extends EditableSModelBase implements GeneratableSModel, RefactorableSModelDescriptor {
-  private static final Logger LOG = Logger.wrap(LogManager.getLogger(DefaultSModelDescriptor.class));
-
-  private final UpdateableModel myModel = new UpdateableModel(this) {
-    @Override
-    protected ModelLoadResult doLoad(ModelLoadingState state, @Nullable SModel current) {
-      if (state == ModelLoadingState.NOT_LOADED) return new ModelLoadResult(null, ModelLoadingState.NOT_LOADED);
-      if (state == ModelLoadingState.ROOTS_LOADED) {
-        ModelLoadResult result = loadSModel(ModelLoadingState.ROOTS_LOADED);
-        tryFixingVersion(result.getModel());
-        updateTimestamp();
-        return result;
-      }
-      if (state == ModelLoadingState.FULLY_LOADED) {
-        DefaultSModel fullModel = (DefaultSModel)loadSModel(ModelLoadingState.FULLY_LOADED).getModel();
-        updateTimestamp();
-        if (current == null) return new ModelLoadResult(fullModel, ModelLoadingState.FULLY_LOADED);
-        ((DefaultSModel)current).setUpdateMode(true);   //not to send events on changes
-        fullModel.setUpdateMode(true);
-        new ModelLoader(current, fullModel).update();
-        ((DefaultSModel)current).setUpdateMode(false);  //enable events
-        return new ModelLoadResult(current, ModelLoadingState.FULLY_LOADED);
-      }
-      throw new UnsupportedOperationException();
-    }
-  };
-=======
 public class FilePerRootSModel extends LazyEditableSModelBase implements GeneratableSModel, RefactorableSModelDescriptor {
   private static final Logger LOG = Logger.wrap(LogManager.getLogger(FilePerRootSModel.class));
->>>>>>> a54d6006
 
   private SModelHeader myHeader;
 
@@ -88,33 +59,6 @@
     return (MultiStreamDataSource) super.getSource();
   }
 
-<<<<<<< HEAD
-  public ModelLoadingState getLoadingState() {
-    return myModel.getState();
-  }
-
-  @Override
-  public final DefaultSModel getSModelInternal() {
-    ModelLoadingState oldState = myModel.getState();
-    if (oldState.ordinal() >= ModelLoadingState.ROOTS_LOADED.ordinal()) {
-      return (DefaultSModel)myModel.getModel(ModelLoadingState.ROOTS_LOADED);
-    }
-    synchronized (myModel) {
-      if (myModel instanceof InvalidSModel) return (DefaultSModel)myModel.getModel(null);
-
-      oldState = myModel.getState();
-      DefaultSModel res = (DefaultSModel)myModel.getModel(ModelLoadingState.ROOTS_LOADED);
-      if (res == null) return null; // this is when we are in recursion
-      if (oldState != myModel.getState()) {
-        res.setModelDescriptor(this);
-        // TODO FIXME listeners are invoked while holding the lock
-        fireModelStateChanged(myModel.getState());
-      }
-      return res;
-    }
-  }
-=======
->>>>>>> a54d6006
 
   @Override
   public void replace(SModelData modelData) {
@@ -127,21 +71,7 @@
   }
 
   @Override
-<<<<<<< HEAD
-  public void load() {
-    myModel.getModel(ModelLoadingState.FULLY_LOADED);
-  }
-
-  @Override
-  protected DefaultSModel getCurrentModelInternal() {
-    return (DefaultSModel)myModel.getModel(null);
-  }
-
-  //just loads model, w/o changing state of SModelDescriptor
-  private ModelLoadResult loadSModel(ModelLoadingState state) {
-=======
   protected ModelLoadResult loadSModel(ModelLoadingState state) {
->>>>>>> a54d6006
     SModelReference dsmRef = getReference();
 
     MultiStreamDataSource source = getSource();
@@ -299,15 +229,6 @@
       return;
     }
 
-<<<<<<< HEAD
-    updateTimestamp();
-
-    if (myModel.getState() == ModelLoadingState.NOT_LOADED) return;
-
-    ModelLoadResult result = loadSModel(myModel.getState());
-    replaceModel((DefaultSModel)result.getModel(), result.getState());
-=======
     super.reloadContents();
->>>>>>> a54d6006
   }
 }