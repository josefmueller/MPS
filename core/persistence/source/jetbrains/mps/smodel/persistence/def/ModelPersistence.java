/*
 * Copyright 2003-2015 JetBrains s.r.o.
 *
 * Licensed under the Apache License, Version 2.0 (the "License");
 * you may not use this file except in compliance with the License.
 * You may obtain a copy of the License at
 *
 * http://www.apache.org/licenses/LICENSE-2.0
 *
 * Unless required by applicable law or agreed to in writing, software
 * distributed under the License is distributed on an "AS IS" BASIS,
 * WITHOUT WARRANTIES OR CONDITIONS OF ANY KIND, either express or implied.
 * See the License for the specific language governing permissions and
 * limitations under the License.
 */
package jetbrains.mps.smodel.persistence.def;

import jetbrains.mps.extapi.model.GeneratableSModel;
import jetbrains.mps.extapi.persistence.FileDataSource;
import jetbrains.mps.generator.ModelDigestUtil;
import jetbrains.mps.persistence.IndexAwareModelFactory.Callback;
import jetbrains.mps.persistence.xml.XMLPersistence;
import jetbrains.mps.persistence.xml.XMLPersistence.Indexer;
import jetbrains.mps.project.MPSExtentions;
import jetbrains.mps.smodel.DefaultSModel;
import jetbrains.mps.smodel.ModelAccess;
import jetbrains.mps.smodel.SModel;
import jetbrains.mps.smodel.SModelHeader;
import jetbrains.mps.smodel.loading.ModelLoadResult;
import jetbrains.mps.smodel.loading.ModelLoadingState;
import jetbrains.mps.smodel.persistence.def.v4.ModelPersistence4;
import jetbrains.mps.smodel.persistence.def.v5.ModelPersistence5;
import jetbrains.mps.smodel.persistence.def.v6.ModelPersistence6;
import jetbrains.mps.smodel.persistence.def.v7.ModelPersistence7;
import jetbrains.mps.smodel.persistence.def.v8.ModelPersistence8;
import jetbrains.mps.smodel.persistence.def.v9.ModelPersistence9;
import jetbrains.mps.smodel.persistence.lines.LineContent;
import jetbrains.mps.util.Computable;
import jetbrains.mps.util.FileUtil;
import jetbrains.mps.util.JDOMUtil;
import jetbrains.mps.util.StringUtil;
import jetbrains.mps.util.xml.BreakParseSAXException;
import jetbrains.mps.util.xml.XMLSAXHandler;
import jetbrains.mps.vfs.FileSystem;
import jetbrains.mps.vfs.IFile;
import org.apache.log4j.LogManager;
import org.apache.log4j.Logger;
import org.jdom.Document;
import org.jdom.JDOMException;
import org.jetbrains.annotations.NotNull;
import org.jetbrains.annotations.Nullable;
import org.jetbrains.mps.openapi.model.SModelReference;
import org.jetbrains.mps.openapi.persistence.PersistenceFacade;
import org.jetbrains.mps.openapi.persistence.StreamDataSource;
import org.jetbrains.mps.openapi.util.Consumer;
import org.xml.sax.Attributes;
import org.xml.sax.InputSource;
import org.xml.sax.SAXException;
import org.xml.sax.helpers.DefaultHandler;

import javax.xml.parsers.ParserConfigurationException;
import java.io.ByteArrayInputStream;
import java.io.IOException;
import java.io.InputStream;
import java.io.InputStreamReader;
import java.io.StringReader;
import java.util.HashMap;
import java.util.List;
import java.util.Map;

public class ModelPersistence {
  private static final Logger LOG = LogManager.getLogger(ModelPersistence.class);

  public static final String TARGET_NODE_ID = "targetNodeId";
  public static final String LINK = "link";
  public static final String ROLE = "role";
  public static final String ROLE_ID = "roleId";
  public static final String NAME = "name";
  public static final String NAME_ID = "nameId";
  public static final String NAMESPACE = "namespace";  // v0
  public static final String NODE = "node";
  public static final String TYPE = "type";
  public static final String TYPE_ID = "typeId";
  public static final String NODE_INFO = "nodeInfo";
  public static final String ID = "id";
  public static final String RESOLVE_INFO = "resolveInfo";
  public static final String MODEL = "model";
  public static final String PROPERTY = "property";
  public static final String VALUE = "value";
  public static final String IMPORT_ELEMENT = "import";
  public static final String VISIBLE_ELEMENT = "visible";
  public static final String MODEL_IMPORT_INDEX = "index";
  public static final String MAX_IMPORT_INDEX = "maxImportIndex";
  public static final String LANGUAGE = "language";
  public static final String LANGUAGE_ASPECT = "languageAspect";
  public static final String LANGUAGE_ENGAGED_ON_GENERATION = "language-engaged-on-generation";
  public static final String DEVKIT = "devkit";
  public static final String MODEL_UID = "modelUID";
  public static final String FILE_CONTENT = "content";
  public static final String VERSION = "version";
  public static final String IMPLICIT = "implicit";
  public static final String ROOT_NODE = "root";
  public static final String ROOTS = "roots";
  public static final String ROOT_CONTENT = "root";

  @Deprecated
  public static final String ROOT_STUBS = "root_stubs";

  public static final String PERSISTENCE = "persistence";
  public static final String PERSISTENCE_VERSION = "version";

  public static final int LAST_VERSION = 9;

  private static final IModelPersistence[] myModelPersistenceFactory = {
      null,
      null,
      null,
      null,
      new ModelPersistence4(),
      new ModelPersistence5(),
      new ModelPersistence6(),
      new ModelPersistence7(),
      new ModelPersistence8(),
      new ModelPersistence9()
  };

  @NotNull
  static IModelPersistence getCurrentModelPersistence() {
    IModelPersistence modelPersistence = getModelPersistence(ModelPersistence.LAST_VERSION);
    if (modelPersistence == null) {
      modelPersistence = myModelPersistenceFactory[myModelPersistenceFactory.length - 1];
    }
    return modelPersistence;
  }

  @Nullable
  static IModelPersistence getModelPersistence(int persistenceID) {
    if (persistenceID < 0 || persistenceID >= myModelPersistenceFactory.length) {
      return null;
    }
    return myModelPersistenceFactory[persistenceID];
  }
  //--------read--------

  private static void loadDescriptor(SModelHeader result, StreamDataSource dataSource) throws ModelReadException {
    InputStream in = null;
    try {
      in = dataSource.openInputStream();
      InputSource source = new InputSource(new InputStreamReader(in, FileUtil.DEFAULT_CHARSET));

      loadDescriptor(result, source);
    } catch (IOException e) {
      throw new ModelReadException("Couldn't read descriptor from " + dataSource.getLocation() + ": " + e.getMessage(), e);
    } finally {
      FileUtil.closeFileSafe(in);
    }
  }

  static void loadDescriptor(SModelHeader result, InputSource source) throws IOException {
    parseAndHandleExceptions(source, new MyDescriptorHandler(result), "model descriptor");
  }

  @NotNull
  public static SModelHeader loadDescriptor(InputSource source) throws IOException {
    SModelHeader result = new SModelHeader();
    loadDescriptor(result, source);
    return result;
  }

  @NotNull
  public static SModelHeader loadDescriptor(StreamDataSource source) throws ModelReadException {
    final SModelHeader result = new SModelHeader();
    loadDescriptor(result, source);

    // for old persistences try to load header from metadata
    if (result.getPersistenceVersion() < 7 && source instanceof FileDataSource) {
      Map<String, String> metadata = loadMetadata(((FileDataSource) source).getFile());
      if (metadata != null) {
        if (metadata.containsKey(SModelHeader.DO_NOT_GENERATE)) {
          result.setDoNotGenerate(Boolean.parseBoolean(metadata.remove(SModelHeader.DO_NOT_GENERATE)));
        }
      }
    }
    return result;
  }

  private static ModelLoadResult readModel(@NotNull SModelHeader header, @NotNull InputSource source, ModelLoadingState state) throws IOException, ModelReadException {
    IModelPersistence mp = getModelPersistence(header.getPersistenceVersion());
    if (header.getPersistenceVersion() < 0) {
      throw new ModelReadException("Couldn't read model because of unknown persistence version", null);
    }
    if (mp != null) {
      // first try to use SAX parser
      XMLSAXHandler<ModelLoadResult> handler = mp.getModelReaderHandler(state, header);
      if (handler != null) {
        parseAndHandleExceptions(source, handler, "model");
        final ModelLoadResult result = handler.getResult();
        // in case persistence version could change during IModelPersistence activities, might need to update header:
        // header.setPersistenceVersion(mp.getVersion());
        return result;
      }
      // then try to use DOM reader
      IModelReader reader = mp.getModelReader();
      if (reader != null) {
        Document document = loadModelDocument(source);
        return new ModelLoadResult((SModel) reader.readModel(document, header), ModelLoadingState.FULLY_LOADED);
      }
    }
    String m = "Can not find appropriate persistence version for model %s\n Use newer version of JetBrains MPS to load this model.";
    throw new PersistenceVersionNotFoundException(String.format(m, header.getModelReference()));
  }

  @NotNull
  public static ModelLoadResult readModel(@NotNull SModelHeader header, @NotNull StreamDataSource dataSource, ModelLoadingState state) throws
      ModelReadException {
    InputStream in = null;
    try {
      in = dataSource.openInputStream();
      InputSource source = new InputSource(new InputStreamReader(in, FileUtil.DEFAULT_CHARSET));
      return readModel(header, source, state);
    } catch (IOException e) {
      throw new ModelReadException("Couldn't read model: " + e.getMessage(), e, header);
    } finally {
      FileUtil.closeFileSafe(in);
    }
  }

  @Nullable
  public static List<LineContent> getLineToContentMap(String content) throws ModelReadException {
    try {
      SModelHeader header;
      header = loadDescriptor(new InputSource(new StringReader(content)));
      IModelPersistence mp = getModelPersistence(header.getPersistenceVersion());

      if (mp != null) {
        XMLSAXHandler<List<LineContent>> handler = mp.getLineToContentMapReaderHandler();
        if (handler != null) {
          parseAndHandleExceptions(new InputSource(new StringReader(content)), handler, "line to content map");
          return handler.getResult();
        }
      }
    } catch (IOException ex) {
      throw new ModelReadException(ex.toString(), ex);
    }
    return null;
  }

  //--------write--------

  /**
   * Older model persistence is updated during save if we unable to save in the version model was loaded with.
   * This method tells actual version which will be used to serialize a model of given persistence version
   *
   * (since 3.0) we do not support saving in old persistence (before 7)

   * @param desiredPersistenceVersion would-be version from client's perspective
   * @return persistence version that would be actually used
   */
  public static int actualPersistenceVersion(int desiredPersistenceVersion) {
    return desiredPersistenceVersion < 4 ? LAST_VERSION : Math.max(7, desiredPersistenceVersion);
  }

  /*
   * FIXME why on earth we pass SModelData here, not openapi.SModel?
   * FIXME why does this method do silent update? Would be better to update explicitly, and fail from the method if can't save with specified version
   *  returns upgraded model, or null if the model doesn't require update
   */
  public static DefaultSModel saveModel(@NotNull SModel model, @NotNull StreamDataSource source, int persistenceVersion) throws IOException {
    LOG.debug("Saving model " + model.getReference() + " to " + source.getLocation());

    persistenceVersion = actualPersistenceVersion(persistenceVersion);

    if (source.isReadOnly()) {
      throw new IOException("`" + source.getLocation() + "' is read-only");
    }

    // upgrade?
    int oldVersion = persistenceVersion;
    if (model instanceof DefaultSModel) {
      DefaultSModel dsm = (DefaultSModel) model;
      SModelHeader modelHeader = dsm.getSModelHeader();
      oldVersion = modelHeader.getPersistenceVersion();
      if (oldVersion != persistenceVersion) {
        modelHeader.setPersistenceVersion(persistenceVersion);
      }
    }

    // save model
    Document document = modelToXml(model, persistenceVersion);
    JDOMUtil.writeDocument(document, source);

    if (oldVersion != persistenceVersion) {
      LOG.info("persistence upgraded: " + oldVersion + "->" + persistenceVersion + " " + model.getReference());
      return (DefaultSModel) model;
    }
    return null;
  }

  /**
   * Serialize model into xml, conformant to actual model's persistence version, if any, or current persistence version otherwise.
   * The method doesn't update persistence version of the model (as it used to do)
   */
  @NotNull
  public static Document saveModel(@NotNull SModel sourceModel) {
    int persistenceVersion = -1;
    if (sourceModel instanceof DefaultSModel) {
      persistenceVersion = ((DefaultSModel) sourceModel).getSModelHeader().getPersistenceVersion();
    }
    if (persistenceVersion == -1 || getModelPersistence(persistenceVersion) == null) {
      persistenceVersion = getCurrentPersistenceVersion();
    }
    return modelToXml(sourceModel, persistenceVersion);
  }

  /**
   * Serialize model to xml in conformance with given persistence version.
   * @throws java.lang.IllegalArgumentException if persistenceVersion is invalid (use {@link #getCurrentPersistenceVersion()} if uncertain
   */
  private static Document modelToXml(@NotNull SModel model, int persistenceVersion) {
    IModelPersistence modelPersistence = getModelPersistence(persistenceVersion);
    if (modelPersistence == null) {
      throw new IllegalArgumentException(String.format("Unknown persistence version %d", persistenceVersion));
    }
    if (persistenceVersion < 9) {
      model.getImplicitImportsSupport().calculateImplicitImports();
    }
    return modelPersistence.getModelWriter(model instanceof DefaultSModel ? ((DefaultSModel) model).getSModelHeader() : null).saveModel(model);
  }
  //----------------

  @NotNull
  private static Document loadModelDocument(@NotNull InputSource source) throws IOException {
    try {
      return JDOMUtil.loadDocument(source);
    } catch (JDOMException e) {
      throw new IOException("Exception on loading model from " + source, e);
    }
  }

  public static int getCurrentPersistenceVersion() {
    return ModelPersistence.LAST_VERSION;
  }

  public static Map<String, String> calculateHashes(String content) throws IOException {
    SModelHeader header = loadDescriptor(new InputSource(new StringReader(content)));
    IModelPersistence mp = getModelPersistence(header.getPersistenceVersion());
    Map<String, String> result;
    if (mp != null) {
      IHashProvider hashProvider = mp.getHashProvider();
      result = hashProvider.getRootHashes(content);
      result.put(GeneratableSModel.FILE, hashProvider.getHash(content));
    } else {
      result = new HashMap<String, String>();
      result.put(GeneratableSModel.FILE, ModelDigestUtil.hashText(content));
    }
    return result;
  }

  @NotNull
  public static DefaultSModel readModel(@NotNull final StreamDataSource source, boolean interfaceOnly) throws ModelReadException {
    SModelHeader header = loadDescriptor(source);
    ModelLoadingState state = interfaceOnly ? ModelLoadingState.INTERFACE_LOADED : ModelLoadingState.FULLY_LOADED;
    return (DefaultSModel) readModel(header, source, state).getModel();
  }

  @NotNull
  public static DefaultSModel readModel(@NotNull final String content, boolean interfaceOnly) throws ModelReadException {
    try {
      SModelHeader header = loadDescriptor(new InputSource(new StringReader(content)));
      ModelLoadingState state = interfaceOnly ? ModelLoadingState.INTERFACE_LOADED : ModelLoadingState.FULLY_LOADED;
      return (DefaultSModel) readModel(header, new InputSource(new StringReader(content)), state).getModel();
    } catch (IOException ex) {
      throw new ModelReadException(ex.toString(), ex);
    }
  }

  @NotNull
  public static String modelToString(@NotNull final SModel model) {
    return JDOMUtil.asString(ModelAccess.instance().runReadAction(new Computable<Document>() {
      @Override
      public Document compute() {
        return saveModel(model);
      }
    }));
  }

  @Nullable
  private static Map<String, String> loadMetadata(IFile modelFile) {
    IFile metadataFile = getMetadataFile(modelFile);
    if (!metadataFile.exists()) {
      return null;
    }
    return DefaultMetadataPersistence.load(metadataFile);
  }

  private static IFile getMetadataFile(IFile modelFile) {
    String modelPath = modelFile.getPath();
    String versionPath = modelPath.substring(0, modelPath.length() - MPSExtentions.DOT_MODEL.length()) + ".metadata";
    return FileSystem.getInstance().getFileByPath(versionPath);
  }

  static void parseAndHandleExceptions(InputSource source, DefaultHandler handler, String what) throws IOException {
    try {
      JDOMUtil.createSAXParser().parse(source, handler);
    } catch (BreakParseSAXException e) {
      /* used to break SAX parsing flow */
    } catch (ParserConfigurationException e) {
      LOG.error(e.toString(), e);
      throw new IOException(String.format("Couldn't read %s: %s", what, e.getMessage()), e);
    } catch (SAXException e) {
      throw new IOException(String.format("Couldn't read %s: %s", what, e.getMessage()), e);
    }
  }

  public static void index(byte[] data, Consumer<String> legacyConsumer, Callback newConsumer) throws IOException {
    SModelHeader header = loadDescriptor(new InputSource(new InputStreamReader(new ByteArrayInputStream(data), FileUtil.DEFAULT_CHARSET)));
    IModelPersistence mp = getModelPersistence(header.getPersistenceVersion());
    assert mp != null : "Using unsupported persistence version: " + header.getPersistenceVersion();
    if (mp instanceof XMLPersistence) {
      final Indexer indexSupport = ((XMLPersistence) mp).getIndexSupport(newConsumer);
      indexSupport.index(new InputStreamReader(new ByteArrayInputStream(data), FileUtil.DEFAULT_CHARSET));
    } else {
      // FIXME throw away indexing of legacy persistence versions ASAP
      mp.index(new String(data, FileUtil.DEFAULT_CHARSET).toCharArray(), legacyConsumer);
    }
  }

  private static class MyDescriptorHandler extends DefaultHandler {
    private final SModelHeader myResult;

    public MyDescriptorHandler(SModelHeader result) {
      myResult = result;
    }

    @Override
    public void startElement(String uri, String localName, String qName, Attributes attributes) throws SAXException {
      if (MODEL.equals(qName)) {
        for (int idx = 0; idx < attributes.getLength(); idx++) {
          String name = attributes.getQName(idx);
          String value = attributes.getValue(idx);
<<<<<<< HEAD
          if (MODEL_UID.equals(name) || ModelPersistence9.REF.equals(name)) {
            final SModelReference mr = value == null ? null : PersistenceFacade.getInstance().createModelReference(value);
            myResult.setModelReference(mr);
          } else if (SModelHeader.VERSION.equals(name)) {
            try {
              myResult.setVersion(Integer.parseInt(value));
            } catch (NumberFormatException ignored) {
            }
=======
          if (MODEL_UID.equals(name)) {
            myResult.setUID(value);
          } else if (ModelPersistence9.REF.equals(name)) {
            myResult.setUID(value);
>>>>>>> db5a7fe4
          } else if (SModelHeader.DO_NOT_GENERATE.equals(name)) {
            myResult.setDoNotGenerate(Boolean.parseBoolean(value));
          } else if ("version".equals(name)) {
            //old model version
          } else {
            myResult.setOptionalProperty(name, StringUtil.unescapeXml(value));
          }
        }
      } else if (PERSISTENCE.equals(qName)) {
        String s = attributes.getValue(PERSISTENCE_VERSION);
        if (s != null) {
          try {
            myResult.setPersistenceVersion(Integer.parseInt(s));
          } catch (NumberFormatException ignored) {
          }
        }
      } else if ("attribute".equals(qName)) {
        myResult.setOptionalProperty(attributes.getValue(ModelPersistence.NAME), attributes.getValue(ModelPersistence.VALUE));
      } else {
        throw new BreakParseSAXException();
      }
    }

    @Override
    public void endElement(String uri, String localName, String qName) throws SAXException {
      throw new BreakParseSAXException();
    }
  }
}<|MERGE_RESOLUTION|>--- conflicted
+++ resolved
@@ -438,21 +438,9 @@
         for (int idx = 0; idx < attributes.getLength(); idx++) {
           String name = attributes.getQName(idx);
           String value = attributes.getValue(idx);
-<<<<<<< HEAD
           if (MODEL_UID.equals(name) || ModelPersistence9.REF.equals(name)) {
             final SModelReference mr = value == null ? null : PersistenceFacade.getInstance().createModelReference(value);
             myResult.setModelReference(mr);
-          } else if (SModelHeader.VERSION.equals(name)) {
-            try {
-              myResult.setVersion(Integer.parseInt(value));
-            } catch (NumberFormatException ignored) {
-            }
-=======
-          if (MODEL_UID.equals(name)) {
-            myResult.setUID(value);
-          } else if (ModelPersistence9.REF.equals(name)) {
-            myResult.setUID(value);
->>>>>>> db5a7fe4
           } else if (SModelHeader.DO_NOT_GENERATE.equals(name)) {
             myResult.setDoNotGenerate(Boolean.parseBoolean(value));
           } else if ("version".equals(name)) {
