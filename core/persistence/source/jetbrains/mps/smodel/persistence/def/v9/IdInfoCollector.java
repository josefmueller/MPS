/*
 * Copyright 2003-2014 JetBrains s.r.o.
 *
 * Licensed under the Apache License, Version 2.0 (the "License");
 * you may not use this file except in compliance with the License.
 * You may obtain a copy of the License at
 *
 * http://www.apache.org/licenses/LICENSE-2.0
 *
 * Unless required by applicable law or agreed to in writing, software
 * distributed under the License is distributed on an "AS IS" BASIS,
 * WITHOUT WARRANTIES OR CONDITIONS OF ANY KIND, either express or implied.
 * See the License for the specific language governing permissions and
 * limitations under the License.
 */
package jetbrains.mps.smodel.persistence.def.v9;

import jetbrains.mps.persistence.IdHelper;
import jetbrains.mps.persistence.MetaModelInfoProvider;
<<<<<<< HEAD
=======
import jetbrains.mps.smodel.adapter.ids.MetaIdFactory;
>>>>>>> 7d5561a9
import jetbrains.mps.smodel.adapter.ids.SConceptId;
import jetbrains.mps.smodel.adapter.ids.SContainmentLinkId;
import jetbrains.mps.smodel.adapter.ids.SLanguageId;
import jetbrains.mps.smodel.adapter.ids.SPropertyId;
import jetbrains.mps.smodel.adapter.ids.SReferenceLinkId;
import jetbrains.mps.smodel.runtime.ConceptKind;
import jetbrains.mps.smodel.runtime.StaticScope;
import jetbrains.mps.util.NameUtil;
import org.jetbrains.annotations.NotNull;
import org.jetbrains.annotations.Nullable;
import org.jetbrains.mps.openapi.language.SConcept;
import org.jetbrains.mps.openapi.language.SContainmentLink;
import org.jetbrains.mps.openapi.language.SProperty;
import org.jetbrains.mps.openapi.language.SReferenceLink;
import org.jetbrains.mps.openapi.model.SNode;
import org.jetbrains.mps.openapi.model.SNodeUtil;
import org.jetbrains.mps.openapi.model.SReference;

import java.util.ArrayList;
import java.util.Collections;
import java.util.HashMap;
import java.util.HashSet;
import java.util.List;

/**
 * Build a data structure that keeps meta-information actually used for the nodes supplied.
 * Effectively, fraction of a structure model, sufficient to serialize given model/nodes.
 *
 * XXX in fact, ConceptInfo and other are pretty much what we keep in MetaModelInfoProvider. Perhaps, better could would emerge
 * if there's be hierarchy of ConceptInfo, PropertyInfo plus two distinct mechanism to fill it: one for regular use, with ConceptDescriptors and alike,
 * and second for ant/merge, which populates exactly same structure but from information extracted from other models.
 */
public class IdInfoCollector {
  private final HashMap<SConceptId, ConceptInfo> myRegistry;
  private final HashMap<SLanguageId, LangInfo> myLanguagesInUse;

  public IdInfoCollector() {
    myRegistry = new HashMap<SConceptId, ConceptInfo>();
    myLanguagesInUse = new HashMap<SLanguageId, LangInfo>();
  }

  ////////////////////////

  public void fill(Iterable<SNode> nodes, MetaModelInfoProvider metaInfoProvider) {
    for (SNode n1 : nodes) {
      fillConcept(n1);
      fillProperties(n1);
      fillAssociations(n1);
      if (n1.getParent() != null) {
        fillAggregation(n1);
      }
      for (SNode n2 : SNodeUtil.getDescendants(n1, null, false)) {
        fillConcept(n2);
        fillProperties(n2);
        fillAssociations(n2);
        fillAggregation(n2);
      }
    }
    // ensure we keep name of each concept in use (i.e. those coming from used properties/links), fill in other persistence-relevant aspects
    for (ConceptInfo ci : myRegistry.values()) {
      for (AggregationLinkInfo li : ci.getAggregationsInUse()) {
        li.setUnordered(metaInfoProvider.isUnordered(li.getLinkId()));
      }
      final StaticScope scope = metaInfoProvider.getScope(ci.getConceptId());
      final ConceptKind kind = metaInfoProvider.getKind(ci.getConceptId());
      ci.setImplementationKind(scope, kind);
      if (kind == ConceptKind.IMPLEMENTATION_WITH_STUB) {
        ci.setStubCounterpart(metaInfoProvider.getStubConcept(ci.getConceptId()));
      }

      if (ci.isNameSet()) {
        continue;
      }
      String conceptName = metaInfoProvider.getConceptName(ci.getConceptId());
      // FIXME we don't really need concept fqn in new registry, own name is enough (we know the language anyway)
      ci.setName(conceptName);
    }
    // record name of the languages
    for (LangInfo li : myLanguagesInUse.values()) {
      li.setName(metaInfoProvider.getLanguageName(li.getLanguageId()));
    }

    initializeIndexValues();
  }

  public List<LangInfo> getLanguagesInUse() {
    ArrayList<LangInfo> rv = new ArrayList<LangInfo>(myLanguagesInUse.values());
    Collections.sort(rv);
    return rv;
  }

  public ConceptInfo find(@NotNull SConcept concept) {
    final SConceptId id = IdHelper.getConceptId(concept);
    assert id != null; // original ModelWriter9.saveNode assumed this
    assert myRegistry.containsKey(id); // the way IdInfoCollector is built shall ensure concept of any node in a model is registered
    return myRegistry.get(id);
  }
  public PropertyInfo find(@NotNull SProperty property) {
    SPropertyId id = IdHelper.getPropertyId(property);
    assert id != null;
    return myRegistry.get(id.getConceptId()).find(id);
  }
  public AssociationLinkInfo find(@NotNull SReferenceLink link) {
    SReferenceLinkId id = IdHelper.getRefId(link);
    assert id != null;
    return myRegistry.get(id.getConceptId()).find(id);
  }
  public AggregationLinkInfo find(@NotNull SContainmentLink link) {
    SContainmentLinkId id = IdHelper.getLinkId(link);
    assert id != null;
    return myRegistry.get(id.getConceptId()).find(id);
  }

  ////////////////


  private void fillConcept(SNode n) {
    final SConcept concept = n.getConcept();
    SConceptId conceptId = IdHelper.getConceptId(concept);
    assert conceptId != null;
    registerConcept(conceptId);
  }

  private void fillProperties(SNode n) {
    for (SProperty prop : n.getProperties()) {
      SPropertyId propId = IdHelper.getPropertyId(prop);
      registerConcept(propId.getConceptId()).registerProperty(propId, prop);
    }
  }
  private void fillAssociations(SNode n) {
    for (SReference ref : n.getReferences()) {
      final SReferenceLink l = ref.getLink();
      SReferenceLinkId linkId = IdHelper.getRefId(l);
      registerConcept(linkId.getConceptId()).registerLink(linkId, l);
    }
  }

  // unlike association, records link to parent node
  private void fillAggregation(SNode n) {
    final SContainmentLink l = n.getContainmentLink();
    SContainmentLinkId linkId = IdHelper.getLinkId(l);
    registerConcept(linkId.getConceptId()).registerLink(linkId, l);
  }

  /**
   * Records a concept (unless already known) in the collector
   * @return utility object that keeps concept information essential for persistence
   */
  @NotNull
  public ConceptInfo registerConcept(SConceptId concept) {
    ConceptInfo conceptInfo = myRegistry.get(concept);
    if (conceptInfo == null) {
      myRegistry.put(concept, conceptInfo = new ConceptInfo(concept));
      // this is the first time we encounter the concept, it's the only time then we register it with its language
      registerLanguage(concept.getLanguageId()).register(conceptInfo);
    }
    return conceptInfo;
  }

  /**
   * Records a language (unless already known) in the collector
   * @return utility object that keeps language information essential for persistence
   */
  @NotNull
  public LangInfo registerLanguage(SLanguageId lang) {
    LangInfo langInfo = myLanguagesInUse.get(lang);
    if (langInfo == null) {
      myLanguagesInUse.put(lang, langInfo = new LangInfo(lang));
    }
    return langInfo;
  }


  private void initializeIndexValues() {
    HashSet<String> usedConceptIndexes = new HashSet<String>();
    HashSet<String> usedPropertyIndexes = new HashSet<String>();
    HashSet<String> usedAssociationIndexes = new HashSet<String>();
    HashSet<String> usedAggregationIndexes = new HashSet<String>();
    // iterate from language to ensure the same order (and same hash conflict resolution result) for subsequent runs
    IdEncoder indexEncoder = new IdEncoder();
    for (LangInfo langInfo : getLanguagesInUse()) {
      for (ConceptInfo ci : langInfo.getConceptsInUse()) {
        fill(usedConceptIndexes, ci, indexEncoder);
        for (PropertyInfo pi : ci.getPropertiesInUse()) {
          fill(usedPropertyIndexes, pi, indexEncoder);
        }
        for (AssociationLinkInfo li : ci.getAssociationsInUse()) {
          fill(usedAssociationIndexes, li, indexEncoder);
        }
        for (AggregationLinkInfo li : ci.getAggregationsInUse()) {
          fill(usedAggregationIndexes, li, indexEncoder);
        }
      }
    }
  }

  private static void fill(HashSet<String> usedIndexes, BaseInfo bi, IdEncoder indexEncoder) {
    int v = bi.internalKey();
    String s;
    do {
      s = indexEncoder.indexValue(v);
      v++;
    } while (!usedIndexes.add(s));
    bi.setIndex(s);
  }

  public static final class LangInfo extends BaseInfo implements Comparable<LangInfo> {
    private final SLanguageId myLanguageId;
    private String myName;
    private final List<ConceptInfo> myConcepts = new ArrayList<ConceptInfo>();

    /*package*/LangInfo(@NotNull SLanguageId languageId) {
      myLanguageId = languageId;
    }
    public SLanguageId getLanguageId() {
      return myLanguageId;
    }
    public String getName() {
      return myName;
    }

    public void setName(String name) {
      if (myName != null) {
        throw new IllegalStateException(String.format("Name of the language in the debug registry is not supposed to get changed (present: %s, new: %s)", myName, name));
      }
      myName = name;
    }
    private void register(@NotNull ConceptInfo ci) {
      // the reason we pass ConceptInfo here and do not check for duplicates is the fact we ensure single
      // concept occurrence with IdInfoCollector.myRegistry. LangInfo merely serves as a view for myRegistry of concepts
      myConcepts.add(ci);
    }

    public List<ConceptInfo> getConceptsInUse() {
      ArrayList<ConceptInfo> rv = new ArrayList<ConceptInfo>(myConcepts);
      Collections.sort(rv);
      return rv;
    }

    @Override
    /*package*/ int internalKey() {
      return (myLanguageId.hashCode() & 0x7fffffff);
    }

    @Override
    public int compareTo(@NotNull LangInfo o) {
      return  internalKey() - o.internalKey();
    }
  }

  /**
   * we use text index for xml files, and ordering/integer index for binary files.
   * Index values either persisted or initialized by intrinsic ordering of meta-model information saved in the model
   */
  /*package*/ static abstract class BaseInfo {
    private String myIndex;
    private int myIntIndex = -1;

    public String getIndex() {
      assert myIndex != null;
      return myIndex;
    }

    public int getIntIndex() {
      return myIntIndex;
    }
    public void setIntIndex(int index) {
      myIntIndex = index;
    }

    /*package*/ void setIndex(String index) {
      myIndex = index;
    }

    /*package*/ abstract int internalKey();

    // long to signed integer
    protected static final int ltoi(long l) {
      return ((int) (l ^ (l>>>32)));
    }
    // FIXME drop this method (make ltoi to return unsigned value). Meanwhile, use non-negative values for comparator purposes only - I'd like to keep
    // models mostly unchanged to check merge
    protected static final int unsigned(int i) {
      return i & 0x7fffffff;
    }
  }

  /**
   * Tracks meta-information relevant to persistence of concept instances in a given model.
   * Keeps only meta-properties and meta-references actually employed in the model.
   *
   * Methods #find() provide access to information kept;
   * methods #addProperty(), #addLink() unconditionally add information about meta attribute to concept info,
   * while methods #registerProperty, #registerLink() perform a check if specified property is already registered.
   * I.e. from the code that operates with node instances (may encounter few uses of the same SProperty), use #registerProperty();
   * when the meta-info registry is read back (with single property element), use #addProperty();
   */
  public static final class ConceptInfo extends BaseInfo implements Comparable<ConceptInfo> {
    private final SConceptId myConcept;
    // set once
    private String myName;
    private final HashMap<SPropertyId, PropertyInfo> myProperties = new HashMap<SPropertyId, PropertyInfo>();
    private final HashMap<SReferenceLinkId, AssociationLinkInfo> myAssociations = new HashMap<SReferenceLinkId, AssociationLinkInfo>();
    private final HashMap<SContainmentLinkId, AggregationLinkInfo> myAggregations = new HashMap<SContainmentLinkId, AggregationLinkInfo>(8);
    private ConceptKind myKind = ConceptKind.NORMAL;
    private StaticScope myScope = StaticScope.GLOBAL;
    private SConceptId myStubCounterpart = null; // makes sense only for ConceptKind.IMPLEMENTATION_WITH_STUB

    /*package*/ ConceptInfo(@NotNull SConceptId concept) {
      myConcept = concept;
    }
    public SConceptId getConceptId() {
      return myConcept;
    }
    public List<PropertyInfo> getPropertiesInUse() {
      ArrayList<PropertyInfo> rv = new ArrayList<PropertyInfo>(myProperties.values());
      Collections.sort(rv);
      return rv;
    }
    public List<AssociationLinkInfo> getAssociationsInUse() {
      ArrayList<AssociationLinkInfo> rv = new ArrayList<AssociationLinkInfo>(myAssociations.values());
      Collections.sort(rv);
      return rv;
    }
    public List<AggregationLinkInfo> getAggregationsInUse() {
      ArrayList<AggregationLinkInfo> rv = new ArrayList<AggregationLinkInfo>(myAggregations.values());
      Collections.sort(rv);
      return rv;
    }
    public String getName() {
      return myName;
    }

    /**
     * Towards non-qualified concept names: meanwhile use in binary persistence only. Once it's ok, use this name as the only one (i.e. in xml persistence, too)
     */
    public String getBriefName() {
      return NameUtil.shortNameFromLongName(myName);
    }

    public StaticScope getScope() {
      return myScope;
    }

    public ConceptKind getKind() {
      return myKind;
    }

    @Nullable
    public SConceptId getStubCounterpart() {
      assert myKind == ConceptKind.IMPLEMENTATION_WITH_STUB;
      return myStubCounterpart;
    }
    public void setStubCounterpart(@Nullable SConceptId stub) {
      myStubCounterpart = stub;
    }
    /*package*/ String constructStubConceptName() {
      return constructStubConceptName(myName);
    }
    public static String constructStubConceptName(@NotNull String originalConceptQualifiedName) {
      String ns = NameUtil.namespaceFromLongName(originalConceptQualifiedName);
      String sname = NameUtil.shortNameFromLongName(originalConceptQualifiedName);
      return ((ns == null || ns.isEmpty()) ? "" : ns + '.') + "Stub" + sname;
    }

    public boolean isImplementation() {
      return myKind == ConceptKind.IMPLEMENTATION || myKind == ConceptKind.IMPLEMENTATION_WITH_STUB;
    }

    /**
     * @return <code>true</code> iff has both appropriate kind and knows stub concept (absence of stub concept is treated as implementation)
     */
    public boolean isImplementationWithStub() {
      // treat ImplementationWithStub without actual stub as mere Implementation
      return myKind == ConceptKind.IMPLEMENTATION_WITH_STUB && myStubCounterpart != null;
    }

    /**
     * @return value suitable for nodeInfo attribute of node element, text that describes concept's InterfacePart/ImplementationPart kind (ConceptKind) and StaticScope
     */
    @NotNull
    public String getImplementationKindText() {
      // see Util9.genNodeInfo(PersistenceRegistry.getInstance().getModelEnvironmentInfo(), node)
      // XXX perhaps, shall refactor ImplKind into dedicated subclass that holds both serialize and parse code
      char[] res = new char[]{'n', 'g'};
      switch (myKind) {
        case INTERFACE: res[0] = 'i'; break;
        case IMPLEMENTATION: res[0] = 'l'; break;
        case IMPLEMENTATION_WITH_STUB: res[0] = 's'; break;
      }
      switch (myScope) {
        case ROOT: res[1] = 'r'; break;
        case NONE: res[1] = 'n'; break;
      }
      return new String(res);
    }

    /*package*/boolean isNameSet() {
      return myName != null;
    }
    public void setName(@NotNull String name) {
      assert !isNameSet();
      if (myName != null) {
        throw new IllegalStateException(String.format("Name of the concept in the debug registry is not supposed to get changed (present: %s, new: %s)", myName, name));
      }
      myName = name;
    }
    public void setImplementationKind(StaticScope scope, ConceptKind kind) {
      myKind = kind;
      myScope = scope;
    }
    /*package*/void parseImplementationKind(@NotNull String kind) {
      switch (kind.charAt(0)) {
        case 'i' : myKind = ConceptKind.INTERFACE; break;
        case 'l' : myKind = ConceptKind.IMPLEMENTATION; break;
        case 's' : myKind = ConceptKind.IMPLEMENTATION_WITH_STUB; break;
        default: myKind = ConceptKind.NORMAL;
      }
      switch (kind.charAt(1)) {
        case 'r' : myScope = StaticScope.ROOT; break;
        case 'n' : myScope = StaticScope.NONE; break;
        default: myScope = StaticScope.GLOBAL;
      }
    }

    public PropertyInfo addProperty(SPropertyId propertyId, String name) {
      assert !myProperties.containsKey(propertyId);
      PropertyInfo rv = new PropertyInfo(propertyId, name);
      myProperties.put(propertyId, rv);
      return rv;
    }
    public AssociationLinkInfo addLink(SReferenceLinkId linkId, String roleName) {
      assert !myAssociations.containsKey(linkId);
      AssociationLinkInfo rv = new AssociationLinkInfo(linkId, roleName);
      myAssociations.put(linkId, rv);
      return rv;
    }
    public AggregationLinkInfo addLink(SContainmentLinkId linkId, String roleName, boolean unordered) {
      assert !myAggregations.containsKey(linkId);
      final AggregationLinkInfo l = new AggregationLinkInfo(linkId, roleName);
      l.setUnordered(unordered);
      myAggregations.put(linkId, l);
      return l;
    }
    /*package*/void registerProperty(SPropertyId propertyId, SProperty property) {
      final PropertyInfo info = myProperties.get(propertyId);
      if (info == null) {
        addProperty(propertyId, property.getName());
      }
    }
    /*package*/void registerLink(SReferenceLinkId linkId, SReferenceLink link) {
      final AssociationLinkInfo info = myAssociations.get(linkId);
      if (info == null) {
        addLink(linkId, link.getRoleName());
      }

    }
    /*package*/void registerLink(SContainmentLinkId linkId, SContainmentLink link) {
      final AggregationLinkInfo info = myAggregations.get(linkId);
      if (info == null) {
        myAggregations.put(linkId, new AggregationLinkInfo(linkId, link.getRoleName()));
      }
    }

    /*package*/ PropertyInfo find(@NotNull SPropertyId id) {
      assert myProperties.containsKey(id);
      return myProperties.get(id);
    }
    /*package*/ AssociationLinkInfo find(@NotNull SReferenceLinkId id) {
      assert myAssociations.containsKey(id);
      return myAssociations.get(id);
    }
    /*package*/ AggregationLinkInfo find(@NotNull SContainmentLinkId id) {
      assert myAggregations.containsKey(id);
      return myAggregations.get(id);
    }

    @Override
    /*package*/ int internalKey() {
<<<<<<< HEAD
      return ltoi(myConcept.getConceptId());
=======
      long l = myConcept.getIdValue();
      return (int) (l ^ (l >>> 32));
>>>>>>> 7d5561a9
    }

    @Override
    public int compareTo(@NotNull ConceptInfo o) {
      return  unsigned(internalKey()) - unsigned(o.internalKey());
    }
  }

  public static final class PropertyInfo extends BaseInfo implements Comparable<PropertyInfo> {
    private final SPropertyId myProperty;
    private final String myName;

    /*package*/PropertyInfo(@NotNull SPropertyId property, @NotNull String name) {
      myProperty = property;
      myName = name;
    }
    public SPropertyId getPropertyId() {
      return myProperty;
    }
    public String getName() {
      return myName;
    }

    @Override
    /*package*/ int internalKey() {
<<<<<<< HEAD
      return ltoi(myProperty.getPropertyId());
=======
      long l = myProperty.getIdValue();
      return (int) (l ^ (l >>> 32));
>>>>>>> 7d5561a9
    }

    @Override
    public int compareTo(@NotNull PropertyInfo o) {
      return unsigned(internalKey()) - unsigned(o.internalKey());
    }
  }

  public static final class AssociationLinkInfo extends BaseInfo implements Comparable<AssociationLinkInfo> {
    private final SReferenceLinkId myLink;
    private final String myName;

    /*package*/AssociationLinkInfo(@NotNull SReferenceLinkId link, @NotNull String name) {
      myLink = link;
      myName = name;
    }
    public SReferenceLinkId getLinkId() {
      return myLink;
    }
    public String getName() {
      return myName;
    }

    @Override
    /*package*/ int internalKey() {
<<<<<<< HEAD
      return ltoi(myLink.getReferenceLinkId());
=======
      long l = myLink.getIdValue();
      return (int) (l ^ (l >>> 32));
>>>>>>> 7d5561a9
    }

    @Override
    public int compareTo(@NotNull AssociationLinkInfo o) {
      return unsigned(internalKey()) - unsigned(o.internalKey());
    }
  }

  /**
   *
   */
  public static final class AggregationLinkInfo extends BaseInfo implements Comparable<AggregationLinkInfo> {
    private final SContainmentLinkId myLink;
    private final String myName;
    private boolean myUnordered;

    /*package*/AggregationLinkInfo(@NotNull SContainmentLinkId link, @NotNull String name) {
      myLink = link;
      myName = name;
    }
    public SContainmentLinkId getLinkId() {
      return myLink;
    }
    public String getName() {
      return myName;
    }

    public boolean isUnordered() {
      return myUnordered;
    }
    public void setUnordered(boolean unordered) {
      myUnordered = unordered;
    }

    @Override
    /*package*/ int internalKey() {
<<<<<<< HEAD
      return ltoi(myLink.getContainmentLinkId());
=======
      long l = myLink.getIdValue();
      return (int) (l ^ (l >>> 32));
>>>>>>> 7d5561a9
    }

    @Override
    public int compareTo(@NotNull AggregationLinkInfo o) {
      return unsigned(internalKey()) - unsigned(o.internalKey());
    }
  }
}<|MERGE_RESOLUTION|>--- conflicted
+++ resolved
@@ -17,10 +17,6 @@
 
 import jetbrains.mps.persistence.IdHelper;
 import jetbrains.mps.persistence.MetaModelInfoProvider;
-<<<<<<< HEAD
-=======
-import jetbrains.mps.smodel.adapter.ids.MetaIdFactory;
->>>>>>> 7d5561a9
 import jetbrains.mps.smodel.adapter.ids.SConceptId;
 import jetbrains.mps.smodel.adapter.ids.SContainmentLinkId;
 import jetbrains.mps.smodel.adapter.ids.SLanguageId;
@@ -500,12 +496,7 @@
 
     @Override
     /*package*/ int internalKey() {
-<<<<<<< HEAD
-      return ltoi(myConcept.getConceptId());
-=======
-      long l = myConcept.getIdValue();
-      return (int) (l ^ (l >>> 32));
->>>>>>> 7d5561a9
+      return ltoi(myConcept.getIdValue());
     }
 
     @Override
@@ -531,12 +522,7 @@
 
     @Override
     /*package*/ int internalKey() {
-<<<<<<< HEAD
-      return ltoi(myProperty.getPropertyId());
-=======
-      long l = myProperty.getIdValue();
-      return (int) (l ^ (l >>> 32));
->>>>>>> 7d5561a9
+      return ltoi(myProperty.getIdValue());
     }
 
     @Override
@@ -562,12 +548,7 @@
 
     @Override
     /*package*/ int internalKey() {
-<<<<<<< HEAD
-      return ltoi(myLink.getReferenceLinkId());
-=======
-      long l = myLink.getIdValue();
-      return (int) (l ^ (l >>> 32));
->>>>>>> 7d5561a9
+      return ltoi(myLink.getIdValue());
     }
 
     @Override
@@ -604,12 +585,7 @@
 
     @Override
     /*package*/ int internalKey() {
-<<<<<<< HEAD
-      return ltoi(myLink.getContainmentLinkId());
-=======
-      long l = myLink.getIdValue();
-      return (int) (l ^ (l >>> 32));
->>>>>>> 7d5561a9
+      return ltoi(myLink.getIdValue());
     }
 
     @Override
