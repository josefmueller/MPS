/*
 * Copyright 2003-2014 JetBrains s.r.o.
 *
 * Licensed under the Apache License, Version 2.0 (the "License");
 * you may not use this file except in compliance with the License.
 * You may obtain a copy of the License at
 *
 * http://www.apache.org/licenses/LICENSE-2.0
 *
 * Unless required by applicable law or agreed to in writing, software
 * distributed under the License is distributed on an "AS IS" BASIS,
 * WITHOUT WARRANTIES OR CONDITIONS OF ANY KIND, either express or implied.
 * See the License for the specific language governing permissions and
 * limitations under the License.
 */
package jetbrains.mps.smodel.persistence.def.v9;

import jetbrains.mps.persistence.IdHelper;
import jetbrains.mps.smodel.DebugRegistry;
import jetbrains.mps.smodel.adapter.ids.MetaIdFactory;
import jetbrains.mps.smodel.adapter.ids.SConceptId;
import jetbrains.mps.smodel.adapter.ids.SContainmentLinkId;
import jetbrains.mps.smodel.adapter.ids.SLanguageId;
import jetbrains.mps.smodel.adapter.ids.SPropertyId;
import jetbrains.mps.smodel.adapter.ids.SReferenceLinkId;
import jetbrains.mps.smodel.language.ConceptRegistry;
<<<<<<< HEAD
import jetbrains.mps.smodel.language.LanguageRegistry;
import jetbrains.mps.smodel.language.LanguageRuntime;
import jetbrains.mps.smodel.runtime.ConceptDescriptor;
import org.jetbrains.annotations.NotNull;
import org.jetbrains.mps.openapi.language.SConcept;
=======
import jetbrains.mps.smodel.language.ConceptRegistryUtil;
import jetbrains.mps.smodel.runtime.ConceptDescriptor;
>>>>>>> 10563892
import org.jetbrains.mps.openapi.language.SContainmentLink;
import org.jetbrains.mps.openapi.language.SProperty;
import org.jetbrains.mps.openapi.language.SReferenceLink;
import org.jetbrains.mps.openapi.model.SNode;
import org.jetbrains.mps.openapi.model.SNodeUtil;
import org.jetbrains.mps.openapi.model.SReference;

import java.util.ArrayList;
import java.util.Collections;
import java.util.HashMap;
import java.util.HashSet;
import java.util.List;
import java.util.Map;

/**
 * Build a data structure that keeps meta-information actually used for the nodes supplied.
 * Effectively, fraction of a structure model, sufficient to serialize given model/nodes.
 */
public class IdInfoCollector {
  private final HashMap<SConceptId, ConceptInfo> myRegistry;
  private final HashMap<SLanguageId, LangInfo> myLanguagesInUse;

  public IdInfoCollector() {
    myRegistry = new HashMap<SConceptId, ConceptInfo>();
    myLanguagesInUse = new HashMap<SLanguageId, LangInfo>();
  }

  public void getDebugInfoById(Map<SConceptId, String> conceptIds, Map<SPropertyId, String> propIds,
      Map<SReferenceLinkId, String> refIds, Map<SContainmentLinkId, String> linkIds) {
    for (LangInfo langInfo : getLanguagesInUse()) {
      for (ConceptInfo ci : langInfo.getConceptsInUse()) {
        if (!MetaIdFactory.INVALID_CONCEPT_NAME.equals(ci.getName())) {
          conceptIds.put(ci.getConceptId(), ci.getName());
        }
        for (PropertyInfo pi : ci.getPropertiesInUse()) {
          propIds.put(pi.getPropertyId(), pi.getName());
        }
        for (AssociationLinkInfo li : ci.getAssociationsInUse()) {
          refIds.put(li.getLinkId(), li.getName());
        }
        for (AggregationLinkInfo li : ci.getAggregationsInUse()) {
          linkIds.put(li.getLinkId(), li.getName());
        }
      }
    }
  }

  ////////////////////////

  public void fill(Iterable<SNode> nodes) {
    for (SNode n1 : nodes) {
      fillConcept(n1);
      fillProperties(n1);
      fillAssociations(n1);
      if (n1.getParent() != null) {
        fillAggregation(n1);
      }
      for (SNode n2 : SNodeUtil.getDescendants(n1, null, false)) {
        fillConcept(n2);
        fillProperties(n2);
        fillAssociations(n2);
        fillAggregation(n2);
      }
    }
    // ensure we keep name of each concept in use (i.e. those coming from used properties/links), fill in other persistence-relevant aspects
    for (ConceptInfo ci : myRegistry.values()) {
      final ConceptDescriptor conceptDescriptor = ConceptRegistry.getInstance().getConceptDescriptor(ci.getConceptId());
      for (AggregationLinkInfo li : ci.getAggregationsInUse()) {
        li.setUnordered(conceptDescriptor.getLinkDescriptor(li.getLinkId()).isUnordered());
      }
      // see Util9.genNodeInfo(PersistenceRegistry.getInstance().getModelEnvironmentInfo(), node)
      // FIXME refactor ImplKind into dedicated subclass that holds both serialize and parse code
      char[] res = new char[]{'n', 'g'};
      switch (conceptDescriptor.getConceptKind()) {
        case INTERFACE: res[0] = 'i'; break;
        case IMPLEMENTATION: res[0] = 'l'; break;
        case IMPLEMENTATION_WITH_STUB: res[0] = 's'; break;
      }
      switch (conceptDescriptor.getStaticScope()) {
        case ROOT: res[1] = 'r'; break;
        case NONE: res[1] = 'n'; break;
      }
      ci.setConceptImplementationKind(new String(res));

      if (ci.isNameSet()) {
        continue;
      }
      String conceptName = conceptDescriptor.getConceptFqName();
      // conceptName might be MetaIdFactory.INVALID_CONCEPT_NAME, we don't care. Each ConceptInfo shall get a name
      // FIXME we don't really need concept fqn in new registry, own name is enough (we know the language anyway)
      ci.setName(conceptName);
    }
    // record name of the languages
    for (LangInfo li : myLanguagesInUse.values()) {
      final LanguageRuntime langRT = LanguageRegistry.getInstance().getLanguage(li.getLanguageId());
      li.setName(langRT == null ? null : langRT.getNamespace());
    }

    initializeIndexValues();
  }

  public List<LangInfo> getLanguagesInUse() {
    ArrayList<LangInfo> rv = new ArrayList<LangInfo>(myLanguagesInUse.values());
    Collections.sort(rv);
    return rv;
  }

  ConceptInfo find(@NotNull SConcept concept) {
    final SConceptId id = IdHelper.getConceptId(concept);
    assert id != null; // original ModelWriter9.saveNode assumed this
    assert myRegistry.containsKey(id); // the way IdInfoCollector is built shall ensure concept of any node in a model is registered
    return myRegistry.get(id);
  }
  PropertyInfo find(@NotNull SProperty property) {
    SPropertyId id = IdHelper.getPropertyId(property);
    assert id != null;
    return myRegistry.get(id.getConceptId()).find(id);
  }
  AssociationLinkInfo find(@NotNull SReferenceLink link) {
    SReferenceLinkId id = IdHelper.getRefId(link);
    assert id != null;
    return myRegistry.get(id.getConceptId()).find(id);
  }
  AggregationLinkInfo find(@NotNull SContainmentLink link) {
    SContainmentLinkId id = IdHelper.getLinkId(link);
    assert id != null;
    return myRegistry.get(id.getConceptId()).find(id);
  }

  ////////////////


  private void fillConcept(SNode n) {
    final SConcept concept = n.getConcept();
    SConceptId conceptId = IdHelper.getConceptId(concept);
    assert conceptId != null;
    final ConceptInfo info = registerConcept(conceptId);
    if (!info.isNameSet()) {
      info.setName(concept.getQualifiedName()); // XXX meanwhile, keep FQN to produce the same output as the old code.
      // Shall change to getName once we keep debug registry concepts grouped by language
    }
  }

  private void fillProperties(SNode n) {
    for (SProperty prop : n.getProperties()) {
      SPropertyId propId = IdHelper.getPropertyId(prop);
      registerConcept(propId.getConceptId()).registerProperty(propId, prop);
    }
  }
  private void fillAssociations(SNode n) {
    for (SReference ref : n.getReferences()) {
      final SReferenceLink l = ref.getLink();
      SReferenceLinkId linkId = IdHelper.getRefId(l);
      registerConcept(linkId.getConceptId()).registerLink(linkId, l);
    }
  }

  // unlike association, records link to parent node
  private void fillAggregation(SNode n) {
    final SContainmentLink l = n.getContainmentLink();
    SContainmentLinkId linkId = IdHelper.getLinkId(l);
    registerConcept(linkId.getConceptId()).registerLink(linkId, l);
  }

  /**
   * Records a concept (unless already known) in the collector
   * @return utility object that keeps concept information essential for persistence
   */
  @NotNull
  /*package*/ ConceptInfo registerConcept(SConceptId concept) {
    ConceptInfo conceptInfo = myRegistry.get(concept);
    if (conceptInfo == null) {
      myRegistry.put(concept, conceptInfo = new ConceptInfo(concept));
      // this is the first time we encounter the concept, it's the only time then we register it with its language
      registerLanguage(concept.getLanguageId()).register(conceptInfo);
    }
    return conceptInfo;
  }

  /**
   * Records a language (unless already known) in the collector
   * @return utility object that keeps language information essential for persistence
   */
  @NotNull
  /*package*/ LangInfo registerLanguage(SLanguageId lang) {
    LangInfo langInfo = myLanguagesInUse.get(lang);
    if (langInfo == null) {
      myLanguagesInUse.put(lang, langInfo = new LangInfo(lang));
    }
    return langInfo;
  }


  private void initializeIndexValues() {
    HashSet<String> usedConceptIndexes = new HashSet<String>();
    HashSet<String> usedPropertyIndexes = new HashSet<String>();
    HashSet<String> usedAssociationIndexes = new HashSet<String>();
    HashSet<String> usedAggregationIndexes = new HashSet<String>();
    // iterate from language to ensure the same order (and same hash conflict resolution result) for subsequent runs
    IdEncoder indexEncoder = new IdEncoder();
    for (LangInfo langInfo : getLanguagesInUse()) {
      for (ConceptInfo ci : langInfo.getConceptsInUse()) {
        fill(usedConceptIndexes, ci, indexEncoder);
        for (PropertyInfo pi : ci.getPropertiesInUse()) {
          fill(usedPropertyIndexes, pi, indexEncoder);
        }
        for (AssociationLinkInfo li : ci.getAssociationsInUse()) {
          fill(usedAssociationIndexes, li, indexEncoder);
        }
        for (AggregationLinkInfo li : ci.getAggregationsInUse()) {
          fill(usedAggregationIndexes, li, indexEncoder);
        }
      }
    }
  }

<<<<<<< HEAD
  private static void fill(HashSet<String> usedIndexes, BaseInfo bi, IdEncoder indexEncoder) {
    int v = bi.internalKey();
    String s;
    do {
      s = indexEncoder.indexValue(v);
      v++;
    } while (!usedIndexes.add(s));
    bi.setIndex(s);
  }

  /*package*/ static final class LangInfo implements Comparable<LangInfo> {
    private final SLanguageId myLanguageId;
    private String myName;
    private final List<ConceptInfo> myConcepts = new ArrayList<ConceptInfo>();

    /*package*/LangInfo(@NotNull SLanguageId languageId) {
      myLanguageId = languageId;
    }
    public SLanguageId getLanguageId() {
      return myLanguageId;
    }
    public String getName() {
      return myName;
    }

    /*package*/void setName(String name) {
      if (myName != null) {
        throw new IllegalStateException(String.format("Name of the language in the debug registry is not supposed to get changed (present: %s, new: %s)", myName, name));
      }
      myName = name;
    }
    private void register(@NotNull ConceptInfo ci) {
      // the reason we pass ConceptInfo here and do not check for duplicates is the fact we ensure single
      // concept occurrence with IdInfoCollector.myRegistry. LangInfo merely serves as a view for myRegistry of concepts
      myConcepts.add(ci);
    }

    public List<ConceptInfo> getConceptsInUse() {
      ArrayList<ConceptInfo> rv = new ArrayList<ConceptInfo>(myConcepts);
      Collections.sort(rv);
      return rv;
    }

    private int internalKey() {
      return myLanguageId.hashCode();
    }

    @Override
    public int compareTo(@NotNull LangInfo o) {
      return  internalKey() - o.internalKey();
    }
=======
  private static String getConceptName(SConceptId conceptId) {
    ConceptDescriptor descriptor = ConceptRegistryUtil.getConceptDescriptor(conceptId);
    if (descriptor != null) {
      return descriptor.getConceptFqName();
    }
    return DebugRegistry.getInstance().getConceptName(conceptId);
>>>>>>> 10563892
  }

  /*package*/ static abstract class BaseInfo {
    private String myIndex;

    public String getIndex() {
      assert myIndex != null;
      return myIndex;
    }

    /*package*/ void setIndex(String index) {
      myIndex = index;
    }

    /*package*/ abstract int internalKey();
  }

  /**
   * Tracks meta-information relevant to persistence of concept instances in a given model.
   * Keeps only meta-properties and meta-references actually employed in the model.
   *
   * Methods #find() provide access to information kept;
   * methods #addProperty(), #addLink() unconditionally add information about meta attribute to concept info,
   * while methods #registerProperty, #registerLink() perform a check if specified property is already registered.
   * I.e. from the code that operates with node instances (may encounter few uses of the same SProperty), use #registerProperty();
   * when the meta-info registry is read back (with single property element), use #addProperty();
   */
  /*package*/ static final class ConceptInfo extends BaseInfo implements Comparable<ConceptInfo> {
    private final SConceptId myConcept;
    // set once
    private String myName;
    private final HashMap<SPropertyId, PropertyInfo> myProperties = new HashMap<SPropertyId, PropertyInfo>();
    private final HashMap<SReferenceLinkId, AssociationLinkInfo> myAssociations = new HashMap<SReferenceLinkId, AssociationLinkInfo>();
    private final HashMap<SContainmentLinkId, AggregationLinkInfo> myAggregations = new HashMap<SContainmentLinkId, AggregationLinkInfo>(8);
    private String myImplKind;

    /*package*/ ConceptInfo(@NotNull SConceptId concept) {
      myConcept = concept;
    }
    public SConceptId getConceptId() {
      return myConcept;
    }
    public List<PropertyInfo> getPropertiesInUse() {
      ArrayList<PropertyInfo> rv = new ArrayList<PropertyInfo>(myProperties.values());
      Collections.sort(rv);
      return rv;
    }
    public List<AssociationLinkInfo> getAssociationsInUse() {
      ArrayList<AssociationLinkInfo> rv = new ArrayList<AssociationLinkInfo>(myAssociations.values());
      Collections.sort(rv);
      return rv;
    }
    public List<AggregationLinkInfo> getAggregationsInUse() {
      ArrayList<AggregationLinkInfo> rv = new ArrayList<AggregationLinkInfo>(myAggregations.values());
      Collections.sort(rv);
      return rv;
    }
    public String getName() {
      return myName;
    }

    /**
     * @return value suitable for nodeInfo attribute of node element, text that describes concept's InterfacePart/ImplementationPart kind (ConceptKind) and StaticScope
     */
    @NotNull
    public String getConceptImplementationKind() {
      return myImplKind;
    }

    /*package*/boolean isNameSet() {
      return myName != null;
    }
    /*package*/void setName(@NotNull String name) {
      assert !isNameSet();
      if (myName != null) {
        throw new IllegalStateException(String.format("Name of the concept in the debug registry is not supposed to get changed (present: %s, new: %s)", myName, name));
      }
      myName = name;
    }
    /*package*/void setConceptImplementationKind(@NotNull String kind) {
      myImplKind = kind;
    }

    /*package*/void addProperty(SPropertyId propertyId, String name) {
      assert !myProperties.containsKey(propertyId);
      myProperties.put(propertyId, new PropertyInfo(propertyId, name));
    }
    /*package*/void addLink(SReferenceLinkId linkId, String roleName) {
      assert !myAssociations.containsKey(linkId);
      myAssociations.put(linkId, new AssociationLinkInfo(linkId, roleName));
    }
    /*package*/void addLink(SContainmentLinkId linkId, String roleName) {
      assert !myAggregations.containsKey(linkId);
      myAggregations.put(linkId, new AggregationLinkInfo(linkId, roleName));
    }
    /*package*/void registerProperty(SPropertyId propertyId, SProperty property) {
      final PropertyInfo info = myProperties.get(propertyId);
      if (info == null) {
        addProperty(propertyId, property.getName());
      }
    }
    /*package*/void registerLink(SReferenceLinkId linkId, SReferenceLink link) {
      final AssociationLinkInfo info = myAssociations.get(linkId);
      if (info == null) {
        addLink(linkId, link.getRoleName());
      }

    }
    /*package*/void registerLink(SContainmentLinkId linkId, SContainmentLink link) {
      final AggregationLinkInfo info = myAggregations.get(linkId);
      if (info == null) {
        addLink(linkId, link.getRoleName());
      }
    }

    /*package*/ PropertyInfo find(@NotNull SPropertyId id) {
      assert myProperties.containsKey(id);
      return myProperties.get(id);
    }
    /*package*/ AssociationLinkInfo find(@NotNull SReferenceLinkId id) {
      assert myAssociations.containsKey(id);
      return myAssociations.get(id);
    }
    /*package*/ AggregationLinkInfo find(@NotNull SContainmentLinkId id) {
      assert myAggregations.containsKey(id);
      return myAggregations.get(id);
    }

    @Override
    /*package*/ int internalKey() {
      long l = myConcept.getConceptId();
      return (int) (l ^ (l >>> 32));
    }

    @Override
    public int compareTo(@NotNull ConceptInfo o) {
      return  internalKey() - o.internalKey();
    }
  }

  /*package*/ static final class PropertyInfo extends BaseInfo implements Comparable<PropertyInfo> {
    private final SPropertyId myProperty;
    private final String myName;

    /*package*/PropertyInfo(@NotNull SPropertyId property, @NotNull String name) {
      myProperty = property;
      myName = name;
    }
    public SPropertyId getPropertyId() {
      return myProperty;
    }
    public String getName() {
      return myName;
    }

    public String getIndex(StorageIndexHelper9 helper) {
      return helper.getPropertyIndex(getPropertyId());
    }

    @Override
    /*package*/ int internalKey() {
      long l = myProperty.getPropertyId();
      return (int) (l ^ (l >>> 32));
    }

    @Override
    public int compareTo(@NotNull PropertyInfo o) {
      return  internalKey() - o.internalKey();
    }
  }

  /*package*/ static final class AssociationLinkInfo extends BaseInfo implements Comparable<AssociationLinkInfo> {
    private final SReferenceLinkId myLink;
    private final String myName;

    /*package*/AssociationLinkInfo(@NotNull SReferenceLinkId link, @NotNull String name) {
      myLink = link;
      myName = name;
    }
    public SReferenceLinkId getLinkId() {
      return myLink;
    }
    public String getName() {
      return myName;
    }

    @Override
    /*package*/ int internalKey() {
      long l = myLink.getReferenceLinkId();
      return (int) (l ^ (l >>> 32));
    }

    @Override
    public int compareTo(@NotNull AssociationLinkInfo o) {
      return  internalKey() - o.internalKey();
    }
  }

  /**
   *
   */
  /*package*/ static final class AggregationLinkInfo extends BaseInfo implements Comparable<AggregationLinkInfo> {
    private final SContainmentLinkId myLink;
    private final String myName;
    private boolean myUnordered;

    /*package*/AggregationLinkInfo(@NotNull SContainmentLinkId link, @NotNull String name) {
      myLink = link;
      myName = name;
    }
    public SContainmentLinkId getLinkId() {
      return myLink;
    }
    public String getName() {
      return myName;
    }

    public boolean isUnordered() {
      return myUnordered;
    }
    /*package*/ void setUnordered(boolean unordered) {
      myUnordered = unordered;
    }

    @Override
    /*package*/ int internalKey() {
      long l = myLink.getContainmentLinkId();
      return (int) (l ^ (l >>> 32));
    }

    @Override
    public int compareTo(@NotNull AggregationLinkInfo o) {
      return  internalKey() - o.internalKey();
    }
  }
}<|MERGE_RESOLUTION|>--- conflicted
+++ resolved
@@ -24,16 +24,13 @@
 import jetbrains.mps.smodel.adapter.ids.SPropertyId;
 import jetbrains.mps.smodel.adapter.ids.SReferenceLinkId;
 import jetbrains.mps.smodel.language.ConceptRegistry;
-<<<<<<< HEAD
 import jetbrains.mps.smodel.language.LanguageRegistry;
 import jetbrains.mps.smodel.language.LanguageRuntime;
 import jetbrains.mps.smodel.runtime.ConceptDescriptor;
 import org.jetbrains.annotations.NotNull;
 import org.jetbrains.mps.openapi.language.SConcept;
-=======
 import jetbrains.mps.smodel.language.ConceptRegistryUtil;
 import jetbrains.mps.smodel.runtime.ConceptDescriptor;
->>>>>>> 10563892
 import org.jetbrains.mps.openapi.language.SContainmentLink;
 import org.jetbrains.mps.openapi.language.SProperty;
 import org.jetbrains.mps.openapi.language.SReferenceLink;
@@ -79,6 +76,15 @@
         }
       }
     }
+  }
+
+  // FIXME think if I shall take here similar approach
+  private static String getConceptName(SConceptId conceptId) {
+    ConceptDescriptor descriptor = ConceptRegistryUtil.getConceptDescriptor(conceptId);
+    if (descriptor != null) {
+      return descriptor.getConceptFqName();
+    }
+    return DebugRegistry.getInstance().getConceptName(conceptId);
   }
 
   ////////////////////////
@@ -250,7 +256,6 @@
     }
   }
 
-<<<<<<< HEAD
   private static void fill(HashSet<String> usedIndexes, BaseInfo bi, IdEncoder indexEncoder) {
     int v = bi.internalKey();
     String s;
@@ -302,14 +307,6 @@
     public int compareTo(@NotNull LangInfo o) {
       return  internalKey() - o.internalKey();
     }
-=======
-  private static String getConceptName(SConceptId conceptId) {
-    ConceptDescriptor descriptor = ConceptRegistryUtil.getConceptDescriptor(conceptId);
-    if (descriptor != null) {
-      return descriptor.getConceptFqName();
-    }
-    return DebugRegistry.getInstance().getConceptName(conceptId);
->>>>>>> 10563892
   }
 
   /*package*/ static abstract class BaseInfo {
