/*
 * Copyright 2003-2015 JetBrains s.r.o.
 *
 * Licensed under the Apache License, Version 2.0 (the "License");
 * you may not use this file except in compliance with the License.
 * You may obtain a copy of the License at
 *
 * http://www.apache.org/licenses/LICENSE-2.0
 *
 * Unless required by applicable law or agreed to in writing, software
 * distributed under the License is distributed on an "AS IS" BASIS,
 * WITHOUT WARRANTIES OR CONDITIONS OF ANY KIND, either express or implied.
 * See the License for the specific language governing permissions and
 * limitations under the License.
 */
package jetbrains.mps.smodel;

import jetbrains.mps.extapi.model.EditableSModelBase;
import jetbrains.mps.smodel.loading.ModelLoadResult;
import jetbrains.mps.smodel.loading.ModelLoader;
import jetbrains.mps.smodel.loading.ModelLoadingState;
import jetbrains.mps.smodel.loading.UpdateableModel;
import org.jetbrains.annotations.NotNull;
import org.jetbrains.annotations.Nullable;
import org.jetbrains.mps.openapi.model.SModelReference;
import org.jetbrains.mps.openapi.persistence.DataSource;

/**
 * FIXME implementation of UpdatableModel.ModelLoader#doLoad() doesn't depend on model being editable, shall refactor and extract
 * reloading code to be independent from EditableSModelBase
 * evgeny, 6/6/13
 */
<<<<<<< HEAD
public abstract class LazyEditableSModelBase extends EditableSModelBase implements UpdateableModel.ModelLoader {
  private final UpdateableModel myModel;

  @Override
  public ModelLoadResult doLoad(ModelLoadingState state, @Nullable SModel current) {
    if (state == ModelLoadingState.NOT_LOADED) {
      // XXX ModelLoadResult doesn't tolerate null as an argument. If it never failed, the code is dead?
      return new ModelLoadResult((SModel) null, ModelLoadingState.NOT_LOADED);
    }
    if (state == ModelLoadingState.INTERFACE_LOADED) {
      ModelLoadResult result = loadSModel(ModelLoadingState.INTERFACE_LOADED);
      processLoadedModel(result.getModel());
      result.getModel().setModelDescriptor(LazyEditableSModelBase.this);
      return result;
    }
    if (state == ModelLoadingState.FULLY_LOADED) {
      SModel fullModel = loadSModel(ModelLoadingState.FULLY_LOADED).getModel();
      if (current == null) {
        fullModel.setModelDescriptor(LazyEditableSModelBase.this);
        return new ModelLoadResult(fullModel, ModelLoadingState.FULLY_LOADED);
=======
public abstract class LazyEditableSModelBase extends EditableSModelBase {
  private final UpdateableModel myModel = new UpdateableModel(this) {
    @Override
    protected ModelLoadResult doLoad(ModelLoadingState state, @Nullable SModel current) {
      if (state == ModelLoadingState.NOT_LOADED) return new ModelLoadResult((SModel) null, ModelLoadingState.NOT_LOADED);
      if (state == ModelLoadingState.INTERFACE_LOADED) {
        ModelLoadResult result = loadSModel(ModelLoadingState.INTERFACE_LOADED);
        return result;
      }
      if (state == ModelLoadingState.FULLY_LOADED) {
        SModel fullModel = loadSModel(ModelLoadingState.FULLY_LOADED).getModel();
        if (current == null) return new ModelLoadResult(fullModel, ModelLoadingState.FULLY_LOADED);
        current.setUpdateMode(true);   //not to send events on changes
        fullModel.setUpdateMode(true);
        new ModelLoader(current, fullModel, LazyEditableSModelBase.this).update();
        current.setUpdateMode(false);  //enable events
        return new ModelLoadResult(current, ModelLoadingState.FULLY_LOADED);
>>>>>>> db5a7fe4
      }
      current.setUpdateMode(true);   //not to send events on changes
      fullModel.setUpdateMode(true);
      new ModelLoader(current, fullModel, LazyEditableSModelBase.this).update();
      current.setUpdateMode(false);  //enable events
      return new ModelLoadResult(current, ModelLoadingState.FULLY_LOADED);
    }
    throw new UnsupportedOperationException();
  }

  public LazyEditableSModelBase(@NotNull SModelReference modelReference, @NotNull DataSource source) {
    super(modelReference, source);
    myModel = new UpdateableModel(this);
  }


  @NotNull
  @Override
  protected final ModelLoadingState getLoadingState() {
    return myModel.getState();
  }

  @Override
  public final SModel getSModelInternal() {
    ModelLoadingState oldState = myModel.getState();
    if (oldState.ordinal() >= ModelLoadingState.INTERFACE_LOADED.ordinal()) {
      return myModel.getModel(ModelLoadingState.INTERFACE_LOADED);
    }
    // FIXME UpdatableModel does synchronize(this) in getModel and replaceWith. What do we accomplish here with synchronize?
    synchronized (myModel) {
      final SModel currentModel = myModel.getModel(null);
      if (currentModel instanceof InvalidSModel) {
        return currentModel;
      }

      oldState = myModel.getState();
      SModel res = myModel.getModel(ModelLoadingState.INTERFACE_LOADED);
      if (res == null) {
        return null; // this is when we are in recursion
      }
    }
    if (oldState != myModel.getState()) {
      fireModelStateChanged(myModel.getState());
    }
    return myModel.getModel(null);
  }

  @Override
  public final void load() {
    myModel.getModel(ModelLoadingState.FULLY_LOADED);
  }

  @Override
  public final boolean isLoaded() {
    return getLoadingState() == ModelLoadingState.FULLY_LOADED;
  }

  @Override
  protected final SModel getCurrentModelInternal() {
    return myModel.getModel(null);
  }


  @Override
  protected void doUnload() {
    final SModel oldSModel = getCurrentModelInternal();

    if (oldSModel != null) {
      oldSModel.setModelDescriptor(null);
      myModel.replaceWith(null, ModelLoadingState.NOT_LOADED);
    }
  }

  /**
   * loads model from the source, w/o changing state of SModelDescriptor
   */
  protected abstract ModelLoadResult loadSModel(ModelLoadingState state);

  protected void replaceModel(final SModel newModel, final ModelLoadingState state) {
    if (newModel == getCurrentModelInternal()) {
      return;
    }
    setChanged(false);
    final SModel oldModel = getCurrentModelInternal();
    myModel.replaceWith(newModel, state);
    // newModel to get modelDescriptor along with event firing
    replaceModelAndFireEvent(oldModel, newModel);
  }

  @Override
  protected void reloadContents() {
    if (myModel.getState() == ModelLoadingState.NOT_LOADED) return;

    ModelLoadResult result = loadSModel(myModel.getState());
    replaceModel(result.getModel(), result.getState());
  }
}<|MERGE_RESOLUTION|>--- conflicted
+++ resolved
@@ -30,7 +30,6 @@
  * reloading code to be independent from EditableSModelBase
  * evgeny, 6/6/13
  */
-<<<<<<< HEAD
 public abstract class LazyEditableSModelBase extends EditableSModelBase implements UpdateableModel.ModelLoader {
   private final UpdateableModel myModel;
 
@@ -42,7 +41,6 @@
     }
     if (state == ModelLoadingState.INTERFACE_LOADED) {
       ModelLoadResult result = loadSModel(ModelLoadingState.INTERFACE_LOADED);
-      processLoadedModel(result.getModel());
       result.getModel().setModelDescriptor(LazyEditableSModelBase.this);
       return result;
     }
@@ -51,25 +49,6 @@
       if (current == null) {
         fullModel.setModelDescriptor(LazyEditableSModelBase.this);
         return new ModelLoadResult(fullModel, ModelLoadingState.FULLY_LOADED);
-=======
-public abstract class LazyEditableSModelBase extends EditableSModelBase {
-  private final UpdateableModel myModel = new UpdateableModel(this) {
-    @Override
-    protected ModelLoadResult doLoad(ModelLoadingState state, @Nullable SModel current) {
-      if (state == ModelLoadingState.NOT_LOADED) return new ModelLoadResult((SModel) null, ModelLoadingState.NOT_LOADED);
-      if (state == ModelLoadingState.INTERFACE_LOADED) {
-        ModelLoadResult result = loadSModel(ModelLoadingState.INTERFACE_LOADED);
-        return result;
-      }
-      if (state == ModelLoadingState.FULLY_LOADED) {
-        SModel fullModel = loadSModel(ModelLoadingState.FULLY_LOADED).getModel();
-        if (current == null) return new ModelLoadResult(fullModel, ModelLoadingState.FULLY_LOADED);
-        current.setUpdateMode(true);   //not to send events on changes
-        fullModel.setUpdateMode(true);
-        new ModelLoader(current, fullModel, LazyEditableSModelBase.this).update();
-        current.setUpdateMode(false);  //enable events
-        return new ModelLoadResult(current, ModelLoadingState.FULLY_LOADED);
->>>>>>> db5a7fe4
       }
       current.setUpdateMode(true);   //not to send events on changes
       fullModel.setUpdateMode(true);
