--- conflicted
+++ resolved
@@ -98,17 +98,14 @@
     if (modelName == null) {
       throw new IOException("modelName is not provided");
     }
-<<<<<<< HEAD
-    SModelReference ref = PersistenceFacade.getInstance().createModelReference(null, jetbrains.mps.smodel.SModelId.generate(), modelName);
-    return new DefaultSModelDescriptor((StreamDataSource) dataSource, ref, SModelHeader.create(ModelPersistence.LAST_VERSION));
-=======
     String modulRef = options.get(OPTION_MODULEREF);
     if (modulRef == null) {
       throw new IOException("moduleRef is not provided");
     }
     SModelReference ref = PersistenceFacade.getInstance().createModelReference(PersistenceFacade.getInstance().createModuleReference(modulRef), jetbrains.mps.smodel.SModelId.generate(), modelName);
-    return new DefaultSModelDescriptor((StreamDataSource) dataSource, ref, new SModelHeader());
->>>>>>> 5ed304ff
+    SModelHeader header = new SModelHeader();
+    header.setPersistenceVersion(ModelPersistence.LAST_VERSION);
+    return new DefaultSModelDescriptor((StreamDataSource) dataSource, ref, header);
   }
 
   @Override
