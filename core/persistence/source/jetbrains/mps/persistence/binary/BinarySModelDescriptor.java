--- conflicted
+++ resolved
@@ -23,30 +23,18 @@
 import jetbrains.mps.persistence.ModelDigestHelper;
 import jetbrains.mps.refactoring.StructureModificationLog;
 import jetbrains.mps.smodel.InvalidSModel;
-<<<<<<< HEAD
-import jetbrains.mps.smodel.ModelAccess;
-import jetbrains.mps.smodel.SModel;
-=======
 import jetbrains.mps.smodel.LazyEditableSModelBase;
 import jetbrains.mps.smodel.LazySModel;
 import jetbrains.mps.smodel.ModelAccess;
->>>>>>> a54d6006
 import jetbrains.mps.smodel.SModelStereotype;
 import jetbrains.mps.smodel.SuspiciousModelHandler;
 import jetbrains.mps.smodel.descriptor.RefactorableSModelDescriptor;
 import jetbrains.mps.smodel.loading.ModelLoadResult;
-<<<<<<< HEAD
-import jetbrains.mps.smodel.loading.ModelLoader;
-=======
->>>>>>> a54d6006
 import jetbrains.mps.smodel.loading.ModelLoadingState;
-import jetbrains.mps.smodel.loading.UpdateableModel;
 import jetbrains.mps.smodel.persistence.def.ModelReadException;
 import jetbrains.mps.smodel.persistence.def.RefactoringsPersistence;
 import org.apache.log4j.LogManager;
 import org.jetbrains.annotations.NotNull;
-import org.jetbrains.annotations.Nullable;
-import org.jetbrains.mps.openapi.model.SModelReference;
 import org.jetbrains.mps.openapi.persistence.StreamDataSource;
 
 import java.io.IOException;
@@ -57,40 +45,10 @@
 /**
  * evgeny, 11/21/12
  */
-<<<<<<< HEAD
-public class BinarySModelDescriptor extends EditableSModelBase implements GeneratableSModel, RefactorableSModelDescriptor {
-  private static final Logger LOG = Logger.wrap(LogManager.getLogger(BinarySModelDescriptor.class));
-
-  private final UpdateableModel myModel = new UpdateableModel(this) {
-    @Override
-    protected ModelLoadResult doLoad(ModelLoadingState state, @Nullable SModel current) {
-      if (state == ModelLoadingState.NOT_LOADED) return new ModelLoadResult(null, ModelLoadingState.NOT_LOADED);
-      if (state == ModelLoadingState.ROOTS_LOADED) {
-        ModelLoadResult result = loadSModel(ModelLoadingState.ROOTS_LOADED);
-        tryFixingVersion(result.getModel());
-        updateTimestamp();
-        return result;
-      }
-      if (state == ModelLoadingState.FULLY_LOADED) {
-        SModel fullModel = loadSModel(ModelLoadingState.FULLY_LOADED).getModel();
-        updateTimestamp();
-        if (current == null) return new ModelLoadResult(fullModel, ModelLoadingState.FULLY_LOADED);
-        ((BinarySModel)current).setUpdateMode(true);   //not to send events on changes
-        ((BinarySModel)fullModel).setUpdateMode(true);
-        new ModelLoader(current, fullModel).update();
-        ((BinarySModel)current).setUpdateMode(false);  //enable events
-        return new ModelLoadResult(current, ModelLoadingState.FULLY_LOADED);
-      }
-      throw new UnsupportedOperationException();
-    }
-  };
-  private final BinaryModelHeader myHeader;
-=======
 public class BinarySModelDescriptor extends LazyEditableSModelBase implements GeneratableSModel, RefactorableSModelDescriptor {
   private static final Logger LOG = Logger.wrap(LogManager.getLogger(BinarySModelDescriptor.class));
 
   private BinaryModelHeader myHeader;
->>>>>>> a54d6006
 
   private final Object myRefactoringHistoryLock = new Object();
   private StructureModificationLog myStructureModificationLog;
@@ -107,71 +65,6 @@
   }
 
   @Override
-<<<<<<< HEAD
-  protected BinarySModel getCurrentModelInternal() {
-    return (BinarySModel) myModel.getModel(null);
-  }
-
-  @Override
-  public synchronized BinarySModel getSModelInternal() {
-    ModelLoadingState oldState = myModel.getState();
-    if (oldState.ordinal() >= ModelLoadingState.ROOTS_LOADED.ordinal()) {
-      return (BinarySModel) myModel.getModel(ModelLoadingState.ROOTS_LOADED);
-    }
-    synchronized (myModel) {
-      if (myModel instanceof InvalidSModel) return (BinarySModel) myModel.getModel(null);
-
-      oldState = myModel.getState();
-      BinarySModel res = (BinarySModel) myModel.getModel(ModelLoadingState.ROOTS_LOADED);
-      if (res == null) return null; // this is when we are in recursion
-      if (oldState != myModel.getState()) {
-        res.setModelDescriptor(this);
-        // TODO FIXME listeners are invoked while holding the lock
-        fireModelStateChanged(myModel.getState());
-      }
-      return res;
-    }
-  }
-
-  @NotNull
-  private ModelLoadResult loadSModel(ModelLoadingState state) {
-    SModelReference dsmRef = getReference();
-
-    StreamDataSource source = getSource();
-    if (!source.isReadOnly() && source.getTimestamp() == -1) {
-      // no file on disk
-      BinarySModel model = new BinarySModel(myHeader);
-      return new ModelLoadResult(model, ModelLoadingState.FULLY_LOADED);
-    }
-
-    ModelLoadResult result;
-    try {
-      // TODO use DataSource
-      result = new ModelLoadResult(BinaryPersistence.readModel(getReference(), getSource()), state);
-    } catch (ModelReadException e) {
-      SuspiciousModelHandler.getHandler().handleSuspiciousModel(this, false);
-      InvalidBinarySModel newModel = new InvalidBinarySModel(getReference(), e);
-      return new ModelLoadResult(newModel, ModelLoadingState.NOT_LOADED);
-    }
-
-    jetbrains.mps.smodel.SModel model = result.getModel();
-    if (result.getState() == ModelLoadingState.FULLY_LOADED) {
-      boolean needToSave = model.updateSModelReferences() || model.updateModuleReferences();
-
-      if (needToSave && !source.isReadOnly()) {
-        setChanged(true);
-      }
-    }
-
-    LOG.assertLog(model.getReference().equals(dsmRef),
-        "\nError loading model from: \"" + source.getLocation() + "\"\n" +
-            "expected model UID     : \"" + dsmRef + "\"\n" +
-            "but was UID            : \"" + model.getReference() + "\"\n" +
-            "the model will not be available.\n" +
-            "Make sure that all project's roots and/or the model namespace is correct");
-    return result;
-  }
-=======
   protected ModelLoadResult loadSModel(ModelLoadingState state) {
     StreamDataSource source = getSource();
     if (!source.isReadOnly() && source.getTimestamp() == -1) {
@@ -188,48 +81,14 @@
       BinarySModel newModel = new InvalidBinarySModel(getReference(), e);
       return new ModelLoadResult(newModel, ModelLoadingState.NOT_LOADED);
     }
->>>>>>> a54d6006
 
     jetbrains.mps.smodel.SModel model = result.getModel();
     if (result.getState() == ModelLoadingState.FULLY_LOADED) {
       boolean needToSave = model.updateSModelReferences() || model.updateModuleReferences();
 
-<<<<<<< HEAD
-  void replaceModel(final BinarySModel newModel, final ModelLoadingState state) {
-    ModelAccess.assertLegalWrite();
-
-    if (newModel == getCurrentModelInternal()) return;
-    myStructureModificationLog = null;
-    setChanged(false);
-    super.replaceModel(new Runnable() {
-      @Override
-      public void run() {
-        myModel.replaceWith(newModel, state);
-      }
-    });
-  }
-
-  @Override
-  protected void reloadContents() {
-    updateTimestamp();
-
-    if (myModel.getState() == ModelLoadingState.NOT_LOADED) return;
-
-    ModelLoadResult result = loadSModel(myModel.getState());
-    replaceModel((BinarySModel)result.getModel(), result.getState());
-  }
-
-  @Override
-  protected boolean saveModel() throws IOException {
-    BinarySModel smodel = getSModelInternal();
-    if (smodel instanceof InvalidSModel) {
-      // we do not save stub model to not overwrite the real model
-      return false;
-=======
       if (needToSave && !source.isReadOnly()) {
         setChanged(true);
       }
->>>>>>> a54d6006
     }
 
     LOG.assertLog(model.getReference().equals(getReference()),
@@ -263,10 +122,6 @@
   }
 
   @Override
-<<<<<<< HEAD
-  public int getVersion() {
-    return myHeader.getVersion();
-=======
   protected boolean saveModel() throws IOException {
     BinarySModel smodel = (BinarySModel) getSModelInternal();
     if (smodel instanceof InvalidSModel) {
@@ -275,7 +130,6 @@
     }
     BinaryPersistence.writeModel(smodel, getSource());
     return false;
->>>>>>> a54d6006
   }
 
   @Override
@@ -368,19 +222,7 @@
     super.reloadContents();
   }
 
-<<<<<<< HEAD
-  private void tryFixingVersion(jetbrains.mps.smodel.SModel loadedSModel) {
-    if (getVersion() != -1) return;
-
-    int latestVersion = getStructureModificationLog().getLatestVersion(getSModelReference());
-    myStructureModificationLog = null;  // we don't need to keep log in memory
-    if (latestVersion != -1) {
-      loadedSModel.setVersion(latestVersion);
-      LOG.error("Version for model " + getSModelReference().getModelName() + " was not set.");
-    }
-=======
   public BinaryModelHeader getHeaderCopy() {
     return myHeader.createCopy();
->>>>>>> a54d6006
   }
 }