--- conflicted
+++ resolved
@@ -317,11 +317,7 @@
           <node role="statement" roleId="tpee.1068581517665" type="tpee.ReturnStatement" typeId="tpee.1068581242878" id="1586605412047026034" nodeInfo="nn">
             <node role="expression" roleId="tpee.1068581517676" type="tpee.GenericNewExpression" typeId="tpee.1145552977093" id="4813471910141051325" nodeInfo="nn">
               <node role="creator" roleId="tpee.1145553007750" type="tpee.ClassCreator" typeId="tpee.1212685548494" id="4813471910141063825" nodeInfo="nn">
-<<<<<<< HEAD
-                <link role="baseMethodDeclaration" roleId="tpee.1068499141037" targetNodeId="gznm.~ModelLoadResult%d&lt;init&gt;(jetbrains%dmps%dsmodel%dSModel,jetbrains%dmps%dsmodel%dloading%dModelLoadingState)" resolveInfo="ModelLoadResult" />
-=======
                 <link role="baseMethodDeclaration" roleId="tpee.1068499141037" targetNodeId="gznm.~ModelLoadResult%d&lt;init&gt;(jetbrains%dmps%dsmodel%dLazySModel,jetbrains%dmps%dsmodel%dloading%dModelLoadingState)" resolveInfo="ModelLoadResult" />
->>>>>>> a54d6006
                 <node role="actualArgument" roleId="tpee.1068499141038" type="nv7r.XMLSAXFieldReference" typeId="nv7r.2264311582634140384" id="4813471910141063826" nodeInfo="nn">
                   <link role="declaration" roleId="nv7r.2264311582634140385" targetNodeId="7319439566871678359" resolveInfo="model" />
                 </node>
