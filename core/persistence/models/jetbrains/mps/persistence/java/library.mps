--- conflicted
+++ resolved
@@ -1066,36 +1066,6 @@
             </node>
           </node>
         </node>
-<<<<<<< HEAD
-        <node role="statement" roleId="tpee.1068581517665" type="tpee.LocalVariableDeclarationStatement" typeId="tpee.1068581242864" id="942646403124729449" nodeInfo="nn">
-          <node role="localVariableDeclaration" roleId="tpee.1068581242865" type="tpee.LocalVariableDeclaration" typeId="tpee.1068581242863" id="942646403124729447" nodeInfo="nr">
-            <property name="isFinal" nameId="tpee.1176718929932" value="true" />
-            <property name="name" nameId="tpck.1169194664001" value="processedFiles" />
-            <node role="type" roleId="tpee.5680397130376446158" type="tpee.ClassifierType" typeId="tpee.1107535904670" id="942646403124737917" nodeInfo="in">
-              <link role="classifier" roleId="tpee.1107535924139" targetNodeId="k7g3.~HashSet" resolveInfo="HashSet" />
-              <node role="parameter" roleId="tpee.1109201940907" type="tpee.ClassifierType" typeId="tpee.1107535904670" id="942646403124744282" nodeInfo="in">
-                <link role="classifier" roleId="tpee.1107535924139" targetNodeId="e2lb.~String" resolveInfo="String" />
-              </node>
-            </node>
-            <node role="initializer" roleId="tpee.1068431790190" type="tpee.GenericNewExpression" typeId="tpee.1145552977093" id="942646403124753661" nodeInfo="nn">
-              <node role="creator" roleId="tpee.1145553007750" type="tpee.ClassCreator" typeId="tpee.1212685548494" id="942646403124823100" nodeInfo="nn">
-                <link role="baseMethodDeclaration" roleId="tpee.1068499141037" targetNodeId="k7g3.~HashSet%d&lt;init&gt;()" resolveInfo="HashSet" />
-                <node role="typeParameter" roleId="tpee.1212687122400" type="tpee.ClassifierType" typeId="tpee.1107535904670" id="942646403124829978" nodeInfo="in">
-                  <link role="classifier" roleId="tpee.1107535924139" targetNodeId="e2lb.~String" resolveInfo="String" />
-                </node>
-              </node>
-            </node>
-          </node>
-        </node>
-        <node role="statement" roleId="tpee.1068581517665" type="tpee.ForeachStatement" typeId="tpee.1144226303539" id="7942557300398506535" nodeInfo="nn">
-          <node role="iterable" roleId="tpee.1144226360166" type="tpee.VariableReference" typeId="tpee.1068498886296" id="7942557300398506554" nodeInfo="nn">
-            <link role="variableDeclaration" roleId="tpee.1068581517664" targetNodeId="7942557300398518276" resolveInfo="files" />
-          </node>
-          <node role="variable" roleId="tpee.1144230900587" type="tpee.LocalVariableDeclaration" typeId="tpee.1068581242863" id="7942557300398506551" nodeInfo="nr">
-            <property name="isFinal" nameId="tpee.1176718929932" value="false" />
-            <property name="name" nameId="tpck.1169194664001" value="file" />
-            <node role="type" roleId="tpee.5680397130376446158" type="tpee.StringType" typeId="tpee.1225271177708" id="7942557300398512633" nodeInfo="in" />
-=======
         <node role="statement" roleId="tpee.1068581517665" type="tpee.Statement" typeId="tpee.1068580123157" id="3051278116271413787" nodeInfo="nn" />
         <node role="statement" roleId="tpee.1068581517665" type="tpee.LocalVariableDeclarationStatement" typeId="tpee.1068581242864" id="3051278116271428419" nodeInfo="nn">
           <node role="localVariableDeclaration" roleId="tpee.1068581242865" type="tpee.LocalVariableDeclaration" typeId="tpee.1068581242863" id="3051278116271428420" nodeInfo="nr">
@@ -1113,7 +1083,6 @@
                 </node>
               </node>
             </node>
->>>>>>> f41488bc
           </node>
         </node>
         <node role="statement" roleId="tpee.1068581517665" type="tpee.LocalVariableDeclarationStatement" typeId="tpee.1068581242864" id="3051278116271500854" nodeInfo="nn">
@@ -1197,77 +1166,6 @@
               <node role="commentPart" roleId="tpee.6329021646629175155" type="tpee.TextCommentPart" typeId="tpee.6329021646629104957" id="3051278116271587803" nodeInfo="nn">
                 <property name="text" nameId="tpee.6329021646629104958" value="but does not contain both jar-fils and class-files" />
               </node>
-<<<<<<< HEAD
-              <node role="body" roleId="tpee.1154032183016" type="tpee.StatementList" typeId="tpee.1068580123136" id="5100636186365746352" nodeInfo="sn">
-                <node role="statement" roleId="tpee.1068581517665" type="tpee.LocalVariableDeclarationStatement" typeId="tpee.1068581242864" id="942646403124907285" nodeInfo="nn">
-                  <node role="localVariableDeclaration" roleId="tpee.1068581242865" type="tpee.LocalVariableDeclaration" typeId="tpee.1068581242863" id="942646403124907286" nodeInfo="nr">
-                    <property name="name" nameId="tpck.1169194664001" value="jarPath" />
-                    <node role="type" roleId="tpee.5680397130376446158" type="tpee.ClassifierType" typeId="tpee.1107535904670" id="942646403124907284" nodeInfo="in">
-                      <link role="classifier" roleId="tpee.1107535924139" targetNodeId="e2lb.~String" resolveInfo="String" />
-                    </node>
-                    <node role="initializer" roleId="tpee.1068431790190" type="tpee.DotExpression" typeId="tpee.1197027756228" id="942646403124907287" nodeInfo="nn">
-                      <node role="operand" roleId="tpee.1197027771414" type="tpee.VariableReference" typeId="tpee.1068498886296" id="942646403124907288" nodeInfo="nn">
-                        <link role="variableDeclaration" roleId="tpee.1068581517664" targetNodeId="5100636186365746358" resolveInfo="jarFile" />
-                      </node>
-                      <node role="operation" roleId="tpee.1197027833540" type="tpee.InstanceMethodCallOperation" typeId="tpee.1202948039474" id="942646403124907289" nodeInfo="nn">
-                        <link role="baseMethodDeclaration" roleId="tpee.1068499141037" targetNodeId="59et.~IFile%dgetPath()%cjava%dlang%dString" resolveInfo="getPath" />
-                      </node>
-                    </node>
-                  </node>
-                </node>
-                <node role="statement" roleId="tpee.1068581517665" type="tpee.IfStatement" typeId="tpee.1068580123159" id="942646403124837147" nodeInfo="nn">
-                  <node role="ifTrue" roleId="tpee.1068580123161" type="tpee.StatementList" typeId="tpee.1068580123136" id="942646403124837150" nodeInfo="sn">
-                    <node role="statement" roleId="tpee.1068581517665" type="tpee.ContinueStatement" typeId="tpee.1082113931046" id="942646403124952756" nodeInfo="nn" />
-                  </node>
-                  <node role="condition" roleId="tpee.1068580123160" type="tpee.OrExpression" typeId="tpee.1080223426719" id="942646403124960307" nodeInfo="nn">
-                    <node role="rightExpression" roleId="tpee.1081773367579" type="tpee.DotExpression" typeId="tpee.1197027756228" id="942646403124929591" nodeInfo="nn">
-                      <node role="operand" roleId="tpee.1197027771414" type="tpee.VariableReference" typeId="tpee.1068498886296" id="942646403124922590" nodeInfo="nn">
-                        <link role="variableDeclaration" roleId="tpee.1068581517664" targetNodeId="8504434208579501579" resolveInfo="excludedFiles" />
-                      </node>
-                      <node role="operation" roleId="tpee.1197027833540" type="tpee.InstanceMethodCallOperation" typeId="tpee.1202948039474" id="942646403124945096" nodeInfo="nn">
-                        <link role="baseMethodDeclaration" roleId="tpee.1068499141037" targetNodeId="k7g3.~Collection%dcontains(java%dlang%dObject)%cboolean" resolveInfo="contains" />
-                        <node role="actualArgument" roleId="tpee.1068499141038" type="tpee.VariableReference" typeId="tpee.1068498886296" id="942646403124951870" nodeInfo="nn">
-                          <link role="variableDeclaration" roleId="tpee.1068581517664" targetNodeId="942646403124907286" resolveInfo="jarPath" />
-                        </node>
-                      </node>
-                    </node>
-                    <node role="leftExpression" roleId="tpee.1081773367580" type="tpee.DotExpression" typeId="tpee.1197027756228" id="942646403124860571" nodeInfo="nn">
-                      <node role="operand" roleId="tpee.1197027771414" type="tpee.VariableReference" typeId="tpee.1068498886296" id="942646403124849867" nodeInfo="nn">
-                        <link role="variableDeclaration" roleId="tpee.1068581517664" targetNodeId="942646403124729447" resolveInfo="processedFiles" />
-                      </node>
-                      <node role="operation" roleId="tpee.1197027833540" type="tpee.InstanceMethodCallOperation" typeId="tpee.1202948039474" id="942646403124900641" nodeInfo="nn">
-                        <link role="baseMethodDeclaration" roleId="tpee.1068499141037" targetNodeId="k7g3.~HashSet%dcontains(java%dlang%dObject)%cboolean" resolveInfo="contains" />
-                        <node role="actualArgument" roleId="tpee.1068499141038" type="tpee.VariableReference" typeId="tpee.1068498886296" id="942646403124919696" nodeInfo="nn">
-                          <link role="variableDeclaration" roleId="tpee.1068581517664" targetNodeId="942646403124907286" resolveInfo="jarPath" />
-                        </node>
-                      </node>
-                    </node>
-                  </node>
-                </node>
-                <node role="statement" roleId="tpee.1068581517665" type="tpee.ExpressionStatement" typeId="tpee.1068580123155" id="5100636186365746353" nodeInfo="nn">
-                  <node role="expression" roleId="tpee.1068580123156" type="tpee.LocalMethodCall" typeId="tpee.7812454656619025412" id="5100636186365746354" nodeInfo="nn">
-                    <link role="baseMethodDeclaration" roleId="tpee.1068499141037" targetNodeId="8504434208579472912" resolveInfo="findAndAddModels" />
-                    <node role="actualArgument" roleId="tpee.1068499141038" type="tpee.VariableReference" typeId="tpee.1068498886296" id="942646403124907290" nodeInfo="nn">
-                      <link role="variableDeclaration" roleId="tpee.1068581517664" targetNodeId="942646403124907286" resolveInfo="jarPath" />
-                    </node>
-                    <node role="actualArgument" roleId="tpee.1068499141038" type="tpee.VariableReference" typeId="tpee.1068498886296" id="5100636186365746356" nodeInfo="nn">
-                      <link role="variableDeclaration" roleId="tpee.1068581517664" targetNodeId="6619269785060746472" resolveInfo="result" />
-                    </node>
-                  </node>
-                </node>
-                <node role="statement" roleId="tpee.1068581517665" type="tpee.ExpressionStatement" typeId="tpee.1068580123155" id="942646403124969511" nodeInfo="nn">
-                  <node role="expression" roleId="tpee.1068580123156" type="tpee.DotExpression" typeId="tpee.1197027756228" id="942646403124971791" nodeInfo="nn">
-                    <node role="operand" roleId="tpee.1197027771414" type="tpee.VariableReference" typeId="tpee.1068498886296" id="942646403124969510" nodeInfo="nn">
-                      <link role="variableDeclaration" roleId="tpee.1068581517664" targetNodeId="942646403124729447" resolveInfo="processedFiles" />
-                    </node>
-                    <node role="operation" roleId="tpee.1197027833540" type="tpee.InstanceMethodCallOperation" typeId="tpee.1202948039474" id="942646403125018218" nodeInfo="nn">
-                      <link role="baseMethodDeclaration" roleId="tpee.1068499141037" targetNodeId="k7g3.~HashSet%dadd(java%dlang%dObject)%cboolean" resolveInfo="add" />
-                      <node role="actualArgument" roleId="tpee.1068499141038" type="tpee.VariableReference" typeId="tpee.1068498886296" id="942646403125025066" nodeInfo="nn">
-                        <link role="variableDeclaration" roleId="tpee.1068581517664" targetNodeId="942646403124907286" resolveInfo="jarPath" />
-                      </node>
-                    </node>
-                  </node>
-=======
             </node>
             <node role="statement" roleId="tpee.1068581517665" type="tpee.IfStatement" typeId="tpee.1068580123159" id="3051278116271538849" nodeInfo="nn">
               <node role="ifTrue" roleId="tpee.1068580123161" type="tpee.StatementList" typeId="tpee.1068580123136" id="3051278116271538852" nodeInfo="sn">
@@ -1276,7 +1174,6 @@
               <node role="condition" roleId="tpee.1068580123160" type="tpee.DotExpression" typeId="tpee.1197027756228" id="3051278116271561957" nodeInfo="nn">
                 <node role="operand" roleId="tpee.1197027771414" type="tpee.VariableReference" typeId="tpee.1068498886296" id="3051278116271561958" nodeInfo="nn">
                   <link role="variableDeclaration" roleId="tpee.1068581517664" targetNodeId="3051278116271428420" resolveInfo="jarsToLoad" />
->>>>>>> f41488bc
                 </node>
                 <node role="operation" roleId="tpee.1197027833540" type="tp2q.IsNotEmptyOperation" typeId="tp2q.1176501494711" id="3051278116272021268" nodeInfo="nn" />
               </node>
@@ -1369,67 +1266,6 @@
                 </node>
               </node>
             </node>
-<<<<<<< HEAD
-            <node role="statement" roleId="tpee.1068581517665" type="tpee.Statement" typeId="tpee.1068580123157" id="401029253188661344" nodeInfo="nn" />
-            <node role="statement" roleId="tpee.1068581517665" type="tpee.SingleLineComment" typeId="tpee.6329021646629104954" id="401029253188715027" nodeInfo="nn">
-              <node role="commentPart" roleId="tpee.6329021646629175155" type="tpee.TextCommentPart" typeId="tpee.6329021646629104957" id="401029253188716885" nodeInfo="nn">
-                <property name="text" nameId="tpee.6329021646629104958" value="TODO: use commended code above" />
-              </node>
-            </node>
-            <node role="statement" roleId="tpee.1068581517665" type="tpee.SingleLineComment" typeId="tpee.6329021646629104954" id="942646403125069076" nodeInfo="nn">
-              <node role="commentPart" roleId="tpee.6329021646629175155" type="tpee.TextCommentPart" typeId="tpee.6329021646629104957" id="942646403125077147" nodeInfo="nn">
-                <property name="text" nameId="tpee.6329021646629104958" value="Need to implement IClassPathItem for *.class files, that can get package from such files to create model ref" />
-              </node>
-            </node>
-            <node role="statement" roleId="tpee.1068581517665" type="tpee.SingleLineComment" typeId="tpee.6329021646629104954" id="942646403125080156" nodeInfo="nn">
-              <node role="commentPart" roleId="tpee.6329021646629175155" type="tpee.TextCommentPart" typeId="tpee.6329021646629104957" id="942646403125088229" nodeInfo="nn">
-                <property name="text" nameId="tpee.6329021646629104958" value="Add it to ClassPathFactory" />
-              </node>
-            </node>
-            <node role="statement" roleId="tpee.1068581517665" type="tpee.SingleLineComment" typeId="tpee.6329021646629104954" id="942646403125128146" nodeInfo="nn">
-              <node role="commentPart" roleId="tpee.6329021646629175155" type="tpee.TextCommentPart" typeId="tpee.6329021646629104957" id="942646403125136216" nodeInfo="nn">
-                <property name="text" nameId="tpee.6329021646629104958" value="PS this code only works if variable file contains FQ named package dir structure" />
-              </node>
-            </node>
-            <node role="statement" roleId="tpee.1068581517665" type="tpee.IfStatement" typeId="tpee.1068580123159" id="942646403125034287" nodeInfo="nn">
-              <node role="ifTrue" roleId="tpee.1068580123161" type="tpee.StatementList" typeId="tpee.1068580123136" id="942646403125034288" nodeInfo="sn">
-                <node role="statement" roleId="tpee.1068581517665" type="tpee.ContinueStatement" typeId="tpee.1082113931046" id="942646403125034289" nodeInfo="nn" />
-              </node>
-              <node role="condition" roleId="tpee.1068580123160" type="tpee.OrExpression" typeId="tpee.1080223426719" id="942646403125034290" nodeInfo="nn">
-                <node role="rightExpression" roleId="tpee.1081773367579" type="tpee.DotExpression" typeId="tpee.1197027756228" id="942646403125034291" nodeInfo="nn">
-                  <node role="operand" roleId="tpee.1197027771414" type="tpee.VariableReference" typeId="tpee.1068498886296" id="942646403125034292" nodeInfo="nn">
-                    <link role="variableDeclaration" roleId="tpee.1068581517664" targetNodeId="8504434208579501579" resolveInfo="excludedFiles" />
-                  </node>
-                  <node role="operation" roleId="tpee.1197027833540" type="tpee.InstanceMethodCallOperation" typeId="tpee.1202948039474" id="942646403125034293" nodeInfo="nn">
-                    <link role="baseMethodDeclaration" roleId="tpee.1068499141037" targetNodeId="k7g3.~Collection%dcontains(java%dlang%dObject)%cboolean" resolveInfo="contains" />
-                    <node role="actualArgument" roleId="tpee.1068499141038" type="tpee.VariableReference" typeId="tpee.1068498886296" id="942646403125137330" nodeInfo="nn">
-                      <link role="variableDeclaration" roleId="tpee.1068581517664" targetNodeId="7942557300398506551" resolveInfo="file" />
-                    </node>
-                  </node>
-                </node>
-                <node role="leftExpression" roleId="tpee.1081773367580" type="tpee.DotExpression" typeId="tpee.1197027756228" id="942646403125034295" nodeInfo="nn">
-                  <node role="operand" roleId="tpee.1197027771414" type="tpee.VariableReference" typeId="tpee.1068498886296" id="942646403125034296" nodeInfo="nn">
-                    <link role="variableDeclaration" roleId="tpee.1068581517664" targetNodeId="942646403124729447" resolveInfo="processedFiles" />
-                  </node>
-                  <node role="operation" roleId="tpee.1197027833540" type="tpee.InstanceMethodCallOperation" typeId="tpee.1202948039474" id="942646403125034297" nodeInfo="nn">
-                    <link role="baseMethodDeclaration" roleId="tpee.1068499141037" targetNodeId="k7g3.~HashSet%dcontains(java%dlang%dObject)%cboolean" resolveInfo="contains" />
-                    <node role="actualArgument" roleId="tpee.1068499141038" type="tpee.VariableReference" typeId="tpee.1068498886296" id="942646403125136448" nodeInfo="nn">
-                      <link role="variableDeclaration" roleId="tpee.1068581517664" targetNodeId="7942557300398506551" resolveInfo="file" />
-                    </node>
-                  </node>
-                </node>
-              </node>
-            </node>
-            <node role="statement" roleId="tpee.1068581517665" type="tpee.ExpressionStatement" typeId="tpee.1068580123155" id="401029253188645045" nodeInfo="nn">
-              <node role="expression" roleId="tpee.1068580123156" type="tpee.LocalMethodCall" typeId="tpee.7812454656619025412" id="401029253188645046" nodeInfo="nn">
-                <link role="baseMethodDeclaration" roleId="tpee.1068499141037" targetNodeId="8504434208579472912" resolveInfo="findAndAddModels" />
-                <node role="actualArgument" roleId="tpee.1068499141038" type="tpee.VariableReference" typeId="tpee.1068498886296" id="401029253188645047" nodeInfo="nn">
-                  <link role="variableDeclaration" roleId="tpee.1068581517664" targetNodeId="7942557300398506551" resolveInfo="file" />
-                </node>
-                <node role="actualArgument" roleId="tpee.1068499141038" type="tpee.VariableReference" typeId="tpee.1068498886296" id="401029253188645048" nodeInfo="nn">
-                  <link role="variableDeclaration" roleId="tpee.1068581517664" targetNodeId="6619269785060746472" resolveInfo="result" />
-                </node>
-=======
           </node>
         </node>
         <node role="statement" roleId="tpee.1068581517665" type="tpee.ExpressionStatement" typeId="tpee.1068580123155" id="3051278116272009066" nodeInfo="nn">
@@ -1466,7 +1302,6 @@
                   <property name="name" nameId="tpck.1169194664001" value="it" />
                   <node role="type" roleId="tpee.5680397130376446158" type="tpee.UndefinedType" typeId="tpee.4836112446988635817" id="3051278116272009080" nodeInfo="in" />
                 </node>
->>>>>>> f41488bc
               </node>
             </node>
           </node>
@@ -1633,177 +1468,6 @@
       <node role="visibility" roleId="tpee.1178549979242" type="tpee.PrivateVisibility" typeId="tpee.1146644623116" id="5100636186365760145" nodeInfo="nn" />
       <node role="returnType" roleId="tpee.1068580123133" type="tpee.VoidType" typeId="tpee.1068581517677" id="5100636186365760146" nodeInfo="in" />
     </node>
-<<<<<<< HEAD
-    <node role="member" roleId="tpee.5375687026011219971" type="tpee.InstanceMethodDeclaration" typeId="tpee.1068580123165" id="3414367985355240668" nodeInfo="igu">
-      <property name="name" nameId="tpck.1169194664001" value="collectClassFiles" />
-      <property name="isFinal" nameId="tpee.1181808852946" value="false" />
-      <property name="isSynchronized" nameId="tpee.4276006055363816570" value="false" />
-      <node role="parameter" roleId="tpee.1068580123134" type="tpee.ParameterDeclaration" typeId="tpee.1068498886292" id="3414367985355240669" nodeInfo="ir">
-        <property name="name" nameId="tpck.1169194664001" value="file" />
-        <property name="isFinal" nameId="tpee.1176718929932" value="true" />
-        <node role="type" roleId="tpee.5680397130376446158" type="tpee.ClassifierType" typeId="tpee.1107535904670" id="3414367985355240670" nodeInfo="in">
-          <link role="classifier" roleId="tpee.1107535924139" targetNodeId="59et.~IFile" resolveInfo="IFile" />
-        </node>
-      </node>
-      <node role="parameter" roleId="tpee.1068580123134" type="tpee.ParameterDeclaration" typeId="tpee.1068498886292" id="3414367985355240671" nodeInfo="ir">
-        <property name="name" nameId="tpck.1169194664001" value="files" />
-        <property name="isFinal" nameId="tpee.1176718929932" value="true" />
-        <node role="type" roleId="tpee.5680397130376446158" type="tpee.ClassifierType" typeId="tpee.1107535904670" id="3414367985355240672" nodeInfo="in">
-          <link role="classifier" roleId="tpee.1107535924139" targetNodeId="k7g3.~Set" resolveInfo="Set" />
-          <node role="parameter" roleId="tpee.1109201940907" type="tpee.ClassifierType" typeId="tpee.1107535904670" id="3414367985355240673" nodeInfo="in">
-            <link role="classifier" roleId="tpee.1107535924139" targetNodeId="59et.~IFile" resolveInfo="IFile" />
-          </node>
-        </node>
-      </node>
-      <node role="body" roleId="tpee.1068580123135" type="tpee.StatementList" typeId="tpee.1068580123136" id="3414367985355240674" nodeInfo="sn">
-        <node role="statement" roleId="tpee.1068581517665" type="tpee.IfStatement" typeId="tpee.1068580123159" id="3414367985355240675" nodeInfo="nn">
-          <node role="condition" roleId="tpee.1068580123160" type="tpee.DotExpression" typeId="tpee.1197027756228" id="3414367985355240676" nodeInfo="nn">
-            <node role="operand" roleId="tpee.1197027771414" type="tpee.DotExpression" typeId="tpee.1197027756228" id="3414367985355240677" nodeInfo="nn">
-              <node role="operand" roleId="tpee.1197027771414" type="tpee.VariableReference" typeId="tpee.1068498886296" id="3414367985355240678" nodeInfo="nn">
-                <link role="variableDeclaration" roleId="tpee.1068581517664" targetNodeId="3414367985355240669" resolveInfo="file" />
-              </node>
-              <node role="operation" roleId="tpee.1197027833540" type="tpee.InstanceMethodCallOperation" typeId="tpee.1202948039474" id="3414367985355240679" nodeInfo="nn">
-                <link role="baseMethodDeclaration" roleId="tpee.1068499141037" targetNodeId="59et.~IFile%dgetPath()%cjava%dlang%dString" resolveInfo="getPath" />
-              </node>
-            </node>
-            <node role="operation" roleId="tpee.1197027833540" type="tpee.InstanceMethodCallOperation" typeId="tpee.1202948039474" id="3414367985355240680" nodeInfo="nn">
-              <link role="baseMethodDeclaration" roleId="tpee.1068499141037" targetNodeId="e2lb.~String%dendsWith(java%dlang%dString)%cboolean" resolveInfo="endsWith" />
-              <node role="actualArgument" roleId="tpee.1068499141038" type="tpee.StringLiteral" typeId="tpee.1070475926800" id="3414367985355240681" nodeInfo="nn">
-                <property name="value" nameId="tpee.1070475926801" value=".class" />
-              </node>
-            </node>
-          </node>
-          <node role="ifTrue" roleId="tpee.1068580123161" type="tpee.StatementList" typeId="tpee.1068580123136" id="3414367985355240682" nodeInfo="sn">
-            <node role="statement" roleId="tpee.1068581517665" type="tpee.ExpressionStatement" typeId="tpee.1068580123155" id="3414367985355240683" nodeInfo="nn">
-              <node role="expression" roleId="tpee.1068580123156" type="tpee.DotExpression" typeId="tpee.1197027756228" id="3414367985355240684" nodeInfo="nn">
-                <node role="operand" roleId="tpee.1197027771414" type="tpee.VariableReference" typeId="tpee.1068498886296" id="3414367985355240685" nodeInfo="nn">
-                  <link role="variableDeclaration" roleId="tpee.1068581517664" targetNodeId="3414367985355240671" resolveInfo="files" />
-                </node>
-                <node role="operation" roleId="tpee.1197027833540" type="tpee.InstanceMethodCallOperation" typeId="tpee.1202948039474" id="3414367985355240686" nodeInfo="nn">
-                  <link role="baseMethodDeclaration" roleId="tpee.1068499141037" targetNodeId="k7g3.~Set%dadd(java%dlang%dObject)%cboolean" resolveInfo="add" />
-                  <node role="actualArgument" roleId="tpee.1068499141038" type="tpee.VariableReference" typeId="tpee.1068498886296" id="3414367985355240687" nodeInfo="nn">
-                    <link role="variableDeclaration" roleId="tpee.1068581517664" targetNodeId="3414367985355240669" resolveInfo="file" />
-                  </node>
-                </node>
-              </node>
-            </node>
-            <node role="statement" roleId="tpee.1068581517665" type="tpee.ReturnStatement" typeId="tpee.1068581242878" id="3414367985355240688" nodeInfo="nn" />
-          </node>
-        </node>
-        <node role="statement" roleId="tpee.1068581517665" type="tpee.IfStatement" typeId="tpee.1068580123159" id="3414367985355240689" nodeInfo="nn">
-          <node role="condition" roleId="tpee.1068580123160" type="tpee.NotExpression" typeId="tpee.1081516740877" id="3414367985355240690" nodeInfo="nn">
-            <node role="expression" roleId="tpee.1081516765348" type="tpee.DotExpression" typeId="tpee.1197027756228" id="3414367985355240691" nodeInfo="nn">
-              <node role="operand" roleId="tpee.1197027771414" type="tpee.VariableReference" typeId="tpee.1068498886296" id="3414367985355240692" nodeInfo="nn">
-                <link role="variableDeclaration" roleId="tpee.1068581517664" targetNodeId="3414367985355240669" resolveInfo="file" />
-              </node>
-              <node role="operation" roleId="tpee.1197027833540" type="tpee.InstanceMethodCallOperation" typeId="tpee.1202948039474" id="3414367985355240693" nodeInfo="nn">
-                <link role="baseMethodDeclaration" roleId="tpee.1068499141037" targetNodeId="59et.~IFile%disDirectory()%cboolean" resolveInfo="isDirectory" />
-              </node>
-            </node>
-          </node>
-          <node role="ifTrue" roleId="tpee.1068580123161" type="tpee.StatementList" typeId="tpee.1068580123136" id="3414367985355240694" nodeInfo="sn">
-            <node role="statement" roleId="tpee.1068581517665" type="tpee.ReturnStatement" typeId="tpee.1068581242878" id="3414367985355240695" nodeInfo="nn" />
-          </node>
-        </node>
-        <node role="statement" roleId="tpee.1068581517665" type="tpee.ForeachStatement" typeId="tpee.1144226303539" id="3414367985355240696" nodeInfo="nn">
-          <node role="iterable" roleId="tpee.1144226360166" type="tpee.DotExpression" typeId="tpee.1197027756228" id="3414367985355240697" nodeInfo="nn">
-            <node role="operand" roleId="tpee.1197027771414" type="tpee.VariableReference" typeId="tpee.1068498886296" id="3414367985355240698" nodeInfo="nn">
-              <link role="variableDeclaration" roleId="tpee.1068581517664" targetNodeId="3414367985355240669" resolveInfo="file" />
-            </node>
-            <node role="operation" roleId="tpee.1197027833540" type="tpee.InstanceMethodCallOperation" typeId="tpee.1202948039474" id="3414367985355240699" nodeInfo="nn">
-              <link role="baseMethodDeclaration" roleId="tpee.1068499141037" targetNodeId="59et.~IFile%dgetChildren()%cjava%dutil%dList" resolveInfo="getChildren" />
-            </node>
-          </node>
-          <node role="variable" roleId="tpee.1144230900587" type="tpee.LocalVariableDeclaration" typeId="tpee.1068581242863" id="3414367985355240700" nodeInfo="nr">
-            <property name="isFinal" nameId="tpee.1176718929932" value="false" />
-            <property name="name" nameId="tpck.1169194664001" value="child" />
-            <node role="type" roleId="tpee.5680397130376446158" type="tpee.ClassifierType" typeId="tpee.1107535904670" id="3414367985355240701" nodeInfo="in">
-              <link role="classifier" roleId="tpee.1107535924139" targetNodeId="59et.~IFile" resolveInfo="IFile" />
-            </node>
-          </node>
-          <node role="body" roleId="tpee.1154032183016" type="tpee.StatementList" typeId="tpee.1068580123136" id="3414367985355240702" nodeInfo="sn">
-            <node role="statement" roleId="tpee.1068581517665" type="tpee.ExpressionStatement" typeId="tpee.1068580123155" id="3414367985355240703" nodeInfo="nn">
-              <node role="expression" roleId="tpee.1068580123156" type="tpee.LocalMethodCall" typeId="tpee.7812454656619025412" id="3414367985355240704" nodeInfo="nn">
-                <link role="baseMethodDeclaration" roleId="tpee.1068499141037" targetNodeId="3414367985355240668" resolveInfo="collectClassFiles" />
-                <node role="actualArgument" roleId="tpee.1068499141038" type="tpee.VariableReference" typeId="tpee.1068498886296" id="3414367985355240705" nodeInfo="nn">
-                  <link role="variableDeclaration" roleId="tpee.1068581517664" targetNodeId="3414367985355240700" resolveInfo="child" />
-                </node>
-                <node role="actualArgument" roleId="tpee.1068499141038" type="tpee.VariableReference" typeId="tpee.1068498886296" id="3414367985355240706" nodeInfo="nn">
-                  <link role="variableDeclaration" roleId="tpee.1068581517664" targetNodeId="3414367985355240671" resolveInfo="files" />
-                </node>
-              </node>
-            </node>
-          </node>
-        </node>
-      </node>
-      <node role="visibility" roleId="tpee.1178549979242" type="tpee.PrivateVisibility" typeId="tpee.1146644623116" id="3414367985355240707" nodeInfo="nn" />
-      <node role="returnType" roleId="tpee.1068580123133" type="tpee.VoidType" typeId="tpee.1068581517677" id="3414367985355240708" nodeInfo="in" />
-    </node>
-    <node role="member" roleId="tpee.5375687026011219971" type="tpee.InstanceMethodDeclaration" typeId="tpee.1068580123165" id="8504434208579472912" nodeInfo="igu">
-      <property name="name" nameId="tpck.1169194664001" value="findAndAddModels" />
-      <property name="isFinal" nameId="tpee.1181808852946" value="false" />
-      <property name="isSynchronized" nameId="tpee.4276006055363816570" value="false" />
-      <node role="parameter" roleId="tpee.1068580123134" type="tpee.ParameterDeclaration" typeId="tpee.1068498886292" id="8504434208579472913" nodeInfo="ir">
-        <property name="name" nameId="tpck.1169194664001" value="file" />
-        <property name="isFinal" nameId="tpee.1176718929932" value="false" />
-        <node role="type" roleId="tpee.5680397130376446158" type="tpee.StringType" typeId="tpee.1225271177708" id="8504434208579491602" nodeInfo="in" />
-      </node>
-      <node role="parameter" roleId="tpee.1068580123134" type="tpee.ParameterDeclaration" typeId="tpee.1068498886292" id="8504434208579472915" nodeInfo="ir">
-        <property name="name" nameId="tpck.1169194664001" value="result" />
-        <property name="isFinal" nameId="tpee.1176718929932" value="true" />
-        <node role="type" roleId="tpee.5680397130376446158" type="tpee.ClassifierType" typeId="tpee.1107535904670" id="8504434208579472916" nodeInfo="in">
-          <link role="classifier" roleId="tpee.1107535924139" targetNodeId="k7g3.~List" resolveInfo="List" />
-          <node role="parameter" roleId="tpee.1109201940907" type="tpee.ClassifierType" typeId="tpee.1107535904670" id="8504434208579484596" nodeInfo="in">
-            <link role="classifier" roleId="tpee.1107535924139" targetNodeId="ec5l.~SModel" resolveInfo="SModel" />
-          </node>
-        </node>
-      </node>
-      <node role="body" roleId="tpee.1068580123135" type="tpee.StatementList" typeId="tpee.1068580123136" id="8504434208579472918" nodeInfo="sn">
-        <node role="statement" roleId="tpee.1068581517665" type="tpee.LocalVariableDeclarationStatement" typeId="tpee.1068581242864" id="8504434208579472920" nodeInfo="nn">
-          <node role="localVariableDeclaration" roleId="tpee.1068581242865" type="tpee.LocalVariableDeclaration" typeId="tpee.1068581242863" id="8504434208579472919" nodeInfo="nr">
-            <property name="isFinal" nameId="tpee.1176718929932" value="false" />
-            <property name="name" nameId="tpck.1169194664001" value="cp" />
-            <node role="type" roleId="tpee.5680397130376446158" type="tpee.ClassifierType" typeId="tpee.1107535904670" id="8504434208579472921" nodeInfo="in">
-              <link role="classifier" roleId="tpee.1107535924139" targetNodeId="n13f.~IClassPathItem" resolveInfo="IClassPathItem" />
-            </node>
-            <node role="initializer" roleId="tpee.1068431790190" type="tpee.LocalMethodCall" typeId="tpee.7812454656619025412" id="8504434208579472922" nodeInfo="nn">
-              <link role="baseMethodDeclaration" roleId="tpee.1068499141037" targetNodeId="6619269785060746515" resolveInfo="create" />
-              <node role="actualArgument" roleId="tpee.1068499141038" type="tpee.VariableReference" typeId="tpee.1068498886296" id="8504434208579472923" nodeInfo="nn">
-                <link role="variableDeclaration" roleId="tpee.1068581517664" targetNodeId="8504434208579472913" resolveInfo="file" />
-              </node>
-            </node>
-          </node>
-        </node>
-        <node role="statement" roleId="tpee.1068581517665" type="tpee.ExpressionStatement" typeId="tpee.1068580123155" id="8504434208579472924" nodeInfo="nn">
-          <node role="expression" roleId="tpee.1068580123156" type="tpee.LocalMethodCall" typeId="tpee.7812454656619025412" id="8504434208579472925" nodeInfo="nn">
-            <link role="baseMethodDeclaration" roleId="tpee.1068499141037" targetNodeId="6619269785060746541" resolveInfo="getModelDescriptors" />
-            <node role="actualArgument" roleId="tpee.1068499141038" type="tpee.VariableReference" typeId="tpee.1068498886296" id="8504434208579472926" nodeInfo="nn">
-              <link role="variableDeclaration" roleId="tpee.1068581517664" targetNodeId="8504434208579472915" resolveInfo="result" />
-            </node>
-            <node role="actualArgument" roleId="tpee.1068499141038" type="tpee.VariableReference" typeId="tpee.1068498886296" id="8504434208579472927" nodeInfo="nn">
-              <link role="variableDeclaration" roleId="tpee.1068581517664" targetNodeId="8504434208579472913" resolveInfo="file" />
-            </node>
-            <node role="actualArgument" roleId="tpee.1068499141038" type="tpee.VariableReference" typeId="tpee.1068498886296" id="8504434208579472928" nodeInfo="nn">
-              <link role="variableDeclaration" roleId="tpee.1068581517664" targetNodeId="8504434208579472919" resolveInfo="cp" />
-            </node>
-            <node role="actualArgument" roleId="tpee.1068499141038" type="tpee.StringLiteral" typeId="tpee.1070475926800" id="8504434208579472929" nodeInfo="nn">
-              <property name="value" nameId="tpee.1070475926801" value="" />
-            </node>
-            <node role="actualArgument" roleId="tpee.1068499141038" type="tpee.StaticFieldReference" typeId="tpee.1070533707846" id="8504434208579473084" nodeInfo="nn">
-              <link role="classifier" roleId="tpee.1144433057691" targetNodeId="cu2c.~LanguageID" resolveInfo="LanguageID" />
-              <link role="variableDeclaration" roleId="tpee.1068581517664" targetNodeId="cu2c.~LanguageID%dJAVA" resolveInfo="JAVA" />
-            </node>
-            <node role="actualArgument" roleId="tpee.1068499141038" type="tpee.LocalMethodCall" typeId="tpee.7812454656619025412" id="8504434208579472931" nodeInfo="nn">
-              <link role="baseMethodDeclaration" roleId="tpee.1068499141037" targetNodeId="ep0o.~ModelRootBase%dgetModule()%corg%djetbrains%dmps%dopenapi%dmodule%dSModule" resolveInfo="getModule" />
-            </node>
-          </node>
-        </node>
-      </node>
-      <node role="visibility" roleId="tpee.1178549979242" type="tpee.PrivateVisibility" typeId="tpee.1146644623116" id="8504434208579472963" nodeInfo="nn" />
-      <node role="returnType" roleId="tpee.1068580123133" type="tpee.VoidType" typeId="tpee.1068581517677" id="8504434208579472964" nodeInfo="in" />
-    </node>
-=======
->>>>>>> f41488bc
     <node role="member" roleId="tpee.5375687026011219971" type="tpee.InstanceMethodDeclaration" typeId="tpee.1068580123165" id="6619269785060746493" nodeInfo="igu">
       <property name="isDeprecated" nameId="tpee.1224848525476" value="false" />
       <property name="isAbstract" nameId="tpee.1178608670077" value="false" />
