<?xml version="1.0" encoding="UTF-8"?>
<model modelUID="r:b11ed8aa-3bfd-4e32-9f42-fbe92f0be58c(jetbrains.mps.smodel.persistence.def.v7)">
  <persistence version="8" />
  <language namespace="f3061a53-9226-4cc5-a443-f952ceaf5816(jetbrains.mps.baseLanguage)" />
  <language namespace="760a0a8c-eabb-4521-8bfd-65db761a9ba3(jetbrains.mps.baseLanguage.logging)" />
  <language namespace="83888646-71ce-4f1c-9c53-c54016f6ad4f(jetbrains.mps.baseLanguage.collections)" />
  <language namespace="7866978e-a0f0-4cc7-81bc-4d213d9375e1(jetbrains.mps.lang.smodel)" />
  <language namespace="dcb5a83a-19a8-44ff-a4cb-fc7d324ecc63(jetbrains.mps.core.xml.sax)" />
  <language namespace="a247e09e-2435-45ba-b8d2-07e93feba96a(jetbrains.mps.baseLanguage.tuples)" />
  <import index="t77w" modelUID="r:2cdd9596-2ed5-4152-b387-8144a1963c4c(jetbrains.mps.smodel.persistence.def.v5)" version="-1" />
  <import index="ufjo" modelUID="r:d2766b06-4f01-4d0c-929f-9fe2b1a7c0dc(jetbrains.mps.refactoring)" version="-1" />
  <import index="e2lb" modelUID="f:java_stub#6354ebe7-c22a-4a0f-ac54-50b52ab9b065#java.lang(java.lang@java_stub)" version="-1" />
  <import index="fmpa" modelUID="f:java_stub#6354ebe7-c22a-4a0f-ac54-50b52ab9b065#org.xml.sax(org.xml.sax@java_stub)" version="-1" />
  <import index="1p1s" modelUID="f:java_stub#6ed54515-acc8-4d1e-a16c-9fd6cfe951ea#jetbrains.mps(MPS.Core/jetbrains.mps@java_stub)" version="-1" />
  <import index="msyo" modelUID="f:java_stub#6ed54515-acc8-4d1e-a16c-9fd6cfe951ea#jetbrains.mps.util(MPS.Core/jetbrains.mps.util@java_stub)" version="-1" />
  <import index="gznm" modelUID="f:java_stub#6ed54515-acc8-4d1e-a16c-9fd6cfe951ea#jetbrains.mps.smodel.loading(MPS.Core/jetbrains.mps.smodel.loading@java_stub)" version="-1" />
  <import index="cu2c" modelUID="f:java_stub#6ed54515-acc8-4d1e-a16c-9fd6cfe951ea#jetbrains.mps.smodel(MPS.Core/jetbrains.mps.smodel@java_stub)" version="-1" />
  <import index="1rjq" modelUID="f:java_stub#6ed54515-acc8-4d1e-a16c-9fd6cfe951ea#jetbrains.mps.smodel.persistence.lines(MPS.Core/jetbrains.mps.smodel.persistence.lines@java_stub)" version="-1" />
  <import index="kqhl" modelUID="f:java_stub#6ed54515-acc8-4d1e-a16c-9fd6cfe951ea#jetbrains.mps.project.structure.modules(MPS.Core/jetbrains.mps.project.structure.modules@java_stub)" version="-1" />
  <import index="unno" modelUID="r:61e3d524-8c49-4491-b5e3-f6d6e9364527(jetbrains.mps.util)" version="-1" />
  <import index="t3eg" modelUID="f:java_stub#8865b7a8-5271-43d3-884c-6fd1d9cfdd34#org.jetbrains.mps.openapi.language(MPS.OpenAPI/org.jetbrains.mps.openapi.language@java_stub)" version="-1" />
  <import index="as9o" modelUID="f:java_stub#3f233e7f-b8a6-46d2-a57f-795d56775243#org.jetbrains.annotations(Annotations/org.jetbrains.annotations@java_stub)" version="-1" />
  <import index="ec5l" modelUID="f:java_stub#8865b7a8-5271-43d3-884c-6fd1d9cfdd34#org.jetbrains.mps.openapi.model(MPS.OpenAPI/org.jetbrains.mps.openapi.model@java_stub)" version="-1" />
  <import index="88zw" modelUID="f:java_stub#8865b7a8-5271-43d3-884c-6fd1d9cfdd34#org.jetbrains.mps.openapi.module(MPS.OpenAPI/org.jetbrains.mps.openapi.module@java_stub)" version="-1" />
  <import index="qx6n" modelUID="f:java_stub#8865b7a8-5271-43d3-884c-6fd1d9cfdd34#org.jetbrains.mps.openapi.persistence(MPS.OpenAPI/org.jetbrains.mps.openapi.persistence@java_stub)" version="-1" />
  <import index="d2v5" modelUID="f:java_stub#6ed54515-acc8-4d1e-a16c-9fd6cfe951ea#jetbrains.mps.persistence(MPS.Core/jetbrains.mps.persistence@java_stub)" version="-1" />
  <import index="fwv2" modelUID="f:java_stub#6ed54515-acc8-4d1e-a16c-9fd6cfe951ea#jetbrains.mps.smodel.runtime(MPS.Core/jetbrains.mps.smodel.runtime@java_stub)" version="-1" />
  <import index="tpib" modelUID="r:00000000-0000-4000-0000-011c8959057f(jetbrains.mps.baseLanguage.logging.structure)" version="0" implicit="yes" />
  <import index="tpee" modelUID="r:00000000-0000-4000-0000-011c895902ca(jetbrains.mps.baseLanguage.structure)" version="4" implicit="yes" />
  <import index="tp2q" modelUID="r:00000000-0000-4000-0000-011c8959032e(jetbrains.mps.baseLanguage.collections.structure)" version="7" implicit="yes" />
  <import index="tp25" modelUID="r:00000000-0000-4000-0000-011c89590301(jetbrains.mps.lang.smodel.structure)" version="16" implicit="yes" />
  <import index="nv7r" modelUID="r:7fae86c9-9d2f-4341-8a38-92d558a78a9a(jetbrains.mps.core.xml.sax.structure)" version="0" implicit="yes" />
  <import index="tpck" modelUID="r:00000000-0000-4000-0000-011c89590288(jetbrains.mps.lang.core.structure)" version="0" implicit="yes" />
  <import index="e2lc" modelUID="f:java_stub#6354ebe7-c22a-4a0f-ac54-50b52ab9b065#java.lang(JDK/java.lang@java_stub)" version="-1" implicit="yes" />
  <import index="cx9y" modelUID="r:309aeee7-bee8-445c-b31d-35928d1da75f(jetbrains.mps.baseLanguage.tuples.structure)" version="2" implicit="yes" />
  <root type="nv7r.XMLSAXParser" typeId="nv7r.2264311582634140417" id="286176397450364062" nodeInfo="ng">
    <property name="name" nameId="tpck.1169194664001" value="ModelReader7" />
    <link role="root" roleId="nv7r.2264311582634140419" targetNodeId="286176397450364075" resolveInfo="model" />
    <node role="parameters" roleId="nv7r.2264311582634140418" type="nv7r.XMLSAXFieldDeclaration" typeId="nv7r.2264311582634140381" id="2824634917103356431" nodeInfo="ng">
      <property name="name" nameId="tpck.1169194664001" value="toState" />
      <node role="type" roleId="nv7r.2264311582634140382" type="tpee.ClassifierType" typeId="tpee.1107535904670" id="6960946895180696705" nodeInfo="in">
        <link role="classifier" roleId="tpee.1107535924139" targetNodeId="gznm.~ModelLoadingState" resolveInfo="ModelLoadingState" />
      </node>
    </node>
    <node role="parameters" roleId="nv7r.2264311582634140418" type="nv7r.XMLSAXFieldDeclaration" typeId="nv7r.2264311582634140381" id="7623696721876392190" nodeInfo="ng">
      <property name="name" nameId="tpck.1169194664001" value="header" />
      <node role="type" roleId="nv7r.2264311582634140382" type="tpee.ClassifierType" typeId="tpee.1107535904670" id="7623696721876392192" nodeInfo="in">
        <link role="classifier" roleId="tpee.1107535924139" targetNodeId="cu2c.~SModelHeader" resolveInfo="SModelHeader" />
      </node>
    </node>
    <node role="fields" roleId="nv7r.2264311582634140421" type="nv7r.XMLSAXFieldDeclaration" typeId="nv7r.2264311582634140381" id="286176397450364063" nodeInfo="ng">
      <property name="name" nameId="tpck.1169194664001" value="model" />
      <node role="type" roleId="nv7r.2264311582634140382" type="tpee.ClassifierType" typeId="tpee.1107535904670" id="8788437410272310318" nodeInfo="in">
        <link role="classifier" roleId="tpee.1107535924139" targetNodeId="cu2c.~DefaultSModel" resolveInfo="DefaultSModel" />
      </node>
    </node>
    <node role="fields" roleId="nv7r.2264311582634140421" type="nv7r.XMLSAXFieldDeclaration" typeId="nv7r.2264311582634140381" id="286176397450364065" nodeInfo="ng">
      <property name="name" nameId="tpck.1169194664001" value="helper" />
      <node role="type" roleId="nv7r.2264311582634140382" type="tpee.ClassifierType" typeId="tpee.1107535904670" id="4362914091961524782" nodeInfo="in">
        <link role="classifier" roleId="tpee.1107535924139" targetNodeId="4362914091961475519" resolveInfo="ReadHelper" />
      </node>
    </node>
    <node role="fields" roleId="nv7r.2264311582634140421" type="nv7r.XMLSAXFieldDeclaration" typeId="nv7r.2264311582634140381" id="3585302731854930547" nodeInfo="ng">
      <property name="name" nameId="tpck.1169194664001" value="linkMap" />
      <node role="type" roleId="nv7r.2264311582634140382" type="tpee.ClassifierType" typeId="tpee.1107535904670" id="3585302731854937037" nodeInfo="in">
        <link role="classifier" roleId="tpee.1107535924139" targetNodeId="ufjo.5817662974489429544" resolveInfo="ModelLinkMap" />
      </node>
    </node>
    <node role="nodes" roleId="nv7r.2264311582634140420" type="nv7r.XMLSAXNodeRule" typeId="nv7r.2264311582634140402" id="286176397450364075" nodeInfo="ng">
      <property name="name" nameId="tpck.1169194664001" value="model" />
      <property name="tagName" nameId="nv7r.2264311582634140409" value="model" />
      <node role="type" roleId="nv7r.2264311582634140403" type="tpee.ClassifierType" typeId="tpee.1107535904670" id="833385511312372240" nodeInfo="in">
        <link role="classifier" roleId="tpee.1107535924139" targetNodeId="gznm.~ModelLoadResult" resolveInfo="ModelLoadResult" />
      </node>
      <node role="attrs" roleId="nv7r.2264311582634140404" type="nv7r.XMLSAXAttributeRule" typeId="nv7r.2264311582634140363" id="286176397450364076" nodeInfo="ng">
        <property name="isRequired" nameId="nv7r.2264311582634140364" value="true" />
        <property name="name" nameId="tpck.1169194664001" value="modelUID" />
      </node>
      <node role="attrs" roleId="nv7r.2264311582634140404" type="nv7r.XMLSAXAttributeRule" typeId="nv7r.2264311582634140363" id="1789533337779209039" nodeInfo="ng">
        <property name="name" nameId="tpck.1169194664001" value="version" />
        <node role="handler" roleId="nv7r.2264311582634140365" type="nv7r.XMLSAXAttributeHandler" typeId="nv7r.2264311582634140353" id="7392088165331554842" nodeInfo="nn">
          <node role="body" roleId="tpee.1137022507850" type="tpee.StatementList" typeId="tpee.1068580123136" id="7392088165331554843" nodeInfo="nn">
            <node role="statement" roleId="tpee.1068581517665" type="tpee.LocalVariableDeclarationStatement" typeId="tpee.1068581242864" id="7113564998979546564" nodeInfo="nn">
              <node role="localVariableDeclaration" roleId="tpee.1068581242865" type="tpee.LocalVariableDeclaration" typeId="tpee.1068581242863" id="7113564998979546565" nodeInfo="nr">
                <property name="name" nameId="tpck.1169194664001" value="version" />
                <node role="type" roleId="tpee.5680397130376446158" type="tpee.IntegerType" typeId="tpee.1070534370425" id="7113564998979546566" nodeInfo="in" />
              </node>
            </node>
            <node role="statement" roleId="tpee.1068581517665" type="tpee.TryCatchStatement" typeId="tpee.1164879751025" id="7113564998979546575" nodeInfo="nn">
              <node role="body" roleId="tpee.1164879758292" type="tpee.StatementList" typeId="tpee.1068580123136" id="7113564998979546576" nodeInfo="nn">
                <node role="statement" roleId="tpee.1068581517665" type="tpee.ExpressionStatement" typeId="tpee.1068580123155" id="7113564998979546577" nodeInfo="nn">
                  <node role="expression" roleId="tpee.1068580123156" type="tpee.AssignmentExpression" typeId="tpee.1068498886294" id="7113564998979546578" nodeInfo="nn">
                    <node role="lValue" roleId="tpee.1068498886295" type="tpee.VariableReference" typeId="tpee.1068498886296" id="7113564998979546579" nodeInfo="nn">
                      <link role="variableDeclaration" roleId="tpee.1068581517664" targetNodeId="7113564998979546565" resolveInfo="version" />
                    </node>
                    <node role="rValue" roleId="tpee.1068498886297" type="tpee.TernaryOperatorExpression" typeId="tpee.1163668896201" id="7113564998979546580" nodeInfo="nn">
                      <node role="ifTrue" roleId="tpee.1163668922816" type="tpee.IntegerConstant" typeId="tpee.1068580320020" id="7113564998979546581" nodeInfo="nn">
                        <property name="value" nameId="tpee.1068580320021" value="-1" />
                      </node>
                      <node role="ifFalse" roleId="tpee.1163668934364" type="tpee.StaticMethodCall" typeId="tpee.1081236700937" id="7113564998979546582" nodeInfo="nn">
                        <link role="baseMethodDeclaration" roleId="tpee.1068499141037" targetNodeId="e2lb.~Integer%dparseInt(java%dlang%dString)%cint" resolveInfo="parseInt" />
                        <link role="classConcept" roleId="tpee.1144433194310" targetNodeId="e2lb.~Integer" resolveInfo="Integer" />
                        <node role="actualArgument" roleId="tpee.1068499141038" type="nv7r.XMLSAXAttributeHandler_value" typeId="nv7r.3465552206661906222" id="7113564998979546583" nodeInfo="nn" />
                      </node>
                      <node role="condition" roleId="tpee.1163668914799" type="tpee.EqualsExpression" typeId="tpee.1068580123152" id="7113564998979546584" nodeInfo="nn">
                        <node role="rightExpression" roleId="tpee.1081773367579" type="tpee.NullLiteral" typeId="tpee.1070534058343" id="7113564998979546585" nodeInfo="nn" />
                        <node role="leftExpression" roleId="tpee.1081773367580" type="nv7r.XMLSAXAttributeHandler_value" typeId="nv7r.3465552206661906222" id="7113564998979546586" nodeInfo="nn" />
                      </node>
                    </node>
                  </node>
                </node>
              </node>
              <node role="catchClause" roleId="tpee.1164903496223" type="tpee.CatchClause" typeId="tpee.1164903280175" id="7113564998979546587" nodeInfo="nn">
                <node role="throwable" roleId="tpee.1164903359217" type="tpee.LocalVariableDeclaration" typeId="tpee.1068581242863" id="7113564998979546588" nodeInfo="nr">
                  <property name="name" nameId="tpck.1169194664001" value="e" />
                  <node role="type" roleId="tpee.5680397130376446158" type="tpee.ClassifierType" typeId="tpee.1107535904670" id="7113564998979546589" nodeInfo="in">
                    <link role="classifier" roleId="tpee.1107535924139" targetNodeId="e2lb.~NumberFormatException" resolveInfo="NumberFormatException" />
                  </node>
                </node>
                <node role="catchBody" roleId="tpee.1164903359218" type="tpee.StatementList" typeId="tpee.1068580123136" id="7113564998979546590" nodeInfo="nn">
                  <node role="statement" roleId="tpee.1068581517665" type="tpee.ExpressionStatement" typeId="tpee.1068580123155" id="7113564998979546591" nodeInfo="nn">
                    <node role="expression" roleId="tpee.1068580123156" type="tpee.AssignmentExpression" typeId="tpee.1068498886294" id="7113564998979546592" nodeInfo="nn">
                      <node role="lValue" roleId="tpee.1068498886295" type="tpee.VariableReference" typeId="tpee.1068498886296" id="7113564998979546593" nodeInfo="nn">
                        <link role="variableDeclaration" roleId="tpee.1068581517664" targetNodeId="7113564998979546565" resolveInfo="version" />
                      </node>
                      <node role="rValue" roleId="tpee.1068498886297" type="tpee.IntegerConstant" typeId="tpee.1068580320020" id="7113564998979546594" nodeInfo="nn">
                        <property name="value" nameId="tpee.1068580320021" value="-1" />
                      </node>
                    </node>
                  </node>
                </node>
              </node>
            </node>
            <node role="statement" roleId="tpee.1068581517665" type="tpee.ExpressionStatement" typeId="tpee.1068580123155" id="7113564998979546568" nodeInfo="nn">
              <node role="expression" roleId="tpee.1068580123156" type="tpee.DotExpression" typeId="tpee.1197027756228" id="7113564998979546569" nodeInfo="nn">
                <node role="operand" roleId="tpee.1197027771414" type="tpee.DotExpression" typeId="tpee.1197027756228" id="7113564998979546570" nodeInfo="nn">
                  <node role="operand" roleId="tpee.1197027771414" type="nv7r.XMLSAXFieldReference" typeId="nv7r.2264311582634140384" id="7113564998979546571" nodeInfo="nn">
                    <link role="declaration" roleId="nv7r.2264311582634140385" targetNodeId="286176397450364063" resolveInfo="model" />
                  </node>
                  <node role="operation" roleId="tpee.1197027833540" type="tpee.InstanceMethodCallOperation" typeId="tpee.1202948039474" id="7113564998979546572" nodeInfo="nn">
                    <link role="baseMethodDeclaration" roleId="tpee.1068499141037" targetNodeId="cu2c.~DefaultSModel%dgetSModelHeader()%cjetbrains%dmps%dsmodel%dSModelHeader" resolveInfo="getSModelHeader" />
                  </node>
                </node>
                <node role="operation" roleId="tpee.1197027833540" type="tpee.InstanceMethodCallOperation" typeId="tpee.1202948039474" id="7113564998979546573" nodeInfo="nn">
                  <link role="baseMethodDeclaration" roleId="tpee.1068499141037" targetNodeId="cu2c.~SModelHeader%dsetVersion(int)%cvoid" resolveInfo="setVersion" />
                  <node role="actualArgument" roleId="tpee.1068499141038" type="tpee.VariableReference" typeId="tpee.1068498886296" id="7113564998979546574" nodeInfo="nn">
                    <link role="variableDeclaration" roleId="tpee.1068581517664" targetNodeId="7113564998979546565" resolveInfo="version" />
                  </node>
                </node>
              </node>
            </node>
          </node>
        </node>
      </node>
      <node role="attrs" roleId="nv7r.2264311582634140404" type="nv7r.XMLSAXAttributeRule" typeId="nv7r.2264311582634140363" id="1789533337779209040" nodeInfo="ng">
        <property name="name" nameId="tpck.1169194664001" value="doNotGenerate" />
        <node role="handler" roleId="nv7r.2264311582634140365" type="nv7r.XMLSAXAttributeHandler" typeId="nv7r.2264311582634140353" id="7392088165331554857" nodeInfo="nn">
          <node role="body" roleId="tpee.1137022507850" type="tpee.StatementList" typeId="tpee.1068580123136" id="7392088165331554858" nodeInfo="nn">
            <node role="statement" roleId="tpee.1068581517665" type="tpee.ExpressionStatement" typeId="tpee.1068580123155" id="7113564998979546503" nodeInfo="nn">
              <node role="expression" roleId="tpee.1068580123156" type="tpee.DotExpression" typeId="tpee.1197027756228" id="7113564998979546504" nodeInfo="nn">
                <node role="operand" roleId="tpee.1197027771414" type="tpee.DotExpression" typeId="tpee.1197027756228" id="7113564998979546505" nodeInfo="nn">
                  <node role="operand" roleId="tpee.1197027771414" type="nv7r.XMLSAXFieldReference" typeId="nv7r.2264311582634140384" id="7113564998979546506" nodeInfo="nn">
                    <link role="declaration" roleId="nv7r.2264311582634140385" targetNodeId="286176397450364063" resolveInfo="model" />
                  </node>
                  <node role="operation" roleId="tpee.1197027833540" type="tpee.InstanceMethodCallOperation" typeId="tpee.1202948039474" id="7113564998979546507" nodeInfo="nn">
                    <link role="baseMethodDeclaration" roleId="tpee.1068499141037" targetNodeId="cu2c.~DefaultSModel%dgetSModelHeader()%cjetbrains%dmps%dsmodel%dSModelHeader" resolveInfo="getSModelHeader" />
                  </node>
                </node>
                <node role="operation" roleId="tpee.1197027833540" type="tpee.InstanceMethodCallOperation" typeId="tpee.1202948039474" id="7113564998979546508" nodeInfo="nn">
                  <link role="baseMethodDeclaration" roleId="tpee.1068499141037" targetNodeId="cu2c.~SModelHeader%dsetDoNotGenerate(boolean)%cvoid" resolveInfo="setDoNotGenerate" />
                  <node role="actualArgument" roleId="tpee.1068499141038" type="tpee.StaticMethodCall" typeId="tpee.1081236700937" id="7113564998979546511" nodeInfo="nn">
                    <link role="baseMethodDeclaration" roleId="tpee.1068499141037" targetNodeId="e2lb.~Boolean%dparseBoolean(java%dlang%dString)%cboolean" resolveInfo="parseBoolean" />
                    <link role="classConcept" roleId="tpee.1144433194310" targetNodeId="e2lb.~Boolean" resolveInfo="Boolean" />
                    <node role="actualArgument" roleId="tpee.1068499141038" type="nv7r.XMLSAXAttributeHandler_value" typeId="nv7r.3465552206661906222" id="7113564998979546512" nodeInfo="nn" />
                  </node>
                </node>
              </node>
            </node>
          </node>
        </node>
      </node>
      <node role="children" roleId="nv7r.2264311582634140405" type="nv7r.XMLSAXChildRule" typeId="nv7r.2264311582634140376" id="286176397450364077" nodeInfo="ng">
        <link role="rule" roleId="nv7r.2264311582634140380" targetNodeId="286176397450364215" resolveInfo="persistence" />
      </node>
      <node role="children" roleId="nv7r.2264311582634140405" type="nv7r.XMLSAXChildRule" typeId="nv7r.2264311582634140376" id="286176397450364078" nodeInfo="ng">
        <property name="tagName" nameId="nv7r.2264311582634140378" value="language" />
        <link role="rule" roleId="nv7r.2264311582634140380" targetNodeId="286176397450364231" resolveInfo="module_reference" />
        <node role="handler" roleId="nv7r.2264311582634140377" type="nv7r.XMLSAXChildHandler" typeId="nv7r.2264311582634140370" id="286176397450364079" nodeInfo="nn">
          <node role="body" roleId="tpee.1137022507850" type="tpee.StatementList" typeId="tpee.1068580123136" id="286176397450364080" nodeInfo="nn">
            <node role="statement" roleId="tpee.1068581517665" type="tpee.ExpressionStatement" typeId="tpee.1068580123155" id="286176397450364081" nodeInfo="nn">
              <node role="expression" roleId="tpee.1068580123156" type="tpee.DotExpression" typeId="tpee.1197027756228" id="286176397450364082" nodeInfo="nn">
                <node role="operand" roleId="tpee.1197027771414" type="nv7r.XMLSAXFieldReference" typeId="nv7r.2264311582634140384" id="6966417881647674453" nodeInfo="nn">
                  <link role="declaration" roleId="nv7r.2264311582634140385" targetNodeId="286176397450364063" resolveInfo="model" />
                </node>
                <node role="operation" roleId="tpee.1197027833540" type="tpee.InstanceMethodCallOperation" typeId="tpee.1202948039474" id="286176397450364086" nodeInfo="nn">
                  <link role="baseMethodDeclaration" roleId="tpee.1068499141037" targetNodeId="cu2c.~SModel%daddLanguage(org%djetbrains%dmps%dopenapi%dmodule%dSModuleReference)%cvoid" resolveInfo="addLanguage" />
                  <node role="actualArgument" roleId="tpee.1068499141038" type="nv7r.XMLSAXChildHandler_childObject" typeId="nv7r.2264311582634140373" id="5205257170095246589" nodeInfo="nn" />
                </node>
              </node>
            </node>
          </node>
        </node>
      </node>
      <node role="children" roleId="nv7r.2264311582634140405" type="nv7r.XMLSAXChildRule" typeId="nv7r.2264311582634140376" id="286176397450364089" nodeInfo="ng">
        <property name="tagName" nameId="nv7r.2264311582634140378" value="language-engaged-on-generation" />
        <link role="rule" roleId="nv7r.2264311582634140380" targetNodeId="286176397450364231" resolveInfo="module_reference" />
        <node role="handler" roleId="nv7r.2264311582634140377" type="nv7r.XMLSAXChildHandler" typeId="nv7r.2264311582634140370" id="286176397450364090" nodeInfo="nn">
          <node role="body" roleId="tpee.1137022507850" type="tpee.StatementList" typeId="tpee.1068580123136" id="286176397450364091" nodeInfo="nn">
            <node role="statement" roleId="tpee.1068581517665" type="tpee.ExpressionStatement" typeId="tpee.1068580123155" id="286176397450364092" nodeInfo="nn">
              <node role="expression" roleId="tpee.1068580123156" type="tpee.DotExpression" typeId="tpee.1197027756228" id="286176397450364093" nodeInfo="nn">
                <node role="operand" roleId="tpee.1197027771414" type="nv7r.XMLSAXFieldReference" typeId="nv7r.2264311582634140384" id="6966417881647588990" nodeInfo="nn">
                  <link role="declaration" roleId="nv7r.2264311582634140385" targetNodeId="286176397450364063" resolveInfo="model" />
                </node>
                <node role="operation" roleId="tpee.1197027833540" type="tpee.InstanceMethodCallOperation" typeId="tpee.1202948039474" id="286176397450364097" nodeInfo="nn">
                  <link role="baseMethodDeclaration" roleId="tpee.1068499141037" targetNodeId="cu2c.~SModel%daddEngagedOnGenerationLanguage(org%djetbrains%dmps%dopenapi%dmodule%dSModuleReference)%cvoid" resolveInfo="addEngagedOnGenerationLanguage" />
                  <node role="actualArgument" roleId="tpee.1068499141038" type="nv7r.XMLSAXChildHandler_childObject" typeId="nv7r.2264311582634140373" id="5205257170095246591" nodeInfo="nn" />
                </node>
              </node>
            </node>
          </node>
        </node>
      </node>
      <node role="children" roleId="nv7r.2264311582634140405" type="nv7r.XMLSAXChildRule" typeId="nv7r.2264311582634140376" id="286176397450364100" nodeInfo="ng">
        <property name="tagName" nameId="nv7r.2264311582634140378" value="devkit" />
        <link role="rule" roleId="nv7r.2264311582634140380" targetNodeId="286176397450364231" resolveInfo="module_reference" />
        <node role="handler" roleId="nv7r.2264311582634140377" type="nv7r.XMLSAXChildHandler" typeId="nv7r.2264311582634140370" id="286176397450364101" nodeInfo="nn">
          <node role="body" roleId="tpee.1137022507850" type="tpee.StatementList" typeId="tpee.1068580123136" id="286176397450364102" nodeInfo="nn">
            <node role="statement" roleId="tpee.1068581517665" type="tpee.ExpressionStatement" typeId="tpee.1068580123155" id="286176397450364103" nodeInfo="nn">
              <node role="expression" roleId="tpee.1068580123156" type="tpee.DotExpression" typeId="tpee.1197027756228" id="286176397450364104" nodeInfo="nn">
                <node role="operand" roleId="tpee.1197027771414" type="nv7r.XMLSAXFieldReference" typeId="nv7r.2264311582634140384" id="6966417881647588188" nodeInfo="nn">
                  <link role="declaration" roleId="nv7r.2264311582634140385" targetNodeId="286176397450364063" resolveInfo="model" />
                </node>
                <node role="operation" roleId="tpee.1197027833540" type="tpee.InstanceMethodCallOperation" typeId="tpee.1202948039474" id="286176397450364108" nodeInfo="nn">
                  <link role="baseMethodDeclaration" roleId="tpee.1068499141037" targetNodeId="cu2c.~SModel%daddDevKit(org%djetbrains%dmps%dopenapi%dmodule%dSModuleReference)%cvoid" resolveInfo="addDevKit" />
                  <node role="actualArgument" roleId="tpee.1068499141038" type="nv7r.XMLSAXChildHandler_childObject" typeId="nv7r.2264311582634140373" id="5205257170095246593" nodeInfo="nn" />
                </node>
              </node>
            </node>
          </node>
        </node>
      </node>
      <node role="children" roleId="nv7r.2264311582634140405" type="nv7r.XMLSAXChildRule" typeId="nv7r.2264311582634140376" id="286176397450364111" nodeInfo="ng">
        <link role="rule" roleId="nv7r.2264311582634140380" targetNodeId="286176397450364238" resolveInfo="import" />
        <node role="handler" roleId="nv7r.2264311582634140377" type="nv7r.XMLSAXChildHandler" typeId="nv7r.2264311582634140370" id="286176397450364112" nodeInfo="nn">
          <node role="body" roleId="tpee.1137022507850" type="tpee.StatementList" typeId="tpee.1068580123136" id="286176397450364113" nodeInfo="nn">
            <node role="statement" roleId="tpee.1068581517665" type="tpee.ExpressionStatement" typeId="tpee.1068580123155" id="286176397450364114" nodeInfo="nn">
              <node role="expression" roleId="tpee.1068580123156" type="tpee.DotExpression" typeId="tpee.1197027756228" id="286176397450364115" nodeInfo="nn">
                <node role="operand" roleId="tpee.1197027771414" type="nv7r.XMLSAXFieldReference" typeId="nv7r.2264311582634140384" id="286176397450364116" nodeInfo="nn">
                  <link role="declaration" roleId="nv7r.2264311582634140385" targetNodeId="286176397450364065" resolveInfo="helper" />
                </node>
                <node role="operation" roleId="tpee.1197027833540" type="tpee.InstanceMethodCallOperation" typeId="tpee.1202948039474" id="286176397450364117" nodeInfo="nn">
                  <link role="baseMethodDeclaration" roleId="tpee.1068499141037" targetNodeId="4362914091961475589" resolveInfo="addImportToModel" />
                  <node role="actualArgument" roleId="tpee.1068499141038" type="nv7r.XMLSAXFieldReference" typeId="nv7r.2264311582634140384" id="286176397450364118" nodeInfo="nn">
                    <link role="declaration" roleId="nv7r.2264311582634140385" targetNodeId="286176397450364063" resolveInfo="model" />
                  </node>
                  <node role="actualArgument" roleId="tpee.1068499141038" type="tpee.ArrayAccessExpression" typeId="tpee.1173175405605" id="286176397450364119" nodeInfo="nn">
                    <node role="index" roleId="tpee.1173175577737" type="tpee.IntegerConstant" typeId="tpee.1068580320020" id="286176397450364120" nodeInfo="nn">
                      <property name="value" nameId="tpee.1068580320021" value="0" />
                    </node>
                    <node role="array" roleId="tpee.1173175590490" type="nv7r.XMLSAXChildHandler_childObject" typeId="nv7r.2264311582634140373" id="286176397450364121" nodeInfo="nn" />
                  </node>
                  <node role="actualArgument" roleId="tpee.1068499141038" type="tpee.ArrayAccessExpression" typeId="tpee.1173175405605" id="286176397450364122" nodeInfo="nn">
                    <node role="index" roleId="tpee.1173175577737" type="tpee.IntegerConstant" typeId="tpee.1068580320020" id="286176397450364123" nodeInfo="nn">
                      <property name="value" nameId="tpee.1068580320021" value="1" />
                    </node>
                    <node role="array" roleId="tpee.1173175590490" type="nv7r.XMLSAXChildHandler_childObject" typeId="nv7r.2264311582634140373" id="286176397450364124" nodeInfo="nn" />
                  </node>
                  <node role="actualArgument" roleId="tpee.1068499141038" type="tpee.StaticMethodCall" typeId="tpee.1081236700937" id="286176397450364125" nodeInfo="nn">
                    <link role="classConcept" roleId="tpee.1144433194310" targetNodeId="e2lb.~Integer" resolveInfo="Integer" />
                    <link role="baseMethodDeclaration" roleId="tpee.1068499141037" targetNodeId="e2lb.~Integer%dparseInt(java%dlang%dString)%cint" resolveInfo="parseInt" />
                    <node role="actualArgument" roleId="tpee.1068499141038" type="tpee.ArrayAccessExpression" typeId="tpee.1173175405605" id="286176397450364126" nodeInfo="nn">
                      <node role="index" roleId="tpee.1173175577737" type="tpee.IntegerConstant" typeId="tpee.1068580320020" id="286176397450364127" nodeInfo="nn">
                        <property name="value" nameId="tpee.1068580320021" value="2" />
                      </node>
                      <node role="array" roleId="tpee.1173175590490" type="nv7r.XMLSAXChildHandler_childObject" typeId="nv7r.2264311582634140373" id="286176397450364128" nodeInfo="nn" />
                    </node>
                  </node>
                  <node role="actualArgument" roleId="tpee.1068499141038" type="tpee.NotEqualsExpression" typeId="tpee.1073239437375" id="286176397450364129" nodeInfo="nn">
                    <node role="rightExpression" roleId="tpee.1081773367579" type="tpee.NullLiteral" typeId="tpee.1070534058343" id="286176397450364130" nodeInfo="nn" />
                    <node role="leftExpression" roleId="tpee.1081773367580" type="tpee.ArrayAccessExpression" typeId="tpee.1173175405605" id="286176397450364131" nodeInfo="nn">
                      <node role="index" roleId="tpee.1173175577737" type="tpee.IntegerConstant" typeId="tpee.1068580320020" id="286176397450364132" nodeInfo="nn">
                        <property name="value" nameId="tpee.1068580320021" value="3" />
                      </node>
                      <node role="array" roleId="tpee.1173175590490" type="nv7r.XMLSAXChildHandler_childObject" typeId="nv7r.2264311582634140373" id="286176397450364133" nodeInfo="nn" />
                    </node>
                  </node>
                </node>
              </node>
            </node>
          </node>
        </node>
      </node>
      <node role="children" roleId="nv7r.2264311582634140405" type="nv7r.XMLSAXChildRule" typeId="nv7r.2264311582634140376" id="2301870845769287142" nodeInfo="ng">
        <link role="rule" roleId="nv7r.2264311582634140380" targetNodeId="2301870845769287143" resolveInfo="roots" />
        <node role="handler" roleId="nv7r.2264311582634140377" type="nv7r.XMLSAXChildHandler" typeId="nv7r.2264311582634140370" id="2824634917103356434" nodeInfo="nn">
          <node role="body" roleId="tpee.1137022507850" type="tpee.StatementList" typeId="tpee.1068580123136" id="2824634917103356435" nodeInfo="nn">
            <node role="statement" roleId="tpee.1068581517665" type="tpee.IfStatement" typeId="tpee.1068580123159" id="2824634917103356436" nodeInfo="nn">
              <node role="condition" roleId="tpee.1068580123160" type="tpee.AndExpression" typeId="tpee.1080120340718" id="6023647286769159468" nodeInfo="nn">
                <node role="leftExpression" roleId="tpee.1081773367580" type="tpee.EqualsExpression" typeId="tpee.1068580123152" id="6960946895180696706" nodeInfo="nn">
                  <node role="leftExpression" roleId="tpee.1081773367580" type="nv7r.XMLSAXFieldReference" typeId="nv7r.2264311582634140384" id="2824634917103356439" nodeInfo="nn">
                    <link role="declaration" roleId="nv7r.2264311582634140385" targetNodeId="2824634917103356431" resolveInfo="toState" />
                  </node>
                  <node role="rightExpression" roleId="tpee.1081773367579" type="tpee.EnumConstantReference" typeId="tpee.1083260308424" id="6960946895180696710" nodeInfo="nn">
                    <link role="enumConstantDeclaration" roleId="tpee.1083260308426" targetNodeId="gznm.~ModelLoadingState%dROOTS_LOADED" resolveInfo="ROOTS_LOADED" />
                    <link role="enumClass" roleId="tpee.1144432896254" targetNodeId="gznm.~ModelLoadingState" resolveInfo="ModelLoadingState" />
                  </node>
                </node>
                <node role="rightExpression" roleId="tpee.1081773367579" type="tpee.NotExpression" typeId="tpee.1081516740877" id="6023647286769159471" nodeInfo="nn">
                  <node role="expression" roleId="tpee.1081516765348" type="tpee.StaticMethodCall" typeId="tpee.1081236700937" id="6023647286769159473" nodeInfo="nn">
                    <link role="classConcept" roleId="tpee.1144433194310" targetNodeId="ufjo.9051163691968353666" resolveInfo="StructureModificationProcessor" />
                    <link role="baseMethodDeclaration" roleId="tpee.1068499141037" targetNodeId="ufjo.9051163691968353847" resolveInfo="hasRefactoringsToPlay" />
                    <node role="actualArgument" roleId="tpee.1068499141038" type="nv7r.XMLSAXFieldReference" typeId="nv7r.2264311582634140384" id="6023647286769159474" nodeInfo="nn">
                      <link role="declaration" roleId="nv7r.2264311582634140385" targetNodeId="286176397450364063" resolveInfo="model" />
                    </node>
                  </node>
                </node>
              </node>
              <node role="ifTrue" roleId="tpee.1068580123161" type="tpee.StatementList" typeId="tpee.1068580123136" id="2824634917103356443" nodeInfo="nn">
                <node role="statement" roleId="tpee.1068581517665" type="tpee.ExpressionStatement" typeId="tpee.1068580123155" id="6023647286769159476" nodeInfo="nn">
                  <node role="expression" roleId="tpee.1068580123156" type="tpee.DotExpression" typeId="tpee.1197027756228" id="6023647286769159478" nodeInfo="nn">
                    <node role="operand" roleId="tpee.1197027771414" type="nv7r.XMLSAXHandler_resultObject" typeId="nv7r.2264311582634140394" id="6023647286769159477" nodeInfo="nn" />
                    <node role="operation" roleId="tpee.1197027833540" type="tpee.InstanceMethodCallOperation" typeId="tpee.1202948039474" id="6023647286769159482" nodeInfo="nn">
                      <link role="baseMethodDeclaration" roleId="tpee.1068499141037" targetNodeId="gznm.~ModelLoadResult%dsetState(jetbrains%dmps%dsmodel%dloading%dModelLoadingState)%cvoid" resolveInfo="setState" />
                      <node role="actualArgument" roleId="tpee.1068499141038" type="tpee.EnumConstantReference" typeId="tpee.1083260308424" id="6023647286769159496" nodeInfo="nn">
                        <link role="enumConstantDeclaration" roleId="tpee.1083260308426" targetNodeId="gznm.~ModelLoadingState%dROOTS_LOADED" resolveInfo="ROOTS_LOADED" />
                        <link role="enumClass" roleId="tpee.1144432896254" targetNodeId="gznm.~ModelLoadingState" resolveInfo="ModelLoadingState" />
                      </node>
                    </node>
                  </node>
                </node>
                <node role="statement" roleId="tpee.1068581517665" type="nv7r.XMLSAXBreakStatement" typeId="nv7r.2264311582634140367" id="8109134543120517912" nodeInfo="nn" />
              </node>
            </node>
          </node>
        </node>
      </node>
      <node role="children" roleId="nv7r.2264311582634140405" type="nv7r.XMLSAXChildRule" typeId="nv7r.2264311582634140376" id="2301870845769311899" nodeInfo="ng">
        <link role="rule" roleId="nv7r.2264311582634140380" targetNodeId="2301870845769311879" resolveInfo="rootContent" />
      </node>
      <node role="creator" roleId="nv7r.2264311582634140407" type="nv7r.XMLSAXNodeCreator" typeId="nv7r.2264311582634140399" id="286176397450364149" nodeInfo="nn">
        <node role="body" roleId="tpee.1137022507850" type="tpee.StatementList" typeId="tpee.1068580123136" id="286176397450364150" nodeInfo="nn">
          <node role="statement" roleId="tpee.1068581517665" type="tpee.ExpressionStatement" typeId="tpee.1068580123155" id="286176397450364167" nodeInfo="nn">
            <node role="expression" roleId="tpee.1068580123156" type="tpee.AssignmentExpression" typeId="tpee.1068498886294" id="286176397450364168" nodeInfo="nn">
              <node role="lValue" roleId="tpee.1068498886295" type="nv7r.XMLSAXFieldReference" typeId="nv7r.2264311582634140384" id="286176397450364169" nodeInfo="nn">
                <link role="declaration" roleId="nv7r.2264311582634140385" targetNodeId="286176397450364063" resolveInfo="model" />
              </node>
              <node role="rValue" roleId="tpee.1068498886297" type="tpee.GenericNewExpression" typeId="tpee.1145552977093" id="286176397450364170" nodeInfo="nn">
                <node role="creator" roleId="tpee.1145553007750" type="tpee.ClassCreator" typeId="tpee.1212685548494" id="286176397450364171" nodeInfo="nn">
                  <link role="baseMethodDeclaration" roleId="tpee.1068499141037" targetNodeId="cu2c.~DefaultSModel%d&lt;init&gt;(org%djetbrains%dmps%dopenapi%dmodel%dSModelReference)" resolveInfo="DefaultSModel" />
                  <node role="actualArgument" roleId="tpee.1068499141038" type="tpee.DotExpression" typeId="tpee.1197027756228" id="671420673576427870" nodeInfo="nn">
                    <node role="operation" roleId="tpee.1197027833540" type="tpee.InstanceMethodCallOperation" typeId="tpee.1202948039474" id="671420673576427871" nodeInfo="nn">
                      <link role="baseMethodDeclaration" roleId="tpee.1068499141037" targetNodeId="qx6n.~PersistenceFacade%dcreateModelReference(java%dlang%dString)%corg%djetbrains%dmps%dopenapi%dmodel%dSModelReference" resolveInfo="createModelReference" />
                      <node role="actualArgument" roleId="tpee.1068499141038" type="nv7r.XMLSAXAttributeReference" typeId="nv7r.2264311582634140361" id="671420673576428611" nodeInfo="nn">
                        <link role="attribute" roleId="nv7r.2264311582634140362" targetNodeId="286176397450364076" resolveInfo="modelUID" />
                      </node>
                    </node>
                    <node role="operand" roleId="tpee.1197027771414" type="tpee.StaticMethodCall" typeId="tpee.1081236700937" id="671420673576427873" nodeInfo="nn">
                      <link role="baseMethodDeclaration" roleId="tpee.1068499141037" targetNodeId="qx6n.~PersistenceFacade%dgetInstance()%corg%djetbrains%dmps%dopenapi%dpersistence%dPersistenceFacade" resolveInfo="getInstance" />
                      <link role="classConcept" roleId="tpee.1144433194310" targetNodeId="qx6n.~PersistenceFacade" resolveInfo="PersistenceFacade" />
                    </node>
                  </node>
                </node>
              </node>
            </node>
          </node>
          <node role="statement" roleId="tpee.1068581517665" type="tpee.ExpressionStatement" typeId="tpee.1068580123155" id="286176397450364174" nodeInfo="nn">
            <node role="expression" roleId="tpee.1068580123156" type="tpee.DotExpression" typeId="tpee.1197027756228" id="286176397450364175" nodeInfo="nn">
              <node role="operand" roleId="tpee.1197027771414" type="nv7r.XMLSAXFieldReference" typeId="nv7r.2264311582634140384" id="286176397450364176" nodeInfo="nn">
                <link role="declaration" roleId="nv7r.2264311582634140385" targetNodeId="286176397450364063" resolveInfo="model" />
              </node>
              <node role="operation" roleId="tpee.1197027833540" type="tpee.InstanceMethodCallOperation" typeId="tpee.1202948039474" id="286176397450364177" nodeInfo="nn">
                <link role="baseMethodDeclaration" roleId="tpee.1068499141037" targetNodeId="cu2c.~DefaultSModel%dsetPersistenceVersion(int)%cvoid" resolveInfo="setPersistenceVersion" />
                <node role="actualArgument" roleId="tpee.1068499141038" type="tpee.IntegerConstant" typeId="tpee.1068580320020" id="286176397450364875" nodeInfo="nn">
                  <property name="value" nameId="tpee.1068580320021" value="7" />
                </node>
              </node>
            </node>
          </node>
          <node role="statement" roleId="tpee.1068581517665" type="tpee.ExpressionStatement" typeId="tpee.1068580123155" id="7623696721876392194" nodeInfo="nn">
            <node role="expression" roleId="tpee.1068580123156" type="tpee.DotExpression" typeId="tpee.1197027756228" id="7623696721876392201" nodeInfo="nn">
              <node role="operand" roleId="tpee.1197027771414" type="tpee.DotExpression" typeId="tpee.1197027756228" id="7623696721876392196" nodeInfo="nn">
                <node role="operand" roleId="tpee.1197027771414" type="nv7r.XMLSAXFieldReference" typeId="nv7r.2264311582634140384" id="7623696721876392195" nodeInfo="nn">
                  <link role="declaration" roleId="nv7r.2264311582634140385" targetNodeId="286176397450364063" resolveInfo="model" />
                </node>
                <node role="operation" roleId="tpee.1197027833540" type="tpee.InstanceMethodCallOperation" typeId="tpee.1202948039474" id="7623696721876392200" nodeInfo="nn">
                  <link role="baseMethodDeclaration" roleId="tpee.1068499141037" targetNodeId="cu2c.~DefaultSModel%dgetSModelHeader()%cjetbrains%dmps%dsmodel%dSModelHeader" resolveInfo="getSModelHeader" />
                </node>
              </node>
              <node role="operation" roleId="tpee.1197027833540" type="tpee.InstanceMethodCallOperation" typeId="tpee.1202948039474" id="7623696721876392205" nodeInfo="nn">
                <link role="baseMethodDeclaration" roleId="tpee.1068499141037" targetNodeId="cu2c.~SModelHeader%dupdateDefaults(jetbrains%dmps%dsmodel%dSModelHeader)%cvoid" resolveInfo="updateDefaults" />
                <node role="actualArgument" roleId="tpee.1068499141038" type="nv7r.XMLSAXFieldReference" typeId="nv7r.2264311582634140384" id="7623696721876392206" nodeInfo="nn">
                  <link role="declaration" roleId="nv7r.2264311582634140385" targetNodeId="7623696721876392190" resolveInfo="header" />
                </node>
              </node>
            </node>
          </node>
          <node role="statement" roleId="tpee.1068581517665" type="tpee.ExpressionStatement" typeId="tpee.1068580123155" id="286176397450364184" nodeInfo="nn">
            <node role="expression" roleId="tpee.1068580123156" type="tpee.AssignmentExpression" typeId="tpee.1068498886294" id="286176397450364185" nodeInfo="nn">
              <node role="rValue" roleId="tpee.1068498886297" type="tpee.GenericNewExpression" typeId="tpee.1145552977093" id="286176397450364186" nodeInfo="nn">
                <node role="creator" roleId="tpee.1145553007750" type="tpee.ClassCreator" typeId="tpee.1212685548494" id="286176397450364187" nodeInfo="nn">
                  <link role="baseMethodDeclaration" roleId="tpee.1068499141037" targetNodeId="4362914091961475553" resolveInfo="ReadHelper" />
                  <node role="actualArgument" roleId="tpee.1068499141038" type="tpee.DotExpression" typeId="tpee.1197027756228" id="2722862962576143263" nodeInfo="nn">
                    <node role="operation" roleId="tpee.1197027833540" type="tpee.InstanceMethodCallOperation" typeId="tpee.1202948039474" id="2722862962576143264" nodeInfo="nn">
                      <link role="baseMethodDeclaration" roleId="tpee.1068499141037" targetNodeId="cu2c.~SModel%dgetReference()%corg%djetbrains%dmps%dopenapi%dmodel%dSModelReference" resolveInfo="getReference" />
                    </node>
                    <node role="operand" roleId="tpee.1197027771414" type="nv7r.XMLSAXFieldReference" typeId="nv7r.2264311582634140384" id="2722862962576143265" nodeInfo="nn">
                      <link role="declaration" roleId="nv7r.2264311582634140385" targetNodeId="286176397450364063" resolveInfo="model" />
                    </node>
                  </node>
                </node>
              </node>
              <node role="lValue" roleId="tpee.1068498886295" type="nv7r.XMLSAXFieldReference" typeId="nv7r.2264311582634140384" id="286176397450364191" nodeInfo="nn">
                <link role="declaration" roleId="nv7r.2264311582634140385" targetNodeId="286176397450364065" resolveInfo="helper" />
              </node>
            </node>
          </node>
          <node role="statement" roleId="tpee.1068581517665" type="tpee.ExpressionStatement" typeId="tpee.1068580123155" id="1780009424517040909" nodeInfo="nn">
            <node role="expression" roleId="tpee.1068580123156" type="tpee.AssignmentExpression" typeId="tpee.1068498886294" id="1780009424517040911" nodeInfo="nn">
              <node role="rValue" roleId="tpee.1068498886297" type="tpee.GenericNewExpression" typeId="tpee.1145552977093" id="1780009424517040914" nodeInfo="nn">
                <node role="creator" roleId="tpee.1145553007750" type="tpee.ClassCreator" typeId="tpee.1212685548494" id="1780009424517121195" nodeInfo="nn">
                  <link role="baseMethodDeclaration" roleId="tpee.1068499141037" targetNodeId="ufjo.5817662974489429911" resolveInfo="ModelLinkMap" />
                  <node role="actualArgument" roleId="tpee.1068499141038" type="tpee.DotExpression" typeId="tpee.1197027756228" id="6966417881647589881" nodeInfo="nn">
                    <node role="operation" roleId="tpee.1197027833540" type="tpee.InstanceMethodCallOperation" typeId="tpee.1202948039474" id="6966417881647595290" nodeInfo="nn">
                      <link role="baseMethodDeclaration" roleId="tpee.1068499141037" targetNodeId="cu2c.~SModel%dgetModelDescriptor()%cjetbrains%dmps%dsmodel%dSModelDescriptor" resolveInfo="getModelDescriptor" />
                    </node>
                    <node role="operand" roleId="tpee.1197027771414" type="nv7r.XMLSAXFieldReference" typeId="nv7r.2264311582634140384" id="1780009424517121196" nodeInfo="nn">
                      <link role="declaration" roleId="nv7r.2264311582634140385" targetNodeId="286176397450364063" resolveInfo="model" />
                    </node>
                  </node>
                </node>
              </node>
              <node role="lValue" roleId="tpee.1068498886295" type="nv7r.XMLSAXFieldReference" typeId="nv7r.2264311582634140384" id="1780009424517040910" nodeInfo="nn">
                <link role="declaration" roleId="nv7r.2264311582634140385" targetNodeId="3585302731854930547" resolveInfo="linkMap" />
              </node>
            </node>
          </node>
          <node role="statement" roleId="tpee.1068581517665" type="tpee.ReturnStatement" typeId="tpee.1068581242878" id="286176397450364192" nodeInfo="nn">
            <node role="expression" roleId="tpee.1068581517676" type="tpee.GenericNewExpression" typeId="tpee.1145552977093" id="4813471910141065061" nodeInfo="nn">
              <node role="creator" roleId="tpee.1145553007750" type="tpee.ClassCreator" typeId="tpee.1212685548494" id="4813471910141065063" nodeInfo="nn">
<<<<<<< HEAD
                <link role="baseMethodDeclaration" roleId="tpee.1068499141037" targetNodeId="gznm.~ModelLoadResult%d&lt;init&gt;(jetbrains%dmps%dsmodel%dSModel,jetbrains%dmps%dsmodel%dloading%dModelLoadingState)" resolveInfo="ModelLoadResult" />
=======
                <link role="baseMethodDeclaration" roleId="tpee.1068499141037" targetNodeId="gznm.~ModelLoadResult%d&lt;init&gt;(jetbrains%dmps%dsmodel%dLazySModel,jetbrains%dmps%dsmodel%dloading%dModelLoadingState)" resolveInfo="ModelLoadResult" />
>>>>>>> a54d6006
                <node role="actualArgument" roleId="tpee.1068499141038" type="nv7r.XMLSAXFieldReference" typeId="nv7r.2264311582634140384" id="4813471910141065064" nodeInfo="nn">
                  <link role="declaration" roleId="nv7r.2264311582634140385" targetNodeId="286176397450364063" resolveInfo="model" />
                </node>
                <node role="actualArgument" roleId="tpee.1068499141038" type="tpee.EnumConstantReference" typeId="tpee.1083260308424" id="6023647286769159484" nodeInfo="nn">
                  <link role="enumConstantDeclaration" roleId="tpee.1083260308426" targetNodeId="gznm.~ModelLoadingState%dNOT_LOADED" resolveInfo="NOT_LOADED" />
                  <link role="enumClass" roleId="tpee.1144432896254" targetNodeId="gznm.~ModelLoadingState" resolveInfo="ModelLoadingState" />
                </node>
              </node>
            </node>
          </node>
        </node>
      </node>
      <node role="validator" roleId="nv7r.2264311582634140408" type="nv7r.XMLSAXNodeValidator" typeId="nv7r.2264311582634140412" id="286176397450364200" nodeInfo="nn">
        <node role="body" roleId="tpee.1137022507850" type="tpee.StatementList" typeId="tpee.1068580123136" id="286176397450364201" nodeInfo="nn">
          <node role="statement" roleId="tpee.1068581517665" type="tpee.ExpressionStatement" typeId="tpee.1068580123155" id="3585302731854937038" nodeInfo="nn">
            <node role="expression" roleId="tpee.1068580123156" type="tpee.DotExpression" typeId="tpee.1197027756228" id="3585302731854937043" nodeInfo="nn">
              <node role="operand" roleId="tpee.1197027771414" type="tpee.GenericNewExpression" typeId="tpee.1145552977093" id="3585302731854937039" nodeInfo="nn">
                <node role="creator" roleId="tpee.1145553007750" type="tpee.ClassCreator" typeId="tpee.1212685548494" id="3585302731854937041" nodeInfo="nn">
                  <link role="baseMethodDeclaration" roleId="tpee.1068499141037" targetNodeId="ufjo.9051163691968353673" resolveInfo="StructureModificationProcessor" />
                  <node role="actualArgument" roleId="tpee.1068499141038" type="nv7r.XMLSAXFieldReference" typeId="nv7r.2264311582634140384" id="3585302731854937042" nodeInfo="nn">
                    <link role="declaration" roleId="nv7r.2264311582634140385" targetNodeId="3585302731854930547" resolveInfo="linkMap" />
                  </node>
                  <node role="actualArgument" roleId="tpee.1068499141038" type="nv7r.XMLSAXFieldReference" typeId="nv7r.2264311582634140384" id="8035425343761257736" nodeInfo="nn">
                    <link role="declaration" roleId="nv7r.2264311582634140385" targetNodeId="286176397450364063" resolveInfo="model" />
                  </node>
                </node>
              </node>
              <node role="operation" roleId="tpee.1197027833540" type="tpee.InstanceMethodCallOperation" typeId="tpee.1202948039474" id="3585302731854937047" nodeInfo="nn">
                <link role="baseMethodDeclaration" roleId="tpee.1068499141037" targetNodeId="ufjo.9051163691968380095" resolveInfo="updateModelOnLoad" />
              </node>
            </node>
          </node>
          <node role="statement" roleId="tpee.1068581517665" type="tpee.ExpressionStatement" typeId="tpee.1068580123155" id="980809437931347616" nodeInfo="nn">
            <node role="expression" roleId="tpee.1068580123156" type="tpee.DotExpression" typeId="tpee.1197027756228" id="980809437931347618" nodeInfo="nn">
              <node role="operand" roleId="tpee.1197027771414" type="nv7r.XMLSAXFieldReference" typeId="nv7r.2264311582634140384" id="980809437931347617" nodeInfo="nn">
                <link role="declaration" roleId="nv7r.2264311582634140385" targetNodeId="3585302731854930547" resolveInfo="linkMap" />
              </node>
              <node role="operation" roleId="tpee.1197027833540" type="tpee.InstanceMethodCallOperation" typeId="tpee.1202948039474" id="980809437931347622" nodeInfo="nn">
                <link role="baseMethodDeclaration" roleId="tpee.1068499141037" targetNodeId="ufjo.980809437931330620" resolveInfo="fillModelEnvironmentInfo" />
              </node>
            </node>
          </node>
          <node role="statement" roleId="tpee.1068581517665" type="tpee.ExpressionStatement" typeId="tpee.1068580123155" id="6023647286769159486" nodeInfo="nn">
            <node role="expression" roleId="tpee.1068580123156" type="tpee.DotExpression" typeId="tpee.1197027756228" id="6023647286769159488" nodeInfo="nn">
              <node role="operand" roleId="tpee.1197027771414" type="nv7r.XMLSAXHandler_resultObject" typeId="nv7r.2264311582634140394" id="6023647286769159487" nodeInfo="nn" />
              <node role="operation" roleId="tpee.1197027833540" type="tpee.InstanceMethodCallOperation" typeId="tpee.1202948039474" id="6023647286769159492" nodeInfo="nn">
                <link role="baseMethodDeclaration" roleId="tpee.1068499141037" targetNodeId="gznm.~ModelLoadResult%dsetState(jetbrains%dmps%dsmodel%dloading%dModelLoadingState)%cvoid" resolveInfo="setState" />
                <node role="actualArgument" roleId="tpee.1068499141038" type="tpee.EnumConstantReference" typeId="tpee.1083260308424" id="6023647286769159494" nodeInfo="nn">
                  <link role="enumConstantDeclaration" roleId="tpee.1083260308426" targetNodeId="gznm.~ModelLoadingState%dFULLY_LOADED" resolveInfo="FULLY_LOADED" />
                  <link role="enumClass" roleId="tpee.1144432896254" targetNodeId="gznm.~ModelLoadingState" resolveInfo="ModelLoadingState" />
                </node>
              </node>
            </node>
          </node>
          <node role="statement" roleId="tpee.1068581517665" type="tpee.ReturnStatement" typeId="tpee.1068581242878" id="286176397450364209" nodeInfo="nn">
            <node role="expression" roleId="tpee.1068581517676" type="tpee.BooleanConstant" typeId="tpee.1068580123137" id="286176397450364210" nodeInfo="nn">
              <property name="value" nameId="tpee.1068580123138" value="true" />
            </node>
          </node>
        </node>
      </node>
    </node>
    <node role="nodes" roleId="nv7r.2264311582634140420" type="nv7r.XMLSAXNodeRule" typeId="nv7r.2264311582634140402" id="286176397450364215" nodeInfo="ng">
      <property name="isCompact" nameId="nv7r.2264311582634140410" value="true" />
      <property name="name" nameId="tpck.1169194664001" value="persistence" />
      <property name="tagName" nameId="nv7r.2264311582634140409" value="persistence" />
      <node role="attrs" roleId="nv7r.2264311582634140404" type="nv7r.XMLSAXAttributeRule" typeId="nv7r.2264311582634140363" id="286176397450364216" nodeInfo="ng">
        <property name="isRequired" nameId="nv7r.2264311582634140364" value="true" />
        <property name="name" nameId="tpck.1169194664001" value="version" />
      </node>
      <node role="creator" roleId="nv7r.2264311582634140407" type="nv7r.XMLSAXNodeCreator" typeId="nv7r.2264311582634140399" id="286176397450364217" nodeInfo="nn">
        <node role="body" roleId="tpee.1137022507850" type="tpee.StatementList" typeId="tpee.1068580123136" id="286176397450364218" nodeInfo="nn">
          <node role="statement" roleId="tpee.1068581517665" type="tpee.ExpressionStatement" typeId="tpee.1068580123155" id="286176397450364219" nodeInfo="nn">
            <node role="expression" roleId="tpee.1068580123156" type="tpee.StaticMethodCall" typeId="tpee.1081236700937" id="286176397450364220" nodeInfo="nn">
              <link role="classConcept" roleId="tpee.1144433194310" targetNodeId="e2lb.~Integer" resolveInfo="Integer" />
              <link role="baseMethodDeclaration" roleId="tpee.1068499141037" targetNodeId="e2lb.~Integer%dparseInt(java%dlang%dString)%cint" resolveInfo="parseInt" />
              <node role="actualArgument" roleId="tpee.1068499141038" type="nv7r.XMLSAXAttributeReference" typeId="nv7r.2264311582634140361" id="286176397450364221" nodeInfo="nn">
                <link role="attribute" roleId="nv7r.2264311582634140362" targetNodeId="286176397450364216" resolveInfo="version" />
              </node>
            </node>
          </node>
        </node>
      </node>
      <node role="type" roleId="nv7r.2264311582634140403" type="tpee.ClassifierType" typeId="tpee.1107535904670" id="286176397450364222" nodeInfo="in">
        <link role="classifier" roleId="tpee.1107535924139" targetNodeId="e2lb.~Integer" resolveInfo="Integer" />
      </node>
    </node>
    <node role="nodes" roleId="nv7r.2264311582634140420" type="nv7r.XMLSAXNodeRule" typeId="nv7r.2264311582634140402" id="286176397450364231" nodeInfo="ng">
      <property name="isCompact" nameId="nv7r.2264311582634140410" value="true" />
      <property name="name" nameId="tpck.1169194664001" value="module_reference" />
      <node role="attrs" roleId="nv7r.2264311582634140404" type="nv7r.XMLSAXAttributeRule" typeId="nv7r.2264311582634140363" id="286176397450364232" nodeInfo="ng">
        <property name="isRequired" nameId="nv7r.2264311582634140364" value="true" />
        <property name="name" nameId="tpck.1169194664001" value="namespace" />
      </node>
      <node role="type" roleId="nv7r.2264311582634140403" type="tpee.ClassifierType" typeId="tpee.1107535904670" id="5205257170095246584" nodeInfo="in">
        <link role="classifier" roleId="tpee.1107535924139" targetNodeId="88zw.~SModuleReference" resolveInfo="SModuleReference" />
      </node>
      <node role="creator" roleId="nv7r.2264311582634140407" type="nv7r.XMLSAXNodeCreator" typeId="nv7r.2264311582634140399" id="286176397450364234" nodeInfo="nn">
        <node role="body" roleId="tpee.1137022507850" type="tpee.StatementList" typeId="tpee.1068580123136" id="286176397450364235" nodeInfo="nn">
          <node role="statement" roleId="tpee.1068581517665" type="tpee.ExpressionStatement" typeId="tpee.1068580123155" id="286176397450364236" nodeInfo="nn">
            <node role="expression" roleId="tpee.1068580123156" type="tpee.StaticMethodCall" typeId="tpee.1081236700937" id="5205257170095246586" nodeInfo="nn">
              <link role="classConcept" roleId="tpee.1144433194310" targetNodeId="kqhl.~ModuleReference" resolveInfo="ModuleReference" />
              <link role="baseMethodDeclaration" roleId="tpee.1068499141037" targetNodeId="kqhl.~ModuleReference%dfromString(java%dlang%dString)%corg%djetbrains%dmps%dopenapi%dmodule%dSModuleReference" resolveInfo="fromString" />
              <node role="actualArgument" roleId="tpee.1068499141038" type="nv7r.XMLSAXAttributeReference" typeId="nv7r.2264311582634140361" id="5205257170095246587" nodeInfo="nn">
                <link role="attribute" roleId="nv7r.2264311582634140362" targetNodeId="286176397450364232" resolveInfo="namespace" />
              </node>
            </node>
          </node>
        </node>
      </node>
    </node>
    <node role="nodes" roleId="nv7r.2264311582634140420" type="nv7r.XMLSAXNodeRule" typeId="nv7r.2264311582634140402" id="286176397450364238" nodeInfo="ng">
      <property name="isCompact" nameId="nv7r.2264311582634140410" value="true" />
      <property name="name" nameId="tpck.1169194664001" value="import" />
      <property name="tagName" nameId="nv7r.2264311582634140409" value="import" />
      <node role="attrs" roleId="nv7r.2264311582634140404" type="nv7r.XMLSAXAttributeRule" typeId="nv7r.2264311582634140363" id="286176397450364239" nodeInfo="ng">
        <property name="isRequired" nameId="nv7r.2264311582634140364" value="true" />
        <property name="name" nameId="tpck.1169194664001" value="index" />
      </node>
      <node role="attrs" roleId="nv7r.2264311582634140404" type="nv7r.XMLSAXAttributeRule" typeId="nv7r.2264311582634140363" id="286176397450364240" nodeInfo="ng">
        <property name="isRequired" nameId="nv7r.2264311582634140364" value="true" />
        <property name="name" nameId="tpck.1169194664001" value="version" />
      </node>
      <node role="attrs" roleId="nv7r.2264311582634140404" type="nv7r.XMLSAXAttributeRule" typeId="nv7r.2264311582634140363" id="286176397450364241" nodeInfo="ng">
        <property name="isRequired" nameId="nv7r.2264311582634140364" value="true" />
        <property name="name" nameId="tpck.1169194664001" value="modelUID" />
      </node>
      <node role="attrs" roleId="nv7r.2264311582634140404" type="nv7r.XMLSAXAttributeRule" typeId="nv7r.2264311582634140363" id="286176397450364242" nodeInfo="ng">
        <property name="name" nameId="tpck.1169194664001" value="implicit" />
        <node role="handler" roleId="nv7r.2264311582634140365" type="nv7r.XMLSAXAttributeHandler" typeId="nv7r.2264311582634140353" id="286176397450364243" nodeInfo="nn">
          <node role="body" roleId="tpee.1137022507850" type="tpee.StatementList" typeId="tpee.1068580123136" id="286176397450364244" nodeInfo="nn">
            <node role="statement" roleId="tpee.1068581517665" type="tpee.ExpressionStatement" typeId="tpee.1068580123155" id="286176397450364245" nodeInfo="nn">
              <node role="expression" roleId="tpee.1068580123156" type="tpee.AssignmentExpression" typeId="tpee.1068498886294" id="286176397450364246" nodeInfo="nn">
                <node role="lValue" roleId="tpee.1068498886295" type="tpee.ArrayAccessExpression" typeId="tpee.1173175405605" id="286176397450364247" nodeInfo="nn">
                  <node role="array" roleId="tpee.1173175590490" type="nv7r.XMLSAXHandler_resultObject" typeId="nv7r.2264311582634140394" id="286176397450364248" nodeInfo="nn" />
                  <node role="index" roleId="tpee.1173175577737" type="tpee.IntegerConstant" typeId="tpee.1068580320020" id="286176397450364249" nodeInfo="nn">
                    <property name="value" nameId="tpee.1068580320021" value="3" />
                  </node>
                </node>
                <node role="rValue" roleId="tpee.1068498886297" type="nv7r.XMLSAXAttributeHandler_value" typeId="nv7r.3465552206661906222" id="286176397450364250" nodeInfo="nn" />
              </node>
            </node>
          </node>
        </node>
      </node>
      <node role="creator" roleId="nv7r.2264311582634140407" type="nv7r.XMLSAXNodeCreator" typeId="nv7r.2264311582634140399" id="286176397450364251" nodeInfo="nn">
        <node role="body" roleId="tpee.1137022507850" type="tpee.StatementList" typeId="tpee.1068580123136" id="286176397450364252" nodeInfo="nn">
          <node role="statement" roleId="tpee.1068581517665" type="tpee.ExpressionStatement" typeId="tpee.1068580123155" id="286176397450364253" nodeInfo="nn">
            <node role="expression" roleId="tpee.1068580123156" type="tpee.GenericNewExpression" typeId="tpee.1145552977093" id="286176397450364254" nodeInfo="nn">
              <node role="creator" roleId="tpee.1145553007750" type="tpee.ArrayCreatorWithInitializer" typeId="tpee.1154542696413" id="286176397450364255" nodeInfo="nn">
                <node role="componentType" roleId="tpee.1154542793668" type="tpee.StringType" typeId="tpee.1225271177708" id="286176397450364256" nodeInfo="in" />
                <node role="initValue" roleId="tpee.1154542803372" type="nv7r.XMLSAXAttributeReference" typeId="nv7r.2264311582634140361" id="286176397450364257" nodeInfo="nn">
                  <link role="attribute" roleId="nv7r.2264311582634140362" targetNodeId="286176397450364239" resolveInfo="index" />
                </node>
                <node role="initValue" roleId="tpee.1154542803372" type="nv7r.XMLSAXAttributeReference" typeId="nv7r.2264311582634140361" id="286176397450364258" nodeInfo="nn">
                  <link role="attribute" roleId="nv7r.2264311582634140362" targetNodeId="286176397450364241" resolveInfo="modelUID" />
                </node>
                <node role="initValue" roleId="tpee.1154542803372" type="nv7r.XMLSAXAttributeReference" typeId="nv7r.2264311582634140361" id="286176397450364259" nodeInfo="nn">
                  <link role="attribute" roleId="nv7r.2264311582634140362" targetNodeId="286176397450364240" resolveInfo="version" />
                </node>
                <node role="initValue" roleId="tpee.1154542803372" type="tpee.NullLiteral" typeId="tpee.1070534058343" id="286176397450364260" nodeInfo="nn" />
              </node>
            </node>
          </node>
        </node>
      </node>
      <node role="type" roleId="nv7r.2264311582634140403" type="tpee.ArrayType" typeId="tpee.1070534760951" id="286176397450364261" nodeInfo="in">
        <node role="componentType" roleId="tpee.1070534760952" type="tpee.StringType" typeId="tpee.1225271177708" id="286176397450364262" nodeInfo="in" />
      </node>
    </node>
    <node role="nodes" roleId="nv7r.2264311582634140420" type="nv7r.XMLSAXNodeRule" typeId="nv7r.2264311582634140402" id="2301870845769287143" nodeInfo="ng">
      <property name="name" nameId="tpck.1169194664001" value="roots" />
      <property name="tagName" nameId="nv7r.2264311582634140409" value="roots" />
      <node role="children" roleId="nv7r.2264311582634140405" type="nv7r.XMLSAXChildRule" typeId="nv7r.2264311582634140376" id="2301870845769311855" nodeInfo="ng">
        <link role="rule" roleId="nv7r.2264311582634140380" targetNodeId="286176397450364263" resolveInfo="node" />
        <node role="handler" roleId="nv7r.2264311582634140377" type="nv7r.XMLSAXChildHandler" typeId="nv7r.2264311582634140370" id="2301870845769311858" nodeInfo="nn">
          <node role="body" roleId="tpee.1137022507850" type="tpee.StatementList" typeId="tpee.1068580123136" id="2301870845769311859" nodeInfo="nn">
            <node role="statement" roleId="tpee.1068581517665" type="tpee.IfStatement" typeId="tpee.1068580123159" id="2301870845769311860" nodeInfo="nn">
              <node role="condition" roleId="tpee.1068580123160" type="tpee.NotEqualsExpression" typeId="tpee.1073239437375" id="2301870845769311864" nodeInfo="nn">
                <node role="rightExpression" roleId="tpee.1081773367579" type="tpee.NullLiteral" typeId="tpee.1070534058343" id="2301870845769311867" nodeInfo="nn" />
                <node role="leftExpression" roleId="tpee.1081773367580" type="nv7r.XMLSAXChildHandler_childObject" typeId="nv7r.2264311582634140373" id="2301870845769311863" nodeInfo="nn" />
              </node>
              <node role="ifTrue" roleId="tpee.1068580123161" type="tpee.StatementList" typeId="tpee.1068580123136" id="2301870845769311862" nodeInfo="nn">
                <node role="statement" roleId="tpee.1068581517665" type="tpee.ExpressionStatement" typeId="tpee.1068580123155" id="2301870845769311868" nodeInfo="nn">
                  <node role="expression" roleId="tpee.1068580123156" type="tpee.DotExpression" typeId="tpee.1197027756228" id="2722862962576141142" nodeInfo="nn">
                    <node role="operation" roleId="tpee.1197027833540" type="tpee.InstanceMethodCallOperation" typeId="tpee.1202948039474" id="2722862962576141143" nodeInfo="nn">
                      <link role="baseMethodDeclaration" roleId="tpee.1068499141037" targetNodeId="cu2c.~SModel%daddRootNode(org%djetbrains%dmps%dopenapi%dmodel%dSNode)%cvoid" resolveInfo="addRootNode" />
                      <node role="actualArgument" roleId="tpee.1068499141038" type="nv7r.XMLSAXChildHandler_childObject" typeId="nv7r.2264311582634140373" id="2722862962576141144" nodeInfo="nn" />
                    </node>
                    <node role="operand" roleId="tpee.1197027771414" type="nv7r.XMLSAXFieldReference" typeId="nv7r.2264311582634140384" id="2722862962576141145" nodeInfo="nn">
                      <link role="declaration" roleId="nv7r.2264311582634140385" targetNodeId="286176397450364063" resolveInfo="model" />
                    </node>
                  </node>
                </node>
              </node>
            </node>
          </node>
        </node>
      </node>
      <node role="type" roleId="nv7r.2264311582634140403" type="tpee.ClassifierType" typeId="tpee.1107535904670" id="2301870845769318854" nodeInfo="in">
        <link role="classifier" roleId="tpee.1107535924139" targetNodeId="e2lb.~Object" resolveInfo="Object" />
      </node>
    </node>
    <node role="nodes" roleId="nv7r.2264311582634140420" type="nv7r.XMLSAXNodeRule" typeId="nv7r.2264311582634140402" id="2301870845769311879" nodeInfo="ng">
      <property name="name" nameId="tpck.1169194664001" value="rootContent" />
      <property name="tagName" nameId="nv7r.2264311582634140409" value="root" />
      <node role="attrs" roleId="nv7r.2264311582634140404" type="nv7r.XMLSAXAttributeRule" typeId="nv7r.2264311582634140363" id="2301870845769311919" nodeInfo="ng">
        <property name="isRequired" nameId="nv7r.2264311582634140364" value="true" />
        <property name="name" nameId="tpck.1169194664001" value="id" />
      </node>
      <node role="children" roleId="nv7r.2264311582634140405" type="nv7r.XMLSAXChildRule" typeId="nv7r.2264311582634140376" id="2301870845769311881" nodeInfo="ng">
        <link role="rule" roleId="nv7r.2264311582634140380" targetNodeId="286176397450364263" resolveInfo="node" />
        <node role="handler" roleId="nv7r.2264311582634140377" type="nv7r.XMLSAXChildHandler" typeId="nv7r.2264311582634140370" id="2301870845769311882" nodeInfo="nn">
          <node role="body" roleId="tpee.1137022507850" type="tpee.StatementList" typeId="tpee.1068580123136" id="2301870845769311883" nodeInfo="nn">
            <node role="statement" roleId="tpee.1068581517665" type="tpee.IfStatement" typeId="tpee.1068580123159" id="2301870845769311884" nodeInfo="nn">
              <node role="condition" roleId="tpee.1068580123160" type="tpee.NotEqualsExpression" typeId="tpee.1073239437375" id="2301870845769311885" nodeInfo="nn">
                <node role="rightExpression" roleId="tpee.1081773367579" type="tpee.NullLiteral" typeId="tpee.1070534058343" id="2301870845769311886" nodeInfo="nn" />
                <node role="leftExpression" roleId="tpee.1081773367580" type="nv7r.XMLSAXChildHandler_childObject" typeId="nv7r.2264311582634140373" id="2301870845769311887" nodeInfo="nn" />
              </node>
              <node role="ifTrue" roleId="tpee.1068580123161" type="tpee.StatementList" typeId="tpee.1068580123136" id="2301870845769311888" nodeInfo="nn">
                <node role="statement" roleId="tpee.1068581517665" type="tpee.ExpressionStatement" typeId="tpee.1068580123155" id="2301870845769311889" nodeInfo="nn">
                  <node role="expression" roleId="tpee.1068580123156" type="tpee.DotExpression" typeId="tpee.1197027756228" id="2301870845769311890" nodeInfo="nn">
                    <node role="operand" roleId="tpee.1197027771414" type="nv7r.XMLSAXHandler_resultObject" typeId="nv7r.2264311582634140394" id="2824634917103381269" nodeInfo="nn" />
                    <node role="operation" roleId="tpee.1197027833540" type="tpee.InstanceMethodCallOperation" typeId="tpee.1202948039474" id="2301870845769311894" nodeInfo="nn">
                      <link role="baseMethodDeclaration" roleId="tpee.1068499141037" targetNodeId="ec5l.~SNode%daddChild(java%dlang%dString,org%djetbrains%dmps%dopenapi%dmodel%dSNode)%cvoid" resolveInfo="addChild" />
                      <node role="actualArgument" roleId="tpee.1068499141038" type="tpee.ParenthesizedExpression" typeId="tpee.1079359253375" id="8845728980108279343" nodeInfo="nn">
                        <node role="expression" roleId="tpee.1079359253376" type="tpee.CastExpression" typeId="tpee.1070534934090" id="8845728980108279344" nodeInfo="nn">
                          <node role="expression" roleId="tpee.1070534934092" type="tpee.DotExpression" typeId="tpee.1197027756228" id="8845728980108279339" nodeInfo="nn">
                            <node role="operation" roleId="tpee.1197027833540" type="tpee.InstanceMethodCallOperation" typeId="tpee.1202948039474" id="8845728980108279340" nodeInfo="nn">
                              <link role="baseMethodDeclaration" roleId="tpee.1068499141037" targetNodeId="ec5l.~SNode%dgetUserObject(java%dlang%dObject)%cjava%dlang%dObject" resolveInfo="getUserObject" />
                              <node role="actualArgument" roleId="tpee.1068499141038" type="tpee.StringLiteral" typeId="tpee.1070475926800" id="8845728980108279341" nodeInfo="nn">
                                <property name="value" nameId="tpee.1070475926801" value="role" />
                              </node>
                            </node>
                            <node role="operand" roleId="tpee.1197027771414" type="nv7r.XMLSAXChildHandler_childObject" typeId="nv7r.2264311582634140373" id="8845728980108279342" nodeInfo="nn" />
                          </node>
                          <node role="type" roleId="tpee.1070534934091" type="tpee.ClassifierType" typeId="tpee.1107535904670" id="8845728980108279338" nodeInfo="in">
                            <link role="classifier" roleId="tpee.1107535924139" targetNodeId="e2lb.~String" resolveInfo="String" />
                          </node>
                        </node>
                      </node>
                      <node role="actualArgument" roleId="tpee.1068499141038" type="nv7r.XMLSAXChildHandler_childObject" typeId="nv7r.2264311582634140373" id="2301870845769311895" nodeInfo="nn" />
                    </node>
                  </node>
                </node>
                <node role="statement" roleId="tpee.1068581517665" type="tpee.ExpressionStatement" typeId="tpee.1068580123155" id="8845728980108279604" nodeInfo="nn">
                  <node role="expression" roleId="tpee.1068580123156" type="tpee.DotExpression" typeId="tpee.1197027756228" id="8845728980108279987" nodeInfo="nn">
                    <node role="operation" roleId="tpee.1197027833540" type="tpee.InstanceMethodCallOperation" typeId="tpee.1202948039474" id="8845728980108280466" nodeInfo="nn">
                      <link role="baseMethodDeclaration" roleId="tpee.1068499141037" targetNodeId="ec5l.~SNode%dputUserObject(java%dlang%dObject,java%dlang%dObject)%cvoid" resolveInfo="putUserObject" />
                      <node role="actualArgument" roleId="tpee.1068499141038" type="tpee.StringLiteral" typeId="tpee.1070475926800" id="8845728980108280502" nodeInfo="nn">
                        <property name="value" nameId="tpee.1070475926801" value="role" />
                      </node>
                      <node role="actualArgument" roleId="tpee.1068499141038" type="tpee.NullLiteral" typeId="tpee.1070534058343" id="8845728980108281648" nodeInfo="nn" />
                    </node>
                    <node role="operand" roleId="tpee.1197027771414" type="nv7r.XMLSAXChildHandler_childObject" typeId="nv7r.2264311582634140373" id="8845728980108279602" nodeInfo="nn" />
                  </node>
                </node>
              </node>
            </node>
          </node>
        </node>
      </node>
      <node role="creator" roleId="nv7r.2264311582634140407" type="nv7r.XMLSAXNodeCreator" typeId="nv7r.2264311582634140399" id="2301870845769311920" nodeInfo="nn">
        <node role="body" roleId="tpee.1137022507850" type="tpee.StatementList" typeId="tpee.1068580123136" id="2301870845769311921" nodeInfo="nn">
          <node role="statement" roleId="tpee.1068581517665" type="tpee.ExpressionStatement" typeId="tpee.1068580123155" id="2301870845769311922" nodeInfo="nn">
            <node role="expression" roleId="tpee.1068580123156" type="tpee.DotExpression" typeId="tpee.1197027756228" id="2722862962576140597" nodeInfo="nn">
              <node role="operation" roleId="tpee.1197027833540" type="tpee.InstanceMethodCallOperation" typeId="tpee.1202948039474" id="2722862962576140598" nodeInfo="nn">
                <link role="baseMethodDeclaration" roleId="tpee.1068499141037" targetNodeId="cu2c.~SModel%dgetNode(org%djetbrains%dmps%dopenapi%dmodel%dSNodeId)%cjetbrains%dmps%dsmodel%dSNode" resolveInfo="getNode" />
                <node role="actualArgument" roleId="tpee.1068499141038" type="tpee.StaticMethodCall" typeId="tpee.1081236700937" id="2722862962576140599" nodeInfo="nn">
                  <link role="baseMethodDeclaration" roleId="tpee.1068499141037" targetNodeId="cu2c.~SNodeId%dfromString(java%dlang%dString)%cjetbrains%dmps%dsmodel%dSNodeId" resolveInfo="fromString" />
                  <link role="classConcept" roleId="tpee.1144433194310" targetNodeId="cu2c.~SNodeId" resolveInfo="SNodeId" />
                  <node role="actualArgument" roleId="tpee.1068499141038" type="nv7r.XMLSAXAttributeReference" typeId="nv7r.2264311582634140361" id="2722862962576140600" nodeInfo="nn">
                    <link role="attribute" roleId="nv7r.2264311582634140362" targetNodeId="2301870845769311919" resolveInfo="id" />
                  </node>
                </node>
              </node>
              <node role="operand" roleId="tpee.1197027771414" type="nv7r.XMLSAXFieldReference" typeId="nv7r.2264311582634140384" id="2722862962576140601" nodeInfo="nn">
                <link role="declaration" roleId="nv7r.2264311582634140385" targetNodeId="286176397450364063" resolveInfo="model" />
              </node>
            </node>
          </node>
        </node>
      </node>
      <node role="type" roleId="nv7r.2264311582634140403" type="tpee.ClassifierType" typeId="tpee.1107535904670" id="2824634917103381270" nodeInfo="in">
        <link role="classifier" roleId="tpee.1107535924139" targetNodeId="ec5l.~SNode" resolveInfo="SNode" />
      </node>
    </node>
    <node role="nodes" roleId="nv7r.2264311582634140420" type="nv7r.XMLSAXNodeRule" typeId="nv7r.2264311582634140402" id="286176397450364263" nodeInfo="ng">
      <property name="isCompact" nameId="nv7r.2264311582634140410" value="false" />
      <property name="name" nameId="tpck.1169194664001" value="node" />
      <property name="tagName" nameId="nv7r.2264311582634140409" value="node" />
      <node role="children" roleId="nv7r.2264311582634140405" type="nv7r.XMLSAXChildRule" typeId="nv7r.2264311582634140376" id="286176397450364264" nodeInfo="ng">
        <link role="rule" roleId="nv7r.2264311582634140380" targetNodeId="286176397450364398" resolveInfo="property" />
        <node role="handler" roleId="nv7r.2264311582634140377" type="nv7r.XMLSAXChildHandler" typeId="nv7r.2264311582634140370" id="286176397450364265" nodeInfo="nn">
          <node role="body" roleId="tpee.1137022507850" type="tpee.StatementList" typeId="tpee.1068580123136" id="286176397450364266" nodeInfo="nn">
            <node role="statement" roleId="tpee.1068581517665" type="tpee.IfStatement" typeId="tpee.1068580123159" id="286176397450364267" nodeInfo="nn">
              <node role="ifTrue" roleId="tpee.1068580123161" type="tpee.StatementList" typeId="tpee.1068580123136" id="286176397450364268" nodeInfo="nn">
                <node role="statement" roleId="tpee.1068581517665" type="tpee.ExpressionStatement" typeId="tpee.1068580123155" id="286176397450364269" nodeInfo="nn">
                  <node role="expression" roleId="tpee.1068580123156" type="tpee.DotExpression" typeId="tpee.1197027756228" id="286176397450364270" nodeInfo="nn">
                    <node role="operand" roleId="tpee.1197027771414" type="nv7r.XMLSAXHandler_resultObject" typeId="nv7r.2264311582634140394" id="286176397450364271" nodeInfo="nn" />
                    <node role="operation" roleId="tpee.1197027833540" type="tpee.InstanceMethodCallOperation" typeId="tpee.1202948039474" id="286176397450364272" nodeInfo="nn">
                      <link role="baseMethodDeclaration" roleId="tpee.1068499141037" targetNodeId="ec5l.~SNode%dsetProperty(java%dlang%dString,java%dlang%dString)%cvoid" resolveInfo="setProperty" />
                      <node role="actualArgument" roleId="tpee.1068499141038" type="tpee.DotExpression" typeId="tpee.1197027756228" id="286176397450364273" nodeInfo="nn">
                        <node role="operand" roleId="tpee.1197027771414" type="nv7r.XMLSAXFieldReference" typeId="nv7r.2264311582634140384" id="286176397450364274" nodeInfo="nn">
                          <link role="declaration" roleId="nv7r.2264311582634140385" targetNodeId="286176397450364065" resolveInfo="helper" />
                        </node>
                        <node role="operation" roleId="tpee.1197027833540" type="tpee.InstanceMethodCallOperation" typeId="tpee.1202948039474" id="286176397450364275" nodeInfo="nn">
                          <link role="baseMethodDeclaration" roleId="tpee.1068499141037" targetNodeId="4362914091961476139" resolveInfo="readName" />
                          <node role="actualArgument" roleId="tpee.1068499141038" type="tpee.ArrayAccessExpression" typeId="tpee.1173175405605" id="286176397450364276" nodeInfo="nn">
                            <node role="index" roleId="tpee.1173175577737" type="tpee.IntegerConstant" typeId="tpee.1068580320020" id="286176397450364277" nodeInfo="nn">
                              <property name="value" nameId="tpee.1068580320021" value="0" />
                            </node>
                            <node role="array" roleId="tpee.1173175590490" type="nv7r.XMLSAXChildHandler_childObject" typeId="nv7r.2264311582634140373" id="286176397450364278" nodeInfo="nn" />
                          </node>
                        </node>
                      </node>
                      <node role="actualArgument" roleId="tpee.1068499141038" type="tpee.ArrayAccessExpression" typeId="tpee.1173175405605" id="286176397450364279" nodeInfo="nn">
                        <node role="index" roleId="tpee.1173175577737" type="tpee.IntegerConstant" typeId="tpee.1068580320020" id="286176397450364280" nodeInfo="nn">
                          <property name="value" nameId="tpee.1068580320021" value="1" />
                        </node>
                        <node role="array" roleId="tpee.1173175590490" type="nv7r.XMLSAXChildHandler_childObject" typeId="nv7r.2264311582634140373" id="286176397450364281" nodeInfo="nn" />
                      </node>
                    </node>
                  </node>
                </node>
                <node role="statement" roleId="tpee.1068581517665" type="tpee.ExpressionStatement" typeId="tpee.1068580123155" id="8763149886003449820" nodeInfo="nn">
                  <node role="expression" roleId="tpee.1068580123156" type="tpee.DotExpression" typeId="tpee.1197027756228" id="8763149886003449822" nodeInfo="nn">
                    <node role="operand" roleId="tpee.1197027771414" type="nv7r.XMLSAXFieldReference" typeId="nv7r.2264311582634140384" id="8763149886003449821" nodeInfo="nn">
                      <link role="declaration" roleId="nv7r.2264311582634140385" targetNodeId="3585302731854930547" resolveInfo="linkMap" />
                    </node>
                    <node role="operation" roleId="tpee.1197027833540" type="tpee.InstanceMethodCallOperation" typeId="tpee.1202948039474" id="8763149886003449826" nodeInfo="nn">
                      <link role="baseMethodDeclaration" roleId="tpee.1068499141037" targetNodeId="ufjo.5817662974489429642" resolveInfo="addNameLocation" />
                      <node role="actualArgument" roleId="tpee.1068499141038" type="tpee.DotExpression" typeId="tpee.1197027756228" id="8763149886003449828" nodeInfo="nn">
                        <node role="operand" roleId="tpee.1197027771414" type="nv7r.XMLSAXFieldReference" typeId="nv7r.2264311582634140384" id="8763149886003449827" nodeInfo="nn">
                          <link role="declaration" roleId="nv7r.2264311582634140385" targetNodeId="286176397450364065" resolveInfo="helper" />
                        </node>
                        <node role="operation" roleId="tpee.1197027833540" type="tpee.InstanceMethodCallOperation" typeId="tpee.1202948039474" id="8763149886003449832" nodeInfo="nn">
                          <link role="baseMethodDeclaration" roleId="tpee.1068499141037" targetNodeId="4362914091961475758" resolveInfo="readLinkId" />
                          <node role="actualArgument" roleId="tpee.1068499141038" type="tpee.ArrayAccessExpression" typeId="tpee.1173175405605" id="8763149886003449834" nodeInfo="nn">
                            <node role="index" roleId="tpee.1173175577737" type="tpee.IntegerConstant" typeId="tpee.1068580320020" id="8763149886003449837" nodeInfo="nn">
                              <property name="value" nameId="tpee.1068580320021" value="2" />
                            </node>
                            <node role="array" roleId="tpee.1173175590490" type="nv7r.XMLSAXChildHandler_childObject" typeId="nv7r.2264311582634140373" id="8763149886003449833" nodeInfo="nn" />
                          </node>
                        </node>
                      </node>
                      <node role="actualArgument" roleId="tpee.1068499141038" type="nv7r.XMLSAXHandler_resultObject" typeId="nv7r.2264311582634140394" id="8763149886003449839" nodeInfo="nn" />
                      <node role="actualArgument" roleId="tpee.1068499141038" type="tpee.ArrayAccessExpression" typeId="tpee.1173175405605" id="8763149886003449842" nodeInfo="nn">
                        <node role="index" roleId="tpee.1173175577737" type="tpee.IntegerConstant" typeId="tpee.1068580320020" id="8763149886003449845" nodeInfo="nn">
                          <property name="value" nameId="tpee.1068580320021" value="0" />
                        </node>
                        <node role="array" roleId="tpee.1173175590490" type="nv7r.XMLSAXChildHandler_childObject" typeId="nv7r.2264311582634140373" id="8763149886003449841" nodeInfo="nn" />
                      </node>
                    </node>
                  </node>
                </node>
              </node>
              <node role="condition" roleId="tpee.1068580123160" type="tpee.NotEqualsExpression" typeId="tpee.1073239437375" id="286176397450364282" nodeInfo="nn">
                <node role="leftExpression" roleId="tpee.1081773367580" type="tpee.ArrayAccessExpression" typeId="tpee.1173175405605" id="286176397450364283" nodeInfo="nn">
                  <node role="index" roleId="tpee.1173175577737" type="tpee.IntegerConstant" typeId="tpee.1068580320020" id="286176397450364284" nodeInfo="nn">
                    <property name="value" nameId="tpee.1068580320021" value="1" />
                  </node>
                  <node role="array" roleId="tpee.1173175590490" type="nv7r.XMLSAXChildHandler_childObject" typeId="nv7r.2264311582634140373" id="286176397450364285" nodeInfo="nn" />
                </node>
                <node role="rightExpression" roleId="tpee.1081773367579" type="tpee.NullLiteral" typeId="tpee.1070534058343" id="286176397450364286" nodeInfo="nn" />
              </node>
            </node>
          </node>
        </node>
      </node>
      <node role="children" roleId="nv7r.2264311582634140405" type="nv7r.XMLSAXChildRule" typeId="nv7r.2264311582634140376" id="286176397450364287" nodeInfo="ng">
        <link role="rule" roleId="nv7r.2264311582634140380" targetNodeId="286176397450364419" resolveInfo="link" />
        <node role="handler" roleId="nv7r.2264311582634140377" type="nv7r.XMLSAXChildHandler" typeId="nv7r.2264311582634140370" id="286176397450364288" nodeInfo="nn">
          <node role="body" roleId="tpee.1137022507850" type="tpee.StatementList" typeId="tpee.1068580123136" id="286176397450364289" nodeInfo="nn">
            <node role="statement" roleId="tpee.1068581517665" type="tpee.LocalVariableDeclarationStatement" typeId="tpee.1068581242864" id="4703487121563635901" nodeInfo="nn">
              <node role="localVariableDeclaration" roleId="tpee.1068581242865" type="tpee.LocalVariableDeclaration" typeId="tpee.1068581242863" id="4703487121563635902" nodeInfo="nr">
                <property name="name" nameId="tpck.1169194664001" value="pptr" />
                <node role="type" roleId="tpee.5680397130376446158" type="tpee.ClassifierType" typeId="tpee.1107535904670" id="4703487121563635903" nodeInfo="in">
                  <link role="classifier" roleId="tpee.1107535924139" targetNodeId="msyo.~Pair" resolveInfo="Pair" />
                  <node role="parameter" roleId="tpee.1109201940907" type="tpee.ClassifierType" typeId="tpee.1107535904670" id="4703487121563635905" nodeInfo="in">
                    <link role="classifier" roleId="tpee.1107535924139" targetNodeId="e2lb.~Boolean" resolveInfo="Boolean" />
                  </node>
                  <node role="parameter" roleId="tpee.1109201940907" type="tpee.ClassifierType" typeId="tpee.1107535904670" id="4703487121563635907" nodeInfo="in">
                    <link role="classifier" roleId="tpee.1107535924139" targetNodeId="ec5l.~SNodeReference" resolveInfo="SNodeReference" />
                  </node>
                </node>
                <node role="initializer" roleId="tpee.1068431790190" type="tpee.DotExpression" typeId="tpee.1197027756228" id="4703487121563635910" nodeInfo="nn">
                  <node role="operand" roleId="tpee.1197027771414" type="nv7r.XMLSAXFieldReference" typeId="nv7r.2264311582634140384" id="4703487121563635909" nodeInfo="nn">
                    <link role="declaration" roleId="nv7r.2264311582634140385" targetNodeId="286176397450364065" resolveInfo="helper" />
                  </node>
                  <node role="operation" roleId="tpee.1197027833540" type="tpee.InstanceMethodCallOperation" typeId="tpee.1202948039474" id="4703487121563635914" nodeInfo="nn">
                    <link role="baseMethodDeclaration" roleId="tpee.1068499141037" targetNodeId="1121566508702404714" resolveInfo="readLink_internal" />
                    <node role="actualArgument" roleId="tpee.1068499141038" type="tpee.ArrayAccessExpression" typeId="tpee.1173175405605" id="4703487121563635916" nodeInfo="nn">
                      <node role="index" roleId="tpee.1173175577737" type="tpee.IntegerConstant" typeId="tpee.1068580320020" id="4703487121563635919" nodeInfo="nn">
                        <property name="value" nameId="tpee.1068580320021" value="1" />
                      </node>
                      <node role="array" roleId="tpee.1173175590490" type="nv7r.XMLSAXChildHandler_childObject" typeId="nv7r.2264311582634140373" id="4703487121563635915" nodeInfo="nn" />
                    </node>
                  </node>
                </node>
              </node>
            </node>
            <node role="statement" roleId="tpee.1068581517665" type="tpee.LocalVariableDeclarationStatement" typeId="tpee.1068581242864" id="5132159629682542705" nodeInfo="nn">
              <node role="localVariableDeclaration" roleId="tpee.1068581242865" type="tpee.LocalVariableDeclaration" typeId="tpee.1068581242863" id="5132159629682542706" nodeInfo="nr">
                <property name="name" nameId="tpck.1169194664001" value="ptr" />
                <node role="type" roleId="tpee.5680397130376446158" type="tpee.ClassifierType" typeId="tpee.1107535904670" id="5132159629682542707" nodeInfo="in">
                  <link role="classifier" roleId="tpee.1107535924139" targetNodeId="ec5l.~SNodeReference" resolveInfo="SNodeReference" />
                </node>
                <node role="initializer" roleId="tpee.1068431790190" type="tpee.DotExpression" typeId="tpee.1197027756228" id="4703487121563635922" nodeInfo="nn">
                  <node role="operand" roleId="tpee.1197027771414" type="tpee.LocalVariableReference" typeId="tpee.1068581242866" id="4703487121563635921" nodeInfo="nn">
                    <link role="variableDeclaration" roleId="tpee.1068581517664" targetNodeId="4703487121563635902" resolveInfo="pptr" />
                  </node>
                  <node role="operation" roleId="tpee.1197027833540" type="tpee.FieldReferenceOperation" typeId="tpee.1197029447546" id="4703487121563635926" nodeInfo="nn">
                    <link role="fieldDeclaration" roleId="tpee.1197029500499" targetNodeId="msyo.~Pair%do2" resolveInfo="o2" />
                  </node>
                </node>
              </node>
            </node>
            <node role="statement" roleId="tpee.1068581517665" type="tpee.IfStatement" typeId="tpee.1068580123159" id="5132159629682542728" nodeInfo="nn">
              <node role="ifTrue" roleId="tpee.1068580123161" type="tpee.StatementList" typeId="tpee.1068580123136" id="5132159629682542729" nodeInfo="nn">
                <node role="statement" roleId="tpee.1068581517665" type="tpib.LogStatement" typeId="tpib.1167227138527" id="5132159629682542730" nodeInfo="nn">
                  <property name="severity" nameId="tpib.1167245565795" value="error" />
                  <node role="logExpression" roleId="tpib.1167227463056" type="tpee.PlusExpression" typeId="tpee.1068581242875" id="5132159629682546197" nodeInfo="nn">
                    <node role="leftExpression" roleId="tpee.1081773367580" type="tpee.PlusExpression" typeId="tpee.1068581242875" id="5132159629682542731" nodeInfo="nn">
                      <node role="leftExpression" roleId="tpee.1081773367580" type="tpee.PlusExpression" typeId="tpee.1068581242875" id="5132159629682542732" nodeInfo="nn">
                        <node role="rightExpression" roleId="tpee.1081773367579" type="tpee.ArrayAccessExpression" typeId="tpee.1173175405605" id="5132159629682542733" nodeInfo="nn">
                          <node role="index" roleId="tpee.1173175577737" type="tpee.IntegerConstant" typeId="tpee.1068580320020" id="5132159629682542734" nodeInfo="nn">
                            <property name="value" nameId="tpee.1068580320021" value="0" />
                          </node>
                          <node role="array" roleId="tpee.1173175590490" type="nv7r.XMLSAXChildHandler_childObject" typeId="nv7r.2264311582634140373" id="5132159629682542735" nodeInfo="nn" />
                        </node>
                        <node role="leftExpression" roleId="tpee.1081773367580" type="tpee.StringLiteral" typeId="tpee.1070475926800" id="5132159629682542736" nodeInfo="nn">
                          <property name="value" nameId="tpee.1070475926801" value="couldn't create reference '" />
                        </node>
                      </node>
                      <node role="rightExpression" roleId="tpee.1081773367579" type="tpee.StringLiteral" typeId="tpee.1070475926800" id="5132159629682542737" nodeInfo="nn">
                        <property name="value" nameId="tpee.1070475926801" value="' from " />
                      </node>
                    </node>
                    <node role="rightExpression" roleId="tpee.1081773367579" type="tpee.ArrayAccessExpression" typeId="tpee.1173175405605" id="5132159629682546201" nodeInfo="nn">
                      <node role="index" roleId="tpee.1173175577737" type="tpee.IntegerConstant" typeId="tpee.1068580320020" id="5132159629682546204" nodeInfo="nn">
                        <property name="value" nameId="tpee.1068580320021" value="1" />
                      </node>
                      <node role="array" roleId="tpee.1173175590490" type="nv7r.XMLSAXChildHandler_childObject" typeId="nv7r.2264311582634140373" id="5132159629682546200" nodeInfo="nn" />
                    </node>
                  </node>
                </node>
                <node role="statement" roleId="tpee.1068581517665" type="tpee.ReturnStatement" typeId="tpee.1068581242878" id="5132159629682542738" nodeInfo="nn" />
              </node>
              <node role="condition" roleId="tpee.1068580123160" type="tpee.OrExpression" typeId="tpee.1080223426719" id="5132159629682542748" nodeInfo="nn">
                <node role="rightExpression" roleId="tpee.1081773367579" type="tpee.EqualsExpression" typeId="tpee.1068580123152" id="5132159629682542757" nodeInfo="nn">
                  <node role="leftExpression" roleId="tpee.1081773367580" type="tpee.DotExpression" typeId="tpee.1197027756228" id="5132159629682542752" nodeInfo="nn">
                    <node role="operand" roleId="tpee.1197027771414" type="tpee.LocalVariableReference" typeId="tpee.1068581242866" id="5132159629682542751" nodeInfo="nn">
                      <link role="variableDeclaration" roleId="tpee.1068581517664" targetNodeId="5132159629682542706" resolveInfo="ptr" />
                    </node>
                    <node role="operation" roleId="tpee.1197027833540" type="tpee.InstanceMethodCallOperation" typeId="tpee.1202948039474" id="5132159629682542756" nodeInfo="nn">
                      <link role="baseMethodDeclaration" roleId="tpee.1068499141037" targetNodeId="ec5l.~SNodeReference%dgetModelReference()%corg%djetbrains%dmps%dopenapi%dmodel%dSModelReference" resolveInfo="getModelReference" />
                    </node>
                  </node>
                  <node role="rightExpression" roleId="tpee.1081773367579" type="tpee.NullLiteral" typeId="tpee.1070534058343" id="5132159629682542761" nodeInfo="nn" />
                </node>
                <node role="leftExpression" roleId="tpee.1081773367580" type="tpee.EqualsExpression" typeId="tpee.1068580123152" id="5132159629682542739" nodeInfo="nn">
                  <node role="leftExpression" roleId="tpee.1081773367580" type="tpee.LocalVariableReference" typeId="tpee.1068581242866" id="5132159629682542745" nodeInfo="nn">
                    <link role="variableDeclaration" roleId="tpee.1068581517664" targetNodeId="5132159629682542706" resolveInfo="ptr" />
                  </node>
                  <node role="rightExpression" roleId="tpee.1081773367579" type="tpee.NullLiteral" typeId="tpee.1070534058343" id="5132159629682542740" nodeInfo="nn" />
                </node>
              </node>
            </node>
            <node role="statement" roleId="tpee.1068581517665" type="tpee.LocalVariableDeclarationStatement" typeId="tpee.1068581242864" id="5894223094860018760" nodeInfo="nn">
              <node role="localVariableDeclaration" roleId="tpee.1068581242865" type="tpee.LocalVariableDeclaration" typeId="tpee.1068581242863" id="5894223094860018761" nodeInfo="nr">
                <property name="name" nameId="tpck.1169194664001" value="ref" />
                <node role="type" roleId="tpee.5680397130376446158" type="tpee.ClassifierType" typeId="tpee.1107535904670" id="5894223094860018762" nodeInfo="in">
                  <link role="classifier" roleId="tpee.1107535924139" targetNodeId="cu2c.~StaticReference" resolveInfo="StaticReference" />
                </node>
                <node role="initializer" roleId="tpee.1068431790190" type="tpee.GenericNewExpression" typeId="tpee.1145552977093" id="5894223094860018764" nodeInfo="nn">
                  <node role="creator" roleId="tpee.1145553007750" type="tpee.ClassCreator" typeId="tpee.1212685548494" id="5894223094860018765" nodeInfo="nn">
                    <link role="baseMethodDeclaration" roleId="tpee.1068499141037" targetNodeId="cu2c.~StaticReference%d&lt;init&gt;(java%dlang%dString,org%djetbrains%dmps%dopenapi%dmodel%dSNode,org%djetbrains%dmps%dopenapi%dmodel%dSModelReference,org%djetbrains%dmps%dopenapi%dmodel%dSNodeId,java%dlang%dString)" resolveInfo="StaticReference" />
                    <node role="actualArgument" roleId="tpee.1068499141038" type="tpee.DotExpression" typeId="tpee.1197027756228" id="5894223094860018766" nodeInfo="nn">
                      <node role="operand" roleId="tpee.1197027771414" type="nv7r.XMLSAXFieldReference" typeId="nv7r.2264311582634140384" id="5894223094860018767" nodeInfo="nn">
                        <link role="declaration" roleId="nv7r.2264311582634140385" targetNodeId="286176397450364065" resolveInfo="helper" />
                      </node>
                      <node role="operation" roleId="tpee.1197027833540" type="tpee.InstanceMethodCallOperation" typeId="tpee.1202948039474" id="5894223094860018768" nodeInfo="nn">
                        <link role="baseMethodDeclaration" roleId="tpee.1068499141037" targetNodeId="4362914091961476129" resolveInfo="readRole" />
                        <node role="actualArgument" roleId="tpee.1068499141038" type="tpee.ArrayAccessExpression" typeId="tpee.1173175405605" id="5894223094860018769" nodeInfo="nn">
                          <node role="index" roleId="tpee.1173175577737" type="tpee.IntegerConstant" typeId="tpee.1068580320020" id="5894223094860018770" nodeInfo="nn">
                            <property name="value" nameId="tpee.1068580320021" value="0" />
                          </node>
                          <node role="array" roleId="tpee.1173175590490" type="nv7r.XMLSAXChildHandler_childObject" typeId="nv7r.2264311582634140373" id="5894223094860018771" nodeInfo="nn" />
                        </node>
                      </node>
                    </node>
                    <node role="actualArgument" roleId="tpee.1068499141038" type="nv7r.XMLSAXHandler_resultObject" typeId="nv7r.2264311582634140394" id="5894223094860018772" nodeInfo="nn" />
                    <node role="actualArgument" roleId="tpee.1068499141038" type="tpee.DotExpression" typeId="tpee.1197027756228" id="5894223094860018773" nodeInfo="nn">
                      <node role="operand" roleId="tpee.1197027771414" type="tpee.LocalVariableReference" typeId="tpee.1068581242866" id="5894223094860018774" nodeInfo="nn">
                        <link role="variableDeclaration" roleId="tpee.1068581517664" targetNodeId="5132159629682542706" resolveInfo="ptr" />
                      </node>
                      <node role="operation" roleId="tpee.1197027833540" type="tpee.InstanceMethodCallOperation" typeId="tpee.1202948039474" id="5894223094860018775" nodeInfo="nn">
                        <link role="baseMethodDeclaration" roleId="tpee.1068499141037" targetNodeId="ec5l.~SNodeReference%dgetModelReference()%corg%djetbrains%dmps%dopenapi%dmodel%dSModelReference" resolveInfo="getModelReference" />
                      </node>
                    </node>
                    <node role="actualArgument" roleId="tpee.1068499141038" type="tpee.DotExpression" typeId="tpee.1197027756228" id="5894223094860018776" nodeInfo="nn">
                      <node role="operand" roleId="tpee.1197027771414" type="tpee.ParenthesizedExpression" typeId="tpee.1079359253375" id="2774990161568259075" nodeInfo="nn">
                        <node role="expression" roleId="tpee.1079359253376" type="tpee.CastExpression" typeId="tpee.1070534934090" id="2774990161568259076" nodeInfo="nn">
                          <node role="type" roleId="tpee.1070534934091" type="tpee.ClassifierType" typeId="tpee.1107535904670" id="2774990161568259077" nodeInfo="in">
                            <link role="classifier" roleId="tpee.1107535924139" targetNodeId="cu2c.~SNodePointer" resolveInfo="SNodePointer" />
                          </node>
                          <node role="expression" roleId="tpee.1070534934092" type="tpee.LocalVariableReference" typeId="tpee.1068581242866" id="2774990161568259078" nodeInfo="nn">
                            <link role="variableDeclaration" roleId="tpee.1068581517664" targetNodeId="5132159629682542706" resolveInfo="ptr" />
                          </node>
                        </node>
                      </node>
                      <node role="operation" roleId="tpee.1197027833540" type="tpee.InstanceMethodCallOperation" typeId="tpee.1202948039474" id="5894223094860018778" nodeInfo="nn">
                        <link role="baseMethodDeclaration" roleId="tpee.1068499141037" targetNodeId="cu2c.~SNodePointer%dgetNodeId()%corg%djetbrains%dmps%dopenapi%dmodel%dSNodeId" resolveInfo="getNodeId" />
                      </node>
                    </node>
                    <node role="actualArgument" roleId="tpee.1068499141038" type="tpee.ArrayAccessExpression" typeId="tpee.1173175405605" id="5894223094860018779" nodeInfo="nn">
                      <node role="index" roleId="tpee.1173175577737" type="tpee.IntegerConstant" typeId="tpee.1068580320020" id="5894223094860018780" nodeInfo="nn">
                        <property name="value" nameId="tpee.1068580320021" value="2" />
                      </node>
                      <node role="array" roleId="tpee.1173175590490" type="nv7r.XMLSAXChildHandler_childObject" typeId="nv7r.2264311582634140373" id="5894223094860018781" nodeInfo="nn" />
                    </node>
                  </node>
                </node>
              </node>
            </node>
            <node role="statement" roleId="tpee.1068581517665" type="tpee.ExpressionStatement" typeId="tpee.1068580123155" id="5894223094860018783" nodeInfo="nn">
              <node role="expression" roleId="tpee.1068580123156" type="tpee.DotExpression" typeId="tpee.1197027756228" id="5894223094860018784" nodeInfo="nn">
                <node role="operand" roleId="tpee.1197027771414" type="nv7r.XMLSAXFieldReference" typeId="nv7r.2264311582634140384" id="5894223094860018785" nodeInfo="nn">
                  <link role="declaration" roleId="nv7r.2264311582634140385" targetNodeId="3585302731854930547" resolveInfo="linkMap" />
                </node>
                <node role="operation" roleId="tpee.1197027833540" type="tpee.InstanceMethodCallOperation" typeId="tpee.1202948039474" id="5894223094860018786" nodeInfo="nn">
                  <link role="baseMethodDeclaration" roleId="tpee.1068499141037" targetNodeId="ufjo.5817662974489429600" resolveInfo="addTargetLocation" />
                  <node role="actualArgument" roleId="tpee.1068499141038" type="tpee.LocalVariableReference" typeId="tpee.1068581242866" id="5894223094860018787" nodeInfo="nn">
                    <link role="variableDeclaration" roleId="tpee.1068581517664" targetNodeId="5132159629682542706" resolveInfo="ptr" />
                  </node>
                  <node role="actualArgument" roleId="tpee.1068499141038" type="tpee.LocalVariableReference" typeId="tpee.1068581242866" id="5894223094860018790" nodeInfo="nn">
                    <link role="variableDeclaration" roleId="tpee.1068581517664" targetNodeId="5894223094860018761" resolveInfo="ref" />
                  </node>
                </node>
              </node>
            </node>
            <node role="statement" roleId="tpee.1068581517665" type="tpee.Statement" typeId="tpee.1068580123157" id="5894223094860018793" nodeInfo="nn" />
            <node role="statement" roleId="tpee.1068581517665" type="tpee.ExpressionStatement" typeId="tpee.1068580123155" id="286176397450364324" nodeInfo="nn">
              <node role="expression" roleId="tpee.1068580123156" type="tpee.DotExpression" typeId="tpee.1197027756228" id="3442345692339772591" nodeInfo="nn">
                <node role="operand" roleId="tpee.1197027771414" type="nv7r.XMLSAXHandler_resultObject" typeId="nv7r.2264311582634140394" id="3442345692339772592" nodeInfo="nn" />
                <node role="operation" roleId="tpee.1197027833540" type="tpee.InstanceMethodCallOperation" typeId="tpee.1202948039474" id="3442345692339772593" nodeInfo="nn">
                  <link role="baseMethodDeclaration" roleId="tpee.1068499141037" targetNodeId="ec5l.~SNode%dsetReference(java%dlang%dString,org%djetbrains%dmps%dopenapi%dmodel%dSReference)%cvoid" resolveInfo="setReference" />
                  <node role="actualArgument" roleId="tpee.1068499141038" type="tpee.DotExpression" typeId="tpee.1197027756228" id="3442345692339772594" nodeInfo="nn">
                    <node role="operand" roleId="tpee.1197027771414" type="tpee.LocalVariableReference" typeId="tpee.1068581242866" id="3442345692339772595" nodeInfo="nn">
                      <link role="variableDeclaration" roleId="tpee.1068581517664" targetNodeId="5894223094860018761" resolveInfo="ref" />
                    </node>
                    <node role="operation" roleId="tpee.1197027833540" type="tpee.InstanceMethodCallOperation" typeId="tpee.1202948039474" id="3442345692339772596" nodeInfo="nn">
                      <link role="baseMethodDeclaration" roleId="tpee.1068499141037" targetNodeId="cu2c.~SReference%dgetRole()%cjava%dlang%dString" resolveInfo="getRole" />
                    </node>
                  </node>
                  <node role="actualArgument" roleId="tpee.1068499141038" type="tpee.LocalVariableReference" typeId="tpee.1068581242866" id="3442345692339772597" nodeInfo="nn">
                    <link role="variableDeclaration" roleId="tpee.1068581517664" targetNodeId="5894223094860018761" resolveInfo="ref" />
                  </node>
                </node>
              </node>
            </node>
            <node role="statement" roleId="tpee.1068581517665" type="tpee.ExpressionStatement" typeId="tpee.1068580123155" id="8763149886003449876" nodeInfo="nn">
              <node role="expression" roleId="tpee.1068580123156" type="tpee.DotExpression" typeId="tpee.1197027756228" id="8763149886003449878" nodeInfo="nn">
                <node role="operand" roleId="tpee.1197027771414" type="nv7r.XMLSAXFieldReference" typeId="nv7r.2264311582634140384" id="8763149886003449877" nodeInfo="nn">
                  <link role="declaration" roleId="nv7r.2264311582634140385" targetNodeId="3585302731854930547" resolveInfo="linkMap" />
                </node>
                <node role="operation" roleId="tpee.1197027833540" type="tpee.InstanceMethodCallOperation" typeId="tpee.1202948039474" id="8763149886003449882" nodeInfo="nn">
                  <link role="baseMethodDeclaration" roleId="tpee.1068499141037" targetNodeId="ufjo.5817662974489429614" resolveInfo="addRoleLocation" />
                  <node role="actualArgument" roleId="tpee.1068499141038" type="tpee.DotExpression" typeId="tpee.1197027756228" id="8763149886003449884" nodeInfo="nn">
                    <node role="operand" roleId="tpee.1197027771414" type="nv7r.XMLSAXFieldReference" typeId="nv7r.2264311582634140384" id="8763149886003449883" nodeInfo="nn">
                      <link role="declaration" roleId="nv7r.2264311582634140385" targetNodeId="286176397450364065" resolveInfo="helper" />
                    </node>
                    <node role="operation" roleId="tpee.1197027833540" type="tpee.InstanceMethodCallOperation" typeId="tpee.1202948039474" id="8763149886003449888" nodeInfo="nn">
                      <link role="baseMethodDeclaration" roleId="tpee.1068499141037" targetNodeId="4362914091961475758" resolveInfo="readLinkId" />
                      <node role="actualArgument" roleId="tpee.1068499141038" type="tpee.ArrayAccessExpression" typeId="tpee.1173175405605" id="8763149886003449890" nodeInfo="nn">
                        <node role="index" roleId="tpee.1173175577737" type="tpee.IntegerConstant" typeId="tpee.1068580320020" id="8763149886003449893" nodeInfo="nn">
                          <property name="value" nameId="tpee.1068580320021" value="3" />
                        </node>
                        <node role="array" roleId="tpee.1173175590490" type="nv7r.XMLSAXChildHandler_childObject" typeId="nv7r.2264311582634140373" id="8763149886003449889" nodeInfo="nn" />
                      </node>
                    </node>
                  </node>
                  <node role="actualArgument" roleId="tpee.1068499141038" type="tpee.LocalVariableReference" typeId="tpee.1068581242866" id="5894223094860018792" nodeInfo="nn">
                    <link role="variableDeclaration" roleId="tpee.1068581517664" targetNodeId="5894223094860018761" resolveInfo="ref" />
                  </node>
                </node>
              </node>
            </node>
          </node>
        </node>
      </node>
      <node role="children" roleId="nv7r.2264311582634140405" type="nv7r.XMLSAXChildRule" typeId="nv7r.2264311582634140376" id="286176397450364332" nodeInfo="ng">
        <link role="rule" roleId="nv7r.2264311582634140380" targetNodeId="286176397450364263" resolveInfo="node" />
        <node role="handler" roleId="nv7r.2264311582634140377" type="nv7r.XMLSAXChildHandler" typeId="nv7r.2264311582634140370" id="286176397450364333" nodeInfo="nn">
          <node role="body" roleId="tpee.1137022507850" type="tpee.StatementList" typeId="tpee.1068580123136" id="286176397450364334" nodeInfo="nn">
            <node role="statement" roleId="tpee.1068581517665" type="tpee.ExpressionStatement" typeId="tpee.1068580123155" id="286176397450364335" nodeInfo="nn">
              <node role="expression" roleId="tpee.1068580123156" type="tpee.DotExpression" typeId="tpee.1197027756228" id="286176397450364336" nodeInfo="nn">
                <node role="operand" roleId="tpee.1197027771414" type="nv7r.XMLSAXHandler_resultObject" typeId="nv7r.2264311582634140394" id="286176397450364337" nodeInfo="nn" />
                <node role="operation" roleId="tpee.1197027833540" type="tpee.InstanceMethodCallOperation" typeId="tpee.1202948039474" id="286176397450364338" nodeInfo="nn">
                  <link role="baseMethodDeclaration" roleId="tpee.1068499141037" targetNodeId="ec5l.~SNode%daddChild(java%dlang%dString,org%djetbrains%dmps%dopenapi%dmodel%dSNode)%cvoid" resolveInfo="addChild" />
                  <node role="actualArgument" roleId="tpee.1068499141038" type="tpee.ParenthesizedExpression" typeId="tpee.1079359253375" id="5753221983284793931" nodeInfo="nn">
                    <node role="expression" roleId="tpee.1079359253376" type="tpee.CastExpression" typeId="tpee.1070534934090" id="5753221983284793932" nodeInfo="nn">
                      <node role="expression" roleId="tpee.1070534934092" type="tpee.DotExpression" typeId="tpee.1197027756228" id="5753221983284793927" nodeInfo="nn">
                        <node role="operation" roleId="tpee.1197027833540" type="tpee.InstanceMethodCallOperation" typeId="tpee.1202948039474" id="5753221983284793928" nodeInfo="nn">
                          <link role="baseMethodDeclaration" roleId="tpee.1068499141037" targetNodeId="ec5l.~SNode%dgetUserObject(java%dlang%dObject)%cjava%dlang%dObject" resolveInfo="getUserObject" />
                          <node role="actualArgument" roleId="tpee.1068499141038" type="tpee.StringLiteral" typeId="tpee.1070475926800" id="5753221983284793929" nodeInfo="nn">
                            <property name="value" nameId="tpee.1070475926801" value="role" />
                          </node>
                        </node>
                        <node role="operand" roleId="tpee.1197027771414" type="nv7r.XMLSAXChildHandler_childObject" typeId="nv7r.2264311582634140373" id="5753221983284793930" nodeInfo="nn" />
                      </node>
                      <node role="type" roleId="tpee.1070534934091" type="tpee.ClassifierType" typeId="tpee.1107535904670" id="5753221983284793926" nodeInfo="in">
                        <link role="classifier" roleId="tpee.1107535924139" targetNodeId="e2lb.~String" resolveInfo="String" />
                      </node>
                    </node>
                  </node>
                  <node role="actualArgument" roleId="tpee.1068499141038" type="nv7r.XMLSAXChildHandler_childObject" typeId="nv7r.2264311582634140373" id="286176397450364342" nodeInfo="nn" />
                </node>
              </node>
            </node>
            <node role="statement" roleId="tpee.1068581517665" type="tpee.ExpressionStatement" typeId="tpee.1068580123155" id="5753221983284880188" nodeInfo="nn">
              <node role="expression" roleId="tpee.1068580123156" type="tpee.DotExpression" typeId="tpee.1197027756228" id="5753221983284880571" nodeInfo="nn">
                <node role="operation" roleId="tpee.1197027833540" type="tpee.InstanceMethodCallOperation" typeId="tpee.1202948039474" id="5753221983284881166" nodeInfo="nn">
                  <link role="baseMethodDeclaration" roleId="tpee.1068499141037" targetNodeId="ec5l.~SNode%dputUserObject(java%dlang%dObject,java%dlang%dObject)%cvoid" resolveInfo="putUserObject" />
                  <node role="actualArgument" roleId="tpee.1068499141038" type="tpee.StringLiteral" typeId="tpee.1070475926800" id="5753221983284881185" nodeInfo="nn">
                    <property name="value" nameId="tpee.1070475926801" value="role" />
                  </node>
                  <node role="actualArgument" roleId="tpee.1068499141038" type="tpee.NullLiteral" typeId="tpee.1070534058343" id="5753221983284883695" nodeInfo="nn" />
                </node>
                <node role="operand" roleId="tpee.1197027771414" type="nv7r.XMLSAXChildHandler_childObject" typeId="nv7r.2264311582634140373" id="5753221983284880186" nodeInfo="nn" />
              </node>
            </node>
          </node>
        </node>
      </node>
      <node role="attrs" roleId="nv7r.2264311582634140404" type="nv7r.XMLSAXAttributeRule" typeId="nv7r.2264311582634140363" id="286176397450364347" nodeInfo="ng">
        <property name="isRequired" nameId="nv7r.2264311582634140364" value="true" />
        <property name="name" nameId="tpck.1169194664001" value="type" />
      </node>
      <node role="attrs" roleId="nv7r.2264311582634140404" type="nv7r.XMLSAXAttributeRule" typeId="nv7r.2264311582634140363" id="8666712036583229500" nodeInfo="ng">
        <property name="name" nameId="tpck.1169194664001" value="typeId" />
        <node role="handler" roleId="nv7r.2264311582634140365" type="nv7r.XMLSAXAttributeHandler" typeId="nv7r.2264311582634140353" id="8666712036583229502" nodeInfo="nn">
          <node role="body" roleId="tpee.1137022507850" type="tpee.StatementList" typeId="tpee.1068580123136" id="8666712036583229503" nodeInfo="nn">
            <node role="statement" roleId="tpee.1068581517665" type="tpee.ExpressionStatement" typeId="tpee.1068580123155" id="8763149886003446165" nodeInfo="nn">
              <node role="expression" roleId="tpee.1068580123156" type="tpee.DotExpression" typeId="tpee.1197027756228" id="8763149886003446167" nodeInfo="nn">
                <node role="operand" roleId="tpee.1197027771414" type="nv7r.XMLSAXFieldReference" typeId="nv7r.2264311582634140384" id="8763149886003446166" nodeInfo="nn">
                  <link role="declaration" roleId="nv7r.2264311582634140385" targetNodeId="3585302731854930547" resolveInfo="linkMap" />
                </node>
                <node role="operation" roleId="tpee.1197027833540" type="tpee.InstanceMethodCallOperation" typeId="tpee.1202948039474" id="8763149886003446171" nodeInfo="nn">
                  <link role="baseMethodDeclaration" roleId="tpee.1068499141037" targetNodeId="ufjo.5817662974489429586" resolveInfo="addTypeLocation" />
                  <node role="actualArgument" roleId="tpee.1068499141038" type="tpee.DotExpression" typeId="tpee.1197027756228" id="8763149886003449796" nodeInfo="nn">
                    <node role="operand" roleId="tpee.1197027771414" type="nv7r.XMLSAXFieldReference" typeId="nv7r.2264311582634140384" id="8763149886003449795" nodeInfo="nn">
                      <link role="declaration" roleId="nv7r.2264311582634140385" targetNodeId="286176397450364065" resolveInfo="helper" />
                    </node>
                    <node role="operation" roleId="tpee.1197027833540" type="tpee.InstanceMethodCallOperation" typeId="tpee.1202948039474" id="8763149886003449800" nodeInfo="nn">
                      <link role="baseMethodDeclaration" roleId="tpee.1068499141037" targetNodeId="4362914091961475758" resolveInfo="readLinkId" />
                      <node role="actualArgument" roleId="tpee.1068499141038" type="nv7r.XMLSAXAttributeHandler_value" typeId="nv7r.3465552206661906222" id="8763149886003449801" nodeInfo="nn" />
                    </node>
                  </node>
                  <node role="actualArgument" roleId="tpee.1068499141038" type="nv7r.XMLSAXHandler_resultObject" typeId="nv7r.2264311582634140394" id="8763149886003446174" nodeInfo="nn" />
                </node>
              </node>
            </node>
          </node>
        </node>
      </node>
      <node role="attrs" roleId="nv7r.2264311582634140404" type="nv7r.XMLSAXAttributeRule" typeId="nv7r.2264311582634140363" id="286176397450364348" nodeInfo="ng">
        <property name="name" nameId="tpck.1169194664001" value="role" />
        <node role="handler" roleId="nv7r.2264311582634140365" type="nv7r.XMLSAXAttributeHandler" typeId="nv7r.2264311582634140353" id="286176397450364349" nodeInfo="nn">
          <node role="body" roleId="tpee.1137022507850" type="tpee.StatementList" typeId="tpee.1068580123136" id="286176397450364350" nodeInfo="nn">
            <node role="statement" roleId="tpee.1068581517665" type="tpee.ExpressionStatement" typeId="tpee.1068580123155" id="286176397450364351" nodeInfo="nn">
              <node role="expression" roleId="tpee.1068580123156" type="tpee.DotExpression" typeId="tpee.1197027756228" id="286176397450364352" nodeInfo="nn">
                <node role="operand" roleId="tpee.1197027771414" type="nv7r.XMLSAXHandler_resultObject" typeId="nv7r.2264311582634140394" id="286176397450364353" nodeInfo="nn" />
                <node role="operation" roleId="tpee.1197027833540" type="tpee.InstanceMethodCallOperation" typeId="tpee.1202948039474" id="286176397450364354" nodeInfo="nn">
                  <link role="baseMethodDeclaration" roleId="tpee.1068499141037" targetNodeId="ec5l.~SNode%dputUserObject(java%dlang%dObject,java%dlang%dObject)%cvoid" resolveInfo="putUserObject" />
                  <node role="actualArgument" roleId="tpee.1068499141038" type="tpee.StringLiteral" typeId="tpee.1070475926800" id="8845728980108281947" nodeInfo="nn">
                    <property name="value" nameId="tpee.1070475926801" value="role" />
                  </node>
                  <node role="actualArgument" roleId="tpee.1068499141038" type="tpee.DotExpression" typeId="tpee.1197027756228" id="286176397450364355" nodeInfo="nn">
                    <node role="operand" roleId="tpee.1197027771414" type="nv7r.XMLSAXFieldReference" typeId="nv7r.2264311582634140384" id="286176397450364356" nodeInfo="nn">
                      <link role="declaration" roleId="nv7r.2264311582634140385" targetNodeId="286176397450364065" resolveInfo="helper" />
                    </node>
                    <node role="operation" roleId="tpee.1197027833540" type="tpee.InstanceMethodCallOperation" typeId="tpee.1202948039474" id="286176397450364357" nodeInfo="nn">
                      <link role="baseMethodDeclaration" roleId="tpee.1068499141037" targetNodeId="4362914091961476129" resolveInfo="readRole" />
                      <node role="actualArgument" roleId="tpee.1068499141038" type="nv7r.XMLSAXAttributeHandler_value" typeId="nv7r.3465552206661906222" id="286176397450364358" nodeInfo="nn" />
                    </node>
                  </node>
                </node>
              </node>
            </node>
          </node>
        </node>
      </node>
      <node role="attrs" roleId="nv7r.2264311582634140404" type="nv7r.XMLSAXAttributeRule" typeId="nv7r.2264311582634140363" id="8666712036583229507" nodeInfo="ng">
        <property name="name" nameId="tpck.1169194664001" value="roleId" />
        <node role="handler" roleId="nv7r.2264311582634140365" type="nv7r.XMLSAXAttributeHandler" typeId="nv7r.2264311582634140353" id="8666712036583229509" nodeInfo="nn">
          <node role="body" roleId="tpee.1137022507850" type="tpee.StatementList" typeId="tpee.1068580123136" id="8666712036583229510" nodeInfo="nn">
            <node role="statement" roleId="tpee.1068581517665" type="tpee.ExpressionStatement" typeId="tpee.1068580123155" id="8763149886003449803" nodeInfo="nn">
              <node role="expression" roleId="tpee.1068580123156" type="tpee.DotExpression" typeId="tpee.1197027756228" id="8763149886003449805" nodeInfo="nn">
                <node role="operand" roleId="tpee.1197027771414" type="nv7r.XMLSAXFieldReference" typeId="nv7r.2264311582634140384" id="8763149886003449804" nodeInfo="nn">
                  <link role="declaration" roleId="nv7r.2264311582634140385" targetNodeId="3585302731854930547" resolveInfo="linkMap" />
                </node>
                <node role="operation" roleId="tpee.1197027833540" type="tpee.InstanceMethodCallOperation" typeId="tpee.1202948039474" id="8763149886003449809" nodeInfo="nn">
                  <link role="baseMethodDeclaration" roleId="tpee.1068499141037" targetNodeId="ufjo.5817662974489429628" resolveInfo="addRoleLocation" />
                  <node role="actualArgument" roleId="tpee.1068499141038" type="tpee.DotExpression" typeId="tpee.1197027756228" id="8763149886003449811" nodeInfo="nn">
                    <node role="operand" roleId="tpee.1197027771414" type="nv7r.XMLSAXFieldReference" typeId="nv7r.2264311582634140384" id="8763149886003449810" nodeInfo="nn">
                      <link role="declaration" roleId="nv7r.2264311582634140385" targetNodeId="286176397450364065" resolveInfo="helper" />
                    </node>
                    <node role="operation" roleId="tpee.1197027833540" type="tpee.InstanceMethodCallOperation" typeId="tpee.1202948039474" id="8763149886003449815" nodeInfo="nn">
                      <link role="baseMethodDeclaration" roleId="tpee.1068499141037" targetNodeId="4362914091961475758" resolveInfo="readLinkId" />
                      <node role="actualArgument" roleId="tpee.1068499141038" type="nv7r.XMLSAXAttributeHandler_value" typeId="nv7r.3465552206661906222" id="8763149886003449816" nodeInfo="nn" />
                    </node>
                  </node>
                  <node role="actualArgument" roleId="tpee.1068499141038" type="nv7r.XMLSAXHandler_resultObject" typeId="nv7r.2264311582634140394" id="8763149886003449818" nodeInfo="nn" />
                </node>
              </node>
            </node>
          </node>
        </node>
      </node>
      <node role="attrs" roleId="nv7r.2264311582634140404" type="nv7r.XMLSAXAttributeRule" typeId="nv7r.2264311582634140363" id="286176397450364359" nodeInfo="ng">
        <property name="name" nameId="tpck.1169194664001" value="id" />
        <node role="handler" roleId="nv7r.2264311582634140365" type="nv7r.XMLSAXAttributeHandler" typeId="nv7r.2264311582634140353" id="286176397450364360" nodeInfo="nn">
          <node role="body" roleId="tpee.1137022507850" type="tpee.StatementList" typeId="tpee.1068580123136" id="286176397450364361" nodeInfo="nn">
            <node role="statement" roleId="tpee.1068581517665" type="tpee.LocalVariableDeclarationStatement" typeId="tpee.1068581242864" id="286176397450364362" nodeInfo="nn">
              <node role="localVariableDeclaration" roleId="tpee.1068581242865" type="tpee.LocalVariableDeclaration" typeId="tpee.1068581242863" id="286176397450364363" nodeInfo="nr">
                <property name="name" nameId="tpck.1169194664001" value="id" />
                <node role="type" roleId="tpee.5680397130376446158" type="tpee.ClassifierType" typeId="tpee.1107535904670" id="286176397450364364" nodeInfo="in">
                  <link role="classifier" roleId="tpee.1107535924139" targetNodeId="ec5l.~SNodeId" resolveInfo="SNodeId" />
                </node>
                <node role="initializer" roleId="tpee.1068431790190" type="tpee.StaticMethodCall" typeId="tpee.1081236700937" id="286176397450364365" nodeInfo="nn">
                  <link role="baseMethodDeclaration" roleId="tpee.1068499141037" targetNodeId="cu2c.~SNodeId%dfromString(java%dlang%dString)%cjetbrains%dmps%dsmodel%dSNodeId" resolveInfo="fromString" />
                  <link role="classConcept" roleId="tpee.1144433194310" targetNodeId="cu2c.~SNodeId" resolveInfo="SNodeId" />
                  <node role="actualArgument" roleId="tpee.1068499141038" type="nv7r.XMLSAXAttributeHandler_value" typeId="nv7r.3465552206661906222" id="286176397450364366" nodeInfo="nn" />
                </node>
              </node>
            </node>
            <node role="statement" roleId="tpee.1068581517665" type="tpee.IfStatement" typeId="tpee.1068580123159" id="286176397450364367" nodeInfo="nn">
              <node role="ifTrue" roleId="tpee.1068580123161" type="tpee.StatementList" typeId="tpee.1068580123136" id="286176397450364368" nodeInfo="nn">
                <node role="statement" roleId="tpee.1068581517665" type="tpee.ThrowStatement" typeId="tpee.1164991038168" id="286176397450364369" nodeInfo="nn">
                  <node role="throwable" roleId="tpee.1164991057263" type="tpee.GenericNewExpression" typeId="tpee.1145552977093" id="286176397450364370" nodeInfo="nn">
                    <node role="creator" roleId="tpee.1145553007750" type="tpee.ClassCreator" typeId="tpee.1212685548494" id="286176397450364371" nodeInfo="nn">
                      <link role="baseMethodDeclaration" roleId="tpee.1068499141037" targetNodeId="fmpa.~SAXParseException%d&lt;init&gt;(java%dlang%dString,org%dxml%dsax%dLocator)" resolveInfo="SAXParseException" />
                      <node role="actualArgument" roleId="tpee.1068499141038" type="tpee.StringLiteral" typeId="tpee.1070475926800" id="286176397450364372" nodeInfo="nn">
                        <property name="value" nameId="tpee.1070475926801" value="bad node ID" />
                      </node>
                      <node role="actualArgument" roleId="tpee.1068499141038" type="tpee.NullLiteral" typeId="tpee.1070534058343" id="286176397450364373" nodeInfo="nn" />
                    </node>
                  </node>
                </node>
              </node>
              <node role="condition" roleId="tpee.1068580123160" type="tpee.EqualsExpression" typeId="tpee.1068580123152" id="286176397450364374" nodeInfo="nn">
                <node role="rightExpression" roleId="tpee.1081773367579" type="tpee.NullLiteral" typeId="tpee.1070534058343" id="286176397450364375" nodeInfo="nn" />
                <node role="leftExpression" roleId="tpee.1081773367580" type="tpee.LocalVariableReference" typeId="tpee.1068581242866" id="286176397450364376" nodeInfo="nn">
                  <link role="variableDeclaration" roleId="tpee.1068581517664" targetNodeId="286176397450364363" resolveInfo="id" />
                </node>
              </node>
            </node>
            <node role="statement" roleId="tpee.1068581517665" type="tpee.ExpressionStatement" typeId="tpee.1068580123155" id="286176397450364382" nodeInfo="nn">
              <node role="expression" roleId="tpee.1068580123156" type="tpee.DotExpression" typeId="tpee.1197027756228" id="286176397450364383" nodeInfo="nn">
                <node role="operand" roleId="tpee.1197027771414" type="tpee.ParenthesizedExpression" typeId="tpee.1079359253375" id="5018997271954435161" nodeInfo="nn">
                  <node role="expression" roleId="tpee.1079359253376" type="tpee.CastExpression" typeId="tpee.1070534934090" id="5018997271954435162" nodeInfo="nn">
                    <node role="expression" roleId="tpee.1070534934092" type="nv7r.XMLSAXHandler_resultObject" typeId="nv7r.2264311582634140394" id="5018997271954435163" nodeInfo="nn" />
                    <node role="type" roleId="tpee.1070534934091" type="tpee.ClassifierType" typeId="tpee.1107535904670" id="5018997271954435164" nodeInfo="in">
                      <link role="classifier" roleId="tpee.1107535924139" targetNodeId="cu2c.~SNode" resolveInfo="SNode" />
                    </node>
                  </node>
                  <node role="expression" roleId="tpee.1079359253376" type="tpee.Expression" typeId="tpee.1068431790191" id="5018997271954435165" nodeInfo="nn" />
                </node>
                <node role="operation" roleId="tpee.1197027833540" type="tpee.InstanceMethodCallOperation" typeId="tpee.1202948039474" id="286176397450364385" nodeInfo="nn">
                  <link role="baseMethodDeclaration" roleId="tpee.1068499141037" targetNodeId="cu2c.~SNode%dsetId(org%djetbrains%dmps%dopenapi%dmodel%dSNodeId)%cvoid" resolveInfo="setId" />
                  <node role="actualArgument" roleId="tpee.1068499141038" type="tpee.LocalVariableReference" typeId="tpee.1068581242866" id="286176397450364386" nodeInfo="nn">
                    <link role="variableDeclaration" roleId="tpee.1068581517664" targetNodeId="286176397450364363" resolveInfo="id" />
                  </node>
                </node>
              </node>
            </node>
          </node>
        </node>
      </node>
      <node role="type" roleId="nv7r.2264311582634140403" type="tpee.ClassifierType" typeId="tpee.1107535904670" id="286176397450364387" nodeInfo="in">
        <link role="classifier" roleId="tpee.1107535924139" targetNodeId="ec5l.~SNode" resolveInfo="SNode" />
      </node>
      <node role="creator" roleId="nv7r.2264311582634140407" type="nv7r.XMLSAXNodeCreator" typeId="nv7r.2264311582634140399" id="286176397450364388" nodeInfo="nn">
        <node role="body" roleId="tpee.1137022507850" type="tpee.StatementList" typeId="tpee.1068580123136" id="286176397450364389" nodeInfo="nn">
          <node role="statement" roleId="tpee.1068581517665" type="tpee.LocalVariableDeclarationStatement" typeId="tpee.1068581242864" id="4969098867513795618" nodeInfo="nn">
            <node role="localVariableDeclaration" roleId="tpee.1068581242865" type="tpee.LocalVariableDeclaration" typeId="tpee.1068581242863" id="4969098867513795619" nodeInfo="nr">
              <property name="name" nameId="tpck.1169194664001" value="needLazy" />
              <node role="initializer" roleId="tpee.1068431790190" type="tpee.NotEqualsExpression" typeId="tpee.1073239437375" id="4969098867513803366" nodeInfo="nn">
                <node role="leftExpression" roleId="tpee.1081773367580" type="nv7r.XMLSAXFieldReference" typeId="nv7r.2264311582634140384" id="4969098867513795622" nodeInfo="nn">
                  <link role="declaration" roleId="nv7r.2264311582634140385" targetNodeId="2824634917103356431" resolveInfo="toState" />
                </node>
                <node role="rightExpression" roleId="tpee.1081773367579" type="tpee.EnumConstantReference" typeId="tpee.1083260308424" id="4969098867513795621" nodeInfo="nn">
                  <link role="enumClass" roleId="tpee.1144432896254" targetNodeId="gznm.~ModelLoadingState" resolveInfo="ModelLoadingState" />
                  <link role="enumConstantDeclaration" roleId="tpee.1083260308426" targetNodeId="gznm.~ModelLoadingState%dFULLY_LOADED" resolveInfo="FULLY_LOADED" />
                </node>
              </node>
              <node role="type" roleId="tpee.5680397130376446158" type="tpee.BooleanType" typeId="tpee.1070534644030" id="4969098867513795615" nodeInfo="in" />
            </node>
          </node>
          <node role="statement" roleId="tpee.1068581517665" type="tpee.ReturnStatement" typeId="tpee.1068581242878" id="4969098867513592283" nodeInfo="nn">
            <node role="expression" roleId="tpee.1068581517676" type="tpee.TernaryOperatorExpression" typeId="tpee.1163668896201" id="4969098867513596184" nodeInfo="nn">
              <node role="condition" roleId="tpee.1163668914799" type="tpee.VariableReference" typeId="tpee.1068498886296" id="4969098867513795623" nodeInfo="nn">
                <link role="variableDeclaration" roleId="tpee.1068581517664" targetNodeId="4969098867513795619" resolveInfo="needLazy" />
              </node>
              <node role="ifTrue" roleId="tpee.1163668922816" type="tpee.GenericNewExpression" typeId="tpee.1145552977093" id="4969098867513598805" nodeInfo="nn">
                <node role="creator" roleId="tpee.1145553007750" type="tpee.ClassCreator" typeId="tpee.1212685548494" id="4969098867513598806" nodeInfo="nn">
                  <link role="baseMethodDeclaration" roleId="tpee.1068499141037" targetNodeId="cu2c.~LazySNode%d&lt;init&gt;(java%dlang%dString)" resolveInfo="LazySNode" />
                  <node role="actualArgument" roleId="tpee.1068499141038" type="tpee.DotExpression" typeId="tpee.1197027756228" id="4969098867513598807" nodeInfo="nn">
                    <node role="operand" roleId="tpee.1197027771414" type="nv7r.XMLSAXFieldReference" typeId="nv7r.2264311582634140384" id="4969098867513598808" nodeInfo="nn">
                      <link role="declaration" roleId="nv7r.2264311582634140385" targetNodeId="286176397450364065" resolveInfo="helper" />
                    </node>
                    <node role="operation" roleId="tpee.1197027833540" type="tpee.InstanceMethodCallOperation" typeId="tpee.1202948039474" id="4969098867513598809" nodeInfo="nn">
                      <link role="baseMethodDeclaration" roleId="tpee.1068499141037" targetNodeId="4362914091961475946" resolveInfo="readType" />
                      <node role="actualArgument" roleId="tpee.1068499141038" type="nv7r.XMLSAXAttributeReference" typeId="nv7r.2264311582634140361" id="4969098867513598810" nodeInfo="nn">
                        <link role="attribute" roleId="nv7r.2264311582634140362" targetNodeId="286176397450364347" resolveInfo="type" />
                      </node>
                    </node>
                  </node>
                </node>
              </node>
              <node role="ifFalse" roleId="tpee.1163668934364" type="tpee.GenericNewExpression" typeId="tpee.1145552977093" id="286176397450364391" nodeInfo="nn">
                <node role="creator" roleId="tpee.1145553007750" type="tpee.ClassCreator" typeId="tpee.1212685548494" id="286176397450364392" nodeInfo="nn">
                  <link role="baseMethodDeclaration" roleId="tpee.1068499141037" targetNodeId="cu2c.~SNode%d&lt;init&gt;(java%dlang%dString)" resolveInfo="SNode" />
                  <node role="actualArgument" roleId="tpee.1068499141038" type="tpee.DotExpression" typeId="tpee.1197027756228" id="286176397450364394" nodeInfo="nn">
                    <node role="operand" roleId="tpee.1197027771414" type="nv7r.XMLSAXFieldReference" typeId="nv7r.2264311582634140384" id="286176397450364395" nodeInfo="nn">
                      <link role="declaration" roleId="nv7r.2264311582634140385" targetNodeId="286176397450364065" resolveInfo="helper" />
                    </node>
                    <node role="operation" roleId="tpee.1197027833540" type="tpee.InstanceMethodCallOperation" typeId="tpee.1202948039474" id="286176397450364396" nodeInfo="nn">
                      <link role="baseMethodDeclaration" roleId="tpee.1068499141037" targetNodeId="4362914091961475946" resolveInfo="readType" />
                      <node role="actualArgument" roleId="tpee.1068499141038" type="nv7r.XMLSAXAttributeReference" typeId="nv7r.2264311582634140361" id="286176397450364397" nodeInfo="nn">
                        <link role="attribute" roleId="nv7r.2264311582634140362" targetNodeId="286176397450364347" resolveInfo="type" />
                      </node>
                    </node>
                  </node>
                </node>
              </node>
            </node>
          </node>
        </node>
      </node>
    </node>
    <node role="nodes" roleId="nv7r.2264311582634140420" type="nv7r.XMLSAXNodeRule" typeId="nv7r.2264311582634140402" id="286176397450364398" nodeInfo="ng">
      <property name="isCompact" nameId="nv7r.2264311582634140410" value="true" />
      <property name="name" nameId="tpck.1169194664001" value="property" />
      <property name="tagName" nameId="nv7r.2264311582634140409" value="property" />
      <node role="attrs" roleId="nv7r.2264311582634140404" type="nv7r.XMLSAXAttributeRule" typeId="nv7r.2264311582634140363" id="286176397450364399" nodeInfo="ng">
        <property name="isRequired" nameId="nv7r.2264311582634140364" value="true" />
        <property name="name" nameId="tpck.1169194664001" value="name" />
      </node>
      <node role="attrs" roleId="nv7r.2264311582634140404" type="nv7r.XMLSAXAttributeRule" typeId="nv7r.2264311582634140363" id="8666712036583229513" nodeInfo="ng">
        <property name="name" nameId="tpck.1169194664001" value="nameId" />
        <node role="handler" roleId="nv7r.2264311582634140365" type="nv7r.XMLSAXAttributeHandler" typeId="nv7r.2264311582634140353" id="8666712036583229515" nodeInfo="nn">
          <node role="body" roleId="tpee.1137022507850" type="tpee.StatementList" typeId="tpee.1068580123136" id="8666712036583229516" nodeInfo="nn">
            <node role="statement" roleId="tpee.1068581517665" type="tpee.ExpressionStatement" typeId="tpee.1068580123155" id="8763149886003449896" nodeInfo="nn">
              <node role="expression" roleId="tpee.1068580123156" type="tpee.AssignmentExpression" typeId="tpee.1068498886294" id="8763149886003449902" nodeInfo="nn">
                <node role="rValue" roleId="tpee.1068498886297" type="nv7r.XMLSAXAttributeHandler_value" typeId="nv7r.3465552206661906222" id="8763149886003449905" nodeInfo="nn" />
                <node role="lValue" roleId="tpee.1068498886295" type="tpee.ArrayAccessExpression" typeId="tpee.1173175405605" id="8763149886003449898" nodeInfo="nn">
                  <node role="index" roleId="tpee.1173175577737" type="tpee.IntegerConstant" typeId="tpee.1068580320020" id="8763149886003449901" nodeInfo="nn">
                    <property name="value" nameId="tpee.1068580320021" value="2" />
                  </node>
                  <node role="array" roleId="tpee.1173175590490" type="nv7r.XMLSAXHandler_resultObject" typeId="nv7r.2264311582634140394" id="8763149886003449897" nodeInfo="nn" />
                </node>
              </node>
            </node>
          </node>
        </node>
      </node>
      <node role="attrs" roleId="nv7r.2264311582634140404" type="nv7r.XMLSAXAttributeRule" typeId="nv7r.2264311582634140363" id="286176397450364400" nodeInfo="ng">
        <property name="name" nameId="tpck.1169194664001" value="value" />
        <node role="handler" roleId="nv7r.2264311582634140365" type="nv7r.XMLSAXAttributeHandler" typeId="nv7r.2264311582634140353" id="286176397450364401" nodeInfo="nn">
          <node role="body" roleId="tpee.1137022507850" type="tpee.StatementList" typeId="tpee.1068580123136" id="286176397450364402" nodeInfo="nn">
            <node role="statement" roleId="tpee.1068581517665" type="tpee.ExpressionStatement" typeId="tpee.1068580123155" id="286176397450364403" nodeInfo="nn">
              <node role="expression" roleId="tpee.1068580123156" type="tpee.AssignmentExpression" typeId="tpee.1068498886294" id="286176397450364404" nodeInfo="nn">
                <node role="lValue" roleId="tpee.1068498886295" type="tpee.ArrayAccessExpression" typeId="tpee.1173175405605" id="286176397450364405" nodeInfo="nn">
                  <node role="index" roleId="tpee.1173175577737" type="tpee.IntegerConstant" typeId="tpee.1068580320020" id="286176397450364406" nodeInfo="nn">
                    <property name="value" nameId="tpee.1068580320021" value="1" />
                  </node>
                  <node role="array" roleId="tpee.1173175590490" type="nv7r.XMLSAXHandler_resultObject" typeId="nv7r.2264311582634140394" id="286176397450364407" nodeInfo="nn" />
                </node>
                <node role="rValue" roleId="tpee.1068498886297" type="nv7r.XMLSAXAttributeHandler_value" typeId="nv7r.3465552206661906222" id="286176397450364408" nodeInfo="nn" />
              </node>
            </node>
          </node>
        </node>
      </node>
      <node role="type" roleId="nv7r.2264311582634140403" type="tpee.ArrayType" typeId="tpee.1070534760951" id="286176397450364409" nodeInfo="in">
        <node role="componentType" roleId="tpee.1070534760952" type="tpee.StringType" typeId="tpee.1225271177708" id="286176397450364410" nodeInfo="in" />
      </node>
      <node role="creator" roleId="nv7r.2264311582634140407" type="nv7r.XMLSAXNodeCreator" typeId="nv7r.2264311582634140399" id="286176397450364411" nodeInfo="nn">
        <node role="body" roleId="tpee.1137022507850" type="tpee.StatementList" typeId="tpee.1068580123136" id="286176397450364412" nodeInfo="nn">
          <node role="statement" roleId="tpee.1068581517665" type="tpee.ExpressionStatement" typeId="tpee.1068580123155" id="286176397450364413" nodeInfo="nn">
            <node role="expression" roleId="tpee.1068580123156" type="tpee.GenericNewExpression" typeId="tpee.1145552977093" id="286176397450364414" nodeInfo="nn">
              <node role="creator" roleId="tpee.1145553007750" type="tpee.ArrayCreatorWithInitializer" typeId="tpee.1154542696413" id="286176397450364415" nodeInfo="nn">
                <node role="componentType" roleId="tpee.1154542793668" type="tpee.StringType" typeId="tpee.1225271177708" id="286176397450364416" nodeInfo="in" />
                <node role="initValue" roleId="tpee.1154542803372" type="nv7r.XMLSAXAttributeReference" typeId="nv7r.2264311582634140361" id="286176397450364417" nodeInfo="nn">
                  <link role="attribute" roleId="nv7r.2264311582634140362" targetNodeId="286176397450364399" resolveInfo="name" />
                </node>
                <node role="initValue" roleId="tpee.1154542803372" type="tpee.NullLiteral" typeId="tpee.1070534058343" id="286176397450364418" nodeInfo="nn" />
                <node role="initValue" roleId="tpee.1154542803372" type="tpee.NullLiteral" typeId="tpee.1070534058343" id="8763149886003449907" nodeInfo="nn" />
              </node>
            </node>
          </node>
        </node>
      </node>
    </node>
    <node role="nodes" roleId="nv7r.2264311582634140420" type="nv7r.XMLSAXNodeRule" typeId="nv7r.2264311582634140402" id="286176397450364419" nodeInfo="ng">
      <property name="isCompact" nameId="nv7r.2264311582634140410" value="true" />
      <property name="name" nameId="tpck.1169194664001" value="link" />
      <property name="tagName" nameId="nv7r.2264311582634140409" value="link" />
      <node role="attrs" roleId="nv7r.2264311582634140404" type="nv7r.XMLSAXAttributeRule" typeId="nv7r.2264311582634140363" id="286176397450364420" nodeInfo="ng">
        <property name="isRequired" nameId="nv7r.2264311582634140364" value="true" />
        <property name="name" nameId="tpck.1169194664001" value="role" />
      </node>
      <node role="attrs" roleId="nv7r.2264311582634140404" type="nv7r.XMLSAXAttributeRule" typeId="nv7r.2264311582634140363" id="8666712036583229520" nodeInfo="ng">
        <property name="name" nameId="tpck.1169194664001" value="roleId" />
        <node role="handler" roleId="nv7r.2264311582634140365" type="nv7r.XMLSAXAttributeHandler" typeId="nv7r.2264311582634140353" id="8666712036583229521" nodeInfo="nn">
          <node role="body" roleId="tpee.1137022507850" type="tpee.StatementList" typeId="tpee.1068580123136" id="8666712036583229522" nodeInfo="nn">
            <node role="statement" roleId="tpee.1068581517665" type="tpee.ExpressionStatement" typeId="tpee.1068580123155" id="5132159629682546999" nodeInfo="nn">
              <node role="expression" roleId="tpee.1068580123156" type="tpee.AssignmentExpression" typeId="tpee.1068498886294" id="5132159629682547005" nodeInfo="nn">
                <node role="rValue" roleId="tpee.1068498886297" type="nv7r.XMLSAXAttributeHandler_value" typeId="nv7r.3465552206661906222" id="5132159629682547008" nodeInfo="nn" />
                <node role="lValue" roleId="tpee.1068498886295" type="tpee.ArrayAccessExpression" typeId="tpee.1173175405605" id="5132159629682547001" nodeInfo="nn">
                  <node role="index" roleId="tpee.1173175577737" type="tpee.IntegerConstant" typeId="tpee.1068580320020" id="5132159629682547004" nodeInfo="nn">
                    <property name="value" nameId="tpee.1068580320021" value="3" />
                  </node>
                  <node role="array" roleId="tpee.1173175590490" type="nv7r.XMLSAXHandler_resultObject" typeId="nv7r.2264311582634140394" id="5132159629682547000" nodeInfo="nn" />
                </node>
              </node>
            </node>
          </node>
        </node>
      </node>
      <node role="attrs" roleId="nv7r.2264311582634140404" type="nv7r.XMLSAXAttributeRule" typeId="nv7r.2264311582634140363" id="286176397450364438" nodeInfo="ng">
        <property name="isRequired" nameId="nv7r.2264311582634140364" value="true" />
        <property name="name" nameId="tpck.1169194664001" value="targetNodeId" />
      </node>
      <node role="attrs" roleId="nv7r.2264311582634140404" type="nv7r.XMLSAXAttributeRule" typeId="nv7r.2264311582634140363" id="286176397450364429" nodeInfo="ng">
        <property name="name" nameId="tpck.1169194664001" value="resolveInfo" />
        <node role="handler" roleId="nv7r.2264311582634140365" type="nv7r.XMLSAXAttributeHandler" typeId="nv7r.2264311582634140353" id="286176397450364430" nodeInfo="nn">
          <node role="body" roleId="tpee.1137022507850" type="tpee.StatementList" typeId="tpee.1068580123136" id="286176397450364431" nodeInfo="nn">
            <node role="statement" roleId="tpee.1068581517665" type="tpee.ExpressionStatement" typeId="tpee.1068580123155" id="286176397450364432" nodeInfo="nn">
              <node role="expression" roleId="tpee.1068580123156" type="tpee.AssignmentExpression" typeId="tpee.1068498886294" id="286176397450364433" nodeInfo="nn">
                <node role="lValue" roleId="tpee.1068498886295" type="tpee.ArrayAccessExpression" typeId="tpee.1173175405605" id="286176397450364434" nodeInfo="nn">
                  <node role="array" roleId="tpee.1173175590490" type="nv7r.XMLSAXHandler_resultObject" typeId="nv7r.2264311582634140394" id="286176397450364436" nodeInfo="nn" />
                  <node role="index" roleId="tpee.1173175577737" type="tpee.IntegerConstant" typeId="tpee.1068580320020" id="5132159629682546996" nodeInfo="nn">
                    <property name="value" nameId="tpee.1068580320021" value="2" />
                  </node>
                </node>
                <node role="rValue" roleId="tpee.1068498886297" type="nv7r.XMLSAXAttributeHandler_value" typeId="nv7r.3465552206661906222" id="286176397450364437" nodeInfo="nn" />
              </node>
            </node>
          </node>
        </node>
      </node>
      <node role="type" roleId="nv7r.2264311582634140403" type="tpee.ArrayType" typeId="tpee.1070534760951" id="286176397450364447" nodeInfo="in">
        <node role="componentType" roleId="tpee.1070534760952" type="tpee.StringType" typeId="tpee.1225271177708" id="286176397450364448" nodeInfo="in" />
      </node>
      <node role="creator" roleId="nv7r.2264311582634140407" type="nv7r.XMLSAXNodeCreator" typeId="nv7r.2264311582634140399" id="286176397450364449" nodeInfo="nn">
        <node role="body" roleId="tpee.1137022507850" type="tpee.StatementList" typeId="tpee.1068580123136" id="286176397450364450" nodeInfo="nn">
          <node role="statement" roleId="tpee.1068581517665" type="tpee.ExpressionStatement" typeId="tpee.1068580123155" id="286176397450364451" nodeInfo="nn">
            <node role="expression" roleId="tpee.1068580123156" type="tpee.GenericNewExpression" typeId="tpee.1145552977093" id="286176397450364452" nodeInfo="nn">
              <node role="creator" roleId="tpee.1145553007750" type="tpee.ArrayCreatorWithInitializer" typeId="tpee.1154542696413" id="286176397450364453" nodeInfo="nn">
                <node role="componentType" roleId="tpee.1154542793668" type="tpee.StringType" typeId="tpee.1225271177708" id="286176397450364454" nodeInfo="in" />
                <node role="initValue" roleId="tpee.1154542803372" type="nv7r.XMLSAXAttributeReference" typeId="nv7r.2264311582634140361" id="5132159629682546994" nodeInfo="nn">
                  <link role="attribute" roleId="nv7r.2264311582634140362" targetNodeId="286176397450364420" resolveInfo="role" />
                </node>
                <node role="initValue" roleId="tpee.1154542803372" type="nv7r.XMLSAXAttributeReference" typeId="nv7r.2264311582634140361" id="5132159629682546995" nodeInfo="nn">
                  <link role="attribute" roleId="nv7r.2264311582634140362" targetNodeId="286176397450364438" resolveInfo="targetNodeId" />
                </node>
                <node role="initValue" roleId="tpee.1154542803372" type="tpee.NullLiteral" typeId="tpee.1070534058343" id="286176397450364457" nodeInfo="nn" />
                <node role="initValue" roleId="tpee.1154542803372" type="tpee.NullLiteral" typeId="tpee.1070534058343" id="5132159629682546998" nodeInfo="nn" />
              </node>
            </node>
          </node>
        </node>
      </node>
    </node>
  </root>
  <root type="nv7r.XMLSAXParser" typeId="nv7r.2264311582634140417" id="5797832288566425370" nodeInfo="ng">
    <property name="name" nameId="tpck.1169194664001" value="LineToContentMapReader7" />
    <link role="root" roleId="nv7r.2264311582634140419" targetNodeId="5797832288566425387" resolveInfo="model" />
    <node role="fields" roleId="nv7r.2264311582634140421" type="nv7r.XMLSAXFieldDeclaration" typeId="nv7r.2264311582634140381" id="8837498651724313958" nodeInfo="ng">
      <property name="name" nameId="tpck.1169194664001" value="accumulator" />
      <node role="type" roleId="nv7r.2264311582634140382" type="tpee.ClassifierType" typeId="tpee.1107535904670" id="8837498651724313960" nodeInfo="in">
        <link role="classifier" roleId="tpee.1107535924139" targetNodeId="t77w.8837498651724313880" resolveInfo="LineContentAccumulator" />
      </node>
    </node>
    <node role="nodes" roleId="nv7r.2264311582634140420" type="nv7r.XMLSAXNodeRule" typeId="nv7r.2264311582634140402" id="5797832288566425387" nodeInfo="ng">
      <property name="name" nameId="tpck.1169194664001" value="model" />
      <property name="tagName" nameId="nv7r.2264311582634140409" value="model" />
      <node role="children" roleId="nv7r.2264311582634140405" type="nv7r.XMLSAXChildRule" typeId="nv7r.2264311582634140376" id="3273910061385723451" nodeInfo="ng">
        <property name="tagName" nameId="nv7r.2264311582634140378" value="persistence" />
        <link role="rule" roleId="nv7r.2264311582634140380" targetNodeId="3273910061385729303" resolveInfo="null" />
      </node>
      <node role="children" roleId="nv7r.2264311582634140405" type="nv7r.XMLSAXChildRule" typeId="nv7r.2264311582634140376" id="3273910061385723454" nodeInfo="ng">
        <property name="tagName" nameId="nv7r.2264311582634140378" value="language" />
        <link role="rule" roleId="nv7r.2264311582634140380" targetNodeId="3273910061385729303" resolveInfo="null" />
      </node>
      <node role="children" roleId="nv7r.2264311582634140405" type="nv7r.XMLSAXChildRule" typeId="nv7r.2264311582634140376" id="3273910061385723462" nodeInfo="ng">
        <property name="tagName" nameId="nv7r.2264311582634140378" value="language-engaged-on-generation" />
        <link role="rule" roleId="nv7r.2264311582634140380" targetNodeId="3273910061385729303" resolveInfo="null" />
      </node>
      <node role="children" roleId="nv7r.2264311582634140405" type="nv7r.XMLSAXChildRule" typeId="nv7r.2264311582634140376" id="3273910061385723470" nodeInfo="ng">
        <property name="tagName" nameId="nv7r.2264311582634140378" value="devkit" />
        <link role="rule" roleId="nv7r.2264311582634140380" targetNodeId="3273910061385729303" resolveInfo="null" />
      </node>
      <node role="children" roleId="nv7r.2264311582634140405" type="nv7r.XMLSAXChildRule" typeId="nv7r.2264311582634140376" id="3273910061385723478" nodeInfo="ng">
        <property name="tagName" nameId="nv7r.2264311582634140378" value="import" />
        <link role="rule" roleId="nv7r.2264311582634140380" targetNodeId="3273910061385729303" resolveInfo="null" />
      </node>
      <node role="children" roleId="nv7r.2264311582634140405" type="nv7r.XMLSAXChildRule" typeId="nv7r.2264311582634140376" id="5797832288566425440" nodeInfo="ng">
        <link role="rule" roleId="nv7r.2264311582634140380" targetNodeId="5797832288566425572" resolveInfo="roots" />
      </node>
      <node role="children" roleId="nv7r.2264311582634140405" type="nv7r.XMLSAXChildRule" typeId="nv7r.2264311582634140376" id="5797832288566425456" nodeInfo="ng">
        <link role="rule" roleId="nv7r.2264311582634140380" targetNodeId="5797832288566425595" resolveInfo="rootContent" />
      </node>
      <node role="creator" roleId="nv7r.2264311582634140407" type="nv7r.XMLSAXNodeCreator" typeId="nv7r.2264311582634140399" id="5797832288566425457" nodeInfo="nn">
        <node role="body" roleId="tpee.1137022507850" type="tpee.StatementList" typeId="tpee.1068580123136" id="5797832288566425458" nodeInfo="nn">
          <node role="statement" roleId="tpee.1068581517665" type="tpee.ExpressionStatement" typeId="tpee.1068580123155" id="8837498651724313962" nodeInfo="nn">
            <node role="expression" roleId="tpee.1068580123156" type="tpee.AssignmentExpression" typeId="tpee.1068498886294" id="8837498651724313964" nodeInfo="nn">
              <node role="rValue" roleId="tpee.1068498886297" type="tpee.GenericNewExpression" typeId="tpee.1145552977093" id="8837498651724313967" nodeInfo="nn">
                <node role="creator" roleId="tpee.1145553007750" type="tpee.ClassCreator" typeId="tpee.1212685548494" id="8837498651724313968" nodeInfo="nn">
                  <link role="baseMethodDeclaration" roleId="tpee.1068499141037" targetNodeId="t77w.8837498651724313945" resolveInfo="LineContentAccumulator" />
                </node>
              </node>
              <node role="lValue" roleId="tpee.1068498886295" type="nv7r.XMLSAXFieldReference" typeId="nv7r.2264311582634140384" id="8837498651724313963" nodeInfo="nn">
                <link role="declaration" roleId="nv7r.2264311582634140385" targetNodeId="8837498651724313958" resolveInfo="accumulator" />
              </node>
            </node>
          </node>
          <node role="statement" roleId="tpee.1068581517665" type="tpee.ReturnStatement" typeId="tpee.1068581242878" id="5797832288566425511" nodeInfo="nn">
            <node role="expression" roleId="tpee.1068581517676" type="tpee.DotExpression" typeId="tpee.1197027756228" id="8837498651724378177" nodeInfo="nn">
              <node role="operand" roleId="tpee.1197027771414" type="nv7r.XMLSAXFieldReference" typeId="nv7r.2264311582634140384" id="8837498651724378176" nodeInfo="nn">
                <link role="declaration" roleId="nv7r.2264311582634140385" targetNodeId="8837498651724313958" resolveInfo="accumulator" />
              </node>
              <node role="operation" roleId="tpee.1197027833540" type="tpee.InstanceMethodCallOperation" typeId="tpee.1202948039474" id="8837498651724378181" nodeInfo="nn">
                <link role="baseMethodDeclaration" roleId="tpee.1068499141037" targetNodeId="t77w.8837498651724313951" resolveInfo="getLineToContentMap" />
              </node>
            </node>
          </node>
        </node>
      </node>
      <node role="type" roleId="nv7r.2264311582634140403" type="tp2q.ListType" typeId="tp2q.1151688443754" id="5797832288566425868" nodeInfo="in">
        <node role="elementType" roleId="tp2q.1151688676805" type="tpee.ClassifierType" typeId="tpee.1107535904670" id="130405662258133758" nodeInfo="in">
          <link role="classifier" roleId="tpee.1107535924139" targetNodeId="1rjq.~LineContent" resolveInfo="LineContent" />
        </node>
      </node>
    </node>
    <node role="nodes" roleId="nv7r.2264311582634140420" type="nv7r.XMLSAXNodeRule" typeId="nv7r.2264311582634140402" id="5797832288566425572" nodeInfo="ng">
      <property name="name" nameId="tpck.1169194664001" value="roots" />
      <property name="tagName" nameId="nv7r.2264311582634140409" value="roots" />
      <node role="children" roleId="nv7r.2264311582634140405" type="nv7r.XMLSAXChildRule" typeId="nv7r.2264311582634140376" id="5797832288566425573" nodeInfo="ng">
        <link role="rule" roleId="nv7r.2264311582634140380" targetNodeId="5797832288566425625" resolveInfo="node" />
        <node role="handler" roleId="nv7r.2264311582634140377" type="nv7r.XMLSAXChildHandler" typeId="nv7r.2264311582634140370" id="5797832288566425574" nodeInfo="nn">
          <node role="body" roleId="tpee.1137022507850" type="tpee.StatementList" typeId="tpee.1068580123136" id="5797832288566425575" nodeInfo="nn">
            <node role="statement" roleId="tpee.1068581517665" type="tpee.ExpressionStatement" typeId="tpee.1068580123155" id="7606567306781636842" nodeInfo="nn">
              <node role="expression" roleId="tpee.1068580123156" type="tpee.DotExpression" typeId="tpee.1197027756228" id="7606567306781636843" nodeInfo="nn">
                <node role="operand" roleId="tpee.1197027771414" type="nv7r.XMLSAXFieldReference" typeId="nv7r.2264311582634140384" id="7606567306781636844" nodeInfo="nn">
                  <link role="declaration" roleId="nv7r.2264311582634140385" targetNodeId="8837498651724313958" resolveInfo="accumulator" />
                </node>
                <node role="operation" roleId="tpee.1197027833540" type="tpee.InstanceMethodCallOperation" typeId="tpee.1202948039474" id="7606567306781636845" nodeInfo="nn">
                  <link role="baseMethodDeclaration" roleId="tpee.1068499141037" targetNodeId="t77w.8837498651724313892" resolveInfo="popNode" />
                  <node role="actualArgument" roleId="tpee.1068499141038" type="nv7r.XMLSAXLocatorExpression" typeId="nv7r.2264311582634140397" id="7606567306781654142" nodeInfo="nn" />
                </node>
              </node>
            </node>
          </node>
        </node>
      </node>
      <node role="type" roleId="nv7r.2264311582634140403" type="tpee.ClassifierType" typeId="tpee.1107535904670" id="5797832288566425594" nodeInfo="in">
        <link role="classifier" roleId="tpee.1107535924139" targetNodeId="e2lb.~Object" resolveInfo="Object" />
      </node>
    </node>
    <node role="nodes" roleId="nv7r.2264311582634140420" type="nv7r.XMLSAXNodeRule" typeId="nv7r.2264311582634140402" id="5797832288566425595" nodeInfo="ng">
      <property name="name" nameId="tpck.1169194664001" value="rootContent" />
      <property name="tagName" nameId="nv7r.2264311582634140409" value="root" />
      <node role="attrs" roleId="nv7r.2264311582634140404" type="nv7r.XMLSAXAttributeRule" typeId="nv7r.2264311582634140363" id="7606567306781641488" nodeInfo="ng">
        <property name="name" nameId="tpck.1169194664001" value="id" />
        <node role="handler" roleId="nv7r.2264311582634140365" type="nv7r.XMLSAXAttributeHandler" typeId="nv7r.2264311582634140353" id="7606567306781641490" nodeInfo="nn">
          <node role="body" roleId="tpee.1137022507850" type="tpee.StatementList" typeId="tpee.1068580123136" id="7606567306781641491" nodeInfo="nn">
            <node role="statement" roleId="tpee.1068581517665" type="tpee.ExpressionStatement" typeId="tpee.1068580123155" id="7606567306781641492" nodeInfo="nn">
              <node role="expression" roleId="tpee.1068580123156" type="tpee.DotExpression" typeId="tpee.1197027756228" id="7606567306781641493" nodeInfo="nn">
                <node role="operand" roleId="tpee.1197027771414" type="nv7r.XMLSAXFieldReference" typeId="nv7r.2264311582634140384" id="7606567306781641494" nodeInfo="nn">
                  <link role="declaration" roleId="nv7r.2264311582634140385" targetNodeId="8837498651724313958" resolveInfo="accumulator" />
                </node>
                <node role="operation" roleId="tpee.1197027833540" type="tpee.InstanceMethodCallOperation" typeId="tpee.1202948039474" id="7606567306781641495" nodeInfo="nn">
                  <link role="baseMethodDeclaration" roleId="tpee.1068499141037" targetNodeId="t77w.8837498651724313881" resolveInfo="pushNode" />
                  <node role="actualArgument" roleId="tpee.1068499141038" type="tpee.StaticMethodCall" typeId="tpee.1081236700937" id="7606567306781641496" nodeInfo="nn">
                    <link role="classConcept" roleId="tpee.1144433194310" targetNodeId="cu2c.~SNodeId" resolveInfo="SNodeId" />
                    <link role="baseMethodDeclaration" roleId="tpee.1068499141037" targetNodeId="cu2c.~SNodeId%dfromString(java%dlang%dString)%cjetbrains%dmps%dsmodel%dSNodeId" resolveInfo="fromString" />
                    <node role="actualArgument" roleId="tpee.1068499141038" type="nv7r.XMLSAXAttributeHandler_value" typeId="nv7r.3465552206661906222" id="7606567306781641497" nodeInfo="nn" />
                  </node>
                  <node role="actualArgument" roleId="tpee.1068499141038" type="nv7r.XMLSAXLocatorExpression" typeId="nv7r.2264311582634140397" id="7606567306781654153" nodeInfo="nn" />
                </node>
              </node>
            </node>
          </node>
        </node>
      </node>
      <node role="children" roleId="nv7r.2264311582634140405" type="nv7r.XMLSAXChildRule" typeId="nv7r.2264311582634140376" id="5797832288566425597" nodeInfo="ng">
        <link role="rule" roleId="nv7r.2264311582634140380" targetNodeId="5797832288566425625" resolveInfo="node" />
        <node role="handler" roleId="nv7r.2264311582634140377" type="nv7r.XMLSAXChildHandler" typeId="nv7r.2264311582634140370" id="5797832288566425598" nodeInfo="nn">
          <node role="body" roleId="tpee.1137022507850" type="tpee.StatementList" typeId="tpee.1068580123136" id="5797832288566425599" nodeInfo="nn">
            <node role="statement" roleId="tpee.1068581517665" type="tpee.ExpressionStatement" typeId="tpee.1068580123155" id="7606567306781636833" nodeInfo="nn">
              <node role="expression" roleId="tpee.1068580123156" type="tpee.DotExpression" typeId="tpee.1197027756228" id="7606567306781636834" nodeInfo="nn">
                <node role="operand" roleId="tpee.1197027771414" type="nv7r.XMLSAXFieldReference" typeId="nv7r.2264311582634140384" id="7606567306781636835" nodeInfo="nn">
                  <link role="declaration" roleId="nv7r.2264311582634140385" targetNodeId="8837498651724313958" resolveInfo="accumulator" />
                </node>
                <node role="operation" roleId="tpee.1197027833540" type="tpee.InstanceMethodCallOperation" typeId="tpee.1202948039474" id="7606567306781636836" nodeInfo="nn">
                  <link role="baseMethodDeclaration" roleId="tpee.1068499141037" targetNodeId="t77w.8837498651724313892" resolveInfo="popNode" />
                  <node role="actualArgument" roleId="tpee.1068499141038" type="nv7r.XMLSAXLocatorExpression" typeId="nv7r.2264311582634140397" id="7606567306781654141" nodeInfo="nn" />
                </node>
              </node>
            </node>
          </node>
        </node>
      </node>
      <node role="type" roleId="nv7r.2264311582634140403" type="tpee.ClassifierType" typeId="tpee.1107535904670" id="5797832288566425624" nodeInfo="in">
        <link role="classifier" roleId="tpee.1107535924139" targetNodeId="ec5l.~SNode" resolveInfo="SNode" />
      </node>
    </node>
    <node role="nodes" roleId="nv7r.2264311582634140420" type="nv7r.XMLSAXNodeRule" typeId="nv7r.2264311582634140402" id="5797832288566425625" nodeInfo="ng">
      <property name="isCompact" nameId="nv7r.2264311582634140410" value="false" />
      <property name="name" nameId="tpck.1169194664001" value="node" />
      <property name="tagName" nameId="nv7r.2264311582634140409" value="node" />
      <node role="children" roleId="nv7r.2264311582634140405" type="nv7r.XMLSAXChildRule" typeId="nv7r.2264311582634140376" id="5797832288566425626" nodeInfo="ng">
        <link role="rule" roleId="nv7r.2264311582634140380" targetNodeId="5797832288566425760" resolveInfo="property" />
        <node role="handler" roleId="nv7r.2264311582634140377" type="nv7r.XMLSAXChildHandler" typeId="nv7r.2264311582634140370" id="5797832288566425627" nodeInfo="nn">
          <node role="body" roleId="tpee.1137022507850" type="tpee.StatementList" typeId="tpee.1068580123136" id="5797832288566425628" nodeInfo="nn">
            <node role="statement" roleId="tpee.1068581517665" type="tpee.IfStatement" typeId="tpee.1068580123159" id="5797832288566425629" nodeInfo="nn">
              <node role="ifTrue" roleId="tpee.1068580123161" type="tpee.StatementList" typeId="tpee.1068580123136" id="5797832288566425630" nodeInfo="nn">
                <node role="statement" roleId="tpee.1068581517665" type="tpee.ExpressionStatement" typeId="tpee.1068580123155" id="8837498651724331908" nodeInfo="nn">
                  <node role="expression" roleId="tpee.1068580123156" type="tpee.DotExpression" typeId="tpee.1197027756228" id="8837498651724352107" nodeInfo="nn">
                    <node role="operand" roleId="tpee.1197027771414" type="nv7r.XMLSAXFieldReference" typeId="nv7r.2264311582634140384" id="8837498651724331909" nodeInfo="nn">
                      <link role="declaration" roleId="nv7r.2264311582634140385" targetNodeId="8837498651724313958" resolveInfo="accumulator" />
                    </node>
                    <node role="operation" roleId="tpee.1197027833540" type="tpee.InstanceMethodCallOperation" typeId="tpee.1202948039474" id="8837498651724352111" nodeInfo="nn">
                      <link role="baseMethodDeclaration" roleId="tpee.1068499141037" targetNodeId="t77w.8837498651724313906" resolveInfo="saveProperty" />
                      <node role="actualArgument" roleId="tpee.1068499141038" type="nv7r.XMLSAXChildHandler_childObject" typeId="nv7r.2264311582634140373" id="8837498651724352112" nodeInfo="nn" />
                      <node role="actualArgument" roleId="tpee.1068499141038" type="nv7r.XMLSAXLocatorExpression" typeId="nv7r.2264311582634140397" id="8837498651724352114" nodeInfo="nn" />
                    </node>
                  </node>
                </node>
              </node>
              <node role="condition" roleId="tpee.1068580123160" type="tpee.NotEqualsExpression" typeId="tpee.1073239437375" id="5797832288566425644" nodeInfo="nn">
                <node role="leftExpression" roleId="tpee.1081773367580" type="nv7r.XMLSAXChildHandler_childObject" typeId="nv7r.2264311582634140373" id="5797832288566425647" nodeInfo="nn" />
                <node role="rightExpression" roleId="tpee.1081773367579" type="tpee.NullLiteral" typeId="tpee.1070534058343" id="5797832288566425648" nodeInfo="nn" />
              </node>
            </node>
          </node>
        </node>
      </node>
      <node role="children" roleId="nv7r.2264311582634140405" type="nv7r.XMLSAXChildRule" typeId="nv7r.2264311582634140376" id="5797832288566425649" nodeInfo="ng">
        <link role="rule" roleId="nv7r.2264311582634140380" targetNodeId="5797832288566425781" resolveInfo="link" />
        <node role="handler" roleId="nv7r.2264311582634140377" type="nv7r.XMLSAXChildHandler" typeId="nv7r.2264311582634140370" id="5797832288566425650" nodeInfo="nn">
          <node role="body" roleId="tpee.1137022507850" type="tpee.StatementList" typeId="tpee.1068580123136" id="5797832288566425651" nodeInfo="nn">
            <node role="statement" roleId="tpee.1068581517665" type="tpee.IfStatement" typeId="tpee.1068580123159" id="5797832288566450332" nodeInfo="nn">
              <node role="ifTrue" roleId="tpee.1068580123161" type="tpee.StatementList" typeId="tpee.1068580123136" id="5797832288566450333" nodeInfo="nn">
                <node role="statement" roleId="tpee.1068581517665" type="tpee.ExpressionStatement" typeId="tpee.1068580123155" id="8837498651724352117" nodeInfo="nn">
                  <node role="expression" roleId="tpee.1068580123156" type="tpee.DotExpression" typeId="tpee.1197027756228" id="8837498651724352119" nodeInfo="nn">
                    <node role="operand" roleId="tpee.1197027771414" type="nv7r.XMLSAXFieldReference" typeId="nv7r.2264311582634140384" id="8837498651724352118" nodeInfo="nn">
                      <link role="declaration" roleId="nv7r.2264311582634140385" targetNodeId="8837498651724313958" resolveInfo="accumulator" />
                    </node>
                    <node role="operation" roleId="tpee.1197027833540" type="tpee.InstanceMethodCallOperation" typeId="tpee.1202948039474" id="8837498651724352123" nodeInfo="nn">
                      <link role="baseMethodDeclaration" roleId="tpee.1068499141037" targetNodeId="t77w.8837498651724313914" resolveInfo="saveReference" />
                      <node role="actualArgument" roleId="tpee.1068499141038" type="nv7r.XMLSAXChildHandler_childObject" typeId="nv7r.2264311582634140373" id="8837498651724352124" nodeInfo="nn" />
                      <node role="actualArgument" roleId="tpee.1068499141038" type="nv7r.XMLSAXLocatorExpression" typeId="nv7r.2264311582634140397" id="8837498651724352126" nodeInfo="nn" />
                    </node>
                  </node>
                </node>
              </node>
              <node role="condition" roleId="tpee.1068580123160" type="tpee.NotEqualsExpression" typeId="tpee.1073239437375" id="5797832288566450337" nodeInfo="nn">
                <node role="rightExpression" roleId="tpee.1081773367579" type="tpee.NullLiteral" typeId="tpee.1070534058343" id="5797832288566450340" nodeInfo="nn" />
                <node role="leftExpression" roleId="tpee.1081773367580" type="nv7r.XMLSAXChildHandler_childObject" typeId="nv7r.2264311582634140373" id="5797832288566450336" nodeInfo="nn" />
              </node>
            </node>
          </node>
        </node>
      </node>
      <node role="children" roleId="nv7r.2264311582634140405" type="nv7r.XMLSAXChildRule" typeId="nv7r.2264311582634140376" id="5797832288566425694" nodeInfo="ng">
        <link role="rule" roleId="nv7r.2264311582634140380" targetNodeId="5797832288566425625" resolveInfo="node" />
        <node role="handler" roleId="nv7r.2264311582634140377" type="nv7r.XMLSAXChildHandler" typeId="nv7r.2264311582634140370" id="5797832288566425695" nodeInfo="nn">
          <node role="body" roleId="tpee.1137022507850" type="tpee.StatementList" typeId="tpee.1068580123136" id="5797832288566425696" nodeInfo="nn">
            <node role="statement" roleId="tpee.1068581517665" type="tpee.ExpressionStatement" typeId="tpee.1068580123155" id="8837498651724352127" nodeInfo="nn">
              <node role="expression" roleId="tpee.1068580123156" type="tpee.DotExpression" typeId="tpee.1197027756228" id="8837498651724352129" nodeInfo="nn">
                <node role="operand" roleId="tpee.1197027771414" type="nv7r.XMLSAXFieldReference" typeId="nv7r.2264311582634140384" id="8837498651724352128" nodeInfo="nn">
                  <link role="declaration" roleId="nv7r.2264311582634140385" targetNodeId="8837498651724313958" resolveInfo="accumulator" />
                </node>
                <node role="operation" roleId="tpee.1197027833540" type="tpee.InstanceMethodCallOperation" typeId="tpee.1202948039474" id="8837498651724352133" nodeInfo="nn">
                  <link role="baseMethodDeclaration" roleId="tpee.1068499141037" targetNodeId="t77w.8837498651724313892" resolveInfo="popNode" />
                  <node role="actualArgument" roleId="tpee.1068499141038" type="nv7r.XMLSAXLocatorExpression" typeId="nv7r.2264311582634140397" id="7606567306781654140" nodeInfo="nn" />
                </node>
              </node>
            </node>
          </node>
        </node>
      </node>
      <node role="attrs" roleId="nv7r.2264311582634140404" type="nv7r.XMLSAXAttributeRule" typeId="nv7r.2264311582634140363" id="5797832288566425721" nodeInfo="ng">
        <property name="name" nameId="tpck.1169194664001" value="id" />
        <node role="handler" roleId="nv7r.2264311582634140365" type="nv7r.XMLSAXAttributeHandler" typeId="nv7r.2264311582634140353" id="5797832288566425722" nodeInfo="nn">
          <node role="body" roleId="tpee.1137022507850" type="tpee.StatementList" typeId="tpee.1068580123136" id="5797832288566425723" nodeInfo="nn">
            <node role="statement" roleId="tpee.1068581517665" type="tpee.ExpressionStatement" typeId="tpee.1068580123155" id="8837498651724331897" nodeInfo="nn">
              <node role="expression" roleId="tpee.1068580123156" type="tpee.DotExpression" typeId="tpee.1197027756228" id="8837498651724331899" nodeInfo="nn">
                <node role="operand" roleId="tpee.1197027771414" type="nv7r.XMLSAXFieldReference" typeId="nv7r.2264311582634140384" id="8837498651724331898" nodeInfo="nn">
                  <link role="declaration" roleId="nv7r.2264311582634140385" targetNodeId="8837498651724313958" resolveInfo="accumulator" />
                </node>
                <node role="operation" roleId="tpee.1197027833540" type="tpee.InstanceMethodCallOperation" typeId="tpee.1202948039474" id="8837498651724331903" nodeInfo="nn">
                  <link role="baseMethodDeclaration" roleId="tpee.1068499141037" targetNodeId="t77w.8837498651724313881" resolveInfo="pushNode" />
                  <node role="actualArgument" roleId="tpee.1068499141038" type="tpee.StaticMethodCall" typeId="tpee.1081236700937" id="8837498651724331904" nodeInfo="nn">
                    <link role="baseMethodDeclaration" roleId="tpee.1068499141037" targetNodeId="cu2c.~SNodeId%dfromString(java%dlang%dString)%cjetbrains%dmps%dsmodel%dSNodeId" resolveInfo="fromString" />
                    <link role="classConcept" roleId="tpee.1144433194310" targetNodeId="cu2c.~SNodeId" resolveInfo="SNodeId" />
                    <node role="actualArgument" roleId="tpee.1068499141038" type="nv7r.XMLSAXAttributeHandler_value" typeId="nv7r.3465552206661906222" id="8837498651724331905" nodeInfo="nn" />
                  </node>
                  <node role="actualArgument" roleId="tpee.1068499141038" type="nv7r.XMLSAXLocatorExpression" typeId="nv7r.2264311582634140397" id="7606567306781654151" nodeInfo="nn" />
                </node>
              </node>
            </node>
          </node>
        </node>
      </node>
      <node role="type" roleId="nv7r.2264311582634140403" type="tpee.ClassifierType" typeId="tpee.1107535904670" id="5797832288566425749" nodeInfo="in">
        <link role="classifier" roleId="tpee.1107535924139" targetNodeId="ec5l.~SNode" resolveInfo="SNode" />
      </node>
    </node>
    <node role="nodes" roleId="nv7r.2264311582634140420" type="nv7r.XMLSAXNodeRule" typeId="nv7r.2264311582634140402" id="5797832288566425760" nodeInfo="ng">
      <property name="isCompact" nameId="nv7r.2264311582634140410" value="true" />
      <property name="name" nameId="tpck.1169194664001" value="property" />
      <property name="tagName" nameId="nv7r.2264311582634140409" value="property" />
      <node role="attrs" roleId="nv7r.2264311582634140404" type="nv7r.XMLSAXAttributeRule" typeId="nv7r.2264311582634140363" id="5797832288566425761" nodeInfo="ng">
        <property name="isRequired" nameId="nv7r.2264311582634140364" value="true" />
        <property name="name" nameId="tpck.1169194664001" value="name" />
      </node>
      <node role="type" roleId="nv7r.2264311582634140403" type="tpee.StringType" typeId="tpee.1225271177708" id="5797832288566425772" nodeInfo="in" />
      <node role="creator" roleId="nv7r.2264311582634140407" type="nv7r.XMLSAXNodeCreator" typeId="nv7r.2264311582634140399" id="5797832288566425773" nodeInfo="nn">
        <node role="body" roleId="tpee.1137022507850" type="tpee.StatementList" typeId="tpee.1068580123136" id="5797832288566425774" nodeInfo="nn">
          <node role="statement" roleId="tpee.1068581517665" type="tpee.ExpressionStatement" typeId="tpee.1068580123155" id="5797832288566428223" nodeInfo="nn">
            <node role="expression" roleId="tpee.1068580123156" type="nv7r.XMLSAXAttributeReference" typeId="nv7r.2264311582634140361" id="5797832288566428224" nodeInfo="nn">
              <link role="attribute" roleId="nv7r.2264311582634140362" targetNodeId="5797832288566425761" resolveInfo="name" />
            </node>
          </node>
        </node>
      </node>
    </node>
    <node role="nodes" roleId="nv7r.2264311582634140420" type="nv7r.XMLSAXNodeRule" typeId="nv7r.2264311582634140402" id="5797832288566425781" nodeInfo="ng">
      <property name="isCompact" nameId="nv7r.2264311582634140410" value="true" />
      <property name="name" nameId="tpck.1169194664001" value="link" />
      <property name="tagName" nameId="nv7r.2264311582634140409" value="link" />
      <node role="attrs" roleId="nv7r.2264311582634140404" type="nv7r.XMLSAXAttributeRule" typeId="nv7r.2264311582634140363" id="5797832288566425782" nodeInfo="ng">
        <property name="isRequired" nameId="nv7r.2264311582634140364" value="true" />
        <property name="name" nameId="tpck.1169194664001" value="role" />
      </node>
      <node role="type" roleId="nv7r.2264311582634140403" type="tpee.StringType" typeId="tpee.1225271177708" id="5797832288566428227" nodeInfo="in" />
      <node role="creator" roleId="nv7r.2264311582634140407" type="nv7r.XMLSAXNodeCreator" typeId="nv7r.2264311582634140399" id="5797832288566425811" nodeInfo="nn">
        <node role="body" roleId="tpee.1137022507850" type="tpee.StatementList" typeId="tpee.1068580123136" id="5797832288566425812" nodeInfo="nn">
          <node role="statement" roleId="tpee.1068581517665" type="tpee.ReturnStatement" typeId="tpee.1068581242878" id="5797832288566428229" nodeInfo="nn">
            <node role="expression" roleId="tpee.1068581517676" type="nv7r.XMLSAXAttributeReference" typeId="nv7r.2264311582634140361" id="5797832288566428245" nodeInfo="nn">
              <link role="attribute" roleId="nv7r.2264311582634140362" targetNodeId="5797832288566425782" resolveInfo="role" />
            </node>
          </node>
        </node>
      </node>
    </node>
    <node role="nodes" roleId="nv7r.2264311582634140420" type="nv7r.XMLSAXNodeRule" typeId="nv7r.2264311582634140402" id="3273910061385729303" nodeInfo="ng">
      <property name="isCompact" nameId="nv7r.2264311582634140410" value="true" />
      <property name="name" nameId="tpck.1169194664001" value="null" />
    </node>
    <node role="globalText" roleId="nv7r.2264311582634140422" type="nv7r.XMLSAXTextRule" typeId="nv7r.2264311582634140432" id="5797832288566425820" nodeInfo="ng">
      <node role="handler" roleId="nv7r.2264311582634140433" type="nv7r.XMLSAXTextHandler" typeId="nv7r.2264311582634140424" id="5797832288566425821" nodeInfo="nn">
        <node role="body" roleId="tpee.1137022507850" type="tpee.StatementList" typeId="tpee.1068580123136" id="5797832288566425822" nodeInfo="nn">
          <node role="statement" roleId="tpee.1068581517665" type="tpee.ExpressionStatement" typeId="tpee.1068580123155" id="8837498651724352144" nodeInfo="nn">
            <node role="expression" roleId="tpee.1068580123156" type="tpee.DotExpression" typeId="tpee.1197027756228" id="8837498651724352146" nodeInfo="nn">
              <node role="operand" roleId="tpee.1197027771414" type="nv7r.XMLSAXFieldReference" typeId="nv7r.2264311582634140384" id="8837498651724352145" nodeInfo="nn">
                <link role="declaration" roleId="nv7r.2264311582634140385" targetNodeId="8837498651724313958" resolveInfo="accumulator" />
              </node>
              <node role="operation" roleId="tpee.1197027833540" type="tpee.InstanceMethodCallOperation" typeId="tpee.1202948039474" id="8837498651724352150" nodeInfo="nn">
                <link role="baseMethodDeclaration" roleId="tpee.1068499141037" targetNodeId="t77w.8837498651724313922" resolveInfo="processText" />
                <node role="actualArgument" roleId="tpee.1068499141038" type="nv7r.XMLSAXTextHandler_value" typeId="nv7r.3465552206661911172" id="8837498651724352151" nodeInfo="nn" />
                <node role="actualArgument" roleId="tpee.1068499141038" type="nv7r.XMLSAXLocatorExpression" typeId="nv7r.2264311582634140397" id="8837498651724352153" nodeInfo="nn" />
              </node>
            </node>
          </node>
        </node>
      </node>
    </node>
  </root>
  <root type="tpee.ClassConcept" typeId="tpee.1068390468198" id="4362914091961459500" nodeInfo="ig">
    <property name="name" nameId="tpck.1169194664001" value="WriteHelper" />
    <node role="member" roleId="tpee.5375687026011219971" type="tpee.StaticFieldDeclaration" typeId="tpee.1070462154015" id="4362914091961464872" nodeInfo="igu">
      <property name="name" nameId="tpck.1169194664001" value="MODEL_SEPARATOR_CHAR" />
      <property name="isFinal" nameId="tpee.1176718929932" value="true" />
      <node role="initializer" roleId="tpee.1068431790190" type="tpee.CharConstant" typeId="tpee.1200397529627" id="4362914091961521746" nodeInfo="nn">
        <property name="charConstant" nameId="tpee.1200397540847" value="." />
      </node>
      <node role="visibility" roleId="tpee.1178549979242" type="tpee.PublicVisibility" typeId="tpee.1146644602865" id="4362914091961475793" nodeInfo="nn" />
      <node role="type" roleId="tpee.5680397130376446158" type="tpee.CharType" typeId="tpee.1070534555686" id="4362914091961464875" nodeInfo="in" />
    </node>
    <node role="member" roleId="tpee.5375687026011219971" type="tpee.StaticFieldDeclaration" typeId="tpee.1070462154015" id="2742566862758553171" nodeInfo="igu">
      <property name="name" nameId="tpck.1169194664001" value="DYNAMIC_REFERENCE_ID" />
      <property name="isFinal" nameId="tpee.1176718929932" value="true" />
      <node role="initializer" roleId="tpee.1068431790190" type="tpee.StringLiteral" typeId="tpee.1070475926800" id="2742566862758554942" nodeInfo="nn">
        <property name="value" nameId="tpee.1070475926801" value="^" />
      </node>
      <node role="visibility" roleId="tpee.1178549979242" type="tpee.PublicVisibility" typeId="tpee.1146644602865" id="2742566862758554938" nodeInfo="nn" />
      <node role="type" roleId="tpee.5680397130376446158" type="tpee.StringType" typeId="tpee.1225271177708" id="2742566862758554936" nodeInfo="in" />
    </node>
    <node role="member" roleId="tpee.5375687026011219971" type="tpee.StaticFieldDeclaration" typeId="tpee.1070462154015" id="4362914091961464837" nodeInfo="igu">
      <property name="name" nameId="tpck.1169194664001" value="HASH_BASE" />
      <property name="isFinal" nameId="tpee.1176718929932" value="true" />
      <node role="visibility" roleId="tpee.1178549979242" type="tpee.PrivateVisibility" typeId="tpee.1146644623116" id="4362914091961464838" nodeInfo="nn" />
      <node role="initializer" roleId="tpee.1068431790190" type="tpee.PlusExpression" typeId="tpee.1068581242875" id="4362914091961464843" nodeInfo="nn">
        <node role="leftExpression" roleId="tpee.1081773367580" type="tpee.IntegerConstant" typeId="tpee.1068580320020" id="4362914091961464842" nodeInfo="nn">
          <property name="value" nameId="tpee.1068580320021" value="10" />
        </node>
        <node role="rightExpression" roleId="tpee.1081773367579" type="tpee.IntegerConstant" typeId="tpee.1068580320020" id="4362914091961464846" nodeInfo="nn">
          <property name="value" nameId="tpee.1068580320021" value="26" />
        </node>
      </node>
      <node role="type" roleId="tpee.5680397130376446158" type="tpee.IntegerType" typeId="tpee.1070534370425" id="4362914091961464840" nodeInfo="in" />
    </node>
    <node role="member" roleId="tpee.5375687026011219971" type="tpee.StaticFieldDeclaration" typeId="tpee.1070462154015" id="4362914091961464847" nodeInfo="igu">
      <property name="name" nameId="tpck.1169194664001" value="HASH_SIZE" />
      <property name="isFinal" nameId="tpee.1176718929932" value="true" />
      <node role="type" roleId="tpee.5680397130376446158" type="tpee.IntegerType" typeId="tpee.1070534370425" id="4362914091961464850" nodeInfo="in" />
      <node role="visibility" roleId="tpee.1178549979242" type="tpee.PrivateVisibility" typeId="tpee.1146644623116" id="4362914091961464848" nodeInfo="nn" />
      <node role="initializer" roleId="tpee.1068431790190" type="tpee.MulExpression" typeId="tpee.1092119917967" id="4362914091961464864" nodeInfo="nn">
        <node role="leftExpression" roleId="tpee.1081773367580" type="tpee.MulExpression" typeId="tpee.1092119917967" id="4362914091961464859" nodeInfo="nn">
          <node role="leftExpression" roleId="tpee.1081773367580" type="tpee.MulExpression" typeId="tpee.1092119917967" id="4362914091961464854" nodeInfo="nn">
            <node role="leftExpression" roleId="tpee.1081773367580" type="tpee.LocalStaticFieldReference" typeId="tpee.1172008963197" id="4362914091961464853" nodeInfo="nn">
              <link role="variableDeclaration" roleId="tpee.1068581517664" targetNodeId="4362914091961464837" resolveInfo="HASH_BASE" />
            </node>
            <node role="rightExpression" roleId="tpee.1081773367579" type="tpee.LocalStaticFieldReference" typeId="tpee.1172008963197" id="4362914091961464858" nodeInfo="nn">
              <link role="variableDeclaration" roleId="tpee.1068581517664" targetNodeId="4362914091961464837" resolveInfo="HASH_BASE" />
            </node>
          </node>
          <node role="rightExpression" roleId="tpee.1081773367579" type="tpee.LocalStaticFieldReference" typeId="tpee.1172008963197" id="4362914091961464863" nodeInfo="nn">
            <link role="variableDeclaration" roleId="tpee.1068581517664" targetNodeId="4362914091961464837" resolveInfo="HASH_BASE" />
          </node>
        </node>
        <node role="rightExpression" roleId="tpee.1081773367579" type="tpee.LocalStaticFieldReference" typeId="tpee.1172008963197" id="4362914091961464867" nodeInfo="nn">
          <link role="variableDeclaration" roleId="tpee.1068581517664" targetNodeId="4362914091961464837" resolveInfo="HASH_BASE" />
        </node>
      </node>
    </node>
    <node role="member" roleId="tpee.5375687026011219971" type="tpee.FieldDeclaration" typeId="tpee.1068390468200" id="4362914091961464808" nodeInfo="igu">
      <property name="name" nameId="tpck.1169194664001" value="myModelRef" />
      <node role="type" roleId="tpee.5680397130376446158" type="tpee.ClassifierType" typeId="tpee.1107535904670" id="8221899801927134399" nodeInfo="in">
        <link role="classifier" roleId="tpee.1107535924139" targetNodeId="ec5l.~SModelReference" resolveInfo="SModelReference" />
      </node>
      <node role="visibility" roleId="tpee.1178549979242" type="tpee.PrivateVisibility" typeId="tpee.1146644623116" id="4362914091961464809" nodeInfo="nn" />
    </node>
    <node role="member" roleId="tpee.5375687026011219971" type="tpee.FieldDeclaration" typeId="tpee.1068390468200" id="4362914091961464820" nodeInfo="igu">
      <property name="name" nameId="tpck.1169194664001" value="myModelIndex" />
      <node role="type" roleId="tpee.5680397130376446158" type="tp2q.MapType" typeId="tp2q.1197683403723" id="4362914091961464823" nodeInfo="in">
        <node role="keyType" roleId="tp2q.1197683466920" type="tpee.ClassifierType" typeId="tpee.1107535904670" id="8221899801927116156" nodeInfo="in">
          <link role="classifier" roleId="tpee.1107535924139" targetNodeId="ec5l.~SModelReference" resolveInfo="SModelReference" />
        </node>
        <node role="valueType" roleId="tp2q.1197683475734" type="tpee.StringType" typeId="tpee.1225271177708" id="4362914091961464827" nodeInfo="in" />
      </node>
      <node role="visibility" roleId="tpee.1178549979242" type="tpee.PrivateVisibility" typeId="tpee.1146644623116" id="4362914091961464821" nodeInfo="nn" />
    </node>
    <node role="member" roleId="tpee.5375687026011219971" type="tpee.FieldDeclaration" typeId="tpee.1068390468200" id="4362914091961464829" nodeInfo="igu">
      <property name="name" nameId="tpck.1169194664001" value="myUsedIndexes" />
      <node role="visibility" roleId="tpee.1178549979242" type="tpee.PrivateVisibility" typeId="tpee.1146644623116" id="4362914091961464830" nodeInfo="nn" />
      <node role="type" roleId="tpee.5680397130376446158" type="tp2q.SetType" typeId="tp2q.1226511727824" id="4362914091961464832" nodeInfo="in">
        <node role="elementType" roleId="tp2q.1226511765987" type="tpee.IntegerType" typeId="tpee.1070534370425" id="4362914091961464834" nodeInfo="in" />
      </node>
    </node>
    <node role="member" roleId="tpee.5375687026011219971" type="tpee.FieldDeclaration" typeId="tpee.1068390468200" id="3161737310436915635" nodeInfo="igu">
      <property name="isVolatile" nameId="tpee.1240249534625" value="false" />
      <property name="isTransient" nameId="tpee.8606350594693632173" value="false" />
      <property name="name" nameId="tpck.1169194664001" value="myEnv" />
      <property name="isFinal" nameId="tpee.1176718929932" value="false" />
      <node role="visibility" roleId="tpee.1178549979242" type="tpee.PrivateVisibility" typeId="tpee.1146644623116" id="3161737310436765054" nodeInfo="nn" />
      <node role="type" roleId="tpee.5680397130376446158" type="tpee.ClassifierType" typeId="tpee.1107535904670" id="3161737310436873487" nodeInfo="in">
        <link role="classifier" roleId="tpee.1107535924139" targetNodeId="d2v5.~ModelEnvironmentInfo" resolveInfo="ModelEnvironmentInfo" />
      </node>
    </node>
    <node role="member" roleId="tpee.5375687026011219971" type="tpee.ConstructorDeclaration" typeId="tpee.1068580123140" id="4362914091961459502" nodeInfo="igu">
      <node role="parameter" roleId="tpee.1068580123134" type="tpee.ParameterDeclaration" typeId="tpee.1068498886292" id="4362914091961464806" nodeInfo="ir">
        <property name="name" nameId="tpck.1169194664001" value="modelRef" />
        <node role="type" roleId="tpee.5680397130376446158" type="tpee.ClassifierType" typeId="tpee.1107535904670" id="8221899801927167970" nodeInfo="in">
          <link role="classifier" roleId="tpee.1107535924139" targetNodeId="ec5l.~SModelReference" resolveInfo="SModelReference" />
        </node>
      </node>
      <node role="returnType" roleId="tpee.1068580123133" type="tpee.VoidType" typeId="tpee.1068581517677" id="4362914091961459503" nodeInfo="in" />
      <node role="visibility" roleId="tpee.1178549979242" type="tpee.PublicVisibility" typeId="tpee.1146644602865" id="4362914091961459504" nodeInfo="nn" />
      <node role="body" roleId="tpee.1068580123135" type="tpee.StatementList" typeId="tpee.1068580123136" id="4362914091961459505" nodeInfo="nn">
        <node role="statement" roleId="tpee.1068581517665" type="tpee.ExpressionStatement" typeId="tpee.1068580123155" id="4362914091961465696" nodeInfo="nn">
          <node role="expression" roleId="tpee.1068580123156" type="tpee.AssignmentExpression" typeId="tpee.1068498886294" id="4362914091961465699" nodeInfo="nn">
            <node role="lValue" roleId="tpee.1068498886295" type="tpee.LocalInstanceFieldReference" typeId="tpee.7785501532031639928" id="4362914091961465698" nodeInfo="nn">
              <link role="variableDeclaration" roleId="tpee.1068581517664" targetNodeId="4362914091961464820" resolveInfo="myModelIndex" />
            </node>
            <node role="rValue" roleId="tpee.1068498886297" type="tpee.GenericNewExpression" typeId="tpee.1145552977093" id="4362914091961465702" nodeInfo="nn">
              <node role="creator" roleId="tpee.1145553007750" type="tp2q.HashMapCreator" typeId="tp2q.1197686869805" id="4362914091961465703" nodeInfo="nn">
                <node role="keyType" roleId="tp2q.1197687026896" type="tpee.ClassifierType" typeId="tpee.1107535904670" id="8221899801927184319" nodeInfo="in">
                  <link role="classifier" roleId="tpee.1107535924139" targetNodeId="ec5l.~SModelReference" resolveInfo="SModelReference" />
                </node>
                <node role="valueType" roleId="tp2q.1197687035757" type="tpee.StringType" typeId="tpee.1225271177708" id="4362914091961465705" nodeInfo="in" />
              </node>
            </node>
          </node>
        </node>
        <node role="statement" roleId="tpee.1068581517665" type="tpee.ExpressionStatement" typeId="tpee.1068580123155" id="4362914091961465724" nodeInfo="nn">
          <node role="expression" roleId="tpee.1068580123156" type="tpee.AssignmentExpression" typeId="tpee.1068498886294" id="4362914091961465726" nodeInfo="nn">
            <node role="rValue" roleId="tpee.1068498886297" type="tpee.GenericNewExpression" typeId="tpee.1145552977093" id="4362914091961465729" nodeInfo="nn">
              <node role="creator" roleId="tpee.1145553007750" type="tp2q.HashSetCreator" typeId="tp2q.1226516258405" id="4362914091961465730" nodeInfo="nn">
                <node role="elementType" roleId="tp2q.1237721435807" type="tpee.IntegerType" typeId="tpee.1070534370425" id="4362914091961465731" nodeInfo="in" />
              </node>
            </node>
            <node role="lValue" roleId="tpee.1068498886295" type="tpee.LocalInstanceFieldReference" typeId="tpee.7785501532031639928" id="4362914091961465725" nodeInfo="nn">
              <link role="variableDeclaration" roleId="tpee.1068581517664" targetNodeId="4362914091961464829" resolveInfo="myUsedIndexes" />
            </node>
          </node>
        </node>
        <node role="statement" roleId="tpee.1068581517665" type="tpee.ExpressionStatement" typeId="tpee.1068580123155" id="4362914091961470109" nodeInfo="nn">
          <node role="expression" roleId="tpee.1068580123156" type="tpee.AssignmentExpression" typeId="tpee.1068498886294" id="4362914091961470110" nodeInfo="nn">
            <node role="lValue" roleId="tpee.1068498886295" type="tpee.LocalInstanceFieldReference" typeId="tpee.7785501532031639928" id="4362914091961470114" nodeInfo="nn">
              <link role="variableDeclaration" roleId="tpee.1068581517664" targetNodeId="4362914091961464808" resolveInfo="myModelRef" />
            </node>
            <node role="rValue" roleId="tpee.1068498886297" type="tpee.ParameterReference" typeId="tpee.1068581242874" id="4362914091961470112" nodeInfo="nn">
              <link role="variableDeclaration" roleId="tpee.1068581517664" targetNodeId="4362914091961464806" resolveInfo="modelRef" />
            </node>
          </node>
        </node>
        <node role="statement" roleId="tpee.1068581517665" type="tpee.ExpressionStatement" typeId="tpee.1068580123155" id="3161737310437187693" nodeInfo="nn">
          <node role="expression" roleId="tpee.1068580123156" type="tpee.AssignmentExpression" typeId="tpee.1068498886294" id="3161737310437209483" nodeInfo="nn">
            <node role="rValue" roleId="tpee.1068498886297" type="tpee.DotExpression" typeId="tpee.1197027756228" id="3161737310437276330" nodeInfo="nn">
              <node role="operation" roleId="tpee.1197027833540" type="tpee.InstanceMethodCallOperation" typeId="tpee.1202948039474" id="3161737310437303144" nodeInfo="nn">
                <link role="baseMethodDeclaration" roleId="tpee.1068499141037" targetNodeId="d2v5.~PersistenceRegistry%dgetModelEnvironmentInfo()%cjetbrains%dmps%dpersistence%dModelEnvironmentInfo" resolveInfo="getModelEnvironmentInfo" />
              </node>
              <node role="operand" roleId="tpee.1197027771414" type="tpee.StaticMethodCall" typeId="tpee.1081236700937" id="3161737310437254205" nodeInfo="nn">
                <link role="baseMethodDeclaration" roleId="tpee.1068499141037" targetNodeId="d2v5.~PersistenceRegistry%dgetInstance()%cjetbrains%dmps%dpersistence%dPersistenceRegistry" resolveInfo="getInstance" />
                <link role="classConcept" roleId="tpee.1144433194310" targetNodeId="d2v5.~PersistenceRegistry" resolveInfo="PersistenceRegistry" />
              </node>
            </node>
            <node role="lValue" roleId="tpee.1068498886295" type="tpee.VariableReference" typeId="tpee.1068498886296" id="3161737310437187692" nodeInfo="nn">
              <link role="variableDeclaration" roleId="tpee.1068581517664" targetNodeId="3161737310436915635" resolveInfo="myEnv" />
            </node>
          </node>
        </node>
      </node>
    </node>
    <node role="member" roleId="tpee.5375687026011219971" type="tpee.InstanceMethodDeclaration" typeId="tpee.1068580123165" id="4362914091961469988" nodeInfo="igu">
      <property name="name" nameId="tpck.1169194664001" value="addModelReference" />
      <node role="parameter" roleId="tpee.1068580123134" type="tpee.ParameterDeclaration" typeId="tpee.1068498886292" id="4362914091961469992" nodeInfo="ir">
        <property name="name" nameId="tpck.1169194664001" value="model" />
        <node role="type" roleId="tpee.5680397130376446158" type="tpee.ClassifierType" typeId="tpee.1107535904670" id="8221899801927094007" nodeInfo="in">
          <link role="classifier" roleId="tpee.1107535924139" targetNodeId="ec5l.~SModelReference" resolveInfo="SModelReference" />
        </node>
        <node role="annotation" roleId="tpee.1188208488637" type="tpee.AnnotationInstance" typeId="tpee.1188207840427" id="4362914091961470213" nodeInfo="nn">
          <link role="annotation" roleId="tpee.1188208074048" targetNodeId="as9o.~NotNull" resolveInfo="NotNull" />
        </node>
      </node>
      <node role="body" roleId="tpee.1068580123135" type="tpee.StatementList" typeId="tpee.1068580123136" id="4362914091961469991" nodeInfo="nn">
        <node role="statement" roleId="tpee.1068581517665" type="tpee.IfStatement" typeId="tpee.1068580123159" id="6145405523187768680" nodeInfo="nn">
          <node role="condition" roleId="tpee.1068580123160" type="tpee.DotExpression" typeId="tpee.1197027756228" id="6145405523187768692" nodeInfo="nn">
            <node role="operation" roleId="tpee.1197027833540" type="tp2q.ContainsKeyOperation" typeId="tp2q.1201306600024" id="6145405523187768696" nodeInfo="nn">
              <node role="key" roleId="tp2q.1201654602639" type="tpee.ParameterReference" typeId="tpee.1068581242874" id="6145405523187768698" nodeInfo="nn">
                <link role="variableDeclaration" roleId="tpee.1068581517664" targetNodeId="4362914091961469992" resolveInfo="model" />
              </node>
            </node>
            <node role="operand" roleId="tpee.1197027771414" type="tpee.LocalInstanceFieldReference" typeId="tpee.7785501532031639928" id="6145405523187768684" nodeInfo="nn">
              <link role="variableDeclaration" roleId="tpee.1068581517664" targetNodeId="4362914091961464820" resolveInfo="myModelIndex" />
            </node>
          </node>
          <node role="ifTrue" roleId="tpee.1068580123161" type="tpee.StatementList" typeId="tpee.1068580123136" id="6145405523187768681" nodeInfo="nn">
            <node role="statement" roleId="tpee.1068581517665" type="tpee.ReturnStatement" typeId="tpee.1068581242878" id="6145405523187768699" nodeInfo="nn" />
          </node>
        </node>
        <node role="statement" roleId="tpee.1068581517665" type="tpee.LocalVariableDeclarationStatement" typeId="tpee.1068581242864" id="4362914091961469997" nodeInfo="nn">
          <node role="localVariableDeclaration" roleId="tpee.1068581242865" type="tpee.LocalVariableDeclaration" typeId="tpee.1068581242863" id="4362914091961469998" nodeInfo="nr">
            <property name="name" nameId="tpck.1169194664001" value="hash" />
            <node role="initializer" roleId="tpee.1068431790190" type="tpee.RemExpression" typeId="tpee.1153422105332" id="4362914091961470017" nodeInfo="nn">
              <node role="rightExpression" roleId="tpee.1081773367579" type="tpee.LocalStaticFieldReference" typeId="tpee.1172008963197" id="4362914091961470020" nodeInfo="nn">
                <link role="variableDeclaration" roleId="tpee.1068581517664" targetNodeId="4362914091961464847" resolveInfo="HASH_SIZE" />
              </node>
              <node role="leftExpression" roleId="tpee.1081773367580" type="tpee.ParenthesizedExpression" typeId="tpee.1079359253375" id="4362914091961470001" nodeInfo="nn">
                <node role="expression" roleId="tpee.1079359253376" type="tpee.PlusExpression" typeId="tpee.1068581242875" id="4362914091961470013" nodeInfo="nn">
                  <node role="rightExpression" roleId="tpee.1081773367579" type="tpee.LocalStaticFieldReference" typeId="tpee.1172008963197" id="4362914091961470016" nodeInfo="nn">
                    <link role="variableDeclaration" roleId="tpee.1068581517664" targetNodeId="4362914091961464847" resolveInfo="HASH_SIZE" />
                  </node>
                  <node role="leftExpression" roleId="tpee.1081773367580" type="tpee.RemExpression" typeId="tpee.1153422105332" id="4362914091961470009" nodeInfo="nn">
                    <node role="rightExpression" roleId="tpee.1081773367579" type="tpee.LocalStaticFieldReference" typeId="tpee.1172008963197" id="4362914091961470012" nodeInfo="nn">
                      <link role="variableDeclaration" roleId="tpee.1068581517664" targetNodeId="4362914091961464847" resolveInfo="HASH_SIZE" />
                    </node>
                    <node role="leftExpression" roleId="tpee.1081773367580" type="tpee.DotExpression" typeId="tpee.1197027756228" id="4362914091961470004" nodeInfo="nn">
                      <node role="operand" roleId="tpee.1197027771414" type="tpee.DotExpression" typeId="tpee.1197027756228" id="8968377604619814836" nodeInfo="nn">
                        <node role="operation" roleId="tpee.1197027833540" type="tpee.InstanceMethodCallOperation" typeId="tpee.1202948039474" id="8968377604619833822" nodeInfo="nn">
                          <link role="baseMethodDeclaration" roleId="tpee.1068499141037" targetNodeId="ec5l.~SModelReference%dgetModelId()%corg%djetbrains%dmps%dopenapi%dmodel%dSModelId" resolveInfo="getModelId" />
                        </node>
                        <node role="operand" roleId="tpee.1197027771414" type="tpee.ParameterReference" typeId="tpee.1068581242874" id="4362914091961470003" nodeInfo="nn">
                          <link role="variableDeclaration" roleId="tpee.1068581517664" targetNodeId="4362914091961469992" resolveInfo="model" />
                        </node>
                      </node>
                      <node role="operation" roleId="tpee.1197027833540" type="tpee.InstanceMethodCallOperation" typeId="tpee.1202948039474" id="4362914091961470008" nodeInfo="nn">
                        <link role="baseMethodDeclaration" roleId="tpee.1068499141037" targetNodeId="e2lb.~Object%dhashCode()%cint" resolveInfo="hashCode" />
                      </node>
                    </node>
                  </node>
                </node>
              </node>
            </node>
            <node role="type" roleId="tpee.5680397130376446158" type="tpee.IntegerType" typeId="tpee.1070534370425" id="4362914091961469999" nodeInfo="in" />
          </node>
        </node>
        <node role="statement" roleId="tpee.1068581517665" type="tpee.WhileStatement" typeId="tpee.1076505808687" id="4362914091961470022" nodeInfo="nn">
          <node role="body" roleId="tpee.1154032183016" type="tpee.StatementList" typeId="tpee.1068580123136" id="4362914091961470024" nodeInfo="nn">
            <node role="statement" roleId="tpee.1068581517665" type="tpee.ExpressionStatement" typeId="tpee.1068580123155" id="4362914091961470033" nodeInfo="nn">
              <node role="expression" roleId="tpee.1068580123156" type="tpee.AssignmentExpression" typeId="tpee.1068498886294" id="4362914091961470035" nodeInfo="nn">
                <node role="rValue" roleId="tpee.1068498886297" type="tpee.RemExpression" typeId="tpee.1153422105332" id="4362914091961470045" nodeInfo="nn">
                  <node role="rightExpression" roleId="tpee.1081773367579" type="tpee.LocalStaticFieldReference" typeId="tpee.1172008963197" id="4362914091961470048" nodeInfo="nn">
                    <link role="variableDeclaration" roleId="tpee.1068581517664" targetNodeId="4362914091961464847" resolveInfo="HASH_SIZE" />
                  </node>
                  <node role="leftExpression" roleId="tpee.1081773367580" type="tpee.ParenthesizedExpression" typeId="tpee.1079359253375" id="4362914091961470038" nodeInfo="nn">
                    <node role="expression" roleId="tpee.1079359253376" type="tpee.PlusExpression" typeId="tpee.1068581242875" id="4362914091961470041" nodeInfo="nn">
                      <node role="leftExpression" roleId="tpee.1081773367580" type="tpee.LocalVariableReference" typeId="tpee.1068581242866" id="4362914091961470040" nodeInfo="nn">
                        <link role="variableDeclaration" roleId="tpee.1068581517664" targetNodeId="4362914091961469998" resolveInfo="hash" />
                      </node>
                      <node role="rightExpression" roleId="tpee.1081773367579" type="tpee.IntegerConstant" typeId="tpee.1068580320020" id="4362914091961470044" nodeInfo="nn">
                        <property name="value" nameId="tpee.1068580320021" value="1" />
                      </node>
                    </node>
                  </node>
                </node>
                <node role="lValue" roleId="tpee.1068498886295" type="tpee.LocalVariableReference" typeId="tpee.1068581242866" id="4362914091961470034" nodeInfo="nn">
                  <link role="variableDeclaration" roleId="tpee.1068581517664" targetNodeId="4362914091961469998" resolveInfo="hash" />
                </node>
              </node>
            </node>
          </node>
          <node role="condition" roleId="tpee.1076505808688" type="tpee.DotExpression" typeId="tpee.1197027756228" id="4362914091961470026" nodeInfo="nn">
            <node role="operand" roleId="tpee.1197027771414" type="tpee.LocalInstanceFieldReference" typeId="tpee.7785501532031639928" id="4362914091961470025" nodeInfo="nn">
              <link role="variableDeclaration" roleId="tpee.1068581517664" targetNodeId="4362914091961464829" resolveInfo="myUsedIndexes" />
            </node>
            <node role="operation" roleId="tpee.1197027833540" type="tp2q.ContainsOperation" typeId="tp2q.1172254888721" id="4362914091961470030" nodeInfo="nn">
              <node role="argument" roleId="tp2q.1172256416782" type="tpee.LocalVariableReference" typeId="tpee.1068581242866" id="4362914091961470032" nodeInfo="nn">
                <link role="variableDeclaration" roleId="tpee.1068581517664" targetNodeId="4362914091961469998" resolveInfo="hash" />
              </node>
            </node>
          </node>
        </node>
        <node role="statement" roleId="tpee.1068581517665" type="tpee.ExpressionStatement" typeId="tpee.1068580123155" id="4362914091961470050" nodeInfo="nn">
          <node role="expression" roleId="tpee.1068580123156" type="tpee.DotExpression" typeId="tpee.1197027756228" id="4362914091961470052" nodeInfo="nn">
            <node role="operation" roleId="tpee.1197027833540" type="tp2q.AddSetElementOperation" typeId="tp2q.1226566855640" id="4362914091961470056" nodeInfo="nn">
              <node role="argument" roleId="tp2q.1226567214363" type="tpee.LocalVariableReference" typeId="tpee.1068581242866" id="4362914091961470058" nodeInfo="nn">
                <link role="variableDeclaration" roleId="tpee.1068581517664" targetNodeId="4362914091961469998" resolveInfo="hash" />
              </node>
            </node>
            <node role="operand" roleId="tpee.1197027771414" type="tpee.LocalInstanceFieldReference" typeId="tpee.7785501532031639928" id="4362914091961470051" nodeInfo="nn">
              <link role="variableDeclaration" roleId="tpee.1068581517664" targetNodeId="4362914091961464829" resolveInfo="myUsedIndexes" />
            </node>
          </node>
        </node>
        <node role="statement" roleId="tpee.1068581517665" type="tpee.ExpressionStatement" typeId="tpee.1068580123155" id="4362914091961470060" nodeInfo="nn">
          <node role="expression" roleId="tpee.1068580123156" type="tpee.AssignmentExpression" typeId="tpee.1068498886294" id="4362914091961470066" nodeInfo="nn">
            <node role="lValue" roleId="tpee.1068498886295" type="tp2q.MapElement" typeId="tp2q.1197932370469" id="4362914091961470062" nodeInfo="nn">
              <node role="map" roleId="tp2q.1197932505799" type="tpee.LocalInstanceFieldReference" typeId="tpee.7785501532031639928" id="4362914091961470061" nodeInfo="nn">
                <link role="variableDeclaration" roleId="tpee.1068581517664" targetNodeId="4362914091961464820" resolveInfo="myModelIndex" />
              </node>
              <node role="key" roleId="tp2q.1197932525128" type="tpee.ParameterReference" typeId="tpee.1068581242874" id="4362914091961470069" nodeInfo="nn">
                <link role="variableDeclaration" roleId="tpee.1068581517664" targetNodeId="4362914091961469992" resolveInfo="model" />
              </node>
            </node>
            <node role="rValue" roleId="tpee.1068498886297" type="tpee.StaticMethodCall" typeId="tpee.1081236700937" id="4362914091961470072" nodeInfo="nn">
              <link role="classConcept" roleId="tpee.1144433194310" targetNodeId="e2lb.~Integer" resolveInfo="Integer" />
              <link role="baseMethodDeclaration" roleId="tpee.1068499141037" targetNodeId="e2lb.~Integer%dtoString(int,int)%cjava%dlang%dString" resolveInfo="toString" />
              <node role="actualArgument" roleId="tpee.1068499141038" type="tpee.LocalVariableReference" typeId="tpee.1068581242866" id="4362914091961470073" nodeInfo="nn">
                <link role="variableDeclaration" roleId="tpee.1068581517664" targetNodeId="4362914091961469998" resolveInfo="hash" />
              </node>
              <node role="actualArgument" roleId="tpee.1068499141038" type="tpee.LocalStaticFieldReference" typeId="tpee.1172008963197" id="4362914091961470075" nodeInfo="nn">
                <link role="variableDeclaration" roleId="tpee.1068581517664" targetNodeId="4362914091961464837" resolveInfo="HASH_BASE" />
              </node>
            </node>
          </node>
        </node>
      </node>
      <node role="visibility" roleId="tpee.1178549979242" type="tpee.PublicVisibility" typeId="tpee.1146644602865" id="4362914091961469990" nodeInfo="nn" />
      <node role="returnType" roleId="tpee.1068580123133" type="tpee.VoidType" typeId="tpee.1068581517677" id="4362914091961469989" nodeInfo="in" />
    </node>
    <node role="member" roleId="tpee.5375687026011219971" type="tpee.InstanceMethodDeclaration" typeId="tpee.1068580123165" id="4362914091961470118" nodeInfo="igu">
      <property name="name" nameId="tpck.1169194664001" value="getImportIndex" />
      <node role="returnType" roleId="tpee.1068580123133" type="tpee.StringType" typeId="tpee.1225271177708" id="4362914091961470122" nodeInfo="in" />
      <node role="parameter" roleId="tpee.1068580123134" type="tpee.ParameterDeclaration" typeId="tpee.1068498886292" id="4362914091961470123" nodeInfo="ir">
        <property name="name" nameId="tpck.1169194664001" value="model" />
        <node role="type" roleId="tpee.5680397130376446158" type="tpee.ClassifierType" typeId="tpee.1107535904670" id="8221899801927279232" nodeInfo="in">
          <link role="classifier" roleId="tpee.1107535924139" targetNodeId="ec5l.~SModelReference" resolveInfo="SModelReference" />
        </node>
        <node role="annotation" roleId="tpee.1188208488637" type="tpee.AnnotationInstance" typeId="tpee.1188207840427" id="4362914091961470214" nodeInfo="nn">
          <link role="annotation" roleId="tpee.1188208074048" targetNodeId="as9o.~NotNull" resolveInfo="NotNull" />
        </node>
      </node>
      <node role="visibility" roleId="tpee.1178549979242" type="tpee.PublicVisibility" typeId="tpee.1146644602865" id="4362914091961470120" nodeInfo="nn" />
      <node role="body" roleId="tpee.1068580123135" type="tpee.StatementList" typeId="tpee.1068580123136" id="4362914091961470121" nodeInfo="nn">
        <node role="statement" roleId="tpee.1068581517665" type="tpee.ReturnStatement" typeId="tpee.1068581242878" id="4362914091961470125" nodeInfo="nn">
          <node role="expression" roleId="tpee.1068581517676" type="tp2q.MapElement" typeId="tp2q.1197932370469" id="4362914091961470128" nodeInfo="nn">
            <node role="map" roleId="tp2q.1197932505799" type="tpee.LocalInstanceFieldReference" typeId="tpee.7785501532031639928" id="4362914091961470127" nodeInfo="nn">
              <link role="variableDeclaration" roleId="tpee.1068581517664" targetNodeId="4362914091961464820" resolveInfo="myModelIndex" />
            </node>
            <node role="key" roleId="tp2q.1197932525128" type="tpee.ParameterReference" typeId="tpee.1068581242874" id="4362914091961470131" nodeInfo="nn">
              <link role="variableDeclaration" roleId="tpee.1068581517664" targetNodeId="4362914091961470123" resolveInfo="model" />
            </node>
          </node>
        </node>
      </node>
    </node>
    <node role="member" roleId="tpee.5375687026011219971" type="tpee.InstanceMethodDeclaration" typeId="tpee.1068580123165" id="4362914091961470202" nodeInfo="igu">
      <property name="name" nameId="tpck.1169194664001" value="genReferenceString" />
      <node role="annotation" roleId="tpee.1188208488637" type="tpee.AnnotationInstance" typeId="tpee.1188207840427" id="4362914091961470217" nodeInfo="nn">
        <link role="annotation" roleId="tpee.1188208074048" targetNodeId="as9o.~NotNull" resolveInfo="NotNull" />
      </node>
      <node role="parameter" roleId="tpee.1068580123134" type="tpee.ParameterDeclaration" typeId="tpee.1068498886292" id="4362914091961470207" nodeInfo="ir">
        <property name="name" nameId="tpck.1169194664001" value="ref" />
        <node role="type" roleId="tpee.5680397130376446158" type="tpee.ClassifierType" typeId="tpee.1107535904670" id="8221899801937623525" nodeInfo="in">
          <link role="classifier" roleId="tpee.1107535924139" targetNodeId="ec5l.~SModelReference" resolveInfo="SModelReference" />
        </node>
        <node role="annotation" roleId="tpee.1188208488637" type="tpee.AnnotationInstance" typeId="tpee.1188207840427" id="4362914091961470215" nodeInfo="nn">
          <link role="annotation" roleId="tpee.1188208074048" targetNodeId="as9o.~NotNull" resolveInfo="NotNull" />
        </node>
      </node>
      <node role="parameter" roleId="tpee.1068580123134" type="tpee.ParameterDeclaration" typeId="tpee.1068498886292" id="4362914091961470209" nodeInfo="ir">
        <property name="name" nameId="tpck.1169194664001" value="text" />
        <node role="annotation" roleId="tpee.1188208488637" type="tpee.AnnotationInstance" typeId="tpee.1188207840427" id="4362914091961470216" nodeInfo="nn">
          <link role="annotation" roleId="tpee.1188208074048" targetNodeId="as9o.~NotNull" resolveInfo="NotNull" />
        </node>
        <node role="type" roleId="tpee.5680397130376446158" type="tpee.StringType" typeId="tpee.1225271177708" id="4362914091961470211" nodeInfo="in" />
      </node>
      <node role="returnType" roleId="tpee.1068580123133" type="tpee.StringType" typeId="tpee.1225271177708" id="4362914091961470206" nodeInfo="in" />
      <node role="body" roleId="tpee.1068580123135" type="tpee.StatementList" typeId="tpee.1068580123136" id="4362914091961470205" nodeInfo="nn">
        <node role="statement" roleId="tpee.1068581517665" type="tpee.IfStatement" typeId="tpee.1068580123159" id="7677978454736941185" nodeInfo="nn">
          <node role="condition" roleId="tpee.1068580123160" type="tpee.DotExpression" typeId="tpee.1197027756228" id="7677978454736941196" nodeInfo="nn">
            <node role="operand" roleId="tpee.1197027771414" type="tpee.ParameterReference" typeId="tpee.1068581242874" id="7677978454736941197" nodeInfo="nn">
              <link role="variableDeclaration" roleId="tpee.1068581517664" targetNodeId="4362914091961470207" resolveInfo="ref" />
            </node>
            <node role="operation" roleId="tpee.1197027833540" type="tpee.InstanceMethodCallOperation" typeId="tpee.1202948039474" id="7677978454736941198" nodeInfo="nn">
              <link role="baseMethodDeclaration" roleId="tpee.1068499141037" targetNodeId="e2lb.~Object%dequals(java%dlang%dObject)%cboolean" resolveInfo="equals" />
              <node role="actualArgument" roleId="tpee.1068499141038" type="tpee.LocalInstanceFieldReference" typeId="tpee.7785501532031639928" id="7677978454736941199" nodeInfo="nn">
                <link role="variableDeclaration" roleId="tpee.1068581517664" targetNodeId="4362914091961464808" resolveInfo="myModelRef" />
              </node>
            </node>
          </node>
          <node role="ifTrue" roleId="tpee.1068580123161" type="tpee.StatementList" typeId="tpee.1068580123136" id="7677978454736941186" nodeInfo="nn">
            <node role="statement" roleId="tpee.1068581517665" type="tpee.ReturnStatement" typeId="tpee.1068581242878" id="7677978454736941206" nodeInfo="nn">
              <node role="expression" roleId="tpee.1068581517676" type="tpee.LocalStaticMethodCall" typeId="tpee.1172058436953" id="7677978454736941207" nodeInfo="nn">
                <link role="baseMethodDeclaration" roleId="tpee.1068499141037" targetNodeId="4362914091961470132" resolveInfo="encode" />
                <node role="actualArgument" roleId="tpee.1068499141038" type="tpee.ParameterReference" typeId="tpee.1068581242874" id="7677978454736941208" nodeInfo="nn">
                  <link role="variableDeclaration" roleId="tpee.1068581517664" targetNodeId="4362914091961470209" resolveInfo="text" />
                </node>
              </node>
            </node>
          </node>
        </node>
        <node role="statement" roleId="tpee.1068581517665" type="tpee.LocalVariableDeclarationStatement" typeId="tpee.1068581242864" id="4362914091961470218" nodeInfo="nn">
          <node role="localVariableDeclaration" roleId="tpee.1068581242865" type="tpee.LocalVariableDeclaration" typeId="tpee.1068581242863" id="4362914091961470219" nodeInfo="nr">
            <property name="name" nameId="tpck.1169194664001" value="index" />
            <node role="initializer" roleId="tpee.1068431790190" type="tpee.LocalMethodCall" typeId="tpee.7812454656619025412" id="4480463197146415512" nodeInfo="nn">
              <link role="baseMethodDeclaration" roleId="tpee.1068499141037" targetNodeId="4362914091961470118" resolveInfo="getImportIndex" />
              <node role="actualArgument" roleId="tpee.1068499141038" type="tpee.VariableReference" typeId="tpee.1068498886296" id="4480463197146443708" nodeInfo="nn">
                <link role="variableDeclaration" roleId="tpee.1068581517664" targetNodeId="4362914091961470207" resolveInfo="ref" />
              </node>
            </node>
            <node role="type" roleId="tpee.5680397130376446158" type="tpee.StringType" typeId="tpee.1225271177708" id="4362914091961470220" nodeInfo="in" />
          </node>
        </node>
        <node role="statement" roleId="tpee.1068581517665" type="tpee.IfStatement" typeId="tpee.1068580123159" id="4362914091961470228" nodeInfo="nn">
          <node role="condition" roleId="tpee.1068580123160" type="tpee.EqualsExpression" typeId="tpee.1068580123152" id="4362914091961470247" nodeInfo="nn">
            <node role="rightExpression" roleId="tpee.1081773367579" type="tpee.NullLiteral" typeId="tpee.1070534058343" id="4362914091961470250" nodeInfo="nn" />
            <node role="leftExpression" roleId="tpee.1081773367580" type="tpee.LocalVariableReference" typeId="tpee.1068581242866" id="4362914091961470242" nodeInfo="nn">
              <link role="variableDeclaration" roleId="tpee.1068581517664" targetNodeId="4362914091961470219" resolveInfo="index" />
            </node>
          </node>
          <node role="ifTrue" roleId="tpee.1068580123161" type="tpee.StatementList" typeId="tpee.1068580123136" id="4362914091961470229" nodeInfo="nn">
            <node role="statement" roleId="tpee.1068581517665" type="tpib.LogStatement" typeId="tpib.1167227138527" id="4362914091961470251" nodeInfo="nn">
              <property name="severity" nameId="tpib.1167245565795" value="error" />
              <node role="logExpression" roleId="tpib.1167227463056" type="tpee.PlusExpression" typeId="tpee.1068581242875" id="4362914091961470257" nodeInfo="nn">
                <node role="rightExpression" roleId="tpee.1081773367579" type="tpee.StringLiteral" typeId="tpee.1070475926800" id="4362914091961470260" nodeInfo="nn">
                  <property name="value" nameId="tpee.1070475926801" value=" not found in index" />
                </node>
                <node role="leftExpression" roleId="tpee.1081773367580" type="tpee.PlusExpression" typeId="tpee.1068581242875" id="4362914091961470253" nodeInfo="nn">
                  <node role="rightExpression" roleId="tpee.1081773367579" type="tpee.ParameterReference" typeId="tpee.1068581242874" id="4362914091961470256" nodeInfo="nn">
                    <link role="variableDeclaration" roleId="tpee.1068581517664" targetNodeId="4362914091961470207" resolveInfo="ref" />
                  </node>
                  <node role="leftExpression" roleId="tpee.1081773367580" type="tpee.StringLiteral" typeId="tpee.1070475926800" id="4362914091961470252" nodeInfo="nn">
                    <property name="value" nameId="tpee.1070475926801" value="model " />
                  </node>
                </node>
              </node>
            </node>
            <node role="statement" roleId="tpee.1068581517665" type="tpee.ReturnStatement" typeId="tpee.1068581242878" id="4362914091961470262" nodeInfo="nn">
              <node role="expression" roleId="tpee.1068581517676" type="tpee.LocalStaticMethodCall" typeId="tpee.1172058436953" id="4362914091961470264" nodeInfo="nn">
                <link role="baseMethodDeclaration" roleId="tpee.1068499141037" targetNodeId="4362914091961470132" resolveInfo="encode" />
                <node role="actualArgument" roleId="tpee.1068499141038" type="tpee.ParameterReference" typeId="tpee.1068581242874" id="4362914091961470265" nodeInfo="nn">
                  <link role="variableDeclaration" roleId="tpee.1068581517664" targetNodeId="4362914091961470209" resolveInfo="text" />
                </node>
              </node>
            </node>
          </node>
        </node>
        <node role="statement" roleId="tpee.1068581517665" type="tpee.ExpressionStatement" typeId="tpee.1068580123155" id="8083614216739257984" nodeInfo="nn">
          <node role="expression" roleId="tpee.1068580123156" type="tpee.PlusExpression" typeId="tpee.1068581242875" id="8083614216739317813" nodeInfo="nn">
            <node role="leftExpression" roleId="tpee.1081773367580" type="tpee.PlusExpression" typeId="tpee.1068581242875" id="8083614216739275778" nodeInfo="nn">
              <node role="leftExpression" roleId="tpee.1081773367580" type="tpee.VariableReference" typeId="tpee.1068498886296" id="8083614216739257983" nodeInfo="nn">
                <link role="variableDeclaration" roleId="tpee.1068581517664" targetNodeId="4362914091961470219" resolveInfo="index" />
              </node>
              <node role="rightExpression" roleId="tpee.1081773367579" type="tpee.VariableReference" typeId="tpee.1068498886296" id="8083614216739299950" nodeInfo="nn">
                <link role="variableDeclaration" roleId="tpee.1068581517664" targetNodeId="4362914091961464872" resolveInfo="MODEL_SEPARATOR_CHAR" />
              </node>
            </node>
            <node role="rightExpression" roleId="tpee.1081773367579" type="tpee.LocalStaticMethodCall" typeId="tpee.1172058436953" id="8083614216739355986" nodeInfo="nn">
              <link role="baseMethodDeclaration" roleId="tpee.1068499141037" targetNodeId="4362914091961470132" resolveInfo="encode" />
              <node role="actualArgument" roleId="tpee.1068499141038" type="tpee.ParameterReference" typeId="tpee.1068581242874" id="8083614216739355987" nodeInfo="nn">
                <link role="variableDeclaration" roleId="tpee.1068581517664" targetNodeId="4362914091961470209" resolveInfo="text" />
              </node>
            </node>
          </node>
        </node>
      </node>
      <node role="visibility" roleId="tpee.1178549979242" type="tpee.PrivateVisibility" typeId="tpee.1146644623116" id="4362914091961474760" nodeInfo="nn" />
    </node>
    <node role="member" roleId="tpee.5375687026011219971" type="tpee.InstanceMethodDeclaration" typeId="tpee.1068580123165" id="6126717628305172167" nodeInfo="igu">
      <property name="name" nameId="tpck.1169194664001" value="genReferenceId" />
      <node role="visibility" roleId="tpee.1178549979242" type="tpee.PublicVisibility" typeId="tpee.1146644602865" id="1827050150422881661" nodeInfo="nn" />
      <node role="annotation" roleId="tpee.1188208488637" type="tpee.AnnotationInstance" typeId="tpee.1188207840427" id="6126717628305172177" nodeInfo="nn">
        <link role="annotation" roleId="tpee.1188208074048" targetNodeId="as9o.~Nullable" resolveInfo="Nullable" />
      </node>
      <node role="parameter" roleId="tpee.1068580123134" type="tpee.ParameterDeclaration" typeId="tpee.1068498886292" id="6126717628305172178" nodeInfo="ir">
        <property name="name" nameId="tpck.1169194664001" value="pointer" />
        <node role="annotation" roleId="tpee.1188208488637" type="tpee.AnnotationInstance" typeId="tpee.1188207840427" id="6126717628305172180" nodeInfo="nn">
          <link role="annotation" roleId="tpee.1188208074048" targetNodeId="as9o.~Nullable" resolveInfo="Nullable" />
        </node>
        <node role="type" roleId="tpee.5680397130376446158" type="tpee.ClassifierType" typeId="tpee.1107535904670" id="6126717628305172185" nodeInfo="in">
          <link role="classifier" roleId="tpee.1107535924139" targetNodeId="ec5l.~SNodeReference" resolveInfo="SNodeReference" />
        </node>
      </node>
      <node role="returnType" roleId="tpee.1068580123133" type="tpee.StringType" typeId="tpee.1225271177708" id="6126717628305172168" nodeInfo="in" />
      <node role="body" roleId="tpee.1068580123135" type="tpee.StatementList" typeId="tpee.1068580123136" id="6126717628305172170" nodeInfo="nn">
        <node role="statement" roleId="tpee.1068581517665" type="tpee.ExpressionStatement" typeId="tpee.1068580123155" id="3879182157711714544" nodeInfo="nn">
          <node role="expression" roleId="tpee.1068580123156" type="tpee.TernaryOperatorExpression" typeId="tpee.1163668896201" id="3879182157711727503" nodeInfo="nn">
            <node role="ifTrue" roleId="tpee.1163668922816" type="tpee.NullLiteral" typeId="tpee.1070534058343" id="3879182157711731740" nodeInfo="nn" />
            <node role="ifFalse" roleId="tpee.1163668934364" type="tpee.LocalInstanceMethodCall" typeId="tpee.3066917033203108594" id="3879182157711735929" nodeInfo="nn">
              <link role="baseMethodDeclaration" roleId="tpee.1068499141037" targetNodeId="4362914091961470202" resolveInfo="genReferenceString" />
              <node role="actualArgument" roleId="tpee.1068499141038" type="tpee.DotExpression" typeId="tpee.1197027756228" id="3682669016371650846" nodeInfo="nn">
                <node role="operation" roleId="tpee.1197027833540" type="tpee.InstanceMethodCallOperation" typeId="tpee.1202948039474" id="3682669016371702231" nodeInfo="nn">
                  <link role="baseMethodDeclaration" roleId="tpee.1068499141037" targetNodeId="ec5l.~SNodeReference%dgetModelReference()%corg%djetbrains%dmps%dopenapi%dmodel%dSModelReference" resolveInfo="getModelReference" />
                </node>
                <node role="operand" roleId="tpee.1197027771414" type="tpee.ParameterReference" typeId="tpee.1068581242874" id="3879182157711735931" nodeInfo="nn">
                  <link role="variableDeclaration" roleId="tpee.1068581517664" targetNodeId="6126717628305172178" resolveInfo="pointer" />
                </node>
              </node>
              <node role="actualArgument" roleId="tpee.1068499141038" type="tpee.DotExpression" typeId="tpee.1197027756228" id="3682669016371954598" nodeInfo="nn">
                <node role="operation" roleId="tpee.1197027833540" type="tpee.InstanceMethodCallOperation" typeId="tpee.1202948039474" id="3682669016371972164" nodeInfo="nn">
                  <link role="baseMethodDeclaration" roleId="tpee.1068499141037" targetNodeId="e2lb.~Object%dtoString()%cjava%dlang%dString" resolveInfo="toString" />
                </node>
                <node role="operand" roleId="tpee.1197027771414" type="tpee.DotExpression" typeId="tpee.1197027756228" id="3682669016371852815" nodeInfo="nn">
                  <node role="operand" roleId="tpee.1197027771414" type="tpee.ParenthesizedExpression" typeId="tpee.1079359253375" id="2774990161568307947" nodeInfo="nn">
                    <node role="expression" roleId="tpee.1079359253376" type="tpee.CastExpression" typeId="tpee.1070534934090" id="2774990161568307948" nodeInfo="nn">
                      <node role="type" roleId="tpee.1070534934091" type="tpee.ClassifierType" typeId="tpee.1107535904670" id="2774990161568307949" nodeInfo="in">
                        <link role="classifier" roleId="tpee.1107535924139" targetNodeId="cu2c.~SNodePointer" resolveInfo="SNodePointer" />
                      </node>
                      <node role="expression" roleId="tpee.1070534934092" type="tpee.VariableReference" typeId="tpee.1068498886296" id="2774990161568307950" nodeInfo="nn">
                        <link role="variableDeclaration" roleId="tpee.1068581517664" targetNodeId="6126717628305172178" resolveInfo="pointer" />
                      </node>
                    </node>
                  </node>
                  <node role="operation" roleId="tpee.1197027833540" type="tpee.InstanceMethodCallOperation" typeId="tpee.1202948039474" id="3682669016371904168" nodeInfo="nn">
                    <link role="baseMethodDeclaration" roleId="tpee.1068499141037" targetNodeId="cu2c.~SNodePointer%dgetNodeId()%corg%djetbrains%dmps%dopenapi%dmodel%dSNodeId" resolveInfo="getNodeId" />
                  </node>
                </node>
              </node>
            </node>
            <node role="condition" roleId="tpee.1163668914799" type="tpee.EqualsExpression" typeId="tpee.1068580123152" id="3879182157711719017" nodeInfo="nn">
              <node role="rightExpression" roleId="tpee.1081773367579" type="tpee.NullLiteral" typeId="tpee.1070534058343" id="3879182157711723179" nodeInfo="nn" />
              <node role="leftExpression" roleId="tpee.1081773367580" type="tpee.VariableReference" typeId="tpee.1068498886296" id="3879182157711714543" nodeInfo="nn">
                <link role="variableDeclaration" roleId="tpee.1068581517664" targetNodeId="6126717628305172178" resolveInfo="pointer" />
              </node>
            </node>
          </node>
        </node>
      </node>
    </node>
    <node role="member" roleId="tpee.5375687026011219971" type="tpee.InstanceMethodDeclaration" typeId="tpee.1068580123165" id="4362914091961474281" nodeInfo="igu">
      <property name="name" nameId="tpck.1169194664001" value="genType" />
      <node role="visibility" roleId="tpee.1178549979242" type="tpee.PublicVisibility" typeId="tpee.1146644602865" id="4362914091961474283" nodeInfo="nn" />
      <node role="parameter" roleId="tpee.1068580123134" type="tpee.ParameterDeclaration" typeId="tpee.1068498886292" id="4362914091961474286" nodeInfo="ir">
        <property name="name" nameId="tpck.1169194664001" value="node" />
        <node role="type" roleId="tpee.5680397130376446158" type="tp25.SNodeType" typeId="tp25.1138055754698" id="4362914091961474287" nodeInfo="in" />
        <node role="annotation" roleId="tpee.1188208488637" type="tpee.AnnotationInstance" typeId="tpee.1188207840427" id="4362914091961474288" nodeInfo="nn">
          <link role="annotation" roleId="tpee.1188208074048" targetNodeId="as9o.~NotNull" resolveInfo="NotNull" />
        </node>
      </node>
      <node role="returnType" roleId="tpee.1068580123133" type="tpee.StringType" typeId="tpee.1225271177708" id="4362914091961474285" nodeInfo="in" />
      <node role="body" roleId="tpee.1068580123135" type="tpee.StatementList" typeId="tpee.1068580123136" id="4362914091961474284" nodeInfo="nn">
        <node role="statement" roleId="tpee.1068581517665" type="tpee.SingleLineComment" typeId="tpee.6329021646629104954" id="3436588812410759314" nodeInfo="nn">
          <node role="commentPart" roleId="tpee.6329021646629175155" type="tpee.TextCommentPart" typeId="tpee.6329021646629104957" id="3436588812410759315" nodeInfo="nn">
            <property name="text" nameId="tpee.6329021646629104958" value="return fqName prefixed with &quot;.&quot; if we can't find model or name of concept" />
          </node>
        </node>
        <node role="statement" roleId="tpee.1068581517665" type="tpee.LocalVariableDeclarationStatement" typeId="tpee.1068581242864" id="3436588812410792021" nodeInfo="nn">
          <node role="localVariableDeclaration" roleId="tpee.1068581242865" type="tpee.LocalVariableDeclaration" typeId="tpee.1068581242863" id="3436588812410792022" nodeInfo="nr">
            <property name="name" nameId="tpck.1169194664001" value="fqName" />
            <node role="initializer" roleId="tpee.1068431790190" type="tpee.DotExpression" typeId="tpee.1197027756228" id="6283458501093399017" nodeInfo="nn">
              <node role="operation" roleId="tpee.1197027833540" type="tpee.InstanceMethodCallOperation" typeId="tpee.1202948039474" id="2381446136244094525" nodeInfo="nn">
                <link role="baseMethodDeclaration" roleId="tpee.1068499141037" targetNodeId="t3eg.~SAbstractConcept%dgetConceptId()%cjava%dlang%dString" resolveInfo="getConceptId" />
              </node>
              <node role="operand" roleId="tpee.1197027771414" type="tpee.DotExpression" typeId="tpee.1197027756228" id="6283458501093399018" nodeInfo="nn">
                <node role="operation" roleId="tpee.1197027833540" type="tpee.InstanceMethodCallOperation" typeId="tpee.1202948039474" id="6283458501093399021" nodeInfo="nn">
                  <link role="baseMethodDeclaration" roleId="tpee.1068499141037" targetNodeId="ec5l.~SNode%dgetConcept()%corg%djetbrains%dmps%dopenapi%dlanguage%dSConcept" resolveInfo="getConcept" />
                </node>
                <node role="operand" roleId="tpee.1197027771414" type="tp25.SemanticDowncastExpression" typeId="tp25.1145404486709" id="6283458501093399019" nodeInfo="nn">
                  <node role="leftExpression" roleId="tp25.1145404616321" type="tpee.ParameterReference" typeId="tpee.1068581242874" id="6283458501093399020" nodeInfo="nn">
                    <link role="variableDeclaration" roleId="tpee.1068581517664" targetNodeId="4362914091961474286" resolveInfo="node" />
                  </node>
                </node>
              </node>
            </node>
            <node role="type" roleId="tpee.5680397130376446158" type="tpee.StringType" typeId="tpee.1225271177708" id="3436588812410792028" nodeInfo="in" />
          </node>
        </node>
        <node role="statement" roleId="tpee.1068581517665" type="tpee.LocalVariableDeclarationStatement" typeId="tpee.1068581242864" id="3161737310441674529" nodeInfo="nn">
          <node role="localVariableDeclaration" roleId="tpee.1068581242865" type="tpee.LocalVariableDeclaration" typeId="tpee.1068581242863" id="3161737310441674530" nodeInfo="nr">
            <property name="name" nameId="tpck.1169194664001" value="conceptPointer" />
            <node role="initializer" roleId="tpee.1068431790190" type="tpee.DotExpression" typeId="tpee.1197027756228" id="3161737310441865397" nodeInfo="nn">
              <node role="operation" roleId="tpee.1197027833540" type="tpee.InstanceMethodCallOperation" typeId="tpee.1202948039474" id="3161737310441904197" nodeInfo="nn">
                <link role="baseMethodDeclaration" roleId="tpee.1068499141037" targetNodeId="d2v5.~ModelEnvironmentInfo%dgetConceptId(org%djetbrains%dmps%dopenapi%dmodel%dSNode)%corg%djetbrains%dmps%dopenapi%dmodel%dSNodeReference" resolveInfo="getConceptId" />
                <node role="actualArgument" roleId="tpee.1068499141038" type="tpee.VariableReference" typeId="tpee.1068498886296" id="3161737310441940257" nodeInfo="nn">
                  <link role="variableDeclaration" roleId="tpee.1068581517664" targetNodeId="4362914091961474286" resolveInfo="node" />
                </node>
              </node>
              <node role="operand" roleId="tpee.1197027771414" type="tpee.VariableReference" typeId="tpee.1068498886296" id="3161737310441829110" nodeInfo="nn">
                <link role="variableDeclaration" roleId="tpee.1068581517664" targetNodeId="3161737310436915635" resolveInfo="myEnv" />
              </node>
            </node>
            <node role="type" roleId="tpee.5680397130376446158" type="tpee.ClassifierType" typeId="tpee.1107535904670" id="3161737310441674528" nodeInfo="in">
              <link role="classifier" roleId="tpee.1107535924139" targetNodeId="ec5l.~SNodeReference" resolveInfo="SNodeReference" />
            </node>
          </node>
        </node>
        <node role="statement" roleId="tpee.1068581517665" type="tpee.IfStatement" typeId="tpee.1068580123159" id="3161737310442139072" nodeInfo="nn">
          <node role="ifTrue" roleId="tpee.1068580123161" type="tpee.StatementList" typeId="tpee.1068580123136" id="3161737310442139073" nodeInfo="nn">
            <node role="statement" roleId="tpee.1068581517665" type="tpee.ReturnStatement" typeId="tpee.1068581242878" id="3161737310442139074" nodeInfo="nn">
              <node role="expression" roleId="tpee.1068581517676" type="tpee.PlusExpression" typeId="tpee.1068581242875" id="3161737310442139075" nodeInfo="nn">
                <node role="leftExpression" roleId="tpee.1081773367580" type="tpee.VariableReference" typeId="tpee.1068498886296" id="3161737310442139116" nodeInfo="nn">
                  <link role="variableDeclaration" roleId="tpee.1068581517664" targetNodeId="4362914091961464872" resolveInfo="MODEL_SEPARATOR_CHAR" />
                </node>
                <node role="rightExpression" roleId="tpee.1081773367579" type="tpee.LocalVariableReference" typeId="tpee.1068581242866" id="3161737310442139076" nodeInfo="nn">
                  <link role="variableDeclaration" roleId="tpee.1068581517664" targetNodeId="3436588812410792022" resolveInfo="fqName" />
                </node>
              </node>
            </node>
          </node>
          <node role="condition" roleId="tpee.1068580123160" type="tpee.EqualsExpression" typeId="tpee.1068580123152" id="3161737310442139077" nodeInfo="nn">
            <node role="leftExpression" roleId="tpee.1081773367580" type="tpee.VariableReference" typeId="tpee.1068498886296" id="3161737310442256171" nodeInfo="nn">
              <link role="variableDeclaration" roleId="tpee.1068581517664" targetNodeId="3161737310441674530" resolveInfo="conceptPointer" />
            </node>
            <node role="rightExpression" roleId="tpee.1081773367579" type="tpee.NullLiteral" typeId="tpee.1070534058343" id="3161737310442139079" nodeInfo="nn" />
          </node>
        </node>
        <node role="statement" roleId="tpee.1068581517665" type="tpee.LocalVariableDeclarationStatement" typeId="tpee.1068581242864" id="3436588812410759332" nodeInfo="nn">
          <node role="localVariableDeclaration" roleId="tpee.1068581242865" type="tpee.LocalVariableDeclaration" typeId="tpee.1068581242863" id="3436588812410759333" nodeInfo="nr">
            <property name="name" nameId="tpck.1169194664001" value="index" />
            <node role="initializer" roleId="tpee.1068431790190" type="tpee.LocalMethodCall" typeId="tpee.7812454656619025412" id="4480463197147016171" nodeInfo="nn">
              <link role="baseMethodDeclaration" roleId="tpee.1068499141037" targetNodeId="4362914091961470118" resolveInfo="getImportIndex" />
              <node role="actualArgument" roleId="tpee.1068499141038" type="tpee.DotExpression" typeId="tpee.1197027756228" id="5262371584936345149" nodeInfo="nn">
                <node role="operand" roleId="tpee.1197027771414" type="tpee.VariableReference" typeId="tpee.1068498886296" id="3161737310441674533" nodeInfo="nn">
                  <link role="variableDeclaration" roleId="tpee.1068581517664" targetNodeId="3161737310441674530" resolveInfo="conceptPointer" />
                </node>
                <node role="operation" roleId="tpee.1197027833540" type="tpee.InstanceMethodCallOperation" typeId="tpee.1202948039474" id="5262371584936345154" nodeInfo="nn">
                  <link role="baseMethodDeclaration" roleId="tpee.1068499141037" targetNodeId="ec5l.~SNodeReference%dgetModelReference()%corg%djetbrains%dmps%dopenapi%dmodel%dSModelReference" resolveInfo="getModelReference" />
                </node>
              </node>
            </node>
            <node role="type" roleId="tpee.5680397130376446158" type="tpee.StringType" typeId="tpee.1225271177708" id="3436588812410759334" nodeInfo="in" />
          </node>
        </node>
        <node role="statement" roleId="tpee.1068581517665" type="tpee.IfStatement" typeId="tpee.1068580123159" id="3436588812410759343" nodeInfo="nn">
          <node role="ifTrue" roleId="tpee.1068580123161" type="tpee.StatementList" typeId="tpee.1068580123136" id="3436588812410759344" nodeInfo="nn">
            <node role="statement" roleId="tpee.1068581517665" type="tpee.ReturnStatement" typeId="tpee.1068581242878" id="3436588812410759345" nodeInfo="nn">
              <node role="expression" roleId="tpee.1068581517676" type="tpee.PlusExpression" typeId="tpee.1068581242875" id="3436588812410759346" nodeInfo="nn">
                <node role="leftExpression" roleId="tpee.1081773367580" type="tpee.LocalStaticFieldReference" typeId="tpee.1172008963197" id="3436588812410759352" nodeInfo="nn">
                  <link role="variableDeclaration" roleId="tpee.1068581517664" targetNodeId="4362914091961464872" resolveInfo="MODEL_SEPARATOR_CHAR" />
                </node>
                <node role="rightExpression" roleId="tpee.1081773367579" type="tpee.LocalVariableReference" typeId="tpee.1068581242866" id="3436588812410792030" nodeInfo="nn">
                  <link role="variableDeclaration" roleId="tpee.1068581517664" targetNodeId="3436588812410792022" resolveInfo="fqName" />
                </node>
              </node>
            </node>
          </node>
          <node role="condition" roleId="tpee.1068580123160" type="tpee.EqualsExpression" typeId="tpee.1068580123152" id="3436588812410759349" nodeInfo="nn">
            <node role="leftExpression" roleId="tpee.1081773367580" type="tpee.LocalVariableReference" typeId="tpee.1068581242866" id="3436588812410759351" nodeInfo="nn">
              <link role="variableDeclaration" roleId="tpee.1068581517664" targetNodeId="3436588812410759333" resolveInfo="index" />
            </node>
            <node role="rightExpression" roleId="tpee.1081773367579" type="tpee.NullLiteral" typeId="tpee.1070534058343" id="3436588812410759350" nodeInfo="nn" />
          </node>
        </node>
        <node role="statement" roleId="tpee.1068581517665" type="tpee.ReturnStatement" typeId="tpee.1068581242878" id="3436588812410792073" nodeInfo="nn">
          <node role="expression" roleId="tpee.1068581517676" type="tpee.PlusExpression" typeId="tpee.1068581242875" id="3436588812410812749" nodeInfo="nn">
            <node role="rightExpression" roleId="tpee.1081773367579" type="tpee.DotExpression" typeId="tpee.1197027756228" id="8959490735700197196" nodeInfo="nn">
              <node role="operation" roleId="tpee.1197027833540" type="tpee.InstanceMethodCallOperation" typeId="tpee.1202948039474" id="8959490735700197201" nodeInfo="nn">
                <link role="baseMethodDeclaration" roleId="tpee.1068499141037" targetNodeId="t3eg.~SAbstractConcept%dgetName()%cjava%dlang%dString" resolveInfo="getName" />
              </node>
              <node role="operand" roleId="tpee.1197027771414" type="tpee.DotExpression" typeId="tpee.1197027756228" id="8959490735700197197" nodeInfo="nn">
                <node role="operation" roleId="tpee.1197027833540" type="tpee.InstanceMethodCallOperation" typeId="tpee.1202948039474" id="8959490735700197200" nodeInfo="nn">
                  <link role="baseMethodDeclaration" roleId="tpee.1068499141037" targetNodeId="ec5l.~SNode%dgetConcept()%corg%djetbrains%dmps%dopenapi%dlanguage%dSConcept" resolveInfo="getConcept" />
                </node>
                <node role="operand" roleId="tpee.1197027771414" type="tp25.SemanticDowncastExpression" typeId="tp25.1145404486709" id="8959490735700197198" nodeInfo="nn">
                  <node role="leftExpression" roleId="tp25.1145404616321" type="tpee.ParameterReference" typeId="tpee.1068581242874" id="8959490735700197199" nodeInfo="nn">
                    <link role="variableDeclaration" roleId="tpee.1068581517664" targetNodeId="4362914091961474286" resolveInfo="node" />
                  </node>
                </node>
              </node>
            </node>
            <node role="leftExpression" roleId="tpee.1081773367580" type="tpee.PlusExpression" typeId="tpee.1068581242875" id="3436588812410792078" nodeInfo="nn">
              <node role="rightExpression" roleId="tpee.1081773367579" type="tpee.LocalStaticFieldReference" typeId="tpee.1172008963197" id="3436588812410812748" nodeInfo="nn">
                <link role="variableDeclaration" roleId="tpee.1068581517664" targetNodeId="4362914091961464872" resolveInfo="MODEL_SEPARATOR_CHAR" />
              </node>
              <node role="leftExpression" roleId="tpee.1081773367580" type="tpee.LocalVariableReference" typeId="tpee.1068581242866" id="3436588812410792077" nodeInfo="nn">
                <link role="variableDeclaration" roleId="tpee.1068581517664" targetNodeId="3436588812410759333" resolveInfo="index" />
              </node>
            </node>
          </node>
        </node>
      </node>
    </node>
    <node role="member" roleId="tpee.5375687026011219971" type="tpee.InstanceMethodDeclaration" typeId="tpee.1068580123165" id="4362914091961474746" nodeInfo="igu">
      <property name="name" nameId="tpck.1169194664001" value="genTypeId" />
      <node role="annotation" roleId="tpee.1188208488637" type="tpee.AnnotationInstance" typeId="tpee.1188207840427" id="3879182157711876465" nodeInfo="nn">
        <link role="annotation" roleId="tpee.1188208074048" targetNodeId="as9o.~Nullable" resolveInfo="Nullable" />
      </node>
      <node role="parameter" roleId="tpee.1068580123134" type="tpee.ParameterDeclaration" typeId="tpee.1068498886292" id="4362914091961474753" nodeInfo="ir">
        <property name="name" nameId="tpck.1169194664001" value="node" />
        <node role="annotation" roleId="tpee.1188208488637" type="tpee.AnnotationInstance" typeId="tpee.1188207840427" id="4362914091961474756" nodeInfo="nn">
          <link role="annotation" roleId="tpee.1188208074048" targetNodeId="as9o.~NotNull" resolveInfo="NotNull" />
        </node>
        <node role="type" roleId="tpee.5680397130376446158" type="tp25.SNodeType" typeId="tp25.1138055754698" id="4362914091961474754" nodeInfo="in" />
      </node>
      <node role="returnType" roleId="tpee.1068580123133" type="tpee.StringType" typeId="tpee.1225271177708" id="4362914091961474751" nodeInfo="in" />
      <node role="visibility" roleId="tpee.1178549979242" type="tpee.PublicVisibility" typeId="tpee.1146644602865" id="4362914091961474748" nodeInfo="nn" />
      <node role="body" roleId="tpee.1068580123135" type="tpee.StatementList" typeId="tpee.1068580123136" id="4362914091961474749" nodeInfo="nn">
        <node role="statement" roleId="tpee.1068581517665" type="tpee.ExpressionStatement" typeId="tpee.1068580123155" id="3161737310440800094" nodeInfo="nn">
          <node role="expression" roleId="tpee.1068580123156" type="tpee.LocalMethodCall" typeId="tpee.7812454656619025412" id="3161737310440800093" nodeInfo="nn">
            <link role="baseMethodDeclaration" roleId="tpee.1068499141037" targetNodeId="6126717628305172167" resolveInfo="genReferenceId" />
            <node role="actualArgument" roleId="tpee.1068499141038" type="tpee.DotExpression" typeId="tpee.1197027756228" id="3161737310440853007" nodeInfo="nn">
              <node role="operation" roleId="tpee.1197027833540" type="tpee.InstanceMethodCallOperation" typeId="tpee.1202948039474" id="3161737310440892670" nodeInfo="nn">
                <link role="baseMethodDeclaration" roleId="tpee.1068499141037" targetNodeId="d2v5.~ModelEnvironmentInfo%dgetConceptId(org%djetbrains%dmps%dopenapi%dmodel%dSNode)%corg%djetbrains%dmps%dopenapi%dmodel%dSNodeReference" resolveInfo="getConceptId" />
                <node role="actualArgument" roleId="tpee.1068499141038" type="tpee.VariableReference" typeId="tpee.1068498886296" id="3161737310440929377" nodeInfo="nn">
                  <link role="variableDeclaration" roleId="tpee.1068581517664" targetNodeId="4362914091961474753" resolveInfo="node" />
                </node>
              </node>
              <node role="operand" roleId="tpee.1197027771414" type="tpee.VariableReference" typeId="tpee.1068498886296" id="3161737310440837086" nodeInfo="nn">
                <link role="variableDeclaration" roleId="tpee.1068581517664" targetNodeId="3161737310436915635" resolveInfo="myEnv" />
              </node>
            </node>
          </node>
        </node>
      </node>
    </node>
    <node role="member" roleId="tpee.5375687026011219971" type="tpee.InstanceMethodDeclaration" typeId="tpee.1068580123165" id="5351433512197081678" nodeInfo="igu">
      <property name="isAbstract" nameId="tpee.1178608670077" value="false" />
      <property name="name" nameId="tpck.1169194664001" value="genNodeInfo" />
      <property name="isSynchronized" nameId="tpee.4276006055363816570" value="false" />
      <property name="isFinal" nameId="tpee.1181808852946" value="false" />
      <node role="parameter" roleId="tpee.1068580123134" type="tpee.ParameterDeclaration" typeId="tpee.1068498886292" id="5351433512197310408" nodeInfo="ir">
        <property name="name" nameId="tpck.1169194664001" value="node" />
        <node role="annotation" roleId="tpee.1188208488637" type="tpee.AnnotationInstance" typeId="tpee.1188207840427" id="5351433512197310409" nodeInfo="nn">
          <link role="annotation" roleId="tpee.1188208074048" targetNodeId="as9o.~NotNull" resolveInfo="NotNull" />
        </node>
        <node role="type" roleId="tpee.5680397130376446158" type="tp25.SNodeType" typeId="tp25.1138055754698" id="5351433512197310410" nodeInfo="in" />
      </node>
      <node role="body" roleId="tpee.1068580123135" type="tpee.StatementList" typeId="tpee.1068580123136" id="5351433512197081681" nodeInfo="nn">
        <node role="statement" roleId="tpee.1068581517665" type="tpee.LocalVariableDeclarationStatement" typeId="tpee.1068581242864" id="5351433512197460880" nodeInfo="nn">
          <node role="localVariableDeclaration" roleId="tpee.1068581242865" type="tpee.LocalVariableDeclaration" typeId="tpee.1068581242863" id="5351433512197460881" nodeInfo="nr">
            <property name="name" nameId="tpck.1169194664001" value="conceptKind" />
            <node role="type" roleId="tpee.5680397130376446158" type="tpee.ClassifierType" typeId="tpee.1107535904670" id="5351433512197460877" nodeInfo="in">
              <link role="classifier" roleId="tpee.1107535924139" targetNodeId="fwv2.~ConceptKind" resolveInfo="ConceptKind" />
            </node>
            <node role="initializer" roleId="tpee.1068431790190" type="tpee.DotExpression" typeId="tpee.1197027756228" id="5351433512197460882" nodeInfo="nn">
              <node role="operation" roleId="tpee.1197027833540" type="tpee.InstanceMethodCallOperation" typeId="tpee.1202948039474" id="5351433512197460883" nodeInfo="nn">
                <link role="baseMethodDeclaration" roleId="tpee.1068499141037" targetNodeId="d2v5.~ModelEnvironmentInfo%dgetConceptKind(org%djetbrains%dmps%dopenapi%dmodel%dSNode)%cjetbrains%dmps%dsmodel%druntime%dConceptKind" resolveInfo="getConceptKind" />
                <node role="actualArgument" roleId="tpee.1068499141038" type="tpee.VariableReference" typeId="tpee.1068498886296" id="5351433512197460884" nodeInfo="nn">
                  <link role="variableDeclaration" roleId="tpee.1068581517664" targetNodeId="5351433512197310408" resolveInfo="node" />
                </node>
              </node>
              <node role="operand" roleId="tpee.1197027771414" type="tpee.VariableReference" typeId="tpee.1068498886296" id="5351433512197460885" nodeInfo="nn">
                <link role="variableDeclaration" roleId="tpee.1068581517664" targetNodeId="3161737310436915635" resolveInfo="myEnv" />
              </node>
            </node>
          </node>
        </node>
        <node role="statement" roleId="tpee.1068581517665" type="tpee.LocalVariableDeclarationStatement" typeId="tpee.1068581242864" id="5351433512197651439" nodeInfo="nn">
          <node role="localVariableDeclaration" roleId="tpee.1068581242865" type="tpee.LocalVariableDeclaration" typeId="tpee.1068581242863" id="5351433512197651440" nodeInfo="nr">
            <property name="name" nameId="tpck.1169194664001" value="conceptScope" />
            <node role="type" roleId="tpee.5680397130376446158" type="tpee.ClassifierType" typeId="tpee.1107535904670" id="5351433512197651437" nodeInfo="in">
              <link role="classifier" roleId="tpee.1107535924139" targetNodeId="fwv2.~StaticScope" resolveInfo="StaticScope" />
            </node>
            <node role="initializer" roleId="tpee.1068431790190" type="tpee.DotExpression" typeId="tpee.1197027756228" id="5351433512197651441" nodeInfo="nn">
              <node role="operation" roleId="tpee.1197027833540" type="tpee.InstanceMethodCallOperation" typeId="tpee.1202948039474" id="5351433512197651442" nodeInfo="nn">
                <link role="baseMethodDeclaration" roleId="tpee.1068499141037" targetNodeId="d2v5.~ModelEnvironmentInfo%dgetConceptScope(org%djetbrains%dmps%dopenapi%dmodel%dSNode)%cjetbrains%dmps%dsmodel%druntime%dStaticScope" resolveInfo="getConceptScope" />
                <node role="actualArgument" roleId="tpee.1068499141038" type="tpee.VariableReference" typeId="tpee.1068498886296" id="5351433512197651443" nodeInfo="nn">
                  <link role="variableDeclaration" roleId="tpee.1068581517664" targetNodeId="5351433512197310408" resolveInfo="node" />
                </node>
              </node>
              <node role="operand" roleId="tpee.1197027771414" type="tpee.VariableReference" typeId="tpee.1068498886296" id="5351433512197651444" nodeInfo="nn">
                <link role="variableDeclaration" roleId="tpee.1068581517664" targetNodeId="3161737310436915635" resolveInfo="myEnv" />
              </node>
            </node>
          </node>
        </node>
        <node role="statement" roleId="tpee.1068581517665" type="tpee.LocalVariableDeclarationStatement" typeId="tpee.1068581242864" id="9105127192430538336" nodeInfo="nn">
          <node role="localVariableDeclaration" roleId="tpee.1068581242865" type="tpee.LocalVariableDeclaration" typeId="tpee.1068581242863" id="9105127192430538339" nodeInfo="nr">
            <property name="name" nameId="tpck.1169194664001" value="unordered" />
            <node role="initializer" roleId="tpee.1068431790190" type="tpee.DotExpression" typeId="tpee.1197027756228" id="9105127192430703694" nodeInfo="nn">
              <node role="operand" roleId="tpee.1197027771414" type="tpee.VariableReference" typeId="tpee.1068498886296" id="9105127192430670357" nodeInfo="nn">
                <link role="variableDeclaration" roleId="tpee.1068581517664" targetNodeId="3161737310436915635" resolveInfo="myEnv" />
              </node>
              <node role="operation" roleId="tpee.1197027833540" type="tpee.InstanceMethodCallOperation" typeId="tpee.1202948039474" id="5797264593600384544" nodeInfo="nn">
                <link role="baseMethodDeclaration" roleId="tpee.1068499141037" targetNodeId="d2v5.~ModelEnvironmentInfo%disInUnorderedRole(org%djetbrains%dmps%dopenapi%dmodel%dSNode)%cboolean" resolveInfo="isInUnorderedRole" />
                <node role="actualArgument" roleId="tpee.1068499141038" type="tpee.VariableReference" typeId="tpee.1068498886296" id="5797264593600417080" nodeInfo="nn">
                  <link role="variableDeclaration" roleId="tpee.1068581517664" targetNodeId="5351433512197310408" resolveInfo="node" />
                </node>
              </node>
            </node>
            <node role="type" roleId="tpee.5680397130376446158" type="tpee.BooleanType" typeId="tpee.1070534644030" id="9105127192430538334" nodeInfo="in" />
          </node>
        </node>
        <node role="statement" roleId="tpee.1068581517665" type="tpee.LocalVariableDeclarationStatement" typeId="tpee.1068581242864" id="5351433512197772073" nodeInfo="nn">
          <node role="localVariableDeclaration" roleId="tpee.1068581242865" type="tpee.LocalVariableDeclaration" typeId="tpee.1068581242863" id="5351433512197772076" nodeInfo="nr">
            <property name="name" nameId="tpck.1169194664001" value="res" />
            <node role="initializer" roleId="tpee.1068431790190" type="tpee.TernaryOperatorExpression" typeId="tpee.1163668896201" id="5797264593601065246" nodeInfo="nn">
              <node role="condition" roleId="tpee.1163668914799" type="tpee.VariableReference" typeId="tpee.1068498886296" id="5797264593601027960" nodeInfo="nn">
                <link role="variableDeclaration" roleId="tpee.1068581517664" targetNodeId="9105127192430538339" resolveInfo="unordered" />
              </node>
              <node role="ifTrue" roleId="tpee.1163668922816" type="tpee.GenericNewExpression" typeId="tpee.1145552977093" id="5351433512197877273" nodeInfo="nn">
                <node role="creator" roleId="tpee.1145553007750" type="tpee.ArrayCreatorWithInitializer" typeId="tpee.1154542696413" id="5351433512197983724" nodeInfo="nn">
                  <node role="componentType" roleId="tpee.1154542793668" type="tpee.CharType" typeId="tpee.1070534555686" id="5351433512197877777" nodeInfo="in" />
                  <node role="initValue" roleId="tpee.1154542803372" type="tpee.CharConstant" typeId="tpee.1200397529627" id="5351433512198030231" nodeInfo="nn">
                    <property name="charConstant" nameId="tpee.1200397540847" value="n" />
                  </node>
                  <node role="initValue" roleId="tpee.1154542803372" type="tpee.CharConstant" typeId="tpee.1200397529627" id="5351433512198240824" nodeInfo="nn">
                    <property name="charConstant" nameId="tpee.1200397540847" value="g" />
                  </node>
                  <node role="initValue" roleId="tpee.1154542803372" type="tpee.CharConstant" typeId="tpee.1200397529627" id="5797264593601208145" nodeInfo="nn">
                    <property name="charConstant" nameId="tpee.1200397540847" value="u" />
                  </node>
                </node>
              </node>
              <node role="ifFalse" roleId="tpee.1163668934364" type="tpee.GenericNewExpression" typeId="tpee.1145552977093" id="5797264593601136715" nodeInfo="nn">
                <node role="creator" roleId="tpee.1145553007750" type="tpee.ArrayCreatorWithInitializer" typeId="tpee.1154542696413" id="5797264593601136716" nodeInfo="nn">
                  <node role="componentType" roleId="tpee.1154542793668" type="tpee.CharType" typeId="tpee.1070534555686" id="5797264593601136717" nodeInfo="in" />
                  <node role="initValue" roleId="tpee.1154542803372" type="tpee.CharConstant" typeId="tpee.1200397529627" id="5797264593601136718" nodeInfo="nn">
                    <property name="charConstant" nameId="tpee.1200397540847" value="n" />
                  </node>
                  <node role="initValue" roleId="tpee.1154542803372" type="tpee.CharConstant" typeId="tpee.1200397529627" id="5797264593601136719" nodeInfo="nn">
                    <property name="charConstant" nameId="tpee.1200397540847" value="g" />
                  </node>
                </node>
              </node>
            </node>
            <node role="type" roleId="tpee.5680397130376446158" type="tpee.ArrayType" typeId="tpee.1070534760951" id="5351433512197818493" nodeInfo="in">
              <node role="componentType" roleId="tpee.1070534760952" type="tpee.CharType" typeId="tpee.1070534555686" id="5351433512197772071" nodeInfo="in" />
            </node>
          </node>
        </node>
        <node role="statement" roleId="tpee.1068581517665" type="tpee.IfStatement" typeId="tpee.1068580123159" id="5351433512198754974" nodeInfo="nn">
          <node role="condition" roleId="tpee.1068580123160" type="tpee.EqualsExpression" typeId="tpee.1068580123152" id="5351433512198816035" nodeInfo="nn">
            <node role="rightExpression" roleId="tpee.1081773367579" type="tpee.EnumConstantReference" typeId="tpee.1083260308424" id="5351433512198875521" nodeInfo="nn">
              <link role="enumConstantDeclaration" roleId="tpee.1083260308426" targetNodeId="fwv2.~ConceptKind%dINTERFACE" resolveInfo="INTERFACE" />
              <link role="enumClass" roleId="tpee.1144432896254" targetNodeId="fwv2.~ConceptKind" resolveInfo="ConceptKind" />
            </node>
            <node role="leftExpression" roleId="tpee.1081773367580" type="tpee.VariableReference" typeId="tpee.1068498886296" id="5351433512198784578" nodeInfo="nn">
              <link role="variableDeclaration" roleId="tpee.1068581517664" targetNodeId="5351433512197460881" resolveInfo="conceptKind" />
            </node>
          </node>
          <node role="ifTrue" roleId="tpee.1068580123161" type="tpee.StatementList" typeId="tpee.1068580123136" id="5351433512198754977" nodeInfo="nn">
            <node role="statement" roleId="tpee.1068581517665" type="tpee.ExpressionStatement" typeId="tpee.1068580123155" id="5351433512198974474" nodeInfo="nn">
              <node role="expression" roleId="tpee.1068580123156" type="tpee.AssignmentExpression" typeId="tpee.1068498886294" id="5351433512199067942" nodeInfo="nn">
                <node role="rValue" roleId="tpee.1068498886297" type="tpee.CharConstant" typeId="tpee.1200397529627" id="5351433512199080400" nodeInfo="nn">
                  <property name="charConstant" nameId="tpee.1200397540847" value="i" />
                </node>
                <node role="lValue" roleId="tpee.1068498886295" type="tpee.ArrayAccessExpression" typeId="tpee.1173175405605" id="5351433512199004800" nodeInfo="nn">
                  <node role="array" roleId="tpee.1173175590490" type="tpee.VariableReference" typeId="tpee.1068498886296" id="5351433512198974473" nodeInfo="nn">
                    <link role="variableDeclaration" roleId="tpee.1068581517664" targetNodeId="5351433512197772076" resolveInfo="res" />
                  </node>
                  <node role="index" roleId="tpee.1173175577737" type="tpee.IntegerConstant" typeId="tpee.1068580320020" id="5351433512199034422" nodeInfo="nn">
                    <property name="value" nameId="tpee.1068580320021" value="0" />
                  </node>
                </node>
              </node>
            </node>
          </node>
          <node role="elsifClauses" roleId="tpee.1206060520071" type="tpee.ElsifClause" typeId="tpee.1206060495898" id="5351433512199186245" nodeInfo="ng">
            <node role="condition" roleId="tpee.1206060619838" type="tpee.EqualsExpression" typeId="tpee.1068580123152" id="5351433512199247364" nodeInfo="nn">
              <node role="rightExpression" roleId="tpee.1081773367579" type="tpee.EnumConstantReference" typeId="tpee.1083260308424" id="5351433512199306861" nodeInfo="nn">
                <link role="enumConstantDeclaration" roleId="tpee.1083260308426" targetNodeId="fwv2.~ConceptKind%dIMPLEMENTATION" resolveInfo="IMPLEMENTATION" />
                <link role="enumClass" roleId="tpee.1144432896254" targetNodeId="fwv2.~ConceptKind" resolveInfo="ConceptKind" />
              </node>
              <node role="leftExpression" roleId="tpee.1081773367580" type="tpee.VariableReference" typeId="tpee.1068498886296" id="5351433512199215883" nodeInfo="nn">
                <link role="variableDeclaration" roleId="tpee.1068581517664" targetNodeId="5351433512197460881" resolveInfo="conceptKind" />
              </node>
            </node>
            <node role="statementList" roleId="tpee.1206060644605" type="tpee.StatementList" typeId="tpee.1068580123136" id="5351433512199186247" nodeInfo="nn">
              <node role="statement" roleId="tpee.1068581517665" type="tpee.ExpressionStatement" typeId="tpee.1068580123155" id="5351433512199353655" nodeInfo="nn">
                <node role="expression" roleId="tpee.1068580123156" type="tpee.AssignmentExpression" typeId="tpee.1068498886294" id="5351433512199417543" nodeInfo="nn">
                  <node role="lValue" roleId="tpee.1068498886295" type="tpee.ArrayAccessExpression" typeId="tpee.1173175405605" id="5351433512199354281" nodeInfo="nn">
                    <node role="index" roleId="tpee.1173175577737" type="tpee.IntegerConstant" typeId="tpee.1068580320020" id="5351433512199383949" nodeInfo="nn">
                      <property name="value" nameId="tpee.1068580320021" value="0" />
                    </node>
                    <node role="array" roleId="tpee.1173175590490" type="tpee.VariableReference" typeId="tpee.1068498886296" id="5351433512199353654" nodeInfo="nn">
                      <link role="variableDeclaration" roleId="tpee.1068581517664" targetNodeId="5351433512197772076" resolveInfo="res" />
                    </node>
                  </node>
                  <node role="rValue" roleId="tpee.1068498886297" type="tpee.CharConstant" typeId="tpee.1200397529627" id="5351433512199430062" nodeInfo="nn">
                    <property name="charConstant" nameId="tpee.1200397540847" value="l" />
                  </node>
                </node>
              </node>
            </node>
          </node>
        </node>
        <node role="statement" roleId="tpee.1068581517665" type="tpee.IfStatement" typeId="tpee.1068580123159" id="5351433512199695789" nodeInfo="nn">
          <node role="condition" roleId="tpee.1068580123160" type="tpee.EqualsExpression" typeId="tpee.1068580123152" id="5351433512199867940" nodeInfo="nn">
            <node role="rightExpression" roleId="tpee.1081773367579" type="tpee.EnumConstantReference" typeId="tpee.1083260308424" id="5351433512199927468" nodeInfo="nn">
              <link role="enumConstantDeclaration" roleId="tpee.1083260308426" targetNodeId="fwv2.~StaticScope%dROOT" resolveInfo="ROOT" />
              <link role="enumClass" roleId="tpee.1144432896254" targetNodeId="fwv2.~StaticScope" resolveInfo="StaticScope" />
            </node>
            <node role="leftExpression" roleId="tpee.1081773367580" type="tpee.VariableReference" typeId="tpee.1068498886296" id="5351433512199755795" nodeInfo="nn">
              <link role="variableDeclaration" roleId="tpee.1068581517664" targetNodeId="5351433512197651440" resolveInfo="conceptScope" />
            </node>
          </node>
          <node role="ifTrue" roleId="tpee.1068580123161" type="tpee.StatementList" typeId="tpee.1068580123136" id="5351433512199695792" nodeInfo="nn">
            <node role="statement" roleId="tpee.1068581517665" type="tpee.ExpressionStatement" typeId="tpee.1068580123155" id="5351433512199957188" nodeInfo="nn">
              <node role="expression" roleId="tpee.1068580123156" type="tpee.AssignmentExpression" typeId="tpee.1068498886294" id="5351433512199991508" nodeInfo="nn">
                <node role="rValue" roleId="tpee.1068498886297" type="tpee.CharConstant" typeId="tpee.1200397529627" id="5351433512200004072" nodeInfo="nn">
                  <property name="charConstant" nameId="tpee.1200397540847" value="r" />
                </node>
                <node role="lValue" roleId="tpee.1068498886295" type="tpee.ArrayAccessExpression" typeId="tpee.1173175405605" id="5351433512199957814" nodeInfo="nn">
                  <node role="index" roleId="tpee.1173175577737" type="tpee.IntegerConstant" typeId="tpee.1068580320020" id="5351433512199970362" nodeInfo="nn">
                    <property name="value" nameId="tpee.1068580320021" value="1" />
                  </node>
                  <node role="array" roleId="tpee.1173175590490" type="tpee.VariableReference" typeId="tpee.1068498886296" id="5351433512199957187" nodeInfo="nn">
                    <link role="variableDeclaration" roleId="tpee.1068581517664" targetNodeId="5351433512197772076" resolveInfo="res" />
                  </node>
                </node>
              </node>
            </node>
          </node>
          <node role="elsifClauses" roleId="tpee.1206060520071" type="tpee.ElsifClause" typeId="tpee.1206060495898" id="5351433512200081552" nodeInfo="ng">
            <node role="condition" roleId="tpee.1206060619838" type="tpee.EqualsExpression" typeId="tpee.1068580123152" id="5351433512200142350" nodeInfo="nn">
              <node role="rightExpression" roleId="tpee.1081773367579" type="tpee.EnumConstantReference" typeId="tpee.1083260308424" id="5351433512200202030" nodeInfo="nn">
                <link role="enumConstantDeclaration" roleId="tpee.1083260308426" targetNodeId="fwv2.~StaticScope%dNONE" resolveInfo="NONE" />
                <link role="enumClass" roleId="tpee.1144432896254" targetNodeId="fwv2.~StaticScope" resolveInfo="StaticScope" />
              </node>
              <node role="leftExpression" roleId="tpee.1081773367580" type="tpee.VariableReference" typeId="tpee.1068498886296" id="5351433512200111399" nodeInfo="nn">
                <link role="variableDeclaration" roleId="tpee.1068581517664" targetNodeId="5351433512197651440" resolveInfo="conceptScope" />
              </node>
            </node>
            <node role="statementList" roleId="tpee.1206060644605" type="tpee.StatementList" typeId="tpee.1068580123136" id="5351433512200081554" nodeInfo="nn">
              <node role="statement" roleId="tpee.1068581517665" type="tpee.ExpressionStatement" typeId="tpee.1068580123155" id="5351433512200231864" nodeInfo="nn">
                <node role="expression" roleId="tpee.1068580123156" type="tpee.AssignmentExpression" typeId="tpee.1068498886294" id="5351433512200266298" nodeInfo="nn">
                  <node role="lValue" roleId="tpee.1068498886295" type="tpee.ArrayAccessExpression" typeId="tpee.1173175405605" id="5351433512200232490" nodeInfo="nn">
                    <node role="index" roleId="tpee.1173175577737" type="tpee.IntegerConstant" typeId="tpee.1068580320020" id="5351433512200232521" nodeInfo="nn">
                      <property name="value" nameId="tpee.1068580320021" value="1" />
                    </node>
                    <node role="array" roleId="tpee.1173175590490" type="tpee.VariableReference" typeId="tpee.1068498886296" id="5351433512200231863" nodeInfo="nn">
                      <link role="variableDeclaration" roleId="tpee.1068581517664" targetNodeId="5351433512197772076" resolveInfo="res" />
                    </node>
                  </node>
                  <node role="rValue" roleId="tpee.1068498886297" type="tpee.CharConstant" typeId="tpee.1200397529627" id="5351433512200291549" nodeInfo="nn">
                    <property name="charConstant" nameId="tpee.1200397540847" value="n" />
                  </node>
                </node>
              </node>
            </node>
          </node>
        </node>
        <node role="statement" roleId="tpee.1068581517665" type="tpee.ReturnStatement" typeId="tpee.1068581242878" id="5351433512198606083" nodeInfo="nn">
          <node role="expression" roleId="tpee.1068581517676" type="tpee.GenericNewExpression" typeId="tpee.1145552977093" id="5351433512198606136" nodeInfo="nn">
            <node role="creator" roleId="tpee.1145553007750" type="tpee.ClassCreator" typeId="tpee.1212685548494" id="5351433512198636615" nodeInfo="nn">
              <link role="baseMethodDeclaration" roleId="tpee.1068499141037" targetNodeId="e2lc.~String%d&lt;init&gt;(char[])" resolveInfo="String" />
              <node role="actualArgument" roleId="tpee.1068499141038" type="tpee.VariableReference" typeId="tpee.1068498886296" id="5351433512198683171" nodeInfo="nn">
                <link role="variableDeclaration" roleId="tpee.1068581517664" targetNodeId="5351433512197772076" resolveInfo="res" />
              </node>
            </node>
          </node>
        </node>
      </node>
      <node role="visibility" roleId="tpee.1178549979242" type="tpee.PublicVisibility" typeId="tpee.1146644602865" id="5351433512197018031" nodeInfo="nn" />
      <node role="returnType" roleId="tpee.1068580123133" type="tpee.StringType" typeId="tpee.1225271177708" id="5351433512197064749" nodeInfo="in" />
    </node>
    <node role="member" roleId="tpee.5375687026011219971" type="tpee.InstanceMethodDeclaration" typeId="tpee.1068580123165" id="4362914091961474809" nodeInfo="igu">
      <property name="name" nameId="tpck.1169194664001" value="genRole" />
      <node role="returnType" roleId="tpee.1068580123133" type="tpee.StringType" typeId="tpee.1225271177708" id="4362914091961474815" nodeInfo="in" />
      <node role="body" roleId="tpee.1068580123135" type="tpee.StatementList" typeId="tpee.1068580123136" id="4362914091961474812" nodeInfo="nn">
        <node role="statement" roleId="tpee.1068581517665" type="tpee.ReturnStatement" typeId="tpee.1068581242878" id="4362914091961474824" nodeInfo="nn">
          <node role="expression" roleId="tpee.1068581517676" type="tpee.DotExpression" typeId="tpee.1197027756228" id="7313603104358600921" nodeInfo="nn">
            <node role="operation" roleId="tpee.1197027833540" type="tpee.InstanceMethodCallOperation" typeId="tpee.1202948039474" id="7313603104358600924" nodeInfo="nn">
              <link role="baseMethodDeclaration" roleId="tpee.1068499141037" targetNodeId="ec5l.~SNode%dgetRoleInParent()%cjava%dlang%dString" resolveInfo="getRoleInParent" />
            </node>
            <node role="operand" roleId="tpee.1197027771414" type="tp25.SemanticDowncastExpression" typeId="tp25.1145404486709" id="7313603104358600922" nodeInfo="nn">
              <node role="leftExpression" roleId="tp25.1145404616321" type="tpee.ParameterReference" typeId="tpee.1068581242874" id="7313603104358600923" nodeInfo="nn">
                <link role="variableDeclaration" roleId="tpee.1068581517664" targetNodeId="4362914091961474818" resolveInfo="node" />
              </node>
            </node>
          </node>
        </node>
      </node>
      <node role="visibility" roleId="tpee.1178549979242" type="tpee.PublicVisibility" typeId="tpee.1146644602865" id="4362914091961474811" nodeInfo="nn" />
      <node role="parameter" roleId="tpee.1068580123134" type="tpee.ParameterDeclaration" typeId="tpee.1068498886292" id="4362914091961474818" nodeInfo="ir">
        <property name="name" nameId="tpck.1169194664001" value="node" />
        <node role="type" roleId="tpee.5680397130376446158" type="tp25.SNodeType" typeId="tp25.1138055754698" id="4362914091961474819" nodeInfo="in" />
        <node role="annotation" roleId="tpee.1188208488637" type="tpee.AnnotationInstance" typeId="tpee.1188207840427" id="4362914091961474822" nodeInfo="nn">
          <link role="annotation" roleId="tpee.1188208074048" targetNodeId="as9o.~NotNull" resolveInfo="NotNull" />
        </node>
      </node>
    </node>
    <node role="member" roleId="tpee.5375687026011219971" type="tpee.InstanceMethodDeclaration" typeId="tpee.1068580123165" id="4362914091961474845" nodeInfo="igu">
      <property name="name" nameId="tpck.1169194664001" value="genRole" />
      <node role="body" roleId="tpee.1068580123135" type="tpee.StatementList" typeId="tpee.1068580123136" id="4362914091961474848" nodeInfo="nn">
        <node role="statement" roleId="tpee.1068581517665" type="tpee.ReturnStatement" typeId="tpee.1068581242878" id="4362914091961474870" nodeInfo="nn">
          <node role="expression" roleId="tpee.1068581517676" type="tpee.DotExpression" typeId="tpee.1197027756228" id="4362914091961474871" nodeInfo="nn">
            <node role="operation" roleId="tpee.1197027833540" type="tp25.Reference_GetRoleOperation" typeId="tp25.5692182839349412519" id="4362914091961474873" nodeInfo="nn" />
            <node role="operand" roleId="tpee.1197027771414" type="tpee.ParameterReference" typeId="tpee.1068581242874" id="4362914091961474872" nodeInfo="nn">
              <link role="variableDeclaration" roleId="tpee.1068581517664" targetNodeId="4362914091961474854" resolveInfo="ref" />
            </node>
          </node>
        </node>
      </node>
      <node role="returnType" roleId="tpee.1068580123133" type="tpee.StringType" typeId="tpee.1225271177708" id="4362914091961474851" nodeInfo="in" />
      <node role="parameter" roleId="tpee.1068580123134" type="tpee.ParameterDeclaration" typeId="tpee.1068498886292" id="4362914091961474854" nodeInfo="ir">
        <property name="name" nameId="tpck.1169194664001" value="ref" />
        <node role="annotation" roleId="tpee.1188208488637" type="tpee.AnnotationInstance" typeId="tpee.1188207840427" id="4362914091961474859" nodeInfo="nn">
          <link role="annotation" roleId="tpee.1188208074048" targetNodeId="as9o.~NotNull" resolveInfo="NotNull" />
        </node>
        <node role="type" roleId="tpee.5680397130376446158" type="tp25.SReferenceType" typeId="tp25.8758390115029295477" id="4362914091961474855" nodeInfo="in" />
      </node>
      <node role="visibility" roleId="tpee.1178549979242" type="tpee.PublicVisibility" typeId="tpee.1146644602865" id="4362914091961474847" nodeInfo="nn" />
    </node>
    <node role="member" roleId="tpee.5375687026011219971" type="tpee.InstanceMethodDeclaration" typeId="tpee.1068580123165" id="4362914091961474876" nodeInfo="igu">
      <property name="name" nameId="tpck.1169194664001" value="genRoleId" />
      <node role="annotation" roleId="tpee.1188208488637" type="tpee.AnnotationInstance" typeId="tpee.1188207840427" id="3879182157711926477" nodeInfo="nn">
        <link role="annotation" roleId="tpee.1188208074048" targetNodeId="as9o.~Nullable" resolveInfo="Nullable" />
      </node>
      <node role="parameter" roleId="tpee.1068580123134" type="tpee.ParameterDeclaration" typeId="tpee.1068498886292" id="4362914091961474885" nodeInfo="ir">
        <property name="name" nameId="tpck.1169194664001" value="node" />
        <node role="annotation" roleId="tpee.1188208488637" type="tpee.AnnotationInstance" typeId="tpee.1188207840427" id="4362914091961474889" nodeInfo="nn">
          <link role="annotation" roleId="tpee.1188208074048" targetNodeId="as9o.~NotNull" resolveInfo="NotNull" />
        </node>
        <node role="type" roleId="tpee.5680397130376446158" type="tp25.SNodeType" typeId="tp25.1138055754698" id="4362914091961474886" nodeInfo="in" />
      </node>
      <node role="returnType" roleId="tpee.1068580123133" type="tpee.StringType" typeId="tpee.1225271177708" id="4362914091961474882" nodeInfo="in" />
      <node role="body" roleId="tpee.1068580123135" type="tpee.StatementList" typeId="tpee.1068580123136" id="4362914091961474879" nodeInfo="nn">
        <node role="statement" roleId="tpee.1068581517665" type="tpee.IfStatement" typeId="tpee.1068580123159" id="5437197702624234048" nodeInfo="nn">
          <node role="condition" roleId="tpee.1068580123160" type="tpee.EqualsExpression" typeId="tpee.1068580123152" id="5437197702624234058" nodeInfo="nn">
            <node role="rightExpression" roleId="tpee.1081773367579" type="tpee.NullLiteral" typeId="tpee.1070534058343" id="5437197702624234061" nodeInfo="nn" />
            <node role="leftExpression" roleId="tpee.1081773367580" type="tpee.DotExpression" typeId="tpee.1197027756228" id="5437197702624234053" nodeInfo="nn">
              <node role="operation" roleId="tpee.1197027833540" type="tp25.Node_GetParentOperation" typeId="tp25.1139613262185" id="4653378063118824935" nodeInfo="nn" />
              <node role="operand" roleId="tpee.1197027771414" type="tpee.ParameterReference" typeId="tpee.1068581242874" id="5437197702624234052" nodeInfo="nn">
                <link role="variableDeclaration" roleId="tpee.1068581517664" targetNodeId="4362914091961474885" resolveInfo="node" />
              </node>
            </node>
          </node>
          <node role="ifTrue" roleId="tpee.1068580123161" type="tpee.StatementList" typeId="tpee.1068580123136" id="5437197702624234049" nodeInfo="nn">
            <node role="statement" roleId="tpee.1068581517665" type="tpee.ReturnStatement" typeId="tpee.1068581242878" id="5437197702624234062" nodeInfo="nn">
              <node role="expression" roleId="tpee.1068581517676" type="tpee.NullLiteral" typeId="tpee.1070534058343" id="5437197702624234064" nodeInfo="nn" />
            </node>
          </node>
        </node>
        <node role="statement" roleId="tpee.1068581517665" type="tpee.ExpressionStatement" typeId="tpee.1068580123155" id="3161737310440325898" nodeInfo="nn">
          <node role="expression" roleId="tpee.1068580123156" type="tpee.LocalMethodCall" typeId="tpee.7812454656619025412" id="3161737310440325897" nodeInfo="nn">
            <link role="baseMethodDeclaration" roleId="tpee.1068499141037" targetNodeId="6126717628305172167" resolveInfo="genReferenceId" />
            <node role="actualArgument" roleId="tpee.1068499141038" type="tpee.DotExpression" typeId="tpee.1197027756228" id="3161737310440378733" nodeInfo="nn">
              <node role="operation" roleId="tpee.1197027833540" type="tpee.InstanceMethodCallOperation" typeId="tpee.1202948039474" id="3161737310440418430" nodeInfo="nn">
                <link role="baseMethodDeclaration" roleId="tpee.1068499141037" targetNodeId="d2v5.~ModelEnvironmentInfo%dgetNodeRoleId(org%djetbrains%dmps%dopenapi%dmodel%dSNode)%corg%djetbrains%dmps%dopenapi%dmodel%dSNodeReference" resolveInfo="getNodeRoleId" />
                <node role="actualArgument" roleId="tpee.1068499141038" type="tpee.VariableReference" typeId="tpee.1068498886296" id="3161737310440456900" nodeInfo="nn">
                  <link role="variableDeclaration" roleId="tpee.1068581517664" targetNodeId="4362914091961474885" resolveInfo="node" />
                </node>
              </node>
              <node role="operand" roleId="tpee.1197027771414" type="tpee.VariableReference" typeId="tpee.1068498886296" id="3161737310440362781" nodeInfo="nn">
                <link role="variableDeclaration" roleId="tpee.1068581517664" targetNodeId="3161737310436915635" resolveInfo="myEnv" />
              </node>
            </node>
          </node>
        </node>
      </node>
      <node role="visibility" roleId="tpee.1178549979242" type="tpee.PublicVisibility" typeId="tpee.1146644602865" id="4362914091961474878" nodeInfo="nn" />
    </node>
    <node role="member" roleId="tpee.5375687026011219971" type="tpee.InstanceMethodDeclaration" typeId="tpee.1068580123165" id="4362914091961475176" nodeInfo="igu">
      <property name="name" nameId="tpck.1169194664001" value="genRoleId" />
      <node role="parameter" roleId="tpee.1068580123134" type="tpee.ParameterDeclaration" typeId="tpee.1068498886292" id="4362914091961475185" nodeInfo="ir">
        <property name="name" nameId="tpck.1169194664001" value="ref" />
        <node role="type" roleId="tpee.5680397130376446158" type="tp25.SReferenceType" typeId="tp25.8758390115029295477" id="4362914091961475186" nodeInfo="in" />
        <node role="annotation" roleId="tpee.1188208488637" type="tpee.AnnotationInstance" typeId="tpee.1188207840427" id="4362914091961475189" nodeInfo="nn">
          <link role="annotation" roleId="tpee.1188208074048" targetNodeId="as9o.~NotNull" resolveInfo="NotNull" />
        </node>
      </node>
      <node role="body" roleId="tpee.1068580123135" type="tpee.StatementList" typeId="tpee.1068580123136" id="4362914091961475179" nodeInfo="nn">
        <node role="statement" roleId="tpee.1068581517665" type="tpee.ExpressionStatement" typeId="tpee.1068580123155" id="3161737310438548261" nodeInfo="nn">
          <node role="expression" roleId="tpee.1068580123156" type="tpee.LocalMethodCall" typeId="tpee.7812454656619025412" id="3161737310438548260" nodeInfo="nn">
            <link role="baseMethodDeclaration" roleId="tpee.1068499141037" targetNodeId="6126717628305172167" resolveInfo="genReferenceId" />
            <node role="actualArgument" roleId="tpee.1068499141038" type="tpee.DotExpression" typeId="tpee.1197027756228" id="3161737310437556322" nodeInfo="nn">
              <node role="operation" roleId="tpee.1197027833540" type="tpee.InstanceMethodCallOperation" typeId="tpee.1202948039474" id="3161737310437595969" nodeInfo="nn">
                <link role="baseMethodDeclaration" roleId="tpee.1068499141037" targetNodeId="d2v5.~ModelEnvironmentInfo%dgetReferenceRoleId(org%djetbrains%dmps%dopenapi%dmodel%dSReference)%corg%djetbrains%dmps%dopenapi%dmodel%dSNodeReference" resolveInfo="getReferenceRoleId" />
                <node role="actualArgument" roleId="tpee.1068499141038" type="tpee.VariableReference" typeId="tpee.1068498886296" id="3161737310437632833" nodeInfo="nn">
                  <link role="variableDeclaration" roleId="tpee.1068581517664" targetNodeId="4362914091961475185" resolveInfo="ref" />
                </node>
              </node>
              <node role="operand" roleId="tpee.1197027771414" type="tpee.VariableReference" typeId="tpee.1068498886296" id="3161737310437519079" nodeInfo="nn">
                <link role="variableDeclaration" roleId="tpee.1068581517664" targetNodeId="3161737310436915635" resolveInfo="myEnv" />
              </node>
            </node>
          </node>
        </node>
      </node>
      <node role="visibility" roleId="tpee.1178549979242" type="tpee.PublicVisibility" typeId="tpee.1146644602865" id="4362914091961475178" nodeInfo="nn" />
      <node role="returnType" roleId="tpee.1068580123133" type="tpee.StringType" typeId="tpee.1225271177708" id="4362914091961475182" nodeInfo="in" />
      <node role="annotation" roleId="tpee.1188208488637" type="tpee.AnnotationInstance" typeId="tpee.1188207840427" id="3879182157711935997" nodeInfo="nn">
        <link role="annotation" roleId="tpee.1188208074048" targetNodeId="as9o.~Nullable" resolveInfo="Nullable" />
      </node>
    </node>
    <node role="member" roleId="tpee.5375687026011219971" type="tpee.InstanceMethodDeclaration" typeId="tpee.1068580123165" id="4362914091961475223" nodeInfo="igu">
      <property name="name" nameId="tpck.1169194664001" value="genName" />
      <node role="parameter" roleId="tpee.1068580123134" type="tpee.ParameterDeclaration" typeId="tpee.1068498886292" id="4362914091961475232" nodeInfo="ir">
        <property name="name" nameId="tpck.1169194664001" value="node" />
        <node role="annotation" roleId="tpee.1188208488637" type="tpee.AnnotationInstance" typeId="tpee.1188207840427" id="4362914091961475242" nodeInfo="nn">
          <link role="annotation" roleId="tpee.1188208074048" targetNodeId="as9o.~NotNull" resolveInfo="NotNull" />
        </node>
        <node role="type" roleId="tpee.5680397130376446158" type="tp25.SNodeType" typeId="tp25.1138055754698" id="4362914091961475233" nodeInfo="in" />
      </node>
      <node role="parameter" roleId="tpee.1068580123134" type="tpee.ParameterDeclaration" typeId="tpee.1068498886292" id="4362914091961475236" nodeInfo="ir">
        <property name="name" nameId="tpck.1169194664001" value="prop" />
        <node role="annotation" roleId="tpee.1188208488637" type="tpee.AnnotationInstance" typeId="tpee.1188207840427" id="4362914091961475244" nodeInfo="nn">
          <link role="annotation" roleId="tpee.1188208074048" targetNodeId="as9o.~NotNull" resolveInfo="NotNull" />
        </node>
        <node role="type" roleId="tpee.5680397130376446158" type="tpee.StringType" typeId="tpee.1225271177708" id="4362914091961475240" nodeInfo="in" />
      </node>
      <node role="returnType" roleId="tpee.1068580123133" type="tpee.StringType" typeId="tpee.1225271177708" id="4362914091961475229" nodeInfo="in" />
      <node role="body" roleId="tpee.1068580123135" type="tpee.StatementList" typeId="tpee.1068580123136" id="4362914091961475226" nodeInfo="nn">
        <node role="statement" roleId="tpee.1068581517665" type="tpee.ReturnStatement" typeId="tpee.1068581242878" id="4362914091961475246" nodeInfo="nn">
          <node role="expression" roleId="tpee.1068581517676" type="tpee.ParameterReference" typeId="tpee.1068581242874" id="4362914091961475250" nodeInfo="nn">
            <link role="variableDeclaration" roleId="tpee.1068581517664" targetNodeId="4362914091961475236" resolveInfo="prop" />
          </node>
        </node>
      </node>
      <node role="visibility" roleId="tpee.1178549979242" type="tpee.PublicVisibility" typeId="tpee.1146644602865" id="4362914091961475225" nodeInfo="nn" />
    </node>
    <node role="member" roleId="tpee.5375687026011219971" type="tpee.InstanceMethodDeclaration" typeId="tpee.1068580123165" id="4362914091961475252" nodeInfo="igu">
      <property name="name" nameId="tpck.1169194664001" value="genNameId" />
      <node role="parameter" roleId="tpee.1068580123134" type="tpee.ParameterDeclaration" typeId="tpee.1068498886292" id="4362914091961475261" nodeInfo="ir">
        <property name="name" nameId="tpck.1169194664001" value="node" />
        <node role="annotation" roleId="tpee.1188208488637" type="tpee.AnnotationInstance" typeId="tpee.1188207840427" id="4362914091961475265" nodeInfo="nn">
          <link role="annotation" roleId="tpee.1188208074048" targetNodeId="as9o.~NotNull" resolveInfo="NotNull" />
        </node>
        <node role="type" roleId="tpee.5680397130376446158" type="tp25.SNodeType" typeId="tp25.1138055754698" id="4362914091961475262" nodeInfo="in" />
      </node>
      <node role="parameter" roleId="tpee.1068580123134" type="tpee.ParameterDeclaration" typeId="tpee.1068498886292" id="4362914091961475267" nodeInfo="ir">
        <property name="name" nameId="tpck.1169194664001" value="prop" />
        <node role="annotation" roleId="tpee.1188208488637" type="tpee.AnnotationInstance" typeId="tpee.1188207840427" id="4362914091961475273" nodeInfo="nn">
          <link role="annotation" roleId="tpee.1188208074048" targetNodeId="as9o.~NotNull" resolveInfo="NotNull" />
        </node>
        <node role="type" roleId="tpee.5680397130376446158" type="tpee.StringType" typeId="tpee.1225271177708" id="4362914091961475271" nodeInfo="in" />
      </node>
      <node role="returnType" roleId="tpee.1068580123133" type="tpee.StringType" typeId="tpee.1225271177708" id="4362914091961475258" nodeInfo="in" />
      <node role="body" roleId="tpee.1068580123135" type="tpee.StatementList" typeId="tpee.1068580123136" id="4362914091961475255" nodeInfo="nn">
        <node role="statement" roleId="tpee.1068581517665" type="tpee.ExpressionStatement" typeId="tpee.1068580123155" id="3161737310439484516" nodeInfo="nn">
          <node role="expression" roleId="tpee.1068580123156" type="tpee.LocalMethodCall" typeId="tpee.7812454656619025412" id="3161737310439484515" nodeInfo="nn">
            <link role="baseMethodDeclaration" roleId="tpee.1068499141037" targetNodeId="6126717628305172167" resolveInfo="genReferenceId" />
            <node role="actualArgument" roleId="tpee.1068499141038" type="tpee.DotExpression" typeId="tpee.1197027756228" id="3161737310439537564" nodeInfo="nn">
              <node role="operation" roleId="tpee.1197027833540" type="tpee.InstanceMethodCallOperation" typeId="tpee.1202948039474" id="3161737310439581979" nodeInfo="nn">
                <link role="baseMethodDeclaration" roleId="tpee.1068499141037" targetNodeId="d2v5.~ModelEnvironmentInfo%dgetPropertyId(org%djetbrains%dmps%dopenapi%dmodel%dSNode,java%dlang%dString)%corg%djetbrains%dmps%dopenapi%dmodel%dSNodeReference" resolveInfo="getPropertyId" />
                <node role="actualArgument" roleId="tpee.1068499141038" type="tpee.VariableReference" typeId="tpee.1068498886296" id="3161737310439618879" nodeInfo="nn">
                  <link role="variableDeclaration" roleId="tpee.1068581517664" targetNodeId="4362914091961475261" resolveInfo="node" />
                </node>
                <node role="actualArgument" roleId="tpee.1068499141038" type="tpee.VariableReference" typeId="tpee.1068498886296" id="3161737310439692948" nodeInfo="nn">
                  <link role="variableDeclaration" roleId="tpee.1068581517664" targetNodeId="4362914091961475267" resolveInfo="prop" />
                </node>
              </node>
              <node role="operand" roleId="tpee.1197027771414" type="tpee.VariableReference" typeId="tpee.1068498886296" id="3161737310439521588" nodeInfo="nn">
                <link role="variableDeclaration" roleId="tpee.1068581517664" targetNodeId="3161737310436915635" resolveInfo="myEnv" />
              </node>
            </node>
          </node>
        </node>
      </node>
      <node role="visibility" roleId="tpee.1178549979242" type="tpee.PublicVisibility" typeId="tpee.1146644602865" id="4362914091961475254" nodeInfo="nn" />
      <node role="annotation" roleId="tpee.1188208488637" type="tpee.AnnotationInstance" typeId="tpee.1188207840427" id="3879182157711945792" nodeInfo="nn">
        <link role="annotation" roleId="tpee.1188208074048" targetNodeId="as9o.~Nullable" resolveInfo="Nullable" />
      </node>
    </node>
    <node role="member" roleId="tpee.5375687026011219971" type="tpee.InstanceMethodDeclaration" typeId="tpee.1068580123165" id="4362914091961475312" nodeInfo="igu">
      <property name="name" nameId="tpck.1169194664001" value="genTarget" />
      <node role="parameter" roleId="tpee.1068580123134" type="tpee.ParameterDeclaration" typeId="tpee.1068498886292" id="4362914091961475321" nodeInfo="ir">
        <property name="name" nameId="tpck.1169194664001" value="ref" />
        <node role="type" roleId="tpee.5680397130376446158" type="tpee.ClassifierType" typeId="tpee.1107535904670" id="4362914091961475492" nodeInfo="in">
          <link role="classifier" roleId="tpee.1107535924139" targetNodeId="ec5l.~SReference" resolveInfo="SReference" />
        </node>
        <node role="annotation" roleId="tpee.1188208488637" type="tpee.AnnotationInstance" typeId="tpee.1188207840427" id="4362914091961475325" nodeInfo="nn">
          <link role="annotation" roleId="tpee.1188208074048" targetNodeId="as9o.~NotNull" resolveInfo="NotNull" />
        </node>
      </node>
      <node role="body" roleId="tpee.1068580123135" type="tpee.StatementList" typeId="tpee.1068580123136" id="4362914091961475315" nodeInfo="nn">
        <node role="statement" roleId="tpee.1068581517665" type="tpee.LocalVariableDeclarationStatement" typeId="tpee.1068581242864" id="4362914091961475379" nodeInfo="nn">
          <node role="localVariableDeclaration" roleId="tpee.1068581242865" type="tpee.LocalVariableDeclaration" typeId="tpee.1068581242863" id="4362914091961475380" nodeInfo="nr">
            <property name="name" nameId="tpck.1169194664001" value="target" />
            <node role="initializer" roleId="tpee.1068431790190" type="tpee.TernaryOperatorExpression" typeId="tpee.1163668896201" id="4362914091961475397" nodeInfo="nn">
              <node role="ifTrue" roleId="tpee.1163668922816" type="tpee.StaticMethodCall" typeId="tpee.1081236700937" id="4362914091961475503" nodeInfo="nn">
                <link role="baseMethodDeclaration" roleId="tpee.1068499141037" targetNodeId="e2lb.~String%dvalueOf(java%dlang%dObject)%cjava%dlang%dString" resolveInfo="valueOf" />
                <link role="classConcept" roleId="tpee.1144433194310" targetNodeId="e2lb.~String" resolveInfo="String" />
                <node role="actualArgument" roleId="tpee.1068499141038" type="tpee.DotExpression" typeId="tpee.1197027756228" id="4362914091961475505" nodeInfo="nn">
                  <node role="operation" roleId="tpee.1197027833540" type="tpee.InstanceMethodCallOperation" typeId="tpee.1202948039474" id="4362914091961475507" nodeInfo="nn">
                    <link role="baseMethodDeclaration" roleId="tpee.1068499141037" targetNodeId="ec5l.~SReference%dgetTargetNodeId()%corg%djetbrains%dmps%dopenapi%dmodel%dSNodeId" resolveInfo="getTargetNodeId" />
                  </node>
                  <node role="operand" roleId="tpee.1197027771414" type="tpee.ParameterReference" typeId="tpee.1068581242874" id="4362914091961475506" nodeInfo="nn">
                    <link role="variableDeclaration" roleId="tpee.1068581517664" targetNodeId="4362914091961475321" resolveInfo="ref" />
                  </node>
                </node>
              </node>
              <node role="condition" roleId="tpee.1163668914799" type="tpee.InstanceOfExpression" typeId="tpee.1081256982272" id="4362914091961475387" nodeInfo="nn">
                <node role="classType" roleId="tpee.1081256993305" type="tpee.ClassifierType" typeId="tpee.1107535904670" id="4362914091961475391" nodeInfo="in">
                  <link role="classifier" roleId="tpee.1107535924139" targetNodeId="cu2c.~StaticReference" resolveInfo="StaticReference" />
                </node>
                <node role="leftExpression" roleId="tpee.1081256993304" type="tpee.ParameterReference" typeId="tpee.1068581242874" id="4362914091961475385" nodeInfo="nn">
                  <link role="variableDeclaration" roleId="tpee.1068581517664" targetNodeId="4362914091961475321" resolveInfo="ref" />
                </node>
              </node>
              <node role="ifFalse" roleId="tpee.1163668934364" type="tpee.LocalStaticFieldReference" typeId="tpee.1172008963197" id="2742566862758577576" nodeInfo="nn">
                <link role="variableDeclaration" roleId="tpee.1068581517664" targetNodeId="2742566862758553171" resolveInfo="DYNAMIC_REFERENCE_ID" />
              </node>
            </node>
            <node role="type" roleId="tpee.5680397130376446158" type="tpee.StringType" typeId="tpee.1225271177708" id="4362914091961475381" nodeInfo="in" />
          </node>
        </node>
        <node role="statement" roleId="tpee.1068581517665" type="tpee.LocalVariableDeclarationStatement" typeId="tpee.1068581242864" id="4362914091961475437" nodeInfo="nn">
          <node role="localVariableDeclaration" roleId="tpee.1068581242865" type="tpee.LocalVariableDeclaration" typeId="tpee.1068581242863" id="4362914091961475438" nodeInfo="nr">
            <property name="name" nameId="tpck.1169194664001" value="targetModel" />
            <node role="type" roleId="tpee.5680397130376446158" type="tpee.ClassifierType" typeId="tpee.1107535904670" id="8221899801937679934" nodeInfo="in">
              <link role="classifier" roleId="tpee.1107535924139" targetNodeId="ec5l.~SModelReference" resolveInfo="SModelReference" />
            </node>
            <node role="initializer" roleId="tpee.1068431790190" type="tpee.DotExpression" typeId="tpee.1197027756228" id="4362914091961475445" nodeInfo="nn">
              <node role="operand" roleId="tpee.1197027771414" type="tpee.ParameterReference" typeId="tpee.1068581242874" id="4362914091961475443" nodeInfo="nn">
                <link role="variableDeclaration" roleId="tpee.1068581517664" targetNodeId="4362914091961475321" resolveInfo="ref" />
              </node>
              <node role="operation" roleId="tpee.1197027833540" type="tpee.InstanceMethodCallOperation" typeId="tpee.1202948039474" id="4362914091961475450" nodeInfo="nn">
                <link role="baseMethodDeclaration" roleId="tpee.1068499141037" targetNodeId="ec5l.~SReference%dgetTargetSModelReference()%corg%djetbrains%dmps%dopenapi%dmodel%dSModelReference" resolveInfo="getTargetSModelReference" />
              </node>
            </node>
          </node>
        </node>
        <node role="statement" roleId="tpee.1068581517665" type="tpee.ReturnStatement" typeId="tpee.1068581242878" id="4362914091961475454" nodeInfo="nn">
          <node role="expression" roleId="tpee.1068581517676" type="tpee.TernaryOperatorExpression" typeId="tpee.1163668896201" id="4362914091961475466" nodeInfo="nn">
            <node role="ifTrue" roleId="tpee.1163668922816" type="tpee.LocalVariableReference" typeId="tpee.1068581242866" id="4362914091961475471" nodeInfo="nn">
              <link role="variableDeclaration" roleId="tpee.1068581517664" targetNodeId="4362914091961475380" resolveInfo="target" />
            </node>
            <node role="condition" roleId="tpee.1163668914799" type="tpee.EqualsExpression" typeId="tpee.1068580123152" id="4362914091961475460" nodeInfo="nn">
              <node role="rightExpression" roleId="tpee.1081773367579" type="tpee.NullLiteral" typeId="tpee.1070534058343" id="4362914091961475464" nodeInfo="nn" />
              <node role="leftExpression" roleId="tpee.1081773367580" type="tpee.LocalVariableReference" typeId="tpee.1068581242866" id="4362914091961475458" nodeInfo="nn">
                <link role="variableDeclaration" roleId="tpee.1068581517664" targetNodeId="4362914091961475438" resolveInfo="targetModel" />
              </node>
            </node>
            <node role="ifFalse" roleId="tpee.1163668934364" type="tpee.LocalInstanceMethodCall" typeId="tpee.3066917033203108594" id="4362914091961475473" nodeInfo="nn">
              <link role="baseMethodDeclaration" roleId="tpee.1068499141037" targetNodeId="4362914091961470202" resolveInfo="genReferenceString" />
              <node role="actualArgument" roleId="tpee.1068499141038" type="tpee.LocalVariableReference" typeId="tpee.1068581242866" id="4362914091961475475" nodeInfo="nn">
                <link role="variableDeclaration" roleId="tpee.1068581517664" targetNodeId="4362914091961475438" resolveInfo="targetModel" />
              </node>
              <node role="actualArgument" roleId="tpee.1068499141038" type="tpee.LocalVariableReference" typeId="tpee.1068581242866" id="4362914091961475479" nodeInfo="nn">
                <link role="variableDeclaration" roleId="tpee.1068581517664" targetNodeId="4362914091961475380" resolveInfo="target" />
              </node>
            </node>
          </node>
        </node>
      </node>
      <node role="visibility" roleId="tpee.1178549979242" type="tpee.PublicVisibility" typeId="tpee.1146644602865" id="4362914091961475314" nodeInfo="nn" />
      <node role="returnType" roleId="tpee.1068580123133" type="tpee.StringType" typeId="tpee.1225271177708" id="4362914091961475318" nodeInfo="in" />
    </node>
    <node role="member" roleId="tpee.5375687026011219971" type="tpee.InstanceMethodDeclaration" typeId="tpee.1068580123165" id="7737674227882221698" nodeInfo="igu">
      <property name="name" nameId="tpck.1169194664001" value="genResolveInfo" />
      <node role="body" roleId="tpee.1068580123135" type="tpee.StatementList" typeId="tpee.1068580123136" id="7737674227882221700" nodeInfo="nn">
        <node role="statement" roleId="tpee.1068581517665" type="tpee.IfStatement" typeId="tpee.1068580123159" id="551373697086500768" nodeInfo="nn">
          <node role="ifTrue" roleId="tpee.1068580123161" type="tpee.StatementList" typeId="tpee.1068580123136" id="551373697086500769" nodeInfo="nn">
            <node role="statement" roleId="tpee.1068581517665" type="tpee.LocalVariableDeclarationStatement" typeId="tpee.1068581242864" id="7737674227882221746" nodeInfo="nn">
              <node role="localVariableDeclaration" roleId="tpee.1068581242865" type="tpee.LocalVariableDeclaration" typeId="tpee.1068581242863" id="7737674227882221747" nodeInfo="nr">
                <property name="name" nameId="tpck.1169194664001" value="target" />
                <node role="initializer" roleId="tpee.1068431790190" type="tpee.TernaryOperatorExpression" typeId="tpee.1163668896201" id="5309057879020557827" nodeInfo="nn">
                  <node role="condition" roleId="tpee.1163668914799" type="tpee.InstanceOfExpression" typeId="tpee.1081256982272" id="5309057879020557833" nodeInfo="nn">
                    <node role="classType" roleId="tpee.1081256993305" type="tpee.ClassifierType" typeId="tpee.1107535904670" id="5309057879020557834" nodeInfo="in">
                      <link role="classifier" roleId="tpee.1107535924139" targetNodeId="cu2c.~StaticReference" resolveInfo="StaticReference" />
                    </node>
                    <node role="leftExpression" roleId="tpee.1081256993304" type="tpee.ParameterReference" typeId="tpee.1068581242874" id="5309057879020557835" nodeInfo="nn">
                      <link role="variableDeclaration" roleId="tpee.1068581517664" targetNodeId="7737674227882221704" resolveInfo="ref" />
                    </node>
                  </node>
                  <node role="ifFalse" roleId="tpee.1163668934364" type="tpee.NullLiteral" typeId="tpee.1070534058343" id="5309057879020557839" nodeInfo="nn" />
                  <node role="ifTrue" roleId="tpee.1163668922816" type="tpee.DotExpression" typeId="tpee.1197027756228" id="4903981222749811825" nodeInfo="nn">
                    <node role="operand" roleId="tpee.1197027771414" type="tpee.ParameterReference" typeId="tpee.1068581242874" id="5309057879020557837" nodeInfo="nn">
                      <link role="variableDeclaration" roleId="tpee.1068581517664" targetNodeId="7737674227882221704" resolveInfo="ref" />
                    </node>
                    <node role="operation" roleId="tpee.1197027833540" type="tpee.InstanceMethodCallOperation" typeId="tpee.1202948039474" id="4903981222749811829" nodeInfo="nn">
                      <link role="baseMethodDeclaration" roleId="tpee.1068499141037" targetNodeId="ec5l.~SReference%dgetTargetNode()%corg%djetbrains%dmps%dopenapi%dmodel%dSNode" resolveInfo="getTargetNode" />
                    </node>
                  </node>
                </node>
                <node role="type" roleId="tpee.5680397130376446158" type="tp25.SNodeType" typeId="tp25.1138055754698" id="7737674227882221748" nodeInfo="in" />
              </node>
            </node>
            <node role="statement" roleId="tpee.1068581517665" type="tpee.IfStatement" typeId="tpee.1068580123159" id="7737674227882221757" nodeInfo="nn">
              <node role="ifTrue" roleId="tpee.1068580123161" type="tpee.StatementList" typeId="tpee.1068580123136" id="7737674227882221758" nodeInfo="nn">
                <node role="statement" roleId="tpee.1068581517665" type="tpee.LocalVariableDeclarationStatement" typeId="tpee.1068581242864" id="7737674227882221767" nodeInfo="nn">
                  <node role="localVariableDeclaration" roleId="tpee.1068581242865" type="tpee.LocalVariableDeclaration" typeId="tpee.1068581242863" id="7737674227882221768" nodeInfo="nr">
                    <property name="name" nameId="tpck.1169194664001" value="resolveInfo" />
                    <node role="type" roleId="tpee.5680397130376446158" type="tpee.StringType" typeId="tpee.1225271177708" id="7737674227882221769" nodeInfo="in" />
                    <node role="initializer" roleId="tpee.1068431790190" type="tpee.StaticMethodCall" typeId="tpee.1081236700937" id="8959490735701162218" nodeInfo="nn">
                      <link role="baseMethodDeclaration" roleId="tpee.1068499141037" targetNodeId="unno.6792623998776975955" resolveInfo="getResolveInfo" />
                      <link role="classConcept" roleId="tpee.1144433194310" targetNodeId="unno.2089287822043606602" resolveInfo="SNodeOperations" />
                      <node role="actualArgument" roleId="tpee.1068499141038" type="tp25.SemanticDowncastExpression" typeId="tp25.1145404486709" id="8959490735701162219" nodeInfo="nn">
                        <node role="leftExpression" roleId="tp25.1145404616321" type="tpee.LocalVariableReference" typeId="tpee.1068581242866" id="8959490735701162220" nodeInfo="nn">
                          <link role="variableDeclaration" roleId="tpee.1068581517664" targetNodeId="7737674227882221747" resolveInfo="target" />
                        </node>
                      </node>
                    </node>
                  </node>
                </node>
                <node role="statement" roleId="tpee.1068581517665" type="tpee.IfStatement" typeId="tpee.1068580123159" id="7737674227882221791" nodeInfo="nn">
                  <node role="condition" roleId="tpee.1068580123160" type="tpee.NotEqualsExpression" typeId="tpee.1073239437375" id="7737674227882221796" nodeInfo="nn">
                    <node role="rightExpression" roleId="tpee.1081773367579" type="tpee.NullLiteral" typeId="tpee.1070534058343" id="7737674227882221799" nodeInfo="nn" />
                    <node role="leftExpression" roleId="tpee.1081773367580" type="tpee.LocalVariableReference" typeId="tpee.1068581242866" id="7737674227882221795" nodeInfo="nn">
                      <link role="variableDeclaration" roleId="tpee.1068581517664" targetNodeId="7737674227882221768" resolveInfo="resolveInfo" />
                    </node>
                  </node>
                  <node role="ifTrue" roleId="tpee.1068580123161" type="tpee.StatementList" typeId="tpee.1068580123136" id="7737674227882221792" nodeInfo="nn">
                    <node role="statement" roleId="tpee.1068581517665" type="tpee.ReturnStatement" typeId="tpee.1068581242878" id="7737674227882221800" nodeInfo="nn">
                      <node role="expression" roleId="tpee.1068581517676" type="tpee.LocalVariableReference" typeId="tpee.1068581242866" id="7737674227882221802" nodeInfo="nn">
                        <link role="variableDeclaration" roleId="tpee.1068581517664" targetNodeId="7737674227882221768" resolveInfo="resolveInfo" />
                      </node>
                    </node>
                  </node>
                </node>
              </node>
              <node role="condition" roleId="tpee.1068580123160" type="tpee.DotExpression" typeId="tpee.1197027756228" id="7737674227882221762" nodeInfo="nn">
                <node role="operation" roleId="tpee.1197027833540" type="tp25.Node_IsNotNullOperation" typeId="tp25.1172008320231" id="7737674227882221766" nodeInfo="nn" />
                <node role="operand" roleId="tpee.1197027771414" type="tpee.LocalVariableReference" typeId="tpee.1068581242866" id="7737674227882221761" nodeInfo="nn">
                  <link role="variableDeclaration" roleId="tpee.1068581517664" targetNodeId="7737674227882221747" resolveInfo="target" />
                </node>
              </node>
            </node>
          </node>
          <node role="condition" roleId="tpee.1068580123160" type="tpee.NotExpression" typeId="tpee.1081516740877" id="551373697086500779" nodeInfo="nn">
            <node role="expression" roleId="tpee.1081516765348" type="tpee.DotExpression" typeId="tpee.1197027756228" id="551373697086500774" nodeInfo="nn">
              <node role="operand" roleId="tpee.1197027771414" type="tpee.StaticMethodCall" typeId="tpee.1081236700937" id="551373697086500773" nodeInfo="nn">
                <link role="baseMethodDeclaration" roleId="tpee.1068499141037" targetNodeId="1p1s.~MPSCore%dgetInstance()%cjetbrains%dmps%dMPSCore" resolveInfo="getInstance" />
                <link role="classConcept" roleId="tpee.1144433194310" targetNodeId="1p1s.~MPSCore" resolveInfo="MPSCore" />
              </node>
              <node role="operation" roleId="tpee.1197027833540" type="tpee.InstanceMethodCallOperation" typeId="tpee.1202948039474" id="551373697086500778" nodeInfo="nn">
                <link role="baseMethodDeclaration" roleId="tpee.1068499141037" targetNodeId="1p1s.~MPSCore%disMergeDriverMode()%cboolean" resolveInfo="isMergeDriverMode" />
              </node>
            </node>
          </node>
        </node>
        <node role="statement" roleId="tpee.1068581517665" type="tpee.ReturnStatement" typeId="tpee.1068581242878" id="7737674227882221804" nodeInfo="nn">
          <node role="expression" roleId="tpee.1068581517676" type="tpee.DotExpression" typeId="tpee.1197027756228" id="7737674227882221807" nodeInfo="nn">
            <node role="operand" roleId="tpee.1197027771414" type="tpee.ParenthesizedExpression" typeId="tpee.1079359253375" id="322985607522028002" nodeInfo="nn">
              <node role="expression" roleId="tpee.1079359253376" type="tpee.CastExpression" typeId="tpee.1070534934090" id="322985607522028003" nodeInfo="nn">
                <node role="type" roleId="tpee.1070534934091" type="tpee.ClassifierType" typeId="tpee.1107535904670" id="322985607522028004" nodeInfo="in">
                  <link role="classifier" roleId="tpee.1107535924139" targetNodeId="cu2c.~SReference" resolveInfo="SReference" />
                </node>
                <node role="expression" roleId="tpee.1070534934092" type="tpee.ParameterReference" typeId="tpee.1068581242874" id="322985607522028005" nodeInfo="nn">
                  <link role="variableDeclaration" roleId="tpee.1068581517664" targetNodeId="7737674227882221704" resolveInfo="ref" />
                </node>
              </node>
            </node>
            <node role="operation" roleId="tpee.1197027833540" type="tpee.InstanceMethodCallOperation" typeId="tpee.1202948039474" id="4903981222749811830" nodeInfo="nn">
              <link role="baseMethodDeclaration" roleId="tpee.1068499141037" targetNodeId="cu2c.~SReference%dgetResolveInfo()%cjava%dlang%dString" resolveInfo="getResolveInfo" />
            </node>
          </node>
        </node>
      </node>
      <node role="visibility" roleId="tpee.1178549979242" type="tpee.PublicVisibility" typeId="tpee.1146644602865" id="7737674227882221702" nodeInfo="nn" />
      <node role="returnType" roleId="tpee.1068580123133" type="tpee.StringType" typeId="tpee.1225271177708" id="7737674227882221703" nodeInfo="in" />
      <node role="parameter" roleId="tpee.1068580123134" type="tpee.ParameterDeclaration" typeId="tpee.1068498886292" id="7737674227882221704" nodeInfo="ir">
        <property name="name" nameId="tpck.1169194664001" value="ref" />
        <node role="type" roleId="tpee.5680397130376446158" type="tpee.ClassifierType" typeId="tpee.1107535904670" id="5309057879020557822" nodeInfo="in">
          <link role="classifier" roleId="tpee.1107535924139" targetNodeId="ec5l.~SReference" resolveInfo="SReference" />
        </node>
        <node role="annotation" roleId="tpee.1188208488637" type="tpee.AnnotationInstance" typeId="tpee.1188207840427" id="7737674227882221706" nodeInfo="nn">
          <link role="annotation" roleId="tpee.1188208074048" targetNodeId="as9o.~NotNull" resolveInfo="NotNull" />
        </node>
      </node>
    </node>
    <node role="member" roleId="tpee.5375687026011219971" type="tpee.StaticMethodDeclaration" typeId="tpee.1081236700938" id="4362914091961470132" nodeInfo="igu">
      <property name="name" nameId="tpck.1169194664001" value="encode" />
      <node role="body" roleId="tpee.1068580123135" type="tpee.StatementList" typeId="tpee.1068580123136" id="4362914091961470135" nodeInfo="nn">
        <node role="statement" roleId="tpee.1068581517665" type="tpee.ReturnStatement" typeId="tpee.1068581242878" id="4362914091961470141" nodeInfo="nn">
          <node role="expression" roleId="tpee.1068581517676" type="tpee.DotExpression" typeId="tpee.1197027756228" id="4362914091961470160" nodeInfo="nn">
            <node role="operand" roleId="tpee.1197027771414" type="tpee.DotExpression" typeId="tpee.1197027756228" id="4362914091961470152" nodeInfo="nn">
              <node role="operand" roleId="tpee.1197027771414" type="tpee.DotExpression" typeId="tpee.1197027756228" id="4362914091961470144" nodeInfo="nn">
                <node role="operation" roleId="tpee.1197027833540" type="tpee.InstanceMethodCallOperation" typeId="tpee.1202948039474" id="4362914091961470148" nodeInfo="nn">
                  <link role="baseMethodDeclaration" roleId="tpee.1068499141037" targetNodeId="e2lb.~String%dreplace(java%dlang%dCharSequence,java%dlang%dCharSequence)%cjava%dlang%dString" resolveInfo="replace" />
                  <node role="actualArgument" roleId="tpee.1068499141038" type="tpee.StringLiteral" typeId="tpee.1070475926800" id="4362914091961470149" nodeInfo="nn">
                    <property name="value" nameId="tpee.1070475926801" value="%" />
                  </node>
                  <node role="actualArgument" roleId="tpee.1068499141038" type="tpee.StringLiteral" typeId="tpee.1070475926800" id="4362914091961470151" nodeInfo="nn">
                    <property name="value" nameId="tpee.1070475926801" value="%p" />
                  </node>
                </node>
                <node role="operand" roleId="tpee.1197027771414" type="tpee.ParameterReference" typeId="tpee.1068581242874" id="4362914091961470143" nodeInfo="nn">
                  <link role="variableDeclaration" roleId="tpee.1068581517664" targetNodeId="4362914091961470137" resolveInfo="s" />
                </node>
              </node>
              <node role="operation" roleId="tpee.1197027833540" type="tpee.InstanceMethodCallOperation" typeId="tpee.1202948039474" id="4362914091961470156" nodeInfo="nn">
                <link role="baseMethodDeclaration" roleId="tpee.1068499141037" targetNodeId="e2lb.~String%dreplace(java%dlang%dCharSequence,java%dlang%dCharSequence)%cjava%dlang%dString" resolveInfo="replace" />
                <node role="actualArgument" roleId="tpee.1068499141038" type="tpee.StringLiteral" typeId="tpee.1070475926800" id="4362914091961470157" nodeInfo="nn">
                  <property name="value" nameId="tpee.1070475926801" value=":" />
                </node>
                <node role="actualArgument" roleId="tpee.1068499141038" type="tpee.StringLiteral" typeId="tpee.1070475926800" id="4362914091961470159" nodeInfo="nn">
                  <property name="value" nameId="tpee.1070475926801" value="%c" />
                </node>
              </node>
            </node>
            <node role="operation" roleId="tpee.1197027833540" type="tpee.InstanceMethodCallOperation" typeId="tpee.1202948039474" id="4362914091961470164" nodeInfo="nn">
              <link role="baseMethodDeclaration" roleId="tpee.1068499141037" targetNodeId="e2lb.~String%dreplace(java%dlang%dCharSequence,java%dlang%dCharSequence)%cjava%dlang%dString" resolveInfo="replace" />
              <node role="actualArgument" roleId="tpee.1068499141038" type="tpee.StringLiteral" typeId="tpee.1070475926800" id="4362914091961470165" nodeInfo="nn">
                <property name="value" nameId="tpee.1070475926801" value="." />
              </node>
              <node role="actualArgument" roleId="tpee.1068499141038" type="tpee.StringLiteral" typeId="tpee.1070475926800" id="4362914091961470167" nodeInfo="nn">
                <property name="value" nameId="tpee.1070475926801" value="%d" />
              </node>
            </node>
          </node>
        </node>
      </node>
      <node role="visibility" roleId="tpee.1178549979242" type="tpee.PublicVisibility" typeId="tpee.1146644602865" id="4362914091961470134" nodeInfo="nn" />
      <node role="parameter" roleId="tpee.1068580123134" type="tpee.ParameterDeclaration" typeId="tpee.1068498886292" id="4362914091961470137" nodeInfo="ir">
        <property name="name" nameId="tpck.1169194664001" value="s" />
        <node role="type" roleId="tpee.5680397130376446158" type="tpee.StringType" typeId="tpee.1225271177708" id="4362914091961470138" nodeInfo="in" />
      </node>
      <node role="returnType" roleId="tpee.1068580123133" type="tpee.StringType" typeId="tpee.1225271177708" id="4362914091961470136" nodeInfo="in" />
    </node>
    <node role="member" roleId="tpee.5375687026011219971" type="tpee.StaticMethodDeclaration" typeId="tpee.1081236700938" id="4362914091961470168" nodeInfo="igu">
      <property name="name" nameId="tpck.1169194664001" value="decode" />
      <node role="body" roleId="tpee.1068580123135" type="tpee.StatementList" typeId="tpee.1068580123136" id="4362914091961470171" nodeInfo="nn">
        <node role="statement" roleId="tpee.1068581517665" type="tpee.ReturnStatement" typeId="tpee.1068581242878" id="4362914091961470175" nodeInfo="nn">
          <node role="expression" roleId="tpee.1068581517676" type="tpee.DotExpression" typeId="tpee.1197027756228" id="4362914091961470194" nodeInfo="nn">
            <node role="operand" roleId="tpee.1197027771414" type="tpee.DotExpression" typeId="tpee.1197027756228" id="4362914091961470186" nodeInfo="nn">
              <node role="operand" roleId="tpee.1197027771414" type="tpee.DotExpression" typeId="tpee.1197027756228" id="4362914091961470178" nodeInfo="nn">
                <node role="operand" roleId="tpee.1197027771414" type="tpee.ParameterReference" typeId="tpee.1068581242874" id="4362914091961470177" nodeInfo="nn">
                  <link role="variableDeclaration" roleId="tpee.1068581517664" targetNodeId="4362914091961470173" resolveInfo="s" />
                </node>
                <node role="operation" roleId="tpee.1197027833540" type="tpee.InstanceMethodCallOperation" typeId="tpee.1202948039474" id="4362914091961470182" nodeInfo="nn">
                  <link role="baseMethodDeclaration" roleId="tpee.1068499141037" targetNodeId="e2lb.~String%dreplace(java%dlang%dCharSequence,java%dlang%dCharSequence)%cjava%dlang%dString" resolveInfo="replace" />
                  <node role="actualArgument" roleId="tpee.1068499141038" type="tpee.StringLiteral" typeId="tpee.1070475926800" id="4362914091961470183" nodeInfo="nn">
                    <property name="value" nameId="tpee.1070475926801" value="%d" />
                  </node>
                  <node role="actualArgument" roleId="tpee.1068499141038" type="tpee.StringLiteral" typeId="tpee.1070475926800" id="4362914091961470185" nodeInfo="nn">
                    <property name="value" nameId="tpee.1070475926801" value="." />
                  </node>
                </node>
              </node>
              <node role="operation" roleId="tpee.1197027833540" type="tpee.InstanceMethodCallOperation" typeId="tpee.1202948039474" id="4362914091961470190" nodeInfo="nn">
                <link role="baseMethodDeclaration" roleId="tpee.1068499141037" targetNodeId="e2lb.~String%dreplace(java%dlang%dCharSequence,java%dlang%dCharSequence)%cjava%dlang%dString" resolveInfo="replace" />
                <node role="actualArgument" roleId="tpee.1068499141038" type="tpee.StringLiteral" typeId="tpee.1070475926800" id="4362914091961470191" nodeInfo="nn">
                  <property name="value" nameId="tpee.1070475926801" value="%c" />
                </node>
                <node role="actualArgument" roleId="tpee.1068499141038" type="tpee.StringLiteral" typeId="tpee.1070475926800" id="4362914091961470193" nodeInfo="nn">
                  <property name="value" nameId="tpee.1070475926801" value=":" />
                </node>
              </node>
            </node>
            <node role="operation" roleId="tpee.1197027833540" type="tpee.InstanceMethodCallOperation" typeId="tpee.1202948039474" id="4362914091961470198" nodeInfo="nn">
              <link role="baseMethodDeclaration" roleId="tpee.1068499141037" targetNodeId="e2lb.~String%dreplace(java%dlang%dCharSequence,java%dlang%dCharSequence)%cjava%dlang%dString" resolveInfo="replace" />
              <node role="actualArgument" roleId="tpee.1068499141038" type="tpee.StringLiteral" typeId="tpee.1070475926800" id="4362914091961470199" nodeInfo="nn">
                <property name="value" nameId="tpee.1070475926801" value="%p" />
              </node>
              <node role="actualArgument" roleId="tpee.1068499141038" type="tpee.StringLiteral" typeId="tpee.1070475926800" id="4362914091961470201" nodeInfo="nn">
                <property name="value" nameId="tpee.1070475926801" value="%" />
              </node>
            </node>
          </node>
        </node>
      </node>
      <node role="visibility" roleId="tpee.1178549979242" type="tpee.PublicVisibility" typeId="tpee.1146644602865" id="4362914091961470170" nodeInfo="nn" />
      <node role="parameter" roleId="tpee.1068580123134" type="tpee.ParameterDeclaration" typeId="tpee.1068498886292" id="4362914091961470173" nodeInfo="ir">
        <property name="name" nameId="tpck.1169194664001" value="s" />
        <node role="type" roleId="tpee.5680397130376446158" type="tpee.StringType" typeId="tpee.1225271177708" id="4362914091961470174" nodeInfo="in" />
      </node>
      <node role="returnType" roleId="tpee.1068580123133" type="tpee.StringType" typeId="tpee.1225271177708" id="4362914091961470172" nodeInfo="in" />
    </node>
    <node role="visibility" roleId="tpee.1178549979242" type="tpee.PublicVisibility" typeId="tpee.1146644602865" id="4362914091961459501" nodeInfo="nn" />
  </root>
  <root type="tpee.ClassConcept" typeId="tpee.1068390468198" id="4362914091961475519" nodeInfo="ig">
    <property name="name" nameId="tpck.1169194664001" value="ReadHelper" />
    <node role="member" roleId="tpee.5375687026011219971" type="tpee.FieldDeclaration" typeId="tpee.1068390468200" id="4362914091961475535" nodeInfo="igu">
      <property name="name" nameId="tpck.1169194664001" value="myModelRef" />
      <node role="visibility" roleId="tpee.1178549979242" type="tpee.PrivateVisibility" typeId="tpee.1146644623116" id="4362914091961475536" nodeInfo="nn" />
      <node role="type" roleId="tpee.5680397130376446158" type="tpee.ClassifierType" typeId="tpee.1107535904670" id="4362914091961475538" nodeInfo="in">
        <link role="classifier" roleId="tpee.1107535924139" targetNodeId="ec5l.~SModelReference" resolveInfo="SModelReference" />
      </node>
    </node>
    <node role="member" roleId="tpee.5375687026011219971" type="tpee.FieldDeclaration" typeId="tpee.1068390468200" id="4362914091961475526" nodeInfo="igu">
      <property name="name" nameId="tpck.1169194664001" value="myModelByIx" />
      <node role="type" roleId="tpee.5680397130376446158" type="tp2q.MapType" typeId="tp2q.1197683403723" id="4362914091961475529" nodeInfo="in">
        <node role="keyType" roleId="tp2q.1197683466920" type="tpee.StringType" typeId="tpee.1225271177708" id="4362914091961475532" nodeInfo="in" />
        <node role="valueType" roleId="tp2q.1197683475734" type="tpee.ClassifierType" typeId="tpee.1107535904670" id="4362914091961475533" nodeInfo="in">
          <link role="classifier" roleId="tpee.1107535924139" targetNodeId="ec5l.~SModelReference" resolveInfo="SModelReference" />
        </node>
      </node>
      <node role="visibility" roleId="tpee.1178549979242" type="tpee.PrivateVisibility" typeId="tpee.1146644623116" id="4362914091961475527" nodeInfo="nn" />
    </node>
    <node role="member" roleId="tpee.5375687026011219971" type="tpee.FieldDeclaration" typeId="tpee.1068390468200" id="4362914091961475689" nodeInfo="igu">
      <property name="name" nameId="tpck.1169194664001" value="myMaxImportIndex" />
      <node role="type" roleId="tpee.5680397130376446158" type="tpee.IntegerType" typeId="tpee.1070534370425" id="4362914091961475692" nodeInfo="in" />
      <node role="initializer" roleId="tpee.1068431790190" type="tpee.IntegerConstant" typeId="tpee.1068580320020" id="4362914091961475694" nodeInfo="nn">
        <property name="value" nameId="tpee.1068580320021" value="0" />
      </node>
      <node role="visibility" roleId="tpee.1178549979242" type="tpee.PrivateVisibility" typeId="tpee.1146644623116" id="4362914091961475690" nodeInfo="nn" />
    </node>
    <node role="member" roleId="tpee.5375687026011219971" type="tpee.ConstructorDeclaration" typeId="tpee.1068580123140" id="4362914091961475553" nodeInfo="igu">
      <node role="returnType" roleId="tpee.1068580123133" type="tpee.VoidType" typeId="tpee.1068581517677" id="4362914091961475554" nodeInfo="in" />
      <node role="visibility" roleId="tpee.1178549979242" type="tpee.PublicVisibility" typeId="tpee.1146644602865" id="4362914091961475555" nodeInfo="nn" />
      <node role="body" roleId="tpee.1068580123135" type="tpee.StatementList" typeId="tpee.1068580123136" id="4362914091961475556" nodeInfo="nn">
        <node role="statement" roleId="tpee.1068581517665" type="tpee.ExpressionStatement" typeId="tpee.1068580123155" id="4362914091961475540" nodeInfo="nn">
          <node role="expression" roleId="tpee.1068580123156" type="tpee.AssignmentExpression" typeId="tpee.1068498886294" id="4362914091961475542" nodeInfo="nn">
            <node role="rValue" roleId="tpee.1068498886297" type="tpee.GenericNewExpression" typeId="tpee.1145552977093" id="4362914091961475546" nodeInfo="nn">
              <node role="creator" roleId="tpee.1145553007750" type="tp2q.HashMapCreator" typeId="tp2q.1197686869805" id="4362914091961475548" nodeInfo="nn">
                <node role="valueType" roleId="tp2q.1197687035757" type="tpee.ClassifierType" typeId="tpee.1107535904670" id="4362914091961475552" nodeInfo="in">
                  <link role="classifier" roleId="tpee.1107535924139" targetNodeId="ec5l.~SModelReference" resolveInfo="SModelReference" />
                </node>
                <node role="keyType" roleId="tp2q.1197687026896" type="tpee.StringType" typeId="tpee.1225271177708" id="4362914091961475551" nodeInfo="in" />
              </node>
            </node>
            <node role="lValue" roleId="tpee.1068498886295" type="tpee.LocalInstanceFieldReference" typeId="tpee.7785501532031639928" id="4362914091961475541" nodeInfo="nn">
              <link role="variableDeclaration" roleId="tpee.1068581517664" targetNodeId="4362914091961475526" resolveInfo="myModelByIx" />
            </node>
          </node>
        </node>
        <node role="statement" roleId="tpee.1068581517665" type="tpee.ExpressionStatement" typeId="tpee.1068580123155" id="4362914091961475561" nodeInfo="nn">
          <node role="expression" roleId="tpee.1068580123156" type="tpee.AssignmentExpression" typeId="tpee.1068498886294" id="4362914091961475563" nodeInfo="nn">
            <node role="lValue" roleId="tpee.1068498886295" type="tpee.LocalInstanceFieldReference" typeId="tpee.7785501532031639928" id="4362914091961475562" nodeInfo="nn">
              <link role="variableDeclaration" roleId="tpee.1068581517664" targetNodeId="4362914091961475535" resolveInfo="myModelRef" />
            </node>
            <node role="rValue" roleId="tpee.1068498886297" type="tpee.ParameterReference" typeId="tpee.1068581242874" id="4362914091961475566" nodeInfo="nn">
              <link role="variableDeclaration" roleId="tpee.1068581517664" targetNodeId="4362914091961475557" resolveInfo="modelRef" />
            </node>
          </node>
        </node>
      </node>
      <node role="parameter" roleId="tpee.1068580123134" type="tpee.ParameterDeclaration" typeId="tpee.1068498886292" id="4362914091961475557" nodeInfo="ir">
        <property name="name" nameId="tpck.1169194664001" value="modelRef" />
        <node role="type" roleId="tpee.5680397130376446158" type="tpee.ClassifierType" typeId="tpee.1107535904670" id="4362914091961475558" nodeInfo="in">
          <link role="classifier" roleId="tpee.1107535924139" targetNodeId="ec5l.~SModelReference" resolveInfo="SModelReference" />
        </node>
      </node>
    </node>
    <node role="member" roleId="tpee.5375687026011219971" type="tpee.InstanceMethodDeclaration" typeId="tpee.1068580123165" id="4362914091961475567" nodeInfo="igu">
      <property name="name" nameId="tpck.1169194664001" value="addModelRef" />
      <node role="parameter" roleId="tpee.1068580123134" type="tpee.ParameterDeclaration" typeId="tpee.1068498886292" id="4362914091961475571" nodeInfo="ir">
        <property name="name" nameId="tpck.1169194664001" value="index" />
        <node role="type" roleId="tpee.5680397130376446158" type="tpee.StringType" typeId="tpee.1225271177708" id="4362914091961475572" nodeInfo="in" />
      </node>
      <node role="parameter" roleId="tpee.1068580123134" type="tpee.ParameterDeclaration" typeId="tpee.1068498886292" id="4362914091961475576" nodeInfo="ir">
        <property name="name" nameId="tpck.1169194664001" value="modelRef" />
        <node role="type" roleId="tpee.5680397130376446158" type="tpee.ClassifierType" typeId="tpee.1107535904670" id="4362914091961475578" nodeInfo="in">
          <link role="classifier" roleId="tpee.1107535924139" targetNodeId="ec5l.~SModelReference" resolveInfo="SModelReference" />
        </node>
      </node>
      <node role="body" roleId="tpee.1068580123135" type="tpee.StatementList" typeId="tpee.1068580123136" id="4362914091961475570" nodeInfo="nn">
        <node role="statement" roleId="tpee.1068581517665" type="tpee.ExpressionStatement" typeId="tpee.1068580123155" id="4362914091961475579" nodeInfo="nn">
          <node role="expression" roleId="tpee.1068580123156" type="tpee.AssignmentExpression" typeId="tpee.1068498886294" id="4362914091961475585" nodeInfo="nn">
            <node role="rValue" roleId="tpee.1068498886297" type="tpee.ParameterReference" typeId="tpee.1068581242874" id="4362914091961475588" nodeInfo="nn">
              <link role="variableDeclaration" roleId="tpee.1068581517664" targetNodeId="4362914091961475576" resolveInfo="modelRef" />
            </node>
            <node role="lValue" roleId="tpee.1068498886295" type="tp2q.MapElement" typeId="tp2q.1197932370469" id="4362914091961475581" nodeInfo="nn">
              <node role="key" roleId="tp2q.1197932525128" type="tpee.ParameterReference" typeId="tpee.1068581242874" id="4362914091961475584" nodeInfo="nn">
                <link role="variableDeclaration" roleId="tpee.1068581517664" targetNodeId="4362914091961475571" resolveInfo="index" />
              </node>
              <node role="map" roleId="tp2q.1197932505799" type="tpee.LocalInstanceFieldReference" typeId="tpee.7785501532031639928" id="4362914091961475580" nodeInfo="nn">
                <link role="variableDeclaration" roleId="tpee.1068581517664" targetNodeId="4362914091961475526" resolveInfo="myModelByIx" />
              </node>
            </node>
          </node>
        </node>
      </node>
      <node role="visibility" roleId="tpee.1178549979242" type="tpee.PublicVisibility" typeId="tpee.1146644602865" id="4362914091961475569" nodeInfo="nn" />
      <node role="returnType" roleId="tpee.1068580123133" type="tpee.VoidType" typeId="tpee.1068581517677" id="4362914091961475568" nodeInfo="in" />
    </node>
    <node role="member" roleId="tpee.5375687026011219971" type="tpee.InstanceMethodDeclaration" typeId="tpee.1068580123165" id="4362914091961475589" nodeInfo="igu">
      <property name="name" nameId="tpck.1169194664001" value="addImportToModel" />
      <node role="visibility" roleId="tpee.1178549979242" type="tpee.PublicVisibility" typeId="tpee.1146644602865" id="4362914091961475591" nodeInfo="nn" />
      <node role="returnType" roleId="tpee.1068580123133" type="tpee.VoidType" typeId="tpee.1068581517677" id="4362914091961475590" nodeInfo="in" />
      <node role="parameter" roleId="tpee.1068580123134" type="tpee.ParameterDeclaration" typeId="tpee.1068498886292" id="4362914091961475593" nodeInfo="ir">
        <property name="name" nameId="tpck.1169194664001" value="model" />
        <node role="type" roleId="tpee.5680397130376446158" type="tpee.ClassifierType" typeId="tpee.1107535904670" id="6966417881647776291" nodeInfo="in">
          <link role="classifier" roleId="tpee.1107535924139" targetNodeId="cu2c.~SModel" resolveInfo="SModel" />
        </node>
      </node>
      <node role="parameter" roleId="tpee.1068580123134" type="tpee.ParameterDeclaration" typeId="tpee.1068498886292" id="4362914091961475595" nodeInfo="ir">
        <property name="name" nameId="tpck.1169194664001" value="index" />
        <node role="type" roleId="tpee.5680397130376446158" type="tpee.StringType" typeId="tpee.1225271177708" id="4362914091961475597" nodeInfo="in" />
      </node>
      <node role="body" roleId="tpee.1068580123135" type="tpee.StatementList" typeId="tpee.1068580123136" id="4362914091961475592" nodeInfo="nn">
        <node role="statement" roleId="tpee.1068581517665" type="tpee.IfStatement" typeId="tpee.1068580123159" id="4362914091961475607" nodeInfo="nn">
          <node role="condition" roleId="tpee.1068580123160" type="tpee.EqualsExpression" typeId="tpee.1068580123152" id="4362914091961475611" nodeInfo="nn">
            <node role="leftExpression" roleId="tpee.1081773367580" type="tpee.ParameterReference" typeId="tpee.1068581242874" id="4362914091961475610" nodeInfo="nn">
              <link role="variableDeclaration" roleId="tpee.1068581517664" targetNodeId="4362914091961475598" resolveInfo="modelUID" />
            </node>
            <node role="rightExpression" roleId="tpee.1081773367579" type="tpee.NullLiteral" typeId="tpee.1070534058343" id="4362914091961475614" nodeInfo="nn" />
          </node>
          <node role="ifTrue" roleId="tpee.1068580123161" type="tpee.StatementList" typeId="tpee.1068580123136" id="4362914091961475609" nodeInfo="nn">
            <node role="statement" roleId="tpee.1068581517665" type="tpib.LogStatement" typeId="tpib.1167227138527" id="4362914091961475615" nodeInfo="nn">
              <property name="severity" nameId="tpib.1167245565795" value="error" />
              <node role="logExpression" roleId="tpib.1167227463056" type="tpee.PlusExpression" typeId="tpee.1068581242875" id="4362914091961475625" nodeInfo="nn">
                <node role="leftExpression" roleId="tpee.1081773367580" type="tpee.PlusExpression" typeId="tpee.1068581242875" id="4362914091961475621" nodeInfo="nn">
                  <node role="leftExpression" roleId="tpee.1081773367580" type="tpee.PlusExpression" typeId="tpee.1068581242875" id="4362914091961475617" nodeInfo="nn">
                    <node role="leftExpression" roleId="tpee.1081773367580" type="tpee.StringLiteral" typeId="tpee.1070475926800" id="4362914091961475616" nodeInfo="nn">
                      <property name="value" nameId="tpee.1070475926801" value="Error loading import element for index " />
                    </node>
                    <node role="rightExpression" roleId="tpee.1081773367579" type="tpee.ParameterReference" typeId="tpee.1068581242874" id="4362914091961475620" nodeInfo="nn">
                      <link role="variableDeclaration" roleId="tpee.1068581517664" targetNodeId="4362914091961475595" resolveInfo="index" />
                    </node>
                  </node>
                  <node role="rightExpression" roleId="tpee.1081773367579" type="tpee.StringLiteral" typeId="tpee.1070475926800" id="4362914091961475624" nodeInfo="nn">
                    <property name="value" nameId="tpee.1070475926801" value=" in " />
                  </node>
                </node>
                <node role="rightExpression" roleId="tpee.1081773367579" type="tpee.LocalInstanceFieldReference" typeId="tpee.7785501532031639928" id="4362914091961475628" nodeInfo="nn">
                  <link role="variableDeclaration" roleId="tpee.1068581517664" targetNodeId="4362914091961475535" resolveInfo="myModelRef" />
                </node>
              </node>
            </node>
            <node role="statement" roleId="tpee.1068581517665" type="tpee.ReturnStatement" typeId="tpee.1068581242878" id="4362914091961475630" nodeInfo="nn" />
          </node>
        </node>
        <node role="statement" roleId="tpee.1068581517665" type="tpee.LocalVariableDeclarationStatement" typeId="tpee.1068581242864" id="4362914091961475634" nodeInfo="nn">
          <node role="localVariableDeclaration" roleId="tpee.1068581242865" type="tpee.LocalVariableDeclaration" typeId="tpee.1068581242863" id="4362914091961475635" nodeInfo="nr">
            <property name="name" nameId="tpck.1169194664001" value="modelRef" />
            <node role="type" roleId="tpee.5680397130376446158" type="tpee.ClassifierType" typeId="tpee.1107535904670" id="4362914091961475636" nodeInfo="in">
              <link role="classifier" roleId="tpee.1107535924139" targetNodeId="ec5l.~SModelReference" resolveInfo="SModelReference" />
            </node>
            <node role="initializer" roleId="tpee.1068431790190" type="tpee.DotExpression" typeId="tpee.1197027756228" id="671420673576335109" nodeInfo="nn">
              <node role="operation" roleId="tpee.1197027833540" type="tpee.InstanceMethodCallOperation" typeId="tpee.1202948039474" id="671420673576338467" nodeInfo="nn">
                <link role="baseMethodDeclaration" roleId="tpee.1068499141037" targetNodeId="qx6n.~PersistenceFacade%dcreateModelReference(java%dlang%dString)%corg%djetbrains%dmps%dopenapi%dmodel%dSModelReference" resolveInfo="createModelReference" />
                <node role="actualArgument" roleId="tpee.1068499141038" type="tpee.VariableReference" typeId="tpee.1068498886296" id="671420673576339103" nodeInfo="nn">
                  <link role="variableDeclaration" roleId="tpee.1068581517664" targetNodeId="4362914091961475598" resolveInfo="modelUID" />
                </node>
              </node>
              <node role="operand" roleId="tpee.1197027771414" type="tpee.StaticMethodCall" typeId="tpee.1081236700937" id="671420673576334270" nodeInfo="nn">
                <link role="baseMethodDeclaration" roleId="tpee.1068499141037" targetNodeId="qx6n.~PersistenceFacade%dgetInstance()%corg%djetbrains%dmps%dopenapi%dpersistence%dPersistenceFacade" resolveInfo="getInstance" />
                <link role="classConcept" roleId="tpee.1144433194310" targetNodeId="qx6n.~PersistenceFacade" resolveInfo="PersistenceFacade" />
              </node>
            </node>
          </node>
        </node>
        <node role="statement" roleId="tpee.1068581517665" type="tpee.LocalVariableDeclarationStatement" typeId="tpee.1068581242864" id="4362914091961475647" nodeInfo="nn">
          <node role="localVariableDeclaration" roleId="tpee.1068581242865" type="tpee.LocalVariableDeclaration" typeId="tpee.1068581242863" id="4362914091961475648" nodeInfo="nr">
            <property name="name" nameId="tpck.1169194664001" value="elem" />
            <node role="initializer" roleId="tpee.1068431790190" type="tpee.GenericNewExpression" typeId="tpee.1145552977093" id="4362914091961475651" nodeInfo="nn">
              <node role="creator" roleId="tpee.1145553007750" type="tpee.ClassCreator" typeId="tpee.1212685548494" id="4362914091961475653" nodeInfo="nn">
                <link role="baseMethodDeclaration" roleId="tpee.1068499141037" targetNodeId="cu2c.~SModel$ImportElement%d&lt;init&gt;(org%djetbrains%dmps%dopenapi%dmodel%dSModelReference,int,int)" resolveInfo="SModel.ImportElement" />
                <node role="actualArgument" roleId="tpee.1068499141038" type="tpee.LocalVariableReference" typeId="tpee.1068581242866" id="4362914091961475654" nodeInfo="nn">
                  <link role="variableDeclaration" roleId="tpee.1068581517664" targetNodeId="4362914091961475635" resolveInfo="modelRef" />
                </node>
                <node role="actualArgument" roleId="tpee.1068499141038" type="tpee.PrefixIncrementExpression" typeId="tpee.1239709250944" id="4362914091961475695" nodeInfo="nn">
                  <node role="expression" roleId="tpee.1239714902950" type="tpee.LocalInstanceFieldReference" typeId="tpee.7785501532031639928" id="4362914091961475697" nodeInfo="nn">
                    <link role="variableDeclaration" roleId="tpee.1068581517664" targetNodeId="4362914091961475689" resolveInfo="myMaxImportIndex" />
                  </node>
                </node>
                <node role="actualArgument" roleId="tpee.1068499141038" type="tpee.ParameterReference" typeId="tpee.1068581242874" id="4362914091961475658" nodeInfo="nn">
                  <link role="variableDeclaration" roleId="tpee.1068581517664" targetNodeId="4362914091961475601" resolveInfo="version" />
                </node>
              </node>
            </node>
            <node role="type" roleId="tpee.5680397130376446158" type="tpee.ClassifierType" typeId="tpee.1107535904670" id="4362914091961475649" nodeInfo="in">
              <link role="classifier" roleId="tpee.1107535924139" targetNodeId="cu2c.~SModel$ImportElement" resolveInfo="SModel.ImportElement" />
            </node>
          </node>
        </node>
        <node role="statement" roleId="tpee.1068581517665" type="tpee.IfStatement" typeId="tpee.1068580123159" id="4362914091961475660" nodeInfo="nn">
          <node role="condition" roleId="tpee.1068580123160" type="tpee.ParameterReference" typeId="tpee.1068581242874" id="4362914091961475664" nodeInfo="nn">
            <link role="variableDeclaration" roleId="tpee.1068581517664" targetNodeId="4362914091961475604" resolveInfo="implicit" />
          </node>
          <node role="ifFalseStatement" roleId="tpee.1082485599094" type="tpee.BlockStatement" typeId="tpee.1082485599095" id="4362914091961475679" nodeInfo="nn">
            <node role="statements" roleId="tpee.1082485599096" type="tpee.StatementList" typeId="tpee.1068580123136" id="4362914091961475680" nodeInfo="nn">
              <node role="statement" roleId="tpee.1068581517665" type="tpee.ExpressionStatement" typeId="tpee.1068580123155" id="4362914091961475681" nodeInfo="nn">
                <node role="expression" roleId="tpee.1068580123156" type="tpee.DotExpression" typeId="tpee.1197027756228" id="4362914091961475683" nodeInfo="nn">
                  <node role="operand" roleId="tpee.1197027771414" type="tpee.VariableReference" typeId="tpee.1068498886296" id="6966417881647750715" nodeInfo="nn">
                    <link role="variableDeclaration" roleId="tpee.1068581517664" targetNodeId="4362914091961475593" resolveInfo="model" />
                  </node>
                  <node role="operation" roleId="tpee.1197027833540" type="tpee.InstanceMethodCallOperation" typeId="tpee.1202948039474" id="4362914091961475687" nodeInfo="nn">
                    <link role="baseMethodDeclaration" roleId="tpee.1068499141037" targetNodeId="cu2c.~SModel%daddModelImport(jetbrains%dmps%dsmodel%dSModel$ImportElement)%cvoid" resolveInfo="addModelImport" />
                    <node role="actualArgument" roleId="tpee.1068499141038" type="tpee.LocalVariableReference" typeId="tpee.1068581242866" id="4362914091961475688" nodeInfo="nn">
                      <link role="variableDeclaration" roleId="tpee.1068581517664" targetNodeId="4362914091961475648" resolveInfo="elem" />
                    </node>
                  </node>
                </node>
              </node>
            </node>
          </node>
          <node role="ifTrue" roleId="tpee.1068580123161" type="tpee.StatementList" typeId="tpee.1068580123136" id="4362914091961475661" nodeInfo="nn">
            <node role="statement" roleId="tpee.1068581517665" type="tpee.ExpressionStatement" typeId="tpee.1068580123155" id="4362914091961475665" nodeInfo="nn">
              <node role="expression" roleId="tpee.1068580123156" type="tpee.DotExpression" typeId="tpee.1197027756228" id="4362914091961475673" nodeInfo="nn">
                <node role="operand" roleId="tpee.1197027771414" type="tpee.VariableReference" typeId="tpee.1068498886296" id="6966417881647719691" nodeInfo="nn">
                  <link role="variableDeclaration" roleId="tpee.1068581517664" targetNodeId="4362914091961475593" resolveInfo="model" />
                </node>
                <node role="operation" roleId="tpee.1197027833540" type="tpee.InstanceMethodCallOperation" typeId="tpee.1202948039474" id="4362914091961475677" nodeInfo="nn">
                  <link role="baseMethodDeclaration" roleId="tpee.1068499141037" targetNodeId="cu2c.~SModel%daddAdditionalModelVersion(jetbrains%dmps%dsmodel%dSModel$ImportElement)%cvoid" resolveInfo="addAdditionalModelVersion" />
                  <node role="actualArgument" roleId="tpee.1068499141038" type="tpee.LocalVariableReference" typeId="tpee.1068581242866" id="4362914091961475678" nodeInfo="nn">
                    <link role="variableDeclaration" roleId="tpee.1068581517664" targetNodeId="4362914091961475648" resolveInfo="elem" />
                  </node>
                </node>
              </node>
            </node>
          </node>
        </node>
        <node role="statement" roleId="tpee.1068581517665" type="tpee.ExpressionStatement" typeId="tpee.1068580123155" id="4362914091961475708" nodeInfo="nn">
          <node role="expression" roleId="tpee.1068580123156" type="tpee.LocalInstanceMethodCall" typeId="tpee.3066917033203108594" id="4362914091961475709" nodeInfo="nn">
            <link role="baseMethodDeclaration" roleId="tpee.1068499141037" targetNodeId="4362914091961475567" resolveInfo="addModelRef" />
            <node role="actualArgument" roleId="tpee.1068499141038" type="tpee.ParameterReference" typeId="tpee.1068581242874" id="4362914091961475710" nodeInfo="nn">
              <link role="variableDeclaration" roleId="tpee.1068581517664" targetNodeId="4362914091961475595" resolveInfo="index" />
            </node>
            <node role="actualArgument" roleId="tpee.1068499141038" type="tpee.LocalVariableReference" typeId="tpee.1068581242866" id="4362914091961475712" nodeInfo="nn">
              <link role="variableDeclaration" roleId="tpee.1068581517664" targetNodeId="4362914091961475635" resolveInfo="modelRef" />
            </node>
          </node>
        </node>
      </node>
      <node role="parameter" roleId="tpee.1068580123134" type="tpee.ParameterDeclaration" typeId="tpee.1068498886292" id="4362914091961475598" nodeInfo="ir">
        <property name="name" nameId="tpck.1169194664001" value="modelUID" />
        <node role="type" roleId="tpee.5680397130376446158" type="tpee.StringType" typeId="tpee.1225271177708" id="4362914091961475600" nodeInfo="in" />
      </node>
      <node role="parameter" roleId="tpee.1068580123134" type="tpee.ParameterDeclaration" typeId="tpee.1068498886292" id="4362914091961475601" nodeInfo="ir">
        <property name="name" nameId="tpck.1169194664001" value="version" />
        <node role="type" roleId="tpee.5680397130376446158" type="tpee.IntegerType" typeId="tpee.1070534370425" id="4362914091961475603" nodeInfo="in" />
      </node>
      <node role="parameter" roleId="tpee.1068580123134" type="tpee.ParameterDeclaration" typeId="tpee.1068498886292" id="4362914091961475604" nodeInfo="ir">
        <property name="name" nameId="tpck.1169194664001" value="implicit" />
        <node role="type" roleId="tpee.5680397130376446158" type="tpee.BooleanType" typeId="tpee.1070534644030" id="4362914091961475606" nodeInfo="in" />
      </node>
    </node>
    <node role="member" roleId="tpee.5375687026011219971" type="tpee.InstanceMethodDeclaration" typeId="tpee.1068580123165" id="4362914091961475713" nodeInfo="igu">
      <property name="name" nameId="tpck.1169194664001" value="getSModelReference" />
      <node role="returnType" roleId="tpee.1068580123133" type="tpee.ClassifierType" typeId="tpee.1107535904670" id="2124483015326964889" nodeInfo="in">
        <link role="classifier" roleId="tpee.1107535924139" targetNodeId="ec5l.~SModelReference" resolveInfo="SModelReference" />
      </node>
      <node role="visibility" roleId="tpee.1178549979242" type="tpee.PublicVisibility" typeId="tpee.1146644602865" id="4362914091961475715" nodeInfo="nn" />
      <node role="parameter" roleId="tpee.1068580123134" type="tpee.ParameterDeclaration" typeId="tpee.1068498886292" id="4362914091961475718" nodeInfo="ir">
        <property name="name" nameId="tpck.1169194664001" value="ix" />
        <node role="annotation" roleId="tpee.1188208488637" type="tpee.AnnotationInstance" typeId="tpee.1188207840427" id="4362914091961475721" nodeInfo="nn">
          <link role="annotation" roleId="tpee.1188208074048" targetNodeId="as9o.~NotNull" resolveInfo="NotNull" />
        </node>
        <node role="type" roleId="tpee.5680397130376446158" type="tpee.StringType" typeId="tpee.1225271177708" id="4362914091961475719" nodeInfo="in" />
      </node>
      <node role="body" roleId="tpee.1068580123135" type="tpee.StatementList" typeId="tpee.1068580123136" id="4362914091961475716" nodeInfo="nn">
        <node role="statement" roleId="tpee.1068581517665" type="tpee.ReturnStatement" typeId="tpee.1068581242878" id="4362914091961475749" nodeInfo="nn">
          <node role="expression" roleId="tpee.1068581517676" type="tpee.TernaryOperatorExpression" typeId="tpee.1163668896201" id="4362914091961475750" nodeInfo="nn">
            <node role="ifFalse" roleId="tpee.1163668934364" type="tp2q.MapElement" typeId="tp2q.1197932370469" id="4362914091961475752" nodeInfo="nn">
              <node role="key" roleId="tp2q.1197932525128" type="tpee.ParameterReference" typeId="tpee.1068581242874" id="4362914091961475753" nodeInfo="nn">
                <link role="variableDeclaration" roleId="tpee.1068581517664" targetNodeId="4362914091961475718" resolveInfo="ix" />
              </node>
              <node role="map" roleId="tp2q.1197932505799" type="tpee.LocalInstanceFieldReference" typeId="tpee.7785501532031639928" id="4362914091961475754" nodeInfo="nn">
                <link role="variableDeclaration" roleId="tpee.1068581517664" targetNodeId="4362914091961475526" resolveInfo="myModelByIx" />
              </node>
            </node>
            <node role="condition" roleId="tpee.1163668914799" type="tpee.DotExpression" typeId="tpee.1197027756228" id="4362914091961475755" nodeInfo="nn">
              <node role="operand" roleId="tpee.1197027771414" type="tpee.ParameterReference" typeId="tpee.1068581242874" id="4362914091961475756" nodeInfo="nn">
                <link role="variableDeclaration" roleId="tpee.1068581517664" targetNodeId="4362914091961475718" resolveInfo="ix" />
              </node>
              <node role="operation" roleId="tpee.1197027833540" type="tpee.IsEmptyOperation" typeId="tpee.1225271369338" id="4362914091961475757" nodeInfo="nn" />
            </node>
            <node role="ifTrue" roleId="tpee.1163668922816" type="tpee.LocalInstanceFieldReference" typeId="tpee.7785501532031639928" id="4362914091961475751" nodeInfo="nn">
              <link role="variableDeclaration" roleId="tpee.1068581517664" targetNodeId="4362914091961475535" resolveInfo="myModelRef" />
            </node>
          </node>
        </node>
      </node>
    </node>
    <node role="member" roleId="tpee.5375687026011219971" type="tpee.InstanceMethodDeclaration" typeId="tpee.1068580123165" id="1121566508702404714" nodeInfo="igu">
      <property name="name" nameId="tpck.1169194664001" value="readLink_internal" />
      <node role="parameter" roleId="tpee.1068580123134" type="tpee.ParameterDeclaration" typeId="tpee.1068498886292" id="1121566508702404723" nodeInfo="ir">
        <property name="name" nameId="tpck.1169194664001" value="src" />
        <node role="type" roleId="tpee.5680397130376446158" type="tpee.StringType" typeId="tpee.1225271177708" id="1121566508702404724" nodeInfo="in" />
      </node>
      <node role="visibility" roleId="tpee.1178549979242" type="tpee.PublicVisibility" typeId="tpee.1146644602865" id="1121566508702404716" nodeInfo="nn" />
      <node role="body" roleId="tpee.1068580123135" type="tpee.StatementList" typeId="tpee.1068580123136" id="1121566508702404717" nodeInfo="nn">
        <node role="statement" roleId="tpee.1068581517665" type="tpee.SingleLineComment" typeId="tpee.6329021646629104954" id="1121566508702404870" nodeInfo="nn">
          <node role="commentPart" roleId="tpee.6329021646629175155" type="tpee.TextCommentPart" typeId="tpee.6329021646629104957" id="1121566508702404872" nodeInfo="nn">
            <property name="text" nameId="tpee.6329021646629104958" value="returns &lt;true, xxx&gt; - if src is Dynamic Reference" />
          </node>
        </node>
        <node role="statement" roleId="tpee.1068581517665" type="tpee.SingleLineComment" typeId="tpee.6329021646629104954" id="1121566508702404725" nodeInfo="nn">
          <node role="commentPart" roleId="tpee.6329021646629175155" type="tpee.TextCommentPart" typeId="tpee.6329021646629104957" id="1121566508702404726" nodeInfo="nn">
            <property name="text" nameId="tpee.6329021646629104958" value="[modelID.]nodeID | [modelID.]^" />
          </node>
        </node>
        <node role="statement" roleId="tpee.1068581517665" type="tpee.LocalVariableDeclarationStatement" typeId="tpee.1068581242864" id="1121566508702404809" nodeInfo="nn">
          <node role="localVariableDeclaration" roleId="tpee.1068581242865" type="tpee.LocalVariableDeclaration" typeId="tpee.1068581242863" id="1121566508702404810" nodeInfo="nr">
            <property name="name" nameId="tpck.1169194664001" value="result" />
            <node role="initializer" roleId="tpee.1068431790190" type="tpee.GenericNewExpression" typeId="tpee.1145552977093" id="1121566508702404817" nodeInfo="nn">
              <node role="creator" roleId="tpee.1145553007750" type="tpee.ClassCreator" typeId="tpee.1212685548494" id="1121566508702404818" nodeInfo="nn">
                <link role="baseMethodDeclaration" roleId="tpee.1068499141037" targetNodeId="msyo.~Pair%d&lt;init&gt;(java%dlang%dObject,java%dlang%dObject)" resolveInfo="Pair" />
                <node role="actualArgument" roleId="tpee.1068499141038" type="tpee.BooleanConstant" typeId="tpee.1068580123137" id="1121566508702404821" nodeInfo="nn">
                  <property name="value" nameId="tpee.1068580123138" value="false" />
                </node>
                <node role="actualArgument" roleId="tpee.1068499141038" type="tpee.NullLiteral" typeId="tpee.1070534058343" id="1121566508702404822" nodeInfo="nn" />
                <node role="typeParameter" roleId="tpee.1212687122400" type="tpee.ClassifierType" typeId="tpee.1107535904670" id="1121566508702404819" nodeInfo="in">
                  <link role="classifier" roleId="tpee.1107535924139" targetNodeId="e2lb.~Boolean" resolveInfo="Boolean" />
                </node>
                <node role="typeParameter" roleId="tpee.1212687122400" type="tpee.ClassifierType" typeId="tpee.1107535904670" id="1121566508702404820" nodeInfo="in">
                  <link role="classifier" roleId="tpee.1107535924139" targetNodeId="ec5l.~SNodeReference" resolveInfo="SNodeReference" />
                </node>
              </node>
            </node>
            <node role="type" roleId="tpee.5680397130376446158" type="tpee.ClassifierType" typeId="tpee.1107535904670" id="1121566508702404811" nodeInfo="in">
              <link role="classifier" roleId="tpee.1107535924139" targetNodeId="msyo.~Pair" resolveInfo="Pair" />
              <node role="parameter" roleId="tpee.1109201940907" type="tpee.ClassifierType" typeId="tpee.1107535904670" id="1121566508702404813" nodeInfo="in">
                <link role="classifier" roleId="tpee.1107535924139" targetNodeId="e2lb.~Boolean" resolveInfo="Boolean" />
              </node>
              <node role="parameter" roleId="tpee.1109201940907" type="tpee.ClassifierType" typeId="tpee.1107535904670" id="1121566508702404815" nodeInfo="in">
                <link role="classifier" roleId="tpee.1107535924139" targetNodeId="ec5l.~SNodeReference" resolveInfo="SNodeReference" />
              </node>
            </node>
          </node>
        </node>
        <node role="statement" roleId="tpee.1068581517665" type="tpee.IfStatement" typeId="tpee.1068580123159" id="1121566508702404727" nodeInfo="nn">
          <node role="ifTrue" roleId="tpee.1068580123161" type="tpee.StatementList" typeId="tpee.1068580123136" id="1121566508702404728" nodeInfo="nn">
            <node role="statement" roleId="tpee.1068581517665" type="tpee.ReturnStatement" typeId="tpee.1068581242878" id="1121566508702404729" nodeInfo="nn">
              <node role="expression" roleId="tpee.1068581517676" type="tpee.LocalVariableReference" typeId="tpee.1068581242866" id="1121566508702404824" nodeInfo="nn">
                <link role="variableDeclaration" roleId="tpee.1068581517664" targetNodeId="1121566508702404810" resolveInfo="result" />
              </node>
            </node>
          </node>
          <node role="condition" roleId="tpee.1068580123160" type="tpee.EqualsExpression" typeId="tpee.1068580123152" id="1121566508702404731" nodeInfo="nn">
            <node role="leftExpression" roleId="tpee.1081773367580" type="tpee.ParameterReference" typeId="tpee.1068581242874" id="1121566508702404733" nodeInfo="nn">
              <link role="variableDeclaration" roleId="tpee.1068581517664" targetNodeId="1121566508702404723" resolveInfo="src" />
            </node>
            <node role="rightExpression" roleId="tpee.1081773367579" type="tpee.NullLiteral" typeId="tpee.1070534058343" id="1121566508702404732" nodeInfo="nn" />
          </node>
        </node>
        <node role="statement" roleId="tpee.1068581517665" type="tpee.LocalVariableDeclarationStatement" typeId="tpee.1068581242864" id="1121566508702404734" nodeInfo="nn">
          <node role="localVariableDeclaration" roleId="tpee.1068581242865" type="tpee.LocalVariableDeclaration" typeId="tpee.1068581242863" id="1121566508702404735" nodeInfo="nr">
            <property name="name" nameId="tpck.1169194664001" value="dotIndex" />
            <node role="initializer" roleId="tpee.1068431790190" type="tpee.DotExpression" typeId="tpee.1197027756228" id="1121566508702404737" nodeInfo="nn">
              <node role="operation" roleId="tpee.1197027833540" type="tpee.InstanceMethodCallOperation" typeId="tpee.1202948039474" id="1121566508702404739" nodeInfo="nn">
                <link role="baseMethodDeclaration" roleId="tpee.1068499141037" targetNodeId="e2lb.~String%dindexOf(int)%cint" resolveInfo="indexOf" />
                <node role="actualArgument" roleId="tpee.1068499141038" type="tpee.StaticFieldReference" typeId="tpee.1070533707846" id="1121566508702404740" nodeInfo="nn">
                  <link role="variableDeclaration" roleId="tpee.1068581517664" targetNodeId="4362914091961464872" resolveInfo="MODEL_SEPARATOR_CHAR" />
                  <link role="classifier" roleId="tpee.1144433057691" targetNodeId="4362914091961459500" resolveInfo="WriteHelper" />
                </node>
              </node>
              <node role="operand" roleId="tpee.1197027771414" type="tpee.ParameterReference" typeId="tpee.1068581242874" id="1121566508702404738" nodeInfo="nn">
                <link role="variableDeclaration" roleId="tpee.1068581517664" targetNodeId="1121566508702404723" resolveInfo="src" />
              </node>
            </node>
            <node role="type" roleId="tpee.5680397130376446158" type="tpee.IntegerType" typeId="tpee.1070534370425" id="1121566508702404736" nodeInfo="in" />
          </node>
        </node>
        <node role="statement" roleId="tpee.1068581517665" type="tpee.LocalVariableDeclarationStatement" typeId="tpee.1068581242864" id="1121566508702404748" nodeInfo="nn">
          <node role="localVariableDeclaration" roleId="tpee.1068581242865" type="tpee.LocalVariableDeclaration" typeId="tpee.1068581242863" id="1121566508702404749" nodeInfo="nr">
            <property name="name" nameId="tpck.1169194664001" value="text" />
            <node role="initializer" roleId="tpee.1068431790190" type="tpee.StaticMethodCall" typeId="tpee.1081236700937" id="1121566508702404751" nodeInfo="nn">
              <link role="baseMethodDeclaration" roleId="tpee.1068499141037" targetNodeId="4362914091961470168" resolveInfo="decode" />
              <link role="classConcept" roleId="tpee.1144433194310" targetNodeId="4362914091961459500" resolveInfo="WriteHelper" />
              <node role="actualArgument" roleId="tpee.1068499141038" type="tpee.DotExpression" typeId="tpee.1197027756228" id="1121566508702404752" nodeInfo="nn">
                <node role="operation" roleId="tpee.1197027833540" type="tpee.InstanceMethodCallOperation" typeId="tpee.1202948039474" id="1121566508702404754" nodeInfo="nn">
                  <link role="baseMethodDeclaration" roleId="tpee.1068499141037" targetNodeId="e2lb.~String%dsubstring(int,int)%cjava%dlang%dString" resolveInfo="substring" />
                  <node role="actualArgument" roleId="tpee.1068499141038" type="tpee.PlusExpression" typeId="tpee.1068581242875" id="1121566508702404755" nodeInfo="nn">
                    <node role="rightExpression" roleId="tpee.1081773367579" type="tpee.IntegerConstant" typeId="tpee.1068580320020" id="1121566508702404756" nodeInfo="nn">
                      <property name="value" nameId="tpee.1068580320021" value="1" />
                    </node>
                    <node role="leftExpression" roleId="tpee.1081773367580" type="tpee.LocalVariableReference" typeId="tpee.1068581242866" id="1121566508702404757" nodeInfo="nn">
                      <link role="variableDeclaration" roleId="tpee.1068581517664" targetNodeId="1121566508702404735" resolveInfo="dotIndex" />
                    </node>
                  </node>
                  <node role="actualArgument" roleId="tpee.1068499141038" type="tpee.DotExpression" typeId="tpee.1197027756228" id="1121566508702404759" nodeInfo="nn">
                    <node role="operand" roleId="tpee.1197027771414" type="tpee.ParameterReference" typeId="tpee.1068581242874" id="1121566508702404760" nodeInfo="nn">
                      <link role="variableDeclaration" roleId="tpee.1068581517664" targetNodeId="1121566508702404723" resolveInfo="src" />
                    </node>
                    <node role="operation" roleId="tpee.1197027833540" type="tpee.InstanceMethodCallOperation" typeId="tpee.1202948039474" id="1121566508702404761" nodeInfo="nn">
                      <link role="baseMethodDeclaration" roleId="tpee.1068499141037" targetNodeId="e2lb.~String%dlength()%cint" resolveInfo="length" />
                    </node>
                  </node>
                </node>
                <node role="operand" roleId="tpee.1197027771414" type="tpee.ParameterReference" typeId="tpee.1068581242874" id="1121566508702404753" nodeInfo="nn">
                  <link role="variableDeclaration" roleId="tpee.1068581517664" targetNodeId="1121566508702404723" resolveInfo="src" />
                </node>
              </node>
            </node>
            <node role="type" roleId="tpee.5680397130376446158" type="tpee.StringType" typeId="tpee.1225271177708" id="1121566508702404750" nodeInfo="in" />
          </node>
        </node>
        <node role="statement" roleId="tpee.1068581517665" type="tpee.ExpressionStatement" typeId="tpee.1068580123155" id="1121566508702404826" nodeInfo="nn">
          <node role="expression" roleId="tpee.1068580123156" type="tpee.AssignmentExpression" typeId="tpee.1068498886294" id="1121566508702404838" nodeInfo="nn">
            <node role="lValue" roleId="tpee.1068498886295" type="tpee.DotExpression" typeId="tpee.1197027756228" id="1121566508702404833" nodeInfo="nn">
              <node role="operand" roleId="tpee.1197027771414" type="tpee.LocalVariableReference" typeId="tpee.1068581242866" id="1121566508702404827" nodeInfo="nn">
                <link role="variableDeclaration" roleId="tpee.1068581517664" targetNodeId="1121566508702404810" resolveInfo="result" />
              </node>
              <node role="operation" roleId="tpee.1197027833540" type="tpee.FieldReferenceOperation" typeId="tpee.1197029447546" id="1121566508702404837" nodeInfo="nn">
                <link role="fieldDeclaration" roleId="tpee.1197029500499" targetNodeId="msyo.~Pair%do1" resolveInfo="o1" />
              </node>
            </node>
            <node role="rValue" roleId="tpee.1068498886297" type="tpee.DotExpression" typeId="tpee.1197027756228" id="1121566508702404841" nodeInfo="nn">
              <node role="operation" roleId="tpee.1197027833540" type="tpee.InstanceMethodCallOperation" typeId="tpee.1202948039474" id="1121566508702404843" nodeInfo="nn">
                <link role="baseMethodDeclaration" roleId="tpee.1068499141037" targetNodeId="e2lb.~String%dequals(java%dlang%dObject)%cboolean" resolveInfo="equals" />
                <node role="actualArgument" roleId="tpee.1068499141038" type="tpee.LocalVariableReference" typeId="tpee.1068581242866" id="1121566508702404844" nodeInfo="nn">
                  <link role="variableDeclaration" roleId="tpee.1068581517664" targetNodeId="1121566508702404749" resolveInfo="text" />
                </node>
              </node>
              <node role="operand" roleId="tpee.1197027771414" type="tpee.StaticFieldReference" typeId="tpee.1070533707846" id="1121566508702404842" nodeInfo="nn">
                <link role="classifier" roleId="tpee.1144433057691" targetNodeId="4362914091961459500" resolveInfo="WriteHelper" />
                <link role="variableDeclaration" roleId="tpee.1068581517664" targetNodeId="2742566862758553171" resolveInfo="DYNAMIC_REFERENCE_ID" />
              </node>
            </node>
          </node>
        </node>
        <node role="statement" roleId="tpee.1068581517665" type="tpee.LocalVariableDeclarationStatement" typeId="tpee.1068581242864" id="1121566508702404766" nodeInfo="nn">
          <node role="localVariableDeclaration" roleId="tpee.1068581242865" type="tpee.LocalVariableDeclaration" typeId="tpee.1068581242863" id="1121566508702404767" nodeInfo="nr">
            <property name="name" nameId="tpck.1169194664001" value="modelRef" />
            <node role="type" roleId="tpee.5680397130376446158" type="tpee.ClassifierType" typeId="tpee.1107535904670" id="2124483015326979788" nodeInfo="in">
              <link role="classifier" roleId="tpee.1107535924139" targetNodeId="ec5l.~SModelReference" resolveInfo="SModelReference" />
            </node>
            <node role="initializer" roleId="tpee.1068431790190" type="tpee.LocalInstanceMethodCall" typeId="tpee.3066917033203108594" id="1121566508702404769" nodeInfo="nn">
              <link role="baseMethodDeclaration" roleId="tpee.1068499141037" targetNodeId="4362914091961475713" resolveInfo="getSModelReference" />
              <node role="actualArgument" roleId="tpee.1068499141038" type="tpee.TernaryOperatorExpression" typeId="tpee.1163668896201" id="1121566508702404770" nodeInfo="nn">
                <node role="ifTrue" roleId="tpee.1163668922816" type="tpee.StringLiteral" typeId="tpee.1070475926800" id="1121566508702404771" nodeInfo="nn">
                  <property name="value" nameId="tpee.1070475926801" value="" />
                </node>
                <node role="ifFalse" roleId="tpee.1163668934364" type="tpee.DotExpression" typeId="tpee.1197027756228" id="1121566508702404772" nodeInfo="nn">
                  <node role="operand" roleId="tpee.1197027771414" type="tpee.ParameterReference" typeId="tpee.1068581242874" id="1121566508702404773" nodeInfo="nn">
                    <link role="variableDeclaration" roleId="tpee.1068581517664" targetNodeId="1121566508702404723" resolveInfo="src" />
                  </node>
                  <node role="operation" roleId="tpee.1197027833540" type="tpee.InstanceMethodCallOperation" typeId="tpee.1202948039474" id="1121566508702404774" nodeInfo="nn">
                    <link role="baseMethodDeclaration" roleId="tpee.1068499141037" targetNodeId="e2lb.~String%dsubstring(int,int)%cjava%dlang%dString" resolveInfo="substring" />
                    <node role="actualArgument" roleId="tpee.1068499141038" type="tpee.IntegerConstant" typeId="tpee.1068580320020" id="1121566508702404775" nodeInfo="nn">
                      <property name="value" nameId="tpee.1068580320021" value="0" />
                    </node>
                    <node role="actualArgument" roleId="tpee.1068499141038" type="tpee.LocalVariableReference" typeId="tpee.1068581242866" id="1121566508702404776" nodeInfo="nn">
                      <link role="variableDeclaration" roleId="tpee.1068581517664" targetNodeId="1121566508702404735" resolveInfo="dotIndex" />
                    </node>
                  </node>
                </node>
                <node role="condition" roleId="tpee.1163668914799" type="tpee.LessThanExpression" typeId="tpee.1081506773034" id="1121566508702404777" nodeInfo="nn">
                  <node role="leftExpression" roleId="tpee.1081773367580" type="tpee.LocalVariableReference" typeId="tpee.1068581242866" id="1121566508702404779" nodeInfo="nn">
                    <link role="variableDeclaration" roleId="tpee.1068581517664" targetNodeId="1121566508702404735" resolveInfo="dotIndex" />
                  </node>
                  <node role="rightExpression" roleId="tpee.1081773367579" type="tpee.IntegerConstant" typeId="tpee.1068580320020" id="1121566508702404778" nodeInfo="nn">
                    <property name="value" nameId="tpee.1068580320021" value="0" />
                  </node>
                </node>
              </node>
            </node>
          </node>
        </node>
        <node role="statement" roleId="tpee.1068581517665" type="tpee.LocalVariableDeclarationStatement" typeId="tpee.1068581242864" id="1121566508702404780" nodeInfo="nn">
          <node role="localVariableDeclaration" roleId="tpee.1068581242865" type="tpee.LocalVariableDeclaration" typeId="tpee.1068581242863" id="1121566508702404781" nodeInfo="nr">
            <property name="name" nameId="tpck.1169194664001" value="nodeId" />
            <node role="initializer" roleId="tpee.1068431790190" type="tpee.TernaryOperatorExpression" typeId="tpee.1163668896201" id="1121566508702404783" nodeInfo="nn">
              <node role="condition" roleId="tpee.1163668914799" type="tpee.DotExpression" typeId="tpee.1197027756228" id="1121566508702404847" nodeInfo="nn">
                <node role="operation" roleId="tpee.1197027833540" type="tpee.FieldReferenceOperation" typeId="tpee.1197029447546" id="1121566508702404851" nodeInfo="nn">
                  <link role="fieldDeclaration" roleId="tpee.1197029500499" targetNodeId="msyo.~Pair%do1" resolveInfo="o1" />
                </node>
                <node role="operand" roleId="tpee.1197027771414" type="tpee.LocalVariableReference" typeId="tpee.1068581242866" id="1121566508702404846" nodeInfo="nn">
                  <link role="variableDeclaration" roleId="tpee.1068581517664" targetNodeId="1121566508702404810" resolveInfo="result" />
                </node>
              </node>
              <node role="ifTrue" roleId="tpee.1163668922816" type="tpee.NullLiteral" typeId="tpee.1070534058343" id="1121566508702404784" nodeInfo="nn" />
              <node role="ifFalse" roleId="tpee.1163668934364" type="tpee.StaticMethodCall" typeId="tpee.1081236700937" id="1121566508702404785" nodeInfo="nn">
                <link role="classConcept" roleId="tpee.1144433194310" targetNodeId="cu2c.~SNodeId" resolveInfo="SNodeId" />
                <link role="baseMethodDeclaration" roleId="tpee.1068499141037" targetNodeId="cu2c.~SNodeId%dfromString(java%dlang%dString)%cjetbrains%dmps%dsmodel%dSNodeId" resolveInfo="fromString" />
                <node role="actualArgument" roleId="tpee.1068499141038" type="tpee.LocalVariableReference" typeId="tpee.1068581242866" id="1121566508702404786" nodeInfo="nn">
                  <link role="variableDeclaration" roleId="tpee.1068581517664" targetNodeId="1121566508702404749" resolveInfo="text" />
                </node>
              </node>
            </node>
            <node role="type" roleId="tpee.5680397130376446158" type="tpee.ClassifierType" typeId="tpee.1107535904670" id="1121566508702404782" nodeInfo="in">
              <link role="classifier" roleId="tpee.1107535924139" targetNodeId="ec5l.~SNodeId" resolveInfo="SNodeId" />
            </node>
          </node>
        </node>
        <node role="statement" roleId="tpee.1068581517665" type="tpee.ExpressionStatement" typeId="tpee.1068580123155" id="1121566508702404853" nodeInfo="nn">
          <node role="expression" roleId="tpee.1068580123156" type="tpee.AssignmentExpression" typeId="tpee.1068498886294" id="1121566508702404860" nodeInfo="nn">
            <node role="lValue" roleId="tpee.1068498886295" type="tpee.DotExpression" typeId="tpee.1197027756228" id="1121566508702404855" nodeInfo="nn">
              <node role="operand" roleId="tpee.1197027771414" type="tpee.LocalVariableReference" typeId="tpee.1068581242866" id="1121566508702404854" nodeInfo="nn">
                <link role="variableDeclaration" roleId="tpee.1068581517664" targetNodeId="1121566508702404810" resolveInfo="result" />
              </node>
              <node role="operation" roleId="tpee.1197027833540" type="tpee.FieldReferenceOperation" typeId="tpee.1197029447546" id="1121566508702404859" nodeInfo="nn">
                <link role="fieldDeclaration" roleId="tpee.1197029500499" targetNodeId="msyo.~Pair%do2" resolveInfo="o2" />
              </node>
            </node>
            <node role="rValue" roleId="tpee.1068498886297" type="tpee.GenericNewExpression" typeId="tpee.1145552977093" id="1121566508702404863" nodeInfo="nn">
              <node role="creator" roleId="tpee.1145553007750" type="tpee.ClassCreator" typeId="tpee.1212685548494" id="1121566508702404864" nodeInfo="nn">
                <link role="baseMethodDeclaration" roleId="tpee.1068499141037" targetNodeId="cu2c.~SNodePointer%d&lt;init&gt;(org%djetbrains%dmps%dopenapi%dmodel%dSModelReference,org%djetbrains%dmps%dopenapi%dmodel%dSNodeId)" resolveInfo="SNodePointer" />
                <node role="actualArgument" roleId="tpee.1068499141038" type="tpee.LocalVariableReference" typeId="tpee.1068581242866" id="1121566508702404865" nodeInfo="nn">
                  <link role="variableDeclaration" roleId="tpee.1068581517664" targetNodeId="1121566508702404767" resolveInfo="modelRef" />
                </node>
                <node role="actualArgument" roleId="tpee.1068499141038" type="tpee.LocalVariableReference" typeId="tpee.1068581242866" id="1121566508702404866" nodeInfo="nn">
                  <link role="variableDeclaration" roleId="tpee.1068581517664" targetNodeId="1121566508702404781" resolveInfo="nodeId" />
                </node>
              </node>
            </node>
          </node>
        </node>
        <node role="statement" roleId="tpee.1068581517665" type="tpee.ReturnStatement" typeId="tpee.1068581242878" id="1121566508702404791" nodeInfo="nn">
          <node role="expression" roleId="tpee.1068581517676" type="tpee.LocalVariableReference" typeId="tpee.1068581242866" id="1121566508702404868" nodeInfo="nn">
            <link role="variableDeclaration" roleId="tpee.1068581517664" targetNodeId="1121566508702404810" resolveInfo="result" />
          </node>
        </node>
      </node>
      <node role="returnType" roleId="tpee.1068580123133" type="tpee.ClassifierType" typeId="tpee.1107535904670" id="1121566508702404718" nodeInfo="in">
        <link role="classifier" roleId="tpee.1107535924139" targetNodeId="msyo.~Pair" resolveInfo="Pair" />
        <node role="parameter" roleId="tpee.1109201940907" type="tpee.ClassifierType" typeId="tpee.1107535904670" id="1121566508702404720" nodeInfo="in">
          <link role="classifier" roleId="tpee.1107535924139" targetNodeId="e2lb.~Boolean" resolveInfo="Boolean" />
        </node>
        <node role="parameter" roleId="tpee.1109201940907" type="tpee.ClassifierType" typeId="tpee.1107535904670" id="1121566508702404722" nodeInfo="in">
          <link role="classifier" roleId="tpee.1107535924139" targetNodeId="ec5l.~SNodeReference" resolveInfo="SNodeReference" />
        </node>
      </node>
      <node role="annotation" roleId="tpee.1188208488637" type="tpee.AnnotationInstance" typeId="tpee.1188207840427" id="4703487121563635950" nodeInfo="nn">
        <link role="annotation" roleId="tpee.1188208074048" targetNodeId="as9o.~NotNull" resolveInfo="NotNull" />
      </node>
    </node>
    <node role="member" roleId="tpee.5375687026011219971" type="tpee.InstanceMethodDeclaration" typeId="tpee.1068580123165" id="4362914091961475758" nodeInfo="igu">
      <property name="name" nameId="tpck.1169194664001" value="readLinkId" />
      <node role="body" roleId="tpee.1068580123135" type="tpee.StatementList" typeId="tpee.1068580123136" id="4362914091961475761" nodeInfo="nn">
        <node role="statement" roleId="tpee.1068581517665" type="tpee.SingleLineComment" typeId="tpee.6329021646629104954" id="4362914091961475765" nodeInfo="nn">
          <node role="commentPart" roleId="tpee.6329021646629175155" type="tpee.TextCommentPart" typeId="tpee.6329021646629104957" id="4362914091961475766" nodeInfo="nn">
            <property name="text" nameId="tpee.6329021646629104958" value="[modelID.]nodeID[:version] | [modelID.]^[:version]" />
          </node>
        </node>
        <node role="statement" roleId="tpee.1068581517665" type="tpee.ReturnStatement" typeId="tpee.1068581242878" id="4703487121563610229" nodeInfo="nn">
          <node role="expression" roleId="tpee.1068581517676" type="tpee.DotExpression" typeId="tpee.1197027756228" id="4703487121563610230" nodeInfo="nn">
            <node role="operation" roleId="tpee.1197027833540" type="tpee.FieldReferenceOperation" typeId="tpee.1197029447546" id="4703487121563610233" nodeInfo="nn">
              <link role="fieldDeclaration" roleId="tpee.1197029500499" targetNodeId="msyo.~Pair%do2" resolveInfo="o2" />
            </node>
            <node role="operand" roleId="tpee.1197027771414" type="tpee.LocalInstanceMethodCall" typeId="tpee.3066917033203108594" id="4703487121563610231" nodeInfo="nn">
              <link role="baseMethodDeclaration" roleId="tpee.1068499141037" targetNodeId="1121566508702404714" resolveInfo="readLink_internal" />
              <node role="actualArgument" roleId="tpee.1068499141038" type="tpee.ParameterReference" typeId="tpee.1068581242874" id="4703487121563610232" nodeInfo="nn">
                <link role="variableDeclaration" roleId="tpee.1068581517664" targetNodeId="4362914091961475763" resolveInfo="src" />
              </node>
            </node>
          </node>
        </node>
      </node>
      <node role="visibility" roleId="tpee.1178549979242" type="tpee.PublicVisibility" typeId="tpee.1146644602865" id="4362914091961475760" nodeInfo="nn" />
      <node role="parameter" roleId="tpee.1068580123134" type="tpee.ParameterDeclaration" typeId="tpee.1068498886292" id="4362914091961475763" nodeInfo="ir">
        <property name="name" nameId="tpck.1169194664001" value="src" />
        <node role="type" roleId="tpee.5680397130376446158" type="tpee.StringType" typeId="tpee.1225271177708" id="4362914091961475764" nodeInfo="in" />
      </node>
      <node role="returnType" roleId="tpee.1068580123133" type="tpee.ClassifierType" typeId="tpee.1107535904670" id="4362914091961475762" nodeInfo="in">
        <link role="classifier" roleId="tpee.1107535924139" targetNodeId="ec5l.~SNodeReference" resolveInfo="SNodeReference" />
      </node>
    </node>
    <node role="member" roleId="tpee.5375687026011219971" type="tpee.InstanceMethodDeclaration" typeId="tpee.1068580123165" id="1910945748543280883" nodeInfo="igu">
      <property name="isAbstract" nameId="tpee.1178608670077" value="false" />
      <property name="name" nameId="tpck.1169194664001" value="isInterfaceNode" />
      <property name="isSynchronized" nameId="tpee.4276006055363816570" value="false" />
      <property name="isFinal" nameId="tpee.1181808852946" value="false" />
      <node role="body" roleId="tpee.1068580123135" type="tpee.StatementList" typeId="tpee.1068580123136" id="1910945748543280886" nodeInfo="nn">
        <node role="statement" roleId="tpee.1068581517665" type="tpee.ReturnStatement" typeId="tpee.1068581242878" id="1910945748543346448" nodeInfo="nn">
          <node role="expression" roleId="tpee.1068581517676" type="tpee.DotExpression" typeId="tpee.1197027756228" id="1910945748543452532" nodeInfo="nn">
            <node role="operation" roleId="tpee.1197027833540" type="tpee.InstanceMethodCallOperation" typeId="tpee.1202948039474" id="1910945748543495733" nodeInfo="nn">
              <link role="baseMethodDeclaration" roleId="tpee.1068499141037" targetNodeId="e2lc.~String%dstartsWith(java%dlang%dString)%cboolean" resolveInfo="startsWith" />
              <node role="actualArgument" roleId="tpee.1068499141038" type="tpee.StringLiteral" typeId="tpee.1070475926800" id="1910945748543525751" nodeInfo="nn">
                <property name="value" nameId="tpee.1070475926801" value="i" />
              </node>
            </node>
            <node role="operand" roleId="tpee.1197027771414" type="tpee.VariableReference" typeId="tpee.1068498886296" id="1910945748543436285" nodeInfo="nn">
              <link role="variableDeclaration" roleId="tpee.1068581517664" targetNodeId="1910945748543312097" resolveInfo="nodeInfo" />
            </node>
          </node>
        </node>
      </node>
      <node role="visibility" roleId="tpee.1178549979242" type="tpee.PublicVisibility" typeId="tpee.1146644602865" id="1910945748543249655" nodeInfo="nn" />
      <node role="returnType" roleId="tpee.1068580123133" type="tpee.BooleanType" typeId="tpee.1070534644030" id="1910945748543250123" nodeInfo="in" />
      <node role="parameter" roleId="tpee.1068580123134" type="tpee.ParameterDeclaration" typeId="tpee.1068498886292" id="1910945748543312097" nodeInfo="ir">
        <property name="name" nameId="tpck.1169194664001" value="nodeInfo" />
        <node role="type" roleId="tpee.5680397130376446158" type="tpee.StringType" typeId="tpee.1225271177708" id="1910945748543312096" nodeInfo="in" />
      </node>
    </node>
    <node role="member" roleId="tpee.5375687026011219971" type="tpee.InstanceMethodDeclaration" typeId="tpee.1068580123165" id="5351433512193252759" nodeInfo="igu">
      <property name="isAbstract" nameId="tpee.1178608670077" value="false" />
      <property name="name" nameId="tpck.1169194664001" value="readNodeInfo" />
      <property name="isSynchronized" nameId="tpee.4276006055363816570" value="false" />
      <property name="isFinal" nameId="tpee.1181808852946" value="false" />
      <node role="returnType" roleId="tpee.1068580123133" type="cx9y.IndexedTupleType" typeId="cx9y.1238852151516" id="9105127192427676130" nodeInfo="in">
        <node role="componentType" roleId="cx9y.1238852204892" type="tpee.ClassifierType" typeId="tpee.1107535904670" id="9105127192427707859" nodeInfo="in">
          <link role="classifier" roleId="tpee.1107535924139" targetNodeId="fwv2.~ConceptKind" resolveInfo="ConceptKind" />
        </node>
        <node role="componentType" roleId="cx9y.1238852204892" type="tpee.ClassifierType" typeId="tpee.1107535904670" id="9105127192427750637" nodeInfo="in">
          <link role="classifier" roleId="tpee.1107535924139" targetNodeId="fwv2.~StaticScope" resolveInfo="StaticScope" />
        </node>
        <node role="componentType" roleId="cx9y.1238852204892" type="tpee.BooleanType" typeId="tpee.1070534644030" id="9105127192427779919" nodeInfo="in" />
      </node>
      <node role="body" roleId="tpee.1068580123135" type="tpee.StatementList" typeId="tpee.1068580123136" id="5351433512193252762" nodeInfo="nn">
        <node role="statement" roleId="tpee.1068581517665" type="tpee.LocalVariableDeclarationStatement" typeId="tpee.1068581242864" id="5351433512193878758" nodeInfo="nn">
          <node role="localVariableDeclaration" roleId="tpee.1068581242865" type="tpee.LocalVariableDeclaration" typeId="tpee.1068581242863" id="5351433512193878759" nodeInfo="nr">
            <property name="name" nameId="tpck.1169194664001" value="kind" />
            <node role="type" roleId="tpee.5680397130376446158" type="tpee.ClassifierType" typeId="tpee.1107535904670" id="5351433512193878760" nodeInfo="in">
              <link role="classifier" roleId="tpee.1107535924139" targetNodeId="fwv2.~ConceptKind" resolveInfo="ConceptKind" />
            </node>
          </node>
        </node>
        <node role="statement" roleId="tpee.1068581517665" type="tpee.LocalVariableDeclarationStatement" typeId="tpee.1068581242864" id="5351433512194074026" nodeInfo="nn">
          <node role="localVariableDeclaration" roleId="tpee.1068581242865" type="tpee.LocalVariableDeclaration" typeId="tpee.1068581242863" id="5351433512194074027" nodeInfo="nr">
            <property name="name" nameId="tpck.1169194664001" value="scope" />
            <node role="type" roleId="tpee.5680397130376446158" type="tpee.ClassifierType" typeId="tpee.1107535904670" id="5351433512194074028" nodeInfo="in">
              <link role="classifier" roleId="tpee.1107535924139" targetNodeId="fwv2.~StaticScope" resolveInfo="StaticScope" />
            </node>
          </node>
        </node>
        <node role="statement" roleId="tpee.1068581517665" type="tpee.IfStatement" typeId="tpee.1068580123159" id="5351433512194544530" nodeInfo="nn">
          <node role="condition" roleId="tpee.1068580123160" type="tpee.AndExpression" typeId="tpee.1080120340718" id="9105127192429346145" nodeInfo="nn">
            <node role="rightExpression" roleId="tpee.1081773367579" type="tpee.NotEqualsExpression" typeId="tpee.1073239437375" id="9105127192429446117" nodeInfo="nn">
              <node role="rightExpression" roleId="tpee.1081773367579" type="tpee.IntegerConstant" typeId="tpee.1068580320020" id="9105127192429446145" nodeInfo="nn">
                <property name="value" nameId="tpee.1068580320021" value="2" />
              </node>
              <node role="leftExpression" roleId="tpee.1081773367580" type="tpee.DotExpression" typeId="tpee.1197027756228" id="9105127192429377145" nodeInfo="nn">
                <node role="operation" roleId="tpee.1197027833540" type="tpee.InstanceMethodCallOperation" typeId="tpee.1202948039474" id="9105127192429397312" nodeInfo="nn">
                  <link role="baseMethodDeclaration" roleId="tpee.1068499141037" targetNodeId="e2lc.~String%dlength()%cint" resolveInfo="length" />
                </node>
                <node role="operand" roleId="tpee.1197027771414" type="tpee.VariableReference" typeId="tpee.1068498886296" id="9105127192429376088" nodeInfo="nn">
                  <link role="variableDeclaration" roleId="tpee.1068581517664" targetNodeId="5351433512193308879" resolveInfo="s" />
                </node>
              </node>
            </node>
            <node role="leftExpression" roleId="tpee.1081773367580" type="tpee.NotEqualsExpression" typeId="tpee.1073239437375" id="5351433512194641539" nodeInfo="nn">
              <node role="leftExpression" roleId="tpee.1081773367580" type="tpee.DotExpression" typeId="tpee.1197027756228" id="5351433512194573755" nodeInfo="nn">
                <node role="operation" roleId="tpee.1197027833540" type="tpee.InstanceMethodCallOperation" typeId="tpee.1202948039474" id="5351433512194608609" nodeInfo="nn">
                  <link role="baseMethodDeclaration" roleId="tpee.1068499141037" targetNodeId="e2lc.~String%dlength()%cint" resolveInfo="length" />
                </node>
                <node role="operand" roleId="tpee.1197027771414" type="tpee.VariableReference" typeId="tpee.1068498886296" id="5351433512194572774" nodeInfo="nn">
                  <link role="variableDeclaration" roleId="tpee.1068581517664" targetNodeId="5351433512193308879" resolveInfo="s" />
                </node>
              </node>
              <node role="rightExpression" roleId="tpee.1081773367579" type="tpee.IntegerConstant" typeId="tpee.1068580320020" id="9105127192428627859" nodeInfo="nn">
                <property name="value" nameId="tpee.1068580320021" value="3" />
              </node>
            </node>
          </node>
          <node role="ifTrue" roleId="tpee.1068580123161" type="tpee.StatementList" typeId="tpee.1068580123136" id="5351433512194544533" nodeInfo="nn">
            <node role="statement" roleId="tpee.1068581517665" type="tpee.ReturnStatement" typeId="tpee.1068581242878" id="5351433512194698139" nodeInfo="nn">
              <node role="expression" roleId="tpee.1068581517676" type="tpee.NullLiteral" typeId="tpee.1070534058343" id="5351433512194726431" nodeInfo="nn" />
            </node>
          </node>
        </node>
        <node role="statement" roleId="tpee.1068581517665" type="tpee.SwitchStatement" typeId="tpee.1163670490218" id="5351433512194825344" nodeInfo="nn">
          <node role="expression" roleId="tpee.1163670766145" type="tpee.DotExpression" typeId="tpee.1197027756228" id="5351433512194854639" nodeInfo="nn">
            <node role="operation" roleId="tpee.1197027833540" type="tpee.InstanceMethodCallOperation" typeId="tpee.1202948039474" id="5351433512194889585" nodeInfo="nn">
              <link role="baseMethodDeclaration" roleId="tpee.1068499141037" targetNodeId="e2lc.~String%dcharAt(int)%cchar" resolveInfo="charAt" />
              <node role="actualArgument" roleId="tpee.1068499141038" type="tpee.IntegerConstant" typeId="tpee.1068580320020" id="5351433512194917973" nodeInfo="nn">
                <property name="value" nameId="tpee.1068580320021" value="0" />
              </node>
            </node>
            <node role="operand" roleId="tpee.1197027771414" type="tpee.VariableReference" typeId="tpee.1068498886296" id="5351433512194853658" nodeInfo="nn">
              <link role="variableDeclaration" roleId="tpee.1068581517664" targetNodeId="5351433512193308879" resolveInfo="s" />
            </node>
          </node>
          <node role="defaultBlock" roleId="tpee.1163670592366" type="tpee.StatementList" typeId="tpee.1068580123136" id="5351433512194825348" nodeInfo="nn">
            <node role="statement" roleId="tpee.1068581517665" type="tpee.ReturnStatement" typeId="tpee.1068581242878" id="5351433512195467869" nodeInfo="nn">
              <node role="expression" roleId="tpee.1068581517676" type="tpee.NullLiteral" typeId="tpee.1070534058343" id="5351433512195496261" nodeInfo="nn" />
            </node>
          </node>
          <node role="case" roleId="tpee.1163670772911" type="tpee.SwitchCase" typeId="tpee.1163670641947" id="5351433512194946360" nodeInfo="ng">
            <node role="expression" roleId="tpee.1163670677455" type="tpee.CharConstant" typeId="tpee.1200397529627" id="5351433512194974790" nodeInfo="nn">
              <property name="charConstant" nameId="tpee.1200397540847" value="n" />
            </node>
            <node role="body" roleId="tpee.1163670683720" type="tpee.StatementList" typeId="tpee.1068580123136" id="5351433512194946362" nodeInfo="nn">
              <node role="statement" roleId="tpee.1068581517665" type="tpee.ExpressionStatement" typeId="tpee.1068580123155" id="5351433512195031585" nodeInfo="nn">
                <node role="expression" roleId="tpee.1068580123156" type="tpee.AssignmentExpression" typeId="tpee.1068498886294" id="5351433512195032319" nodeInfo="nn">
                  <node role="rValue" roleId="tpee.1068498886297" type="tpee.EnumConstantReference" typeId="tpee.1083260308424" id="5351433512195117332" nodeInfo="nn">
                    <link role="enumConstantDeclaration" roleId="tpee.1083260308426" targetNodeId="fwv2.~ConceptKind%dNORMAL" resolveInfo="NORMAL" />
                    <link role="enumClass" roleId="tpee.1144432896254" targetNodeId="fwv2.~ConceptKind" resolveInfo="ConceptKind" />
                  </node>
                  <node role="lValue" roleId="tpee.1068498886295" type="tpee.VariableReference" typeId="tpee.1068498886296" id="5351433512195031584" nodeInfo="nn">
                    <link role="variableDeclaration" roleId="tpee.1068581517664" targetNodeId="5351433512193878759" resolveInfo="kind" />
                  </node>
                </node>
              </node>
              <node role="statement" roleId="tpee.1068581517665" type="tpee.BreakStatement" typeId="tpee.1081855346303" id="5351433512195331595" nodeInfo="nn" />
            </node>
          </node>
          <node role="case" roleId="tpee.1163670772911" type="tpee.SwitchCase" typeId="tpee.1163670641947" id="5351433512195567928" nodeInfo="ng">
            <node role="expression" roleId="tpee.1163670677455" type="tpee.CharConstant" typeId="tpee.1200397529627" id="5351433512195567929" nodeInfo="nn">
              <property name="charConstant" nameId="tpee.1200397540847" value="i" />
            </node>
            <node role="body" roleId="tpee.1163670683720" type="tpee.StatementList" typeId="tpee.1068580123136" id="5351433512195567930" nodeInfo="nn">
              <node role="statement" roleId="tpee.1068581517665" type="tpee.ExpressionStatement" typeId="tpee.1068580123155" id="5351433512195567931" nodeInfo="nn">
                <node role="expression" roleId="tpee.1068580123156" type="tpee.AssignmentExpression" typeId="tpee.1068498886294" id="5351433512195567932" nodeInfo="nn">
                  <node role="rValue" roleId="tpee.1068498886297" type="tpee.EnumConstantReference" typeId="tpee.1083260308424" id="5351433512195689652" nodeInfo="nn">
                    <link role="enumConstantDeclaration" roleId="tpee.1083260308426" targetNodeId="fwv2.~ConceptKind%dINTERFACE" resolveInfo="INTERFACE" />
                    <link role="enumClass" roleId="tpee.1144432896254" targetNodeId="fwv2.~ConceptKind" resolveInfo="ConceptKind" />
                  </node>
                  <node role="lValue" roleId="tpee.1068498886295" type="tpee.VariableReference" typeId="tpee.1068498886296" id="5351433512195567934" nodeInfo="nn">
                    <link role="variableDeclaration" roleId="tpee.1068581517664" targetNodeId="5351433512193878759" resolveInfo="kind" />
                  </node>
                </node>
              </node>
              <node role="statement" roleId="tpee.1068581517665" type="tpee.BreakStatement" typeId="tpee.1081855346303" id="5351433512195567935" nodeInfo="nn" />
            </node>
          </node>
          <node role="case" roleId="tpee.1163670772911" type="tpee.SwitchCase" typeId="tpee.1163670641947" id="5351433512195581971" nodeInfo="ng">
            <node role="expression" roleId="tpee.1163670677455" type="tpee.CharConstant" typeId="tpee.1200397529627" id="5351433512195581972" nodeInfo="nn">
              <property name="charConstant" nameId="tpee.1200397540847" value="l" />
            </node>
            <node role="body" roleId="tpee.1163670683720" type="tpee.StatementList" typeId="tpee.1068580123136" id="5351433512195581973" nodeInfo="nn">
              <node role="statement" roleId="tpee.1068581517665" type="tpee.ExpressionStatement" typeId="tpee.1068580123155" id="5351433512195581974" nodeInfo="nn">
                <node role="expression" roleId="tpee.1068580123156" type="tpee.AssignmentExpression" typeId="tpee.1068498886294" id="5351433512195581975" nodeInfo="nn">
                  <node role="rValue" roleId="tpee.1068498886297" type="tpee.EnumConstantReference" typeId="tpee.1083260308424" id="5351433512195802981" nodeInfo="nn">
                    <link role="enumConstantDeclaration" roleId="tpee.1083260308426" targetNodeId="fwv2.~ConceptKind%dIMPLEMENTATION" resolveInfo="IMPLEMENTATION" />
                    <link role="enumClass" roleId="tpee.1144432896254" targetNodeId="fwv2.~ConceptKind" resolveInfo="ConceptKind" />
                  </node>
                  <node role="lValue" roleId="tpee.1068498886295" type="tpee.VariableReference" typeId="tpee.1068498886296" id="5351433512195581977" nodeInfo="nn">
                    <link role="variableDeclaration" roleId="tpee.1068581517664" targetNodeId="5351433512193878759" resolveInfo="kind" />
                  </node>
                </node>
              </node>
              <node role="statement" roleId="tpee.1068581517665" type="tpee.BreakStatement" typeId="tpee.1081855346303" id="5351433512195581978" nodeInfo="nn" />
            </node>
          </node>
        </node>
        <node role="statement" roleId="tpee.1068581517665" type="tpee.SwitchStatement" typeId="tpee.1163670490218" id="5351433512195935641" nodeInfo="nn">
          <node role="expression" roleId="tpee.1163670766145" type="tpee.DotExpression" typeId="tpee.1197027756228" id="5351433512195935642" nodeInfo="nn">
            <node role="operation" roleId="tpee.1197027833540" type="tpee.InstanceMethodCallOperation" typeId="tpee.1202948039474" id="5351433512195935643" nodeInfo="nn">
              <link role="baseMethodDeclaration" roleId="tpee.1068499141037" targetNodeId="e2lc.~String%dcharAt(int)%cchar" resolveInfo="charAt" />
              <node role="actualArgument" roleId="tpee.1068499141038" type="tpee.IntegerConstant" typeId="tpee.1068580320020" id="5351433512196020469" nodeInfo="nn">
                <property name="value" nameId="tpee.1068580320021" value="1" />
              </node>
            </node>
            <node role="operand" roleId="tpee.1197027771414" type="tpee.VariableReference" typeId="tpee.1068498886296" id="5351433512195935645" nodeInfo="nn">
              <link role="variableDeclaration" roleId="tpee.1068581517664" targetNodeId="5351433512193308879" resolveInfo="s" />
            </node>
          </node>
          <node role="defaultBlock" roleId="tpee.1163670592366" type="tpee.StatementList" typeId="tpee.1068580123136" id="5351433512195935646" nodeInfo="nn">
            <node role="statement" roleId="tpee.1068581517665" type="tpee.ReturnStatement" typeId="tpee.1068581242878" id="5351433512195935647" nodeInfo="nn">
              <node role="expression" roleId="tpee.1068581517676" type="tpee.NullLiteral" typeId="tpee.1070534058343" id="5351433512195935648" nodeInfo="nn" />
            </node>
          </node>
          <node role="case" roleId="tpee.1163670772911" type="tpee.SwitchCase" typeId="tpee.1163670641947" id="5351433512195935649" nodeInfo="ng">
            <node role="expression" roleId="tpee.1163670677455" type="tpee.CharConstant" typeId="tpee.1200397529627" id="5351433512195935650" nodeInfo="nn">
              <property name="charConstant" nameId="tpee.1200397540847" value="g" />
            </node>
            <node role="body" roleId="tpee.1163670683720" type="tpee.StatementList" typeId="tpee.1068580123136" id="5351433512195935651" nodeInfo="nn">
              <node role="statement" roleId="tpee.1068581517665" type="tpee.ExpressionStatement" typeId="tpee.1068580123155" id="5351433512196557534" nodeInfo="nn">
                <node role="expression" roleId="tpee.1068580123156" type="tpee.AssignmentExpression" typeId="tpee.1068498886294" id="5351433512196557535" nodeInfo="nn">
                  <node role="rValue" roleId="tpee.1068498886297" type="tpee.EnumConstantReference" typeId="tpee.1083260308424" id="5351433512196658705" nodeInfo="nn">
                    <link role="enumConstantDeclaration" roleId="tpee.1083260308426" targetNodeId="fwv2.~StaticScope%dGLOBAL" resolveInfo="GLOBAL" />
                    <link role="enumClass" roleId="tpee.1144432896254" targetNodeId="fwv2.~StaticScope" resolveInfo="StaticScope" />
                  </node>
                  <node role="lValue" roleId="tpee.1068498886295" type="tpee.VariableReference" typeId="tpee.1068498886296" id="5351433512196557536" nodeInfo="nn">
                    <link role="variableDeclaration" roleId="tpee.1068581517664" targetNodeId="5351433512194074027" resolveInfo="scope" />
                  </node>
                </node>
              </node>
              <node role="statement" roleId="tpee.1068581517665" type="tpee.BreakStatement" typeId="tpee.1081855346303" id="5351433512195935656" nodeInfo="nn" />
            </node>
          </node>
          <node role="case" roleId="tpee.1163670772911" type="tpee.SwitchCase" typeId="tpee.1163670641947" id="5351433512195935657" nodeInfo="ng">
            <node role="expression" roleId="tpee.1163670677455" type="tpee.CharConstant" typeId="tpee.1200397529627" id="5351433512195935658" nodeInfo="nn">
              <property name="charConstant" nameId="tpee.1200397540847" value="r" />
            </node>
            <node role="body" roleId="tpee.1163670683720" type="tpee.StatementList" typeId="tpee.1068580123136" id="5351433512195935659" nodeInfo="nn">
              <node role="statement" roleId="tpee.1068581517665" type="tpee.ExpressionStatement" typeId="tpee.1068580123155" id="5351433512196470713" nodeInfo="nn">
                <node role="expression" roleId="tpee.1068580123156" type="tpee.AssignmentExpression" typeId="tpee.1068498886294" id="5351433512196470714" nodeInfo="nn">
                  <node role="rValue" roleId="tpee.1068498886297" type="tpee.EnumConstantReference" typeId="tpee.1083260308424" id="5351433512196818337" nodeInfo="nn">
                    <link role="enumConstantDeclaration" roleId="tpee.1083260308426" targetNodeId="fwv2.~StaticScope%dROOT" resolveInfo="ROOT" />
                    <link role="enumClass" roleId="tpee.1144432896254" targetNodeId="fwv2.~StaticScope" resolveInfo="StaticScope" />
                  </node>
                  <node role="lValue" roleId="tpee.1068498886295" type="tpee.VariableReference" typeId="tpee.1068498886296" id="5351433512196470715" nodeInfo="nn">
                    <link role="variableDeclaration" roleId="tpee.1068581517664" targetNodeId="5351433512194074027" resolveInfo="scope" />
                  </node>
                </node>
              </node>
              <node role="statement" roleId="tpee.1068581517665" type="tpee.BreakStatement" typeId="tpee.1081855346303" id="5351433512195935664" nodeInfo="nn" />
            </node>
          </node>
          <node role="case" roleId="tpee.1163670772911" type="tpee.SwitchCase" typeId="tpee.1163670641947" id="5351433512195935665" nodeInfo="ng">
            <node role="expression" roleId="tpee.1163670677455" type="tpee.CharConstant" typeId="tpee.1200397529627" id="5351433512195935666" nodeInfo="nn">
              <property name="charConstant" nameId="tpee.1200397540847" value="n" />
            </node>
            <node role="body" roleId="tpee.1163670683720" type="tpee.StatementList" typeId="tpee.1068580123136" id="5351433512195935667" nodeInfo="nn">
              <node role="statement" roleId="tpee.1068581517665" type="tpee.ExpressionStatement" typeId="tpee.1068580123155" id="5351433512195935668" nodeInfo="nn">
                <node role="expression" roleId="tpee.1068580123156" type="tpee.AssignmentExpression" typeId="tpee.1068498886294" id="5351433512195935669" nodeInfo="nn">
                  <node role="lValue" roleId="tpee.1068498886295" type="tpee.VariableReference" typeId="tpee.1068498886296" id="5351433512196396695" nodeInfo="nn">
                    <link role="variableDeclaration" roleId="tpee.1068581517664" targetNodeId="5351433512194074027" resolveInfo="scope" />
                  </node>
                  <node role="rValue" roleId="tpee.1068498886297" type="tpee.EnumConstantReference" typeId="tpee.1083260308424" id="5351433512196336233" nodeInfo="nn">
                    <link role="enumConstantDeclaration" roleId="tpee.1083260308426" targetNodeId="fwv2.~StaticScope%dNONE" resolveInfo="NONE" />
                    <link role="enumClass" roleId="tpee.1144432896254" targetNodeId="fwv2.~StaticScope" resolveInfo="StaticScope" />
                  </node>
                </node>
              </node>
              <node role="statement" roleId="tpee.1068581517665" type="tpee.BreakStatement" typeId="tpee.1081855346303" id="5351433512195935672" nodeInfo="nn" />
            </node>
          </node>
        </node>
        <node role="statement" roleId="tpee.1068581517665" type="tpee.LocalVariableDeclarationStatement" typeId="tpee.1068581242864" id="9105127192428818015" nodeInfo="nn">
          <node role="localVariableDeclaration" roleId="tpee.1068581242865" type="tpee.LocalVariableDeclaration" typeId="tpee.1068581242863" id="9105127192428818018" nodeInfo="nr">
            <property name="name" nameId="tpck.1169194664001" value="unordered" />
            <node role="initializer" roleId="tpee.1068431790190" type="tpee.BooleanConstant" typeId="tpee.1068580123137" id="9105127192428939514" nodeInfo="nn">
              <property name="value" nameId="tpee.1068580123138" value="false" />
            </node>
            <node role="type" roleId="tpee.5680397130376446158" type="tpee.BooleanType" typeId="tpee.1070534644030" id="9105127192428818013" nodeInfo="in" />
          </node>
        </node>
        <node role="statement" roleId="tpee.1068581517665" type="tpee.IfStatement" typeId="tpee.1068580123159" id="9105127192429578065" nodeInfo="nn">
          <node role="condition" roleId="tpee.1068580123160" type="tpee.EqualsExpression" typeId="tpee.1068580123152" id="9105127192429680147" nodeInfo="nn">
            <node role="rightExpression" roleId="tpee.1081773367579" type="tpee.IntegerConstant" typeId="tpee.1068580320020" id="9105127192429680175" nodeInfo="nn">
              <property name="value" nameId="tpee.1068580320021" value="3" />
            </node>
            <node role="leftExpression" roleId="tpee.1081773367580" type="tpee.DotExpression" typeId="tpee.1197027756228" id="9105127192429611006" nodeInfo="nn">
              <node role="operation" roleId="tpee.1197027833540" type="tpee.InstanceMethodCallOperation" typeId="tpee.1202948039474" id="9105127192429631209" nodeInfo="nn">
                <link role="baseMethodDeclaration" roleId="tpee.1068499141037" targetNodeId="e2lc.~String%dlength()%cint" resolveInfo="length" />
              </node>
              <node role="operand" roleId="tpee.1197027771414" type="tpee.VariableReference" typeId="tpee.1068498886296" id="9105127192429609932" nodeInfo="nn">
                <link role="variableDeclaration" roleId="tpee.1068581517664" targetNodeId="5351433512193308879" resolveInfo="s" />
              </node>
            </node>
          </node>
          <node role="ifTrue" roleId="tpee.1068580123161" type="tpee.StatementList" typeId="tpee.1068580123136" id="9105127192429578068" nodeInfo="nn">
            <node role="statement" roleId="tpee.1068581517665" type="tpee.IfStatement" typeId="tpee.1068580123159" id="9105127192429710210" nodeInfo="nn">
              <node role="condition" roleId="tpee.1068580123160" type="tpee.EqualsExpression" typeId="tpee.1068580123152" id="9105127192429845535" nodeInfo="nn">
                <node role="rightExpression" roleId="tpee.1081773367579" type="tpee.CharConstant" typeId="tpee.1200397529627" id="9105127192429859222" nodeInfo="nn">
                  <property name="charConstant" nameId="tpee.1200397540847" value="u" />
                </node>
                <node role="leftExpression" roleId="tpee.1081773367580" type="tpee.DotExpression" typeId="tpee.1197027756228" id="9105127192429741275" nodeInfo="nn">
                  <node role="operation" roleId="tpee.1197027833540" type="tpee.InstanceMethodCallOperation" typeId="tpee.1202948039474" id="9105127192429761514" nodeInfo="nn">
                    <link role="baseMethodDeclaration" roleId="tpee.1068499141037" targetNodeId="e2lc.~String%dcharAt(int)%cchar" resolveInfo="charAt" />
                    <node role="actualArgument" roleId="tpee.1068499141038" type="tpee.IntegerConstant" typeId="tpee.1068580320020" id="9105127192429793031" nodeInfo="nn">
                      <property name="value" nameId="tpee.1068580320021" value="2" />
                    </node>
                  </node>
                  <node role="operand" roleId="tpee.1197027771414" type="tpee.VariableReference" typeId="tpee.1068498886296" id="9105127192429740218" nodeInfo="nn">
                    <link role="variableDeclaration" roleId="tpee.1068581517664" targetNodeId="5351433512193308879" resolveInfo="s" />
                  </node>
                </node>
              </node>
              <node role="ifTrue" roleId="tpee.1068580123161" type="tpee.StatementList" typeId="tpee.1068580123136" id="9105127192429710211" nodeInfo="nn">
                <node role="statement" roleId="tpee.1068581517665" type="tpee.ExpressionStatement" typeId="tpee.1068580123155" id="9105127192429919368" nodeInfo="nn">
                  <node role="expression" roleId="tpee.1068580123156" type="tpee.AssignmentExpression" typeId="tpee.1068498886294" id="9105127192429950044" nodeInfo="nn">
                    <node role="lValue" roleId="tpee.1068498886295" type="tpee.VariableReference" typeId="tpee.1068498886296" id="9105127192429919367" nodeInfo="nn">
                      <link role="variableDeclaration" roleId="tpee.1068581517664" targetNodeId="9105127192428818018" resolveInfo="unordered" />
                    </node>
                    <node role="rValue" roleId="tpee.1068498886297" type="tpee.BooleanConstant" typeId="tpee.1068580123137" id="9105127192429963723" nodeInfo="nn">
                      <property name="value" nameId="tpee.1068580123138" value="true" />
                    </node>
                  </node>
                </node>
              </node>
              <node role="ifFalseStatement" roleId="tpee.1082485599094" type="tpee.BlockStatement" typeId="tpee.1082485599095" id="9105127192430024485" nodeInfo="nn">
                <node role="statements" roleId="tpee.1082485599096" type="tpee.StatementList" typeId="tpee.1068580123136" id="9105127192430024486" nodeInfo="nn">
                  <node role="statement" roleId="tpee.1068581517665" type="tpee.ReturnStatement" typeId="tpee.1068581242878" id="9105127192430054793" nodeInfo="nn">
                    <node role="expression" roleId="tpee.1068581517676" type="tpee.NullLiteral" typeId="tpee.1070534058343" id="9105127192430054818" nodeInfo="nn" />
                  </node>
                </node>
              </node>
            </node>
          </node>
        </node>
        <node role="statement" roleId="tpee.1068581517665" type="tpee.ReturnStatement" typeId="tpee.1068581242878" id="5351433512193554002" nodeInfo="nn">
          <node role="expression" roleId="tpee.1068581517676" type="cx9y.IndexedTupleLiteral" typeId="cx9y.1238853782547" id="9105127192427931679" nodeInfo="nn">
            <node role="component" roleId="cx9y.1238853845806" type="tpee.VariableReference" typeId="tpee.1068498886296" id="9105127192427989581" nodeInfo="nn">
              <link role="variableDeclaration" roleId="tpee.1068581517664" targetNodeId="5351433512193878759" resolveInfo="kind" />
            </node>
            <node role="component" roleId="cx9y.1238853845806" type="tpee.VariableReference" typeId="tpee.1068498886296" id="9105127192428031958" nodeInfo="nn">
              <link role="variableDeclaration" roleId="tpee.1068581517664" targetNodeId="5351433512194074027" resolveInfo="scope" />
            </node>
            <node role="component" roleId="cx9y.1238853845806" type="tpee.VariableReference" typeId="tpee.1068498886296" id="9105127192430284206" nodeInfo="nn">
              <link role="variableDeclaration" roleId="tpee.1068581517664" targetNodeId="9105127192428818018" resolveInfo="unordered" />
            </node>
          </node>
        </node>
      </node>
      <node role="parameter" roleId="tpee.1068580123134" type="tpee.ParameterDeclaration" typeId="tpee.1068498886292" id="5351433512193308879" nodeInfo="ir">
        <property name="name" nameId="tpck.1169194664001" value="s" />
        <node role="type" roleId="tpee.5680397130376446158" type="tpee.StringType" typeId="tpee.1225271177708" id="5351433512193308878" nodeInfo="in" />
      </node>
      <node role="visibility" roleId="tpee.1178549979242" type="tpee.PublicVisibility" typeId="tpee.1146644602865" id="2142718590661950231" nodeInfo="nn" />
    </node>
    <node role="member" roleId="tpee.5375687026011219971" type="tpee.InstanceMethodDeclaration" typeId="tpee.1068580123165" id="4362914091961475946" nodeInfo="igu">
      <property name="name" nameId="tpck.1169194664001" value="readType" />
      <node role="parameter" roleId="tpee.1068580123134" type="tpee.ParameterDeclaration" typeId="tpee.1068498886292" id="4362914091961475951" nodeInfo="ir">
        <property name="name" nameId="tpck.1169194664001" value="s" />
        <node role="type" roleId="tpee.5680397130376446158" type="tpee.StringType" typeId="tpee.1225271177708" id="4362914091961475952" nodeInfo="in" />
      </node>
      <node role="returnType" roleId="tpee.1068580123133" type="tpee.StringType" typeId="tpee.1225271177708" id="4362914091961475950" nodeInfo="in" />
      <node role="body" roleId="tpee.1068580123135" type="tpee.StatementList" typeId="tpee.1068580123136" id="4362914091961475949" nodeInfo="nn">
        <node role="statement" roleId="tpee.1068581517665" type="tpee.LocalVariableDeclarationStatement" typeId="tpee.1068581242864" id="4362914091961475953" nodeInfo="nn">
          <node role="localVariableDeclaration" roleId="tpee.1068581242865" type="tpee.LocalVariableDeclaration" typeId="tpee.1068581242863" id="4362914091961475954" nodeInfo="nr">
            <property name="name" nameId="tpck.1169194664001" value="ix" />
            <node role="initializer" roleId="tpee.1068431790190" type="tpee.DotExpression" typeId="tpee.1197027756228" id="4362914091961475958" nodeInfo="nn">
              <node role="operand" roleId="tpee.1197027771414" type="tpee.ParameterReference" typeId="tpee.1068581242874" id="4362914091961475957" nodeInfo="nn">
                <link role="variableDeclaration" roleId="tpee.1068581517664" targetNodeId="4362914091961475951" resolveInfo="s" />
              </node>
              <node role="operation" roleId="tpee.1197027833540" type="tpee.InstanceMethodCallOperation" typeId="tpee.1202948039474" id="4362914091961475962" nodeInfo="nn">
                <link role="baseMethodDeclaration" roleId="tpee.1068499141037" targetNodeId="e2lb.~String%dindexOf(int)%cint" resolveInfo="indexOf" />
                <node role="actualArgument" roleId="tpee.1068499141038" type="tpee.StaticFieldReference" typeId="tpee.1070533707846" id="4362914091961475963" nodeInfo="nn">
                  <link role="classifier" roleId="tpee.1144433057691" targetNodeId="4362914091961459500" resolveInfo="WriteHelper" />
                  <link role="variableDeclaration" roleId="tpee.1068581517664" targetNodeId="4362914091961464872" resolveInfo="MODEL_SEPARATOR_CHAR" />
                </node>
              </node>
            </node>
            <node role="type" roleId="tpee.5680397130376446158" type="tpee.IntegerType" typeId="tpee.1070534370425" id="4362914091961475955" nodeInfo="in" />
          </node>
        </node>
        <node role="statement" roleId="tpee.1068581517665" type="tpee.IfStatement" typeId="tpee.1068580123159" id="4362914091961475965" nodeInfo="nn">
          <node role="condition" roleId="tpee.1068580123160" type="tpee.LessThanOrEqualsExpression" typeId="tpee.1153422305557" id="4362914091961475970" nodeInfo="nn">
            <node role="leftExpression" roleId="tpee.1081773367580" type="tpee.LocalVariableReference" typeId="tpee.1068581242866" id="4362914091961475969" nodeInfo="nn">
              <link role="variableDeclaration" roleId="tpee.1068581517664" targetNodeId="4362914091961475954" resolveInfo="ix" />
            </node>
            <node role="rightExpression" roleId="tpee.1081773367579" type="tpee.IntegerConstant" typeId="tpee.1068580320020" id="4362914091961475973" nodeInfo="nn">
              <property name="value" nameId="tpee.1068580320021" value="0" />
            </node>
          </node>
          <node role="ifTrue" roleId="tpee.1068580123161" type="tpee.StatementList" typeId="tpee.1068580123136" id="4362914091961475966" nodeInfo="nn">
            <node role="statement" roleId="tpee.1068581517665" type="tpee.SingleLineComment" typeId="tpee.6329021646629104954" id="4362914091961476017" nodeInfo="nn">
              <node role="commentPart" roleId="tpee.6329021646629175155" type="tpee.TextCommentPart" typeId="tpee.6329021646629104957" id="4362914091961476018" nodeInfo="nn">
                <property name="text" nameId="tpee.6329021646629104958" value="no model ID - fqName is here" />
              </node>
            </node>
            <node role="statement" roleId="tpee.1068581517665" type="tpib.LogStatement" typeId="tpib.1167227138527" id="2615562934856440536" nodeInfo="nn">
              <property name="severity" nameId="tpib.1167245565795" value="error" />
              <node role="logExpression" roleId="tpib.1167227463056" type="tpee.PlusExpression" typeId="tpee.1068581242875" id="2615562934856440594" nodeInfo="nn">
                <node role="rightExpression" roleId="tpee.1081773367579" type="tpee.LocalInstanceFieldReference" typeId="tpee.7785501532031639928" id="2615562934856440597" nodeInfo="nn">
                  <link role="variableDeclaration" roleId="tpee.1068581517664" targetNodeId="4362914091961475535" resolveInfo="myModelRef" />
                </node>
                <node role="leftExpression" roleId="tpee.1081773367580" type="tpee.PlusExpression" typeId="tpee.1068581242875" id="2615562934856440574" nodeInfo="nn">
                  <node role="rightExpression" roleId="tpee.1081773367579" type="tpee.StringLiteral" typeId="tpee.1070475926800" id="2615562934856440577" nodeInfo="nn">
                    <property name="value" nameId="tpee.1070475926801" value=" in model " />
                  </node>
                  <node role="leftExpression" roleId="tpee.1081773367580" type="tpee.PlusExpression" typeId="tpee.1068581242875" id="2615562934856440554" nodeInfo="nn">
                    <node role="leftExpression" roleId="tpee.1081773367580" type="tpee.StringLiteral" typeId="tpee.1070475926800" id="2615562934856440537" nodeInfo="nn">
                      <property name="value" nameId="tpee.1070475926801" value="Broken reference to type=" />
                    </node>
                    <node role="rightExpression" roleId="tpee.1081773367579" type="tpee.ParameterReference" typeId="tpee.1068581242874" id="2615562934856440557" nodeInfo="nn">
                      <link role="variableDeclaration" roleId="tpee.1068581517664" targetNodeId="4362914091961475951" resolveInfo="s" />
                    </node>
                  </node>
                </node>
              </node>
            </node>
            <node role="statement" roleId="tpee.1068581517665" type="tpee.ReturnStatement" typeId="tpee.1068581242878" id="4362914091961475974" nodeInfo="nn">
              <node role="expression" roleId="tpee.1068581517676" type="tpee.DotExpression" typeId="tpee.1197027756228" id="4362914091961476006" nodeInfo="nn">
                <node role="operation" roleId="tpee.1197027833540" type="tpee.InstanceMethodCallOperation" typeId="tpee.1202948039474" id="4362914091961476010" nodeInfo="nn">
                  <link role="baseMethodDeclaration" roleId="tpee.1068499141037" targetNodeId="e2lb.~String%dsubstring(int)%cjava%dlang%dString" resolveInfo="substring" />
                  <node role="actualArgument" roleId="tpee.1068499141038" type="tpee.PlusExpression" typeId="tpee.1068581242875" id="4362914091961476012" nodeInfo="nn">
                    <node role="leftExpression" roleId="tpee.1081773367580" type="tpee.LocalVariableReference" typeId="tpee.1068581242866" id="4362914091961476011" nodeInfo="nn">
                      <link role="variableDeclaration" roleId="tpee.1068581517664" targetNodeId="4362914091961475954" resolveInfo="ix" />
                    </node>
                    <node role="rightExpression" roleId="tpee.1081773367579" type="tpee.IntegerConstant" typeId="tpee.1068580320020" id="4362914091961476015" nodeInfo="nn">
                      <property name="value" nameId="tpee.1068580320021" value="1" />
                    </node>
                  </node>
                </node>
                <node role="operand" roleId="tpee.1197027771414" type="tpee.ParameterReference" typeId="tpee.1068581242874" id="4362914091961476005" nodeInfo="nn">
                  <link role="variableDeclaration" roleId="tpee.1068581517664" targetNodeId="4362914091961475951" resolveInfo="s" />
                </node>
              </node>
            </node>
          </node>
        </node>
        <node role="statement" roleId="tpee.1068581517665" type="tpee.LocalVariableDeclarationStatement" typeId="tpee.1068581242864" id="4362914091961476022" nodeInfo="nn">
          <node role="localVariableDeclaration" roleId="tpee.1068581242865" type="tpee.LocalVariableDeclaration" typeId="tpee.1068581242863" id="4362914091961476023" nodeInfo="nr">
            <property name="name" nameId="tpck.1169194664001" value="modelRef" />
            <node role="type" roleId="tpee.5680397130376446158" type="tpee.ClassifierType" typeId="tpee.1107535904670" id="2124483015327030489" nodeInfo="in">
              <link role="classifier" roleId="tpee.1107535924139" targetNodeId="ec5l.~SModelReference" resolveInfo="SModelReference" />
            </node>
            <node role="initializer" roleId="tpee.1068431790190" type="tpee.LocalInstanceMethodCall" typeId="tpee.3066917033203108594" id="4362914091961476026" nodeInfo="nn">
              <link role="baseMethodDeclaration" roleId="tpee.1068499141037" targetNodeId="4362914091961475713" resolveInfo="getSModelReference" />
              <node role="actualArgument" roleId="tpee.1068499141038" type="tpee.DotExpression" typeId="tpee.1197027756228" id="4362914091961476028" nodeInfo="nn">
                <node role="operation" roleId="tpee.1197027833540" type="tpee.InstanceMethodCallOperation" typeId="tpee.1202948039474" id="4362914091961476032" nodeInfo="nn">
                  <link role="baseMethodDeclaration" roleId="tpee.1068499141037" targetNodeId="e2lb.~String%dsubstring(int,int)%cjava%dlang%dString" resolveInfo="substring" />
                  <node role="actualArgument" roleId="tpee.1068499141038" type="tpee.IntegerConstant" typeId="tpee.1068580320020" id="4362914091961476033" nodeInfo="nn">
                    <property name="value" nameId="tpee.1068580320021" value="0" />
                  </node>
                  <node role="actualArgument" roleId="tpee.1068499141038" type="tpee.LocalVariableReference" typeId="tpee.1068581242866" id="4362914091961476035" nodeInfo="nn">
                    <link role="variableDeclaration" roleId="tpee.1068581517664" targetNodeId="4362914091961475954" resolveInfo="ix" />
                  </node>
                </node>
                <node role="operand" roleId="tpee.1197027771414" type="tpee.ParameterReference" typeId="tpee.1068581242874" id="4362914091961476027" nodeInfo="nn">
                  <link role="variableDeclaration" roleId="tpee.1068581517664" targetNodeId="4362914091961475951" resolveInfo="s" />
                </node>
              </node>
            </node>
          </node>
        </node>
        <node role="statement" roleId="tpee.1068581517665" type="tpee.IfStatement" typeId="tpee.1068580123159" id="4362914091961476037" nodeInfo="nn">
          <node role="condition" roleId="tpee.1068580123160" type="tpee.EqualsExpression" typeId="tpee.1068580123152" id="4362914091961476042" nodeInfo="nn">
            <node role="rightExpression" roleId="tpee.1081773367579" type="tpee.NullLiteral" typeId="tpee.1070534058343" id="4362914091961476045" nodeInfo="nn" />
            <node role="leftExpression" roleId="tpee.1081773367580" type="tpee.LocalVariableReference" typeId="tpee.1068581242866" id="4362914091961476041" nodeInfo="nn">
              <link role="variableDeclaration" roleId="tpee.1068581517664" targetNodeId="4362914091961476023" resolveInfo="modelRef" />
            </node>
          </node>
          <node role="ifTrue" roleId="tpee.1068580123161" type="tpee.StatementList" typeId="tpee.1068580123136" id="4362914091961476038" nodeInfo="nn">
            <node role="statement" roleId="tpee.1068581517665" type="tpib.LogStatement" typeId="tpib.1167227138527" id="4362914091961476046" nodeInfo="nn">
              <property name="severity" nameId="tpib.1167245565795" value="error" />
              <node role="logExpression" roleId="tpib.1167227463056" type="tpee.PlusExpression" typeId="tpee.1068581242875" id="4362914091961476078" nodeInfo="nn">
                <node role="leftExpression" roleId="tpee.1081773367580" type="tpee.PlusExpression" typeId="tpee.1068581242875" id="4362914091961476066" nodeInfo="nn">
                  <node role="leftExpression" roleId="tpee.1081773367580" type="tpee.PlusExpression" typeId="tpee.1068581242875" id="4362914091961476062" nodeInfo="nn">
                    <node role="leftExpression" roleId="tpee.1081773367580" type="tpee.PlusExpression" typeId="tpee.1068581242875" id="4362914091961476048" nodeInfo="nn">
                      <node role="leftExpression" roleId="tpee.1081773367580" type="tpee.StringLiteral" typeId="tpee.1070475926800" id="4362914091961476047" nodeInfo="nn">
                        <property name="value" nameId="tpee.1070475926801" value="couldn't create node '" />
                      </node>
                      <node role="rightExpression" roleId="tpee.1081773367579" type="tpee.DotExpression" typeId="tpee.1197027756228" id="4362914091961476052" nodeInfo="nn">
                        <node role="operation" roleId="tpee.1197027833540" type="tpee.InstanceMethodCallOperation" typeId="tpee.1202948039474" id="4362914091961476056" nodeInfo="nn">
                          <link role="baseMethodDeclaration" roleId="tpee.1068499141037" targetNodeId="e2lb.~String%dsubstring(int)%cjava%dlang%dString" resolveInfo="substring" />
                          <node role="actualArgument" roleId="tpee.1068499141038" type="tpee.PlusExpression" typeId="tpee.1068581242875" id="4362914091961476058" nodeInfo="nn">
                            <node role="rightExpression" roleId="tpee.1081773367579" type="tpee.IntegerConstant" typeId="tpee.1068580320020" id="4362914091961476061" nodeInfo="nn">
                              <property name="value" nameId="tpee.1068580320021" value="1" />
                            </node>
                            <node role="leftExpression" roleId="tpee.1081773367580" type="tpee.LocalVariableReference" typeId="tpee.1068581242866" id="4362914091961476057" nodeInfo="nn">
                              <link role="variableDeclaration" roleId="tpee.1068581517664" targetNodeId="4362914091961475954" resolveInfo="ix" />
                            </node>
                          </node>
                        </node>
                        <node role="operand" roleId="tpee.1197027771414" type="tpee.ParameterReference" typeId="tpee.1068581242874" id="4362914091961476051" nodeInfo="nn">
                          <link role="variableDeclaration" roleId="tpee.1068581517664" targetNodeId="4362914091961475951" resolveInfo="s" />
                        </node>
                      </node>
                    </node>
                    <node role="rightExpression" roleId="tpee.1081773367579" type="tpee.StringLiteral" typeId="tpee.1070475926800" id="4362914091961476065" nodeInfo="nn">
                      <property name="value" nameId="tpee.1070475926801" value="' : import for index [" />
                    </node>
                  </node>
                  <node role="rightExpression" roleId="tpee.1081773367579" type="tpee.DotExpression" typeId="tpee.1197027756228" id="4362914091961476070" nodeInfo="nn">
                    <node role="operation" roleId="tpee.1197027833540" type="tpee.InstanceMethodCallOperation" typeId="tpee.1202948039474" id="4362914091961476074" nodeInfo="nn">
                      <link role="baseMethodDeclaration" roleId="tpee.1068499141037" targetNodeId="e2lb.~String%dsubstring(int,int)%cjava%dlang%dString" resolveInfo="substring" />
                      <node role="actualArgument" roleId="tpee.1068499141038" type="tpee.IntegerConstant" typeId="tpee.1068580320020" id="4362914091961476075" nodeInfo="nn">
                        <property name="value" nameId="tpee.1068580320021" value="0" />
                      </node>
                      <node role="actualArgument" roleId="tpee.1068499141038" type="tpee.LocalVariableReference" typeId="tpee.1068581242866" id="4362914091961476077" nodeInfo="nn">
                        <link role="variableDeclaration" roleId="tpee.1068581517664" targetNodeId="4362914091961475954" resolveInfo="ix" />
                      </node>
                    </node>
                    <node role="operand" roleId="tpee.1197027771414" type="tpee.ParameterReference" typeId="tpee.1068581242874" id="4362914091961476069" nodeInfo="nn">
                      <link role="variableDeclaration" roleId="tpee.1068581517664" targetNodeId="4362914091961475951" resolveInfo="s" />
                    </node>
                  </node>
                </node>
                <node role="rightExpression" roleId="tpee.1081773367579" type="tpee.StringLiteral" typeId="tpee.1070475926800" id="4362914091961476081" nodeInfo="nn">
                  <property name="value" nameId="tpee.1070475926801" value="] not found" />
                </node>
              </node>
            </node>
            <node role="statement" roleId="tpee.1068581517665" type="tpee.ReturnStatement" typeId="tpee.1068581242878" id="4362914091961476083" nodeInfo="nn">
              <node role="expression" roleId="tpee.1068581517676" type="tpee.DotExpression" typeId="tpee.1197027756228" id="4362914091961476086" nodeInfo="nn">
                <node role="operation" roleId="tpee.1197027833540" type="tpee.InstanceMethodCallOperation" typeId="tpee.1202948039474" id="4362914091961476090" nodeInfo="nn">
                  <link role="baseMethodDeclaration" roleId="tpee.1068499141037" targetNodeId="e2lb.~String%dsubstring(int)%cjava%dlang%dString" resolveInfo="substring" />
                  <node role="actualArgument" roleId="tpee.1068499141038" type="tpee.PlusExpression" typeId="tpee.1068581242875" id="4362914091961476092" nodeInfo="nn">
                    <node role="rightExpression" roleId="tpee.1081773367579" type="tpee.IntegerConstant" typeId="tpee.1068580320020" id="4362914091961476095" nodeInfo="nn">
                      <property name="value" nameId="tpee.1068580320021" value="1" />
                    </node>
                    <node role="leftExpression" roleId="tpee.1081773367580" type="tpee.LocalVariableReference" typeId="tpee.1068581242866" id="4362914091961476091" nodeInfo="nn">
                      <link role="variableDeclaration" roleId="tpee.1068581517664" targetNodeId="4362914091961475954" resolveInfo="ix" />
                    </node>
                  </node>
                </node>
                <node role="operand" roleId="tpee.1197027771414" type="tpee.ParameterReference" typeId="tpee.1068581242874" id="4362914091961476085" nodeInfo="nn">
                  <link role="variableDeclaration" roleId="tpee.1068581517664" targetNodeId="4362914091961475951" resolveInfo="s" />
                </node>
              </node>
            </node>
          </node>
          <node role="ifFalseStatement" roleId="tpee.1082485599094" type="tpee.BlockStatement" typeId="tpee.1082485599095" id="4362914091961476096" nodeInfo="nn">
            <node role="statements" roleId="tpee.1082485599096" type="tpee.StatementList" typeId="tpee.1068580123136" id="4362914091961476097" nodeInfo="nn">
              <node role="statement" roleId="tpee.1068581517665" type="tpee.ReturnStatement" typeId="tpee.1068581242878" id="4362914091961476098" nodeInfo="nn">
                <node role="expression" roleId="tpee.1068581517676" type="tpee.PlusExpression" typeId="tpee.1068581242875" id="4362914091961476115" nodeInfo="nn">
                  <node role="rightExpression" roleId="tpee.1081773367579" type="tpee.DotExpression" typeId="tpee.1197027756228" id="4362914091961476119" nodeInfo="nn">
                    <node role="operation" roleId="tpee.1197027833540" type="tpee.InstanceMethodCallOperation" typeId="tpee.1202948039474" id="4362914091961476123" nodeInfo="nn">
                      <link role="baseMethodDeclaration" roleId="tpee.1068499141037" targetNodeId="e2lb.~String%dsubstring(int)%cjava%dlang%dString" resolveInfo="substring" />
                      <node role="actualArgument" roleId="tpee.1068499141038" type="tpee.PlusExpression" typeId="tpee.1068581242875" id="4362914091961476125" nodeInfo="nn">
                        <node role="rightExpression" roleId="tpee.1081773367579" type="tpee.IntegerConstant" typeId="tpee.1068580320020" id="4362914091961476128" nodeInfo="nn">
                          <property name="value" nameId="tpee.1068580320021" value="1" />
                        </node>
                        <node role="leftExpression" roleId="tpee.1081773367580" type="tpee.LocalVariableReference" typeId="tpee.1068581242866" id="4362914091961476124" nodeInfo="nn">
                          <link role="variableDeclaration" roleId="tpee.1068581517664" targetNodeId="4362914091961475954" resolveInfo="ix" />
                        </node>
                      </node>
                    </node>
                    <node role="operand" roleId="tpee.1197027771414" type="tpee.ParameterReference" typeId="tpee.1068581242874" id="4362914091961476118" nodeInfo="nn">
                      <link role="variableDeclaration" roleId="tpee.1068581517664" targetNodeId="4362914091961475951" resolveInfo="s" />
                    </node>
                  </node>
                  <node role="leftExpression" roleId="tpee.1081773367580" type="tpee.PlusExpression" typeId="tpee.1068581242875" id="4362914091961476111" nodeInfo="nn">
                    <node role="leftExpression" roleId="tpee.1081773367580" type="tpee.StaticMethodCall" typeId="tpee.1081236700937" id="2124483015327142959" nodeInfo="nn">
                      <link role="baseMethodDeclaration" roleId="tpee.1068499141037" targetNodeId="cu2c.~SModelStereotype%dwithoutStereotype(java%dlang%dString)%cjava%dlang%dString" resolveInfo="withoutStereotype" />
                      <link role="classConcept" roleId="tpee.1144433194310" targetNodeId="cu2c.~SModelStereotype" resolveInfo="SModelStereotype" />
                      <node role="actualArgument" roleId="tpee.1068499141038" type="tpee.DotExpression" typeId="tpee.1197027756228" id="4362914091961476101" nodeInfo="nn">
                        <node role="operation" roleId="tpee.1197027833540" type="tpee.InstanceMethodCallOperation" typeId="tpee.1202948039474" id="4362914091961476105" nodeInfo="nn">
                          <link role="baseMethodDeclaration" roleId="tpee.1068499141037" targetNodeId="ec5l.~SModelReference%dgetModelName()%cjava%dlang%dString" resolveInfo="getModelName" />
                        </node>
                        <node role="operand" roleId="tpee.1197027771414" type="tpee.LocalVariableReference" typeId="tpee.1068581242866" id="4362914091961476100" nodeInfo="nn">
                          <link role="variableDeclaration" roleId="tpee.1068581517664" targetNodeId="4362914091961476023" resolveInfo="modelRef" />
                        </node>
                      </node>
                    </node>
                    <node role="rightExpression" roleId="tpee.1081773367579" type="tpee.StringLiteral" typeId="tpee.1070475926800" id="4362914091961476114" nodeInfo="nn">
                      <property name="value" nameId="tpee.1070475926801" value="." />
                    </node>
                  </node>
                </node>
              </node>
            </node>
          </node>
        </node>
      </node>
      <node role="visibility" roleId="tpee.1178549979242" type="tpee.PublicVisibility" typeId="tpee.1146644602865" id="4362914091961475948" nodeInfo="nn" />
    </node>
    <node role="member" roleId="tpee.5375687026011219971" type="tpee.InstanceMethodDeclaration" typeId="tpee.1068580123165" id="4362914091961476129" nodeInfo="igu">
      <property name="name" nameId="tpck.1169194664001" value="readRole" />
      <node role="returnType" roleId="tpee.1068580123133" type="tpee.StringType" typeId="tpee.1225271177708" id="4362914091961476133" nodeInfo="in" />
      <node role="body" roleId="tpee.1068580123135" type="tpee.StatementList" typeId="tpee.1068580123136" id="4362914091961476132" nodeInfo="nn">
        <node role="statement" roleId="tpee.1068581517665" type="tpee.ReturnStatement" typeId="tpee.1068581242878" id="4362914091961476136" nodeInfo="nn">
          <node role="expression" roleId="tpee.1068581517676" type="tpee.ParameterReference" typeId="tpee.1068581242874" id="4362914091961476138" nodeInfo="nn">
            <link role="variableDeclaration" roleId="tpee.1068581517664" targetNodeId="4362914091961476134" resolveInfo="s" />
          </node>
        </node>
      </node>
      <node role="parameter" roleId="tpee.1068580123134" type="tpee.ParameterDeclaration" typeId="tpee.1068498886292" id="4362914091961476134" nodeInfo="ir">
        <property name="name" nameId="tpck.1169194664001" value="s" />
        <node role="type" roleId="tpee.5680397130376446158" type="tpee.StringType" typeId="tpee.1225271177708" id="4362914091961476135" nodeInfo="in" />
      </node>
      <node role="visibility" roleId="tpee.1178549979242" type="tpee.PublicVisibility" typeId="tpee.1146644602865" id="4362914091961476131" nodeInfo="nn" />
    </node>
    <node role="member" roleId="tpee.5375687026011219971" type="tpee.InstanceMethodDeclaration" typeId="tpee.1068580123165" id="4362914091961476139" nodeInfo="igu">
      <property name="name" nameId="tpck.1169194664001" value="readName" />
      <node role="parameter" roleId="tpee.1068580123134" type="tpee.ParameterDeclaration" typeId="tpee.1068498886292" id="4362914091961476144" nodeInfo="ir">
        <property name="name" nameId="tpck.1169194664001" value="s" />
        <node role="type" roleId="tpee.5680397130376446158" type="tpee.StringType" typeId="tpee.1225271177708" id="4362914091961476145" nodeInfo="in" />
      </node>
      <node role="visibility" roleId="tpee.1178549979242" type="tpee.PublicVisibility" typeId="tpee.1146644602865" id="4362914091961476141" nodeInfo="nn" />
      <node role="returnType" roleId="tpee.1068580123133" type="tpee.StringType" typeId="tpee.1225271177708" id="4362914091961476143" nodeInfo="in" />
      <node role="body" roleId="tpee.1068580123135" type="tpee.StatementList" typeId="tpee.1068580123136" id="4362914091961476142" nodeInfo="nn">
        <node role="statement" roleId="tpee.1068581517665" type="tpee.ReturnStatement" typeId="tpee.1068581242878" id="4362914091961476146" nodeInfo="nn">
          <node role="expression" roleId="tpee.1068581517676" type="tpee.ParameterReference" typeId="tpee.1068581242874" id="4362914091961476148" nodeInfo="nn">
            <link role="variableDeclaration" roleId="tpee.1068581517664" targetNodeId="4362914091961476144" resolveInfo="s" />
          </node>
        </node>
      </node>
    </node>
    <node role="visibility" roleId="tpee.1178549979242" type="tpee.PublicVisibility" typeId="tpee.1146644602865" id="4362914091961475520" nodeInfo="nn" />
  </root>
</model>
<|MERGE_RESOLUTION|>--- conflicted
+++ resolved
@@ -437,11 +437,7 @@
           <node role="statement" roleId="tpee.1068581517665" type="tpee.ReturnStatement" typeId="tpee.1068581242878" id="286176397450364192" nodeInfo="nn">
             <node role="expression" roleId="tpee.1068581517676" type="tpee.GenericNewExpression" typeId="tpee.1145552977093" id="4813471910141065061" nodeInfo="nn">
               <node role="creator" roleId="tpee.1145553007750" type="tpee.ClassCreator" typeId="tpee.1212685548494" id="4813471910141065063" nodeInfo="nn">
-<<<<<<< HEAD
-                <link role="baseMethodDeclaration" roleId="tpee.1068499141037" targetNodeId="gznm.~ModelLoadResult%d&lt;init&gt;(jetbrains%dmps%dsmodel%dSModel,jetbrains%dmps%dsmodel%dloading%dModelLoadingState)" resolveInfo="ModelLoadResult" />
-=======
                 <link role="baseMethodDeclaration" roleId="tpee.1068499141037" targetNodeId="gznm.~ModelLoadResult%d&lt;init&gt;(jetbrains%dmps%dsmodel%dLazySModel,jetbrains%dmps%dsmodel%dloading%dModelLoadingState)" resolveInfo="ModelLoadResult" />
->>>>>>> a54d6006
                 <node role="actualArgument" roleId="tpee.1068499141038" type="nv7r.XMLSAXFieldReference" typeId="nv7r.2264311582634140384" id="4813471910141065064" nodeInfo="nn">
                   <link role="declaration" roleId="nv7r.2264311582634140385" targetNodeId="286176397450364063" resolveInfo="model" />
                 </node>
