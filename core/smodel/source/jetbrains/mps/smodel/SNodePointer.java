--- conflicted
+++ resolved
@@ -113,17 +113,11 @@
     return String.valueOf(np.myModelReference) + "/" + StringUtil.escapeRefChars(String.valueOf(np.myNodeId));
   }
 
-<<<<<<< HEAD
   public static SNodeReference deserialize(@NotNull String from) {
     int delimiterIndex = from.lastIndexOf("/");
     if (delimiterIndex < 0) {
       throw new IncorrectNodeIdFormatException("No delimiter discovered in the passed argument " + from);
     }
-=======
-  public static SNodeReference deserialize(String from) {
-    int delimiterIndex = from.lastIndexOf('/');
-
->>>>>>> 89c9e5aa
     String nodeId = StringUtil.unescapeRefChars(from.substring(delimiterIndex + 1));
     SNodeId sNodeId;
     if (String.valueOf((Object) null).equals(nodeId)) {
