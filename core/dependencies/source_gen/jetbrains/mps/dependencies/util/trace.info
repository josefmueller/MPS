<?xml version="1.0" encoding="UTF-8"?>
<debugInfo>
  <root nodeId="4067778876497062867" modelId="r:77c92964-35ba-434b-87d4-cc9a554aba07(jetbrains.mps.dependencies.util)">
    <nodeInfo nodeId="4067778876497063063" fileName="ModuleGraph.java" startLine="26" startPosition="66" endLine="27" endPosition="162" conceptFqName="jetbrains.mps.baseLanguage.structure.FieldDeclaration" propertyString="myMap" />
    <nodeInfo nodeId="4067778876497063072" fileName="ModuleGraph.java" startLine="27" startPosition="162" endLine="28" endPosition="104" conceptFqName="jetbrains.mps.baseLanguage.structure.FieldDeclaration" propertyString="myGetNextFunction" />
    <nodeInfo nodeId="4067778876497063160" fileName="ModuleGraph.java" startLine="32" startPosition="45" endLine="33" endPosition="81" conceptFqName="jetbrains.mps.baseLanguage.structure.LocalVariableDeclarationStatement" />
    <nodeInfo nodeId="4067778876497063167" fileName="ModuleGraph.java" startLine="33" startPosition="81" endLine="34" endPosition="103" conceptFqName="jetbrains.mps.baseLanguage.structure.ExpressionStatement" />
    <nodeInfo nodeId="8380173015573394408" fileName="ModuleGraph.java" startLine="35" startPosition="85" endLine="36" endPosition="56" conceptFqName="jetbrains.mps.baseLanguage.structure.ExpressionStatement" />
    <nodeInfo nodeId="4067778876497063179" fileName="ModuleGraph.java" startLine="37" startPosition="9" endLine="38" endPosition="54" conceptFqName="jetbrains.mps.baseLanguage.structure.ExpressionStatement" />
    <nodeInfo nodeId="4067778876497063184" fileName="ModuleGraph.java" startLine="38" startPosition="54" endLine="39" endPosition="23" conceptFqName="jetbrains.mps.baseLanguage.structure.ReturnStatement" />
    <nodeInfo nodeId="4067778876497063188" fileName="ModuleGraph.java" startLine="41" startPosition="7" endLine="42" endPosition="54" conceptFqName="jetbrains.mps.baseLanguage.structure.ExpressionStatement" />
    <nodeInfo nodeId="4067778876497063199" fileName="ModuleGraph.java" startLine="45" startPosition="125" endLine="46" endPosition="40" conceptFqName="jetbrains.mps.baseLanguage.structure.ExpressionStatement" />
    <nodeInfo nodeId="4067778876497063203" fileName="ModuleGraph.java" startLine="46" startPosition="40" endLine="47" endPosition="54" conceptFqName="jetbrains.mps.baseLanguage.structure.ExpressionStatement" />
    <nodeInfo nodeId="4067778876497062872" fileName="ModuleGraph.java" startLine="50" startPosition="61" endLine="51" endPosition="16" conceptFqName="jetbrains.mps.baseLanguage.structure.ExpressionStatement" />
    <nodeInfo nodeId="4067778876497062875" fileName="ModuleGraph.java" startLine="51" startPosition="16" endLine="52" endPosition="72" conceptFqName="jetbrains.mps.baseLanguage.structure.LocalVariableDeclarationStatement" />
    <nodeInfo nodeId="4067778876497062889" fileName="ModuleGraph.java" startLine="53" startPosition="57" endLine="54" endPosition="74" conceptFqName="jetbrains.mps.baseLanguage.structure.LocalVariableDeclarationStatement" />
    <nodeInfo nodeId="4067778876497062897" fileName="ModuleGraph.java" startLine="55" startPosition="25" endLine="56" endPosition="49" conceptFqName="jetbrains.mps.baseLanguage.structure.ExpressionStatement" />
    <nodeInfo nodeId="4067778876497062903" fileName="ModuleGraph.java" startLine="56" startPosition="49" endLine="57" endPosition="50" conceptFqName="jetbrains.mps.baseLanguage.structure.ExpressionStatement" />
    <nodeInfo nodeId="4067778876497062909" fileName="ModuleGraph.java" startLine="57" startPosition="50" endLine="58" endPosition="26" conceptFqName="jetbrains.mps.baseLanguage.structure.ExpressionStatement" />
    <nodeInfo nodeId="4067778876497062915" fileName="ModuleGraph.java" startLine="59" startPosition="7" endLine="60" endPosition="58" conceptFqName="jetbrains.mps.baseLanguage.structure.ExpressionStatement" />
    <nodeInfo nodeId="4067778876497062933" fileName="ModuleGraph.java" startLine="64" startPosition="76" endLine="65" endPosition="81" conceptFqName="jetbrains.mps.baseLanguage.structure.LocalVariableDeclarationStatement" />
    <nodeInfo nodeId="4067778876497062939" fileName="ModuleGraph.java" startLine="65" startPosition="81" endLine="66" endPosition="83" conceptFqName="jetbrains.mps.baseLanguage.structure.LocalVariableDeclarationStatement" />
    <nodeInfo nodeId="4067778876497062947" fileName="ModuleGraph.java" startLine="67" startPosition="42" endLine="68" endPosition="61" conceptFqName="jetbrains.mps.baseLanguage.structure.ReturnStatement" />
    <nodeInfo nodeId="4067778876497062958" fileName="ModuleGraph.java" startLine="69" startPosition="5" endLine="70" endPosition="85" conceptFqName="jetbrains.mps.baseLanguage.structure.LocalVariableDeclarationStatement" />
    <nodeInfo nodeId="4067778876497062964" fileName="ModuleGraph.java" startLine="70" startPosition="85" endLine="71" endPosition="50" conceptFqName="jetbrains.mps.baseLanguage.structure.ExpressionStatement" />
    <nodeInfo nodeId="4067778876497062969" fileName="ModuleGraph.java" startLine="71" startPosition="50" endLine="72" endPosition="105" conceptFqName="jetbrains.mps.baseLanguage.structure.LocalVariableDeclarationStatement" />
    <nodeInfo nodeId="4067778876497062976" fileName="ModuleGraph.java" startLine="72" startPosition="105" endLine="73" endPosition="51" conceptFqName="jetbrains.mps.baseLanguage.structure.ExpressionStatement" />
    <nodeInfo nodeId="4067778876497062981" fileName="ModuleGraph.java" startLine="73" startPosition="51" endLine="74" endPosition="36" conceptFqName="jetbrains.mps.baseLanguage.structure.ExpressionStatement" />
    <nodeInfo nodeId="4067778876497062993" fileName="ModuleGraph.java" startLine="76" startPosition="58" endLine="77" endPosition="27" conceptFqName="jetbrains.mps.baseLanguage.structure.ReturnStatement" />
    <nodeInfo nodeId="4067778876497063003" fileName="ModuleGraph.java" startLine="82" startPosition="137" endLine="83" endPosition="71" conceptFqName="jetbrains.mps.baseLanguage.structure.LocalVariableDeclarationStatement" />
    <nodeInfo nodeId="4067778876497063011" fileName="ModuleGraph.java" startLine="84" startPosition="30" endLine="85" endPosition="18" conceptFqName="jetbrains.mps.baseLanguage.structure.ReturnStatement" />
    <nodeInfo nodeId="4067778876497063022" fileName="ModuleGraph.java" startLine="88" startPosition="59" endLine="89" endPosition="53" conceptFqName="jetbrains.mps.baseLanguage.structure.ExpressionStatement" />
    <nodeInfo nodeId="4067778876497063027" fileName="ModuleGraph.java" startLine="89" startPosition="53" endLine="90" endPosition="54" conceptFqName="jetbrains.mps.baseLanguage.structure.ExpressionStatement" />
    <nodeInfo nodeId="4067778876497063034" fileName="ModuleGraph.java" startLine="91" startPosition="46" endLine="92" endPosition="22" conceptFqName="jetbrains.mps.baseLanguage.structure.ReturnStatement" />
    <nodeInfo nodeId="4067778876497063048" fileName="ModuleGraph.java" startLine="95" startPosition="5" endLine="96" endPosition="52" conceptFqName="jetbrains.mps.baseLanguage.structure.ExpressionStatement" />
    <nodeInfo nodeId="4067778876497063052" fileName="ModuleGraph.java" startLine="96" startPosition="52" endLine="97" endPosition="17" conceptFqName="jetbrains.mps.baseLanguage.structure.ReturnStatement" />
    <nodeInfo nodeId="4067778876497063079" fileName="ModuleGraph.java" startLine="100" startPosition="48" endLine="101" endPosition="124" conceptFqName="jetbrains.mps.baseLanguage.structure.FieldDeclaration" propertyString="myNext" />
    <nodeInfo nodeId="4067778876497063095" fileName="ModuleGraph.java" startLine="105" startPosition="50" endLine="106" endPosition="24" conceptFqName="jetbrains.mps.baseLanguage.structure.ExpressionStatement" />
    <nodeInfo nodeId="4067778876497063108" fileName="ModuleGraph.java" startLine="109" startPosition="53" endLine="110" endPosition="20" conceptFqName="jetbrains.mps.baseLanguage.structure.ReturnStatement" />
    <nodeInfo nodeId="4067778876497063114" fileName="ModuleGraph.java" startLine="114" startPosition="30" endLine="115" endPosition="40" conceptFqName="jetbrains.mps.baseLanguage.structure.ReturnStatement" />
    <nodeInfo nodeId="4067778876497063125" fileName="ModuleGraph.java" startLine="119" startPosition="42" endLine="120" endPosition="75" conceptFqName="jetbrains.mps.baseLanguage.structure.ReturnStatement" />
    <nodeInfo nodeId="4067778876497063140" fileName="ModuleGraph.java" startLine="124" startPosition="27" endLine="125" endPosition="33" conceptFqName="jetbrains.mps.baseLanguage.structure.ReturnStatement" />
    <nodeInfo nodeId="4067778876497063149" fileName="ModuleGraph.java" startLine="128" startPosition="32" endLine="129" endPosition="22" conceptFqName="jetbrains.mps.baseLanguage.structure.ReturnStatement" />
    <nodeInfo nodeId="4067778876497063086" fileName="ModuleGraph.java" startLine="101" startPosition="124" endLine="103" endPosition="35" conceptFqName="jetbrains.mps.baseLanguage.structure.FieldDeclaration" propertyString="myModule" />
    <nodeInfo nodeId="8380173015573394404" fileName="ModuleGraph.java" startLine="34" startPosition="103" endLine="37" endPosition="9" conceptFqName="jetbrains.mps.baseLanguage.structure.ForeachStatement" />
    <nodeInfo nodeId="4067778876497062945" fileName="ModuleGraph.java" startLine="66" startPosition="83" endLine="69" endPosition="5" conceptFqName="jetbrains.mps.baseLanguage.structure.IfStatement" />
    <nodeInfo nodeId="4067778876497063009" fileName="ModuleGraph.java" startLine="83" startPosition="71" endLine="86" endPosition="5" conceptFqName="jetbrains.mps.baseLanguage.structure.IfStatement" />
    <nodeInfo nodeId="4067778876497063032" fileName="ModuleGraph.java" startLine="90" startPosition="54" endLine="93" endPosition="9" conceptFqName="jetbrains.mps.baseLanguage.structure.IfStatement" />
    <nodeInfo nodeId="4067778876497063091" fileName="ModuleGraph.java" startLine="104" startPosition="0" endLine="107" endPosition="5" conceptFqName="jetbrains.mps.baseLanguage.structure.ConstructorDeclaration" propertyString="ModuleVertex#(Ljetbrains/mps/project/IModule;)V" />
    <nodeInfo nodeId="4067778876497063195" fileName="ModuleGraph.java" startLine="44" startPosition="0" endLine="48" endPosition="3" conceptFqName="jetbrains.mps.baseLanguage.structure.ConstructorDeclaration" propertyString="ModuleGraph#(Ljetbrains/mps/project/IModule;Ljetbrains/mps/baseLanguage/closures/runtime/_FunctionTypes/_return_P1_E0;)V" />
    <nodeInfo nodeId="4067778876497062991" fileName="ModuleGraph.java" startLine="75" startPosition="98" endLine="79" endPosition="0" conceptFqName="jetbrains.mps.baseLanguage.structure.InstanceMethodDeclaration" propertyString="select#(Ljetbrains/mps/dependencies/util/ModuleGraph/ModuleVertex;)Ljetbrains/mps/project/IModule;" />
    <nodeInfo nodeId="4067778876497063103" fileName="ModuleGraph.java" startLine="108" startPosition="0" endLine="112" endPosition="0" conceptFqName="jetbrains.mps.baseLanguage.structure.InstanceMethodDeclaration" propertyString="getNexts#()Ljava/util/Set;" />
    <nodeInfo nodeId="4067778876497063145" fileName="ModuleGraph.java" startLine="127" startPosition="0" endLine="131" endPosition="0" conceptFqName="jetbrains.mps.baseLanguage.structure.InstanceMethodDeclaration" propertyString="getModule#()Ljetbrains/mps/project/IModule;" />
    <nodeInfo nodeId="4067778876497062895" fileName="ModuleGraph.java" startLine="54" startPosition="74" endLine="59" endPosition="7" conceptFqName="jetbrains.mps.baseLanguage.structure.IfStatement" />
    <nodeInfo nodeId="4067778876497062986" fileName="ModuleGraph.java" startLine="74" startPosition="36" endLine="79" endPosition="24" conceptFqName="jetbrains.mps.baseLanguage.structure.ReturnStatement" />
    <nodeInfo nodeId="4067778876497063110" fileName="ModuleGraph.java" startLine="112" startPosition="0" endLine="117" endPosition="0" conceptFqName="jetbrains.mps.baseLanguage.structure.InstanceMethodDeclaration" propertyString="toString#()Ljava/lang/String;" />
    <nodeInfo nodeId="4067778876497063119" fileName="ModuleGraph.java" startLine="117" startPosition="0" endLine="122" endPosition="0" conceptFqName="jetbrains.mps.baseLanguage.structure.InstanceMethodDeclaration" propertyString="equals#(Ljava/lang/Object;)Z" />
    <nodeInfo nodeId="4067778876497063136" fileName="ModuleGraph.java" startLine="122" startPosition="0" endLine="127" endPosition="0" conceptFqName="jetbrains.mps.baseLanguage.structure.InstanceMethodDeclaration" propertyString="hashCode#()I" />
    <nodeInfo nodeId="4067778876497063020" fileName="ModuleGraph.java" startLine="87" startPosition="80" endLine="94" endPosition="7" conceptFqName="jetbrains.mps.baseLanguage.structure.IfStatement" />
    <nodeInfo nodeId="4067778876497062885" fileName="ModuleGraph.java" startLine="52" startPosition="72" endLine="61" endPosition="5" conceptFqName="jetbrains.mps.baseLanguage.structure.ForeachStatement" />
    <nodeInfo nodeId="4067778876497063017" fileName="ModuleGraph.java" startLine="86" startPosition="5" endLine="95" endPosition="5" conceptFqName="jetbrains.mps.baseLanguage.structure.ForeachStatement" />
    <nodeInfo nodeId="4067778876497063158" fileName="ModuleGraph.java" startLine="31" startPosition="76" endLine="41" endPosition="0" conceptFqName="jetbrains.mps.baseLanguage.structure.InstanceMethodDeclaration" propertyString="invoke#(Ljetbrains/mps/project/IModule;)Ljava/util/Set;" />
    <nodeInfo nodeId="4067778876497063156" fileName="ModuleGraph.java" startLine="30" startPosition="38" endLine="41" endPosition="7" conceptFqName="jetbrains.mps.baseLanguage.structure.ThisConstructorInvocation" />
    <nodeInfo nodeId="4067778876497063152" fileName="ModuleGraph.java" startLine="29" startPosition="0" endLine="43" endPosition="3" conceptFqName="jetbrains.mps.baseLanguage.structure.ConstructorDeclaration" propertyString="ModuleGraph#(Ljetbrains/mps/project/IModule;)V" />
    <nodeInfo nodeId="4067778876497062868" fileName="ModuleGraph.java" startLine="49" startPosition="0" endLine="63" endPosition="0" conceptFqName="jetbrains.mps.baseLanguage.structure.InstanceMethodDeclaration" propertyString="addVertexes#(Ljetbrains/mps/dependencies/util/ModuleGraph/ModuleVertex;)V" />
    <nodeInfo nodeId="4067778876497062924" fileName="ModuleGraph.java" startLine="63" startPosition="0" endLine="81" endPosition="0" conceptFqName="jetbrains.mps.baseLanguage.structure.InstanceMethodDeclaration" propertyString="findPath#(Ljetbrains/mps/project/IModule;Ljetbrains/mps/project/IModule;)Ljava/util/List;" />
    <nodeInfo nodeId="4067778876497063000" fileName="ModuleGraph.java" startLine="81" startPosition="0" endLine="99" endPosition="0" conceptFqName="jetbrains.mps.baseLanguage.structure.InstanceMethodDeclaration" propertyString="findPath#(Ljava/util/List;Ljetbrains/mps/dependencies/util/ModuleGraph/ModuleVertex;Ljava/util/Set;)Z" />
    <scopeInfo nodeId="8380173015573394407" fileName="ModuleGraph.java" startLine="35" startPosition="85" endLine="36" endPosition="56" />
    <scopeInfo nodeId="4067778876497062946" fileName="ModuleGraph.java" startLine="67" startPosition="42" endLine="68" endPosition="61" />
    <scopeInfo nodeId="4067778876497062992" fileName="ModuleGraph.java" startLine="76" startPosition="58" endLine="77" endPosition="27" />
    <scopeInfo nodeId="4067778876497063010" fileName="ModuleGraph.java" startLine="84" startPosition="30" endLine="85" endPosition="18" />
    <scopeInfo nodeId="4067778876497063033" fileName="ModuleGraph.java" startLine="91" startPosition="46" endLine="92" endPosition="22" />
    <scopeInfo nodeId="4067778876497063094" fileName="ModuleGraph.java" startLine="105" startPosition="50" endLine="106" endPosition="24" />
    <scopeInfo nodeId="4067778876497063107" fileName="ModuleGraph.java" startLine="109" startPosition="53" endLine="110" endPosition="20" />
    <scopeInfo nodeId="4067778876497063113" fileName="ModuleGraph.java" startLine="114" startPosition="30" endLine="115" endPosition="40" />
    <scopeInfo nodeId="4067778876497063124" fileName="ModuleGraph.java" startLine="119" startPosition="42" endLine="120" endPosition="75" />
    <scopeInfo nodeId="4067778876497063139" fileName="ModuleGraph.java" startLine="124" startPosition="27" endLine="125" endPosition="33" />
    <scopeInfo nodeId="4067778876497063148" fileName="ModuleGraph.java" startLine="128" startPosition="32" endLine="129" endPosition="22" />
    <scopeInfo nodeId="4067778876497063198" fileName="ModuleGraph.java" startLine="45" startPosition="125" endLine="47" endPosition="54" />
    <scopeInfo nodeId="8380173015573394404" fileName="ModuleGraph.java" startLine="34" startPosition="103" endLine="37" endPosition="9">
      <varInfo nodeId="8380173015573394405" varName="used" />
    </scopeInfo>
    <scopeInfo nodeId="4067778876497062896" fileName="ModuleGraph.java" startLine="55" startPosition="25" endLine="58" endPosition="26" />
    <scopeInfo nodeId="4067778876497063091" fileName="ModuleGraph.java" startLine="104" startPosition="0" endLine="107" endPosition="5">
      <varInfo nodeId="4067778876497063099" varName="module" />
    </scopeInfo>
    <scopeInfo nodeId="4067778876497063195" fileName="ModuleGraph.java" startLine="44" startPosition="0" endLine="48" endPosition="3">
      <varInfo nodeId="4067778876497063210" varName="getNextFunction" />
      <varInfo nodeId="4067778876497063208" varName="module" />
    </scopeInfo>
    <scopeInfo nodeId="4067778876497062991" fileName="ModuleGraph.java" startLine="75" startPosition="98" endLine="79" endPosition="0">
      <varInfo nodeId="4067778876497062991" varName="it" />
    </scopeInfo>
    <scopeInfo nodeId="4067778876497063103" fileName="ModuleGraph.java" startLine="108" startPosition="0" endLine="112" endPosition="0" />
    <scopeInfo nodeId="4067778876497063145" fileName="ModuleGraph.java" startLine="127" startPosition="0" endLine="131" endPosition="0" />
    <scopeInfo nodeId="4067778876497063021" fileName="ModuleGraph.java" startLine="88" startPosition="59" endLine="93" endPosition="9" />
    <scopeInfo nodeId="4067778876497063110" fileName="ModuleGraph.java" startLine="112" startPosition="0" endLine="117" endPosition="0" />
    <scopeInfo nodeId="4067778876497063119" fileName="ModuleGraph.java" startLine="117" startPosition="0" endLine="122" endPosition="0">
      <varInfo nodeId="4067778876497063122" varName="object" />
    </scopeInfo>
    <scopeInfo nodeId="4067778876497063136" fileName="ModuleGraph.java" startLine="122" startPosition="0" endLine="127" endPosition="0" />
    <scopeInfo nodeId="4067778876497063159" fileName="ModuleGraph.java" startLine="32" startPosition="45" endLine="39" endPosition="23">
      <varInfo nodeId="4067778876497063161" varName="modules" />
    </scopeInfo>
    <scopeInfo nodeId="4067778876497062888" fileName="ModuleGraph.java" startLine="53" startPosition="57" endLine="60" endPosition="58">
      <varInfo nodeId="4067778876497062890" varName="next" />
    </scopeInfo>
    <scopeInfo nodeId="4067778876497063019" fileName="ModuleGraph.java" startLine="87" startPosition="80" endLine="94" endPosition="7" />
    <scopeInfo nodeId="4067778876497062885" fileName="ModuleGraph.java" startLine="52" startPosition="72" endLine="61" endPosition="5">
      <varInfo nodeId="4067778876497062886" varName="dep" />
    </scopeInfo>
    <scopeInfo nodeId="4067778876497063017" fileName="ModuleGraph.java" startLine="86" startPosition="5" endLine="95" endPosition="5">
      <varInfo nodeId="4067778876497063018" varName="next" />
    </scopeInfo>
    <scopeInfo nodeId="4067778876497063158" fileName="ModuleGraph.java" startLine="31" startPosition="76" endLine="41" endPosition="0">
      <varInfo nodeId="4067778876497063158" varName="m" />
    </scopeInfo>
    <scopeInfo nodeId="4067778876497062871" fileName="ModuleGraph.java" startLine="50" startPosition="61" endLine="61" endPosition="5">
      <varInfo nodeId="4067778876497062876" varName="dependency" />
    </scopeInfo>
    <scopeInfo nodeId="4067778876497063155" fileName="ModuleGraph.java" startLine="30" startPosition="38" endLine="42" endPosition="54" />
    <scopeInfo nodeId="4067778876497063152" fileName="ModuleGraph.java" startLine="29" startPosition="0" endLine="43" endPosition="3">
      <varInfo nodeId="4067778876497063193" varName="module" />
    </scopeInfo>
    <scopeInfo nodeId="4067778876497062868" fileName="ModuleGraph.java" startLine="49" startPosition="0" endLine="63" endPosition="0">
      <varInfo nodeId="4067778876497062922" varName="vertex" />
    </scopeInfo>
    <scopeInfo nodeId="4067778876497062932" fileName="ModuleGraph.java" startLine="64" startPosition="76" endLine="79" endPosition="24">
      <varInfo nodeId="4067778876497062940" varName="finish" />
      <varInfo nodeId="4067778876497062959" varName="path" />
      <varInfo nodeId="4067778876497062934" varName="start" />
      <varInfo nodeId="4067778876497062970" varName="visited" />
    </scopeInfo>
    <scopeInfo nodeId="4067778876497063002" fileName="ModuleGraph.java" startLine="82" startPosition="137" endLine="97" endPosition="17">
      <varInfo nodeId="4067778876497063004" varName="last" />
    </scopeInfo>
    <scopeInfo nodeId="4067778876497062924" fileName="ModuleGraph.java" startLine="63" startPosition="0" endLine="81" endPosition="0">
      <varInfo nodeId="4067778876497062927" varName="finishModule" />
      <varInfo nodeId="4067778876497062925" varName="startModule" />
    </scopeInfo>
    <scopeInfo nodeId="4067778876497063000" fileName="ModuleGraph.java" startLine="81" startPosition="0" endLine="99" endPosition="0">
      <varInfo nodeId="4067778876497063057" varName="finish" />
      <varInfo nodeId="4067778876497063054" varName="path" />
      <varInfo nodeId="4067778876497063059" varName="visited" />
    </scopeInfo>
    <unitInfo nodeId="4067778876497062991" fileName="ModuleGraph.java" startLine="75" startPosition="50" endLine="79" endPosition="5" unitName="jetbrains.mps.dependencies.util.ModuleGraph$1" />
    <unitInfo nodeId="4067778876497063158" fileName="ModuleGraph.java" startLine="31" startPosition="21" endLine="41" endPosition="5" unitName="jetbrains.mps.dependencies.util.ModuleGraph$2" />
    <unitInfo nodeId="4067778876497063078" fileName="ModuleGraph.java" startLine="100" startPosition="0" endLine="132" endPosition="0" unitName="jetbrains.mps.dependencies.util.ModuleGraph$ModuleVertex" />
    <unitInfo nodeId="4067778876497062867" fileName="ModuleGraph.java" startLine="26" startPosition="0" endLine="133" endPosition="0" unitName="jetbrains.mps.dependencies.util.ModuleGraph" />
  </root>
  <root nodeId="4067778876497063217" modelId="r:77c92964-35ba-434b-87d4-cc9a554aba07(jetbrains.mps.dependencies.util)">
    <nodeInfo nodeId="4067778876497055275" fileName="DependencyUtil.java" startLine="39" startPosition="148" endLine="40" endPosition="77" conceptFqName="jetbrains.mps.baseLanguage.structure.LocalVariableDeclarationStatement" />
    <nodeInfo nodeId="4067778876497055286" fileName="DependencyUtil.java" startLine="41" startPosition="78" endLine="42" endPosition="79" conceptFqName="jetbrains.mps.baseLanguage.structure.LocalVariableDeclarationStatement" />
    <nodeInfo nodeId="4067778876497055291" fileName="DependencyUtil.java" startLine="42" startPosition="79" endLine="43" endPosition="62" conceptFqName="jetbrains.mps.baseLanguage.structure.ExpressionStatement" />
    <nodeInfo nodeId="4067778876497055304" fileName="DependencyUtil.java" startLine="45" startPosition="32" endLine="46" endPosition="70" conceptFqName="jetbrains.mps.baseLanguage.structure.ExpressionStatement" />
    <nodeInfo nodeId="4067778876497055311" fileName="DependencyUtil.java" startLine="46" startPosition="70" endLine="47" endPosition="16" conceptFqName="jetbrains.mps.baseLanguage.structure.BreakStatement" />
    <nodeInfo nodeId="4067778876497063283" fileName="DependencyUtil.java" startLine="52" startPosition="47" endLine="53" endPosition="42" conceptFqName="jetbrains.mps.baseLanguage.structure.ReturnStatement" />
    <nodeInfo nodeId="4067778876497072430" fileName="DependencyUtil.java" startLine="65" startPosition="103" endLine="66" endPosition="119" conceptFqName="jetbrains.mps.baseLanguage.structure.LocalVariableDeclarationStatement" />
    <nodeInfo nodeId="4067778876497072446" fileName="DependencyUtil.java" startLine="70" startPosition="41" endLine="71" endPosition="137" conceptFqName="jetbrains.mps.baseLanguage.structure.ExpressionStatement" />
    <nodeInfo nodeId="4067778876497072467" fileName="DependencyUtil.java" startLine="75" startPosition="5" endLine="76" endPosition="18" conceptFqName="jetbrains.mps.baseLanguage.structure.ReturnStatement" />
    <nodeInfo nodeId="4067778876497063219" fileName="DependencyUtil.java" startLine="25" startPosition="29" endLine="27" endPosition="3" conceptFqName="jetbrains.mps.baseLanguage.structure.ConstructorDeclaration" propertyString="DependencyUtil#()V" />
    <nodeInfo nodeId="4067778876496964399" fileName="DependencyUtil.java" startLine="69" startPosition="100" endLine="72" endPosition="11" conceptFqName="jetbrains.mps.baseLanguage.structure.IfStatement" />
    <nodeInfo nodeId="4067778876497055302" fileName="DependencyUtil.java" startLine="44" startPosition="71" endLine="48" endPosition="9" conceptFqName="jetbrains.mps.baseLanguage.structure.IfStatement" />
    <nodeInfo nodeId="4067778876497063279" fileName="DependencyUtil.java" startLine="51" startPosition="88" endLine="55" endPosition="0" conceptFqName="jetbrains.mps.baseLanguage.structure.InstanceMethodDeclaration" propertyString="select#(Ljetbrains/mps/project/IModule;)Ljava/util/List;" />
    <nodeInfo nodeId="4067778876497063266" fileName="DependencyUtil.java" startLine="50" startPosition="5" endLine="55" endPosition="7" conceptFqName="jetbrains.mps.baseLanguage.structure.ReturnStatement" />
    <nodeInfo nodeId="4067778876496964395" fileName="DependencyUtil.java" startLine="68" startPosition="51" endLine="73" endPosition="9" conceptFqName="jetbrains.mps.baseLanguage.structure.ForeachStatement" />
    <nodeInfo nodeId="4067778876497055300" fileName="DependencyUtil.java" startLine="43" startPosition="62" endLine="49" endPosition="7" conceptFqName="jetbrains.mps.baseLanguage.structure.ForeachStatement" />
    <nodeInfo nodeId="4067778876496964381" fileName="DependencyUtil.java" startLine="67" startPosition="78" endLine="74" endPosition="7" conceptFqName="jetbrains.mps.baseLanguage.structure.IfStatement" />
    <nodeInfo nodeId="4067778876496964363" fileName="DependencyUtil.java" startLine="66" startPosition="119" endLine="75" endPosition="5" conceptFqName="jetbrains.mps.baseLanguage.structure.ForeachStatement" />
    <nodeInfo nodeId="4067778876497055281" fileName="DependencyUtil.java" startLine="40" startPosition="77" endLine="50" endPosition="5" conceptFqName="jetbrains.mps.baseLanguage.structure.ForeachStatement" />
    <nodeInfo nodeId="4067778876497063322" fileName="DependencyUtil.java" startLine="57" startPosition="0" endLine="78" endPosition="0" conceptFqName="jetbrains.mps.baseLanguage.structure.StaticMethodDeclaration" propertyString="findSolutionOnLanguageDependencies#(Ljetbrains/mps/dependencies/util/ModuleGraph;)Ljava/util/List;" />
    <nodeInfo nodeId="4067778876497063241" fileName="DependencyUtil.java" startLine="28" startPosition="0" endLine="57" endPosition="0" conceptFqName="jetbrains.mps.baseLanguage.structure.StaticMethodDeclaration" propertyString="findAllDependenciesContainigPatternInClasspath#(Ljetbrains/mps/project/IModule;Ljava/lang/String;Ljetbrains/mps/dependencies/util/ModuleGraph;)Ljava/lang/Iterable;" />
    <scopeInfo nodeId="4067778876497063222" fileName="DependencyUtil.java" startLine="26" startPosition="27" endLine="26" endPosition="27" />
    <scopeInfo nodeId="4067778876497063280" fileName="DependencyUtil.java" startLine="52" startPosition="47" endLine="53" endPosition="42" />
    <scopeInfo nodeId="4067778876496964401" fileName="DependencyUtil.java" startLine="70" startPosition="41" endLine="71" endPosition="137" />
    <scopeInfo nodeId="4067778876497063219" fileName="DependencyUtil.java" startLine="25" startPosition="29" endLine="27" endPosition="3" />
    <scopeInfo nodeId="4067778876497055303" fileName="DependencyUtil.java" startLine="45" startPosition="32" endLine="47" endPosition="16" />
    <scopeInfo nodeId="4067778876496964398" fileName="DependencyUtil.java" startLine="69" startPosition="100" endLine="72" endPosition="11" />
    <scopeInfo nodeId="4067778876497055301" fileName="DependencyUtil.java" startLine="44" startPosition="71" endLine="48" endPosition="9" />
    <scopeInfo nodeId="4067778876497063279" fileName="DependencyUtil.java" startLine="51" startPosition="88" endLine="55" endPosition="0">
      <varInfo nodeId="4067778876497063279" varName="it" />
    </scopeInfo>
<<<<<<< HEAD
    <scopeInfo nodeId="4067778876496964395" fileName="DependencyUtil.java" startLine="68" startPosition="51" endLine="73" endPosition="9">
      <varInfo nodeId="4067778876496964396" varName="next" />
=======
    <scopeInfo nodeId="4067778876496964382" fileName="DependencyUtil.java" startLine="68" startPosition="51" endLine="73" endPosition="9" />
    <scopeInfo nodeId="4067778876496964395" fileName="DependencyUtil.java" startLine="68" startPosition="51" endLine="73" endPosition="9">
      <varInfo nodeId="4067778876496964395" varName="next" />
>>>>>>> 96201e47
    </scopeInfo>
    <scopeInfo nodeId="4067778876497055300" fileName="DependencyUtil.java" startLine="43" startPosition="62" endLine="49" endPosition="7">
      <varInfo nodeId="4067778876497055265" varName="cp" />
    </scopeInfo>
    <scopeInfo nodeId="4067778876496964366" fileName="DependencyUtil.java" startLine="67" startPosition="78" endLine="74" endPosition="7" />
    <scopeInfo nodeId="4067778876497055285" fileName="DependencyUtil.java" startLine="41" startPosition="78" endLine="49" endPosition="7">
      <varInfo nodeId="4067778876497055263" varName="collector" />
    </scopeInfo>
    <scopeInfo nodeId="4067778876496964363" fileName="DependencyUtil.java" startLine="66" startPosition="119" endLine="75" endPosition="5">
      <varInfo nodeId="4067778876496964364" varName="vertex" />
    </scopeInfo>
    <scopeInfo nodeId="4067778876497055281" fileName="DependencyUtil.java" startLine="40" startPosition="77" endLine="50" endPosition="5">
      <varInfo nodeId="4067778876497055262" varName="vertex" />
    </scopeInfo>
    <scopeInfo nodeId="4067778876497063325" fileName="DependencyUtil.java" startLine="65" startPosition="103" endLine="76" endPosition="18">
      <varInfo nodeId="4067778876497072431" varName="result" />
    </scopeInfo>
    <scopeInfo nodeId="4067778876497063244" fileName="DependencyUtil.java" startLine="39" startPosition="148" endLine="55" endPosition="7">
      <varInfo nodeId="4067778876497055264" varName="modules" />
    </scopeInfo>
    <scopeInfo nodeId="4067778876497063322" fileName="DependencyUtil.java" startLine="57" startPosition="0" endLine="78" endPosition="0">
      <varInfo nodeId="4067778876497072423" varName="g" />
    </scopeInfo>
    <scopeInfo nodeId="4067778876497063241" fileName="DependencyUtil.java" startLine="28" startPosition="0" endLine="57" endPosition="0">
      <varInfo nodeId="4067778876497063259" varName="g" />
      <varInfo nodeId="4067778876497063256" varName="path" />
      <varInfo nodeId="4067778876497063254" varName="rootModule" />
    </scopeInfo>
    <unitInfo nodeId="4067778876497063279" fileName="DependencyUtil.java" startLine="51" startPosition="51" endLine="55" endPosition="5" unitName="jetbrains.mps.dependencies.util.DependencyUtil$1" />
    <unitInfo nodeId="4067778876497063217" fileName="DependencyUtil.java" startLine="21" startPosition="0" endLine="79" endPosition="0" unitName="jetbrains.mps.dependencies.util.DependencyUtil" />
  </root>
</debugInfo>
<|MERGE_RESOLUTION|>--- conflicted
+++ resolved
@@ -180,14 +180,9 @@
     <scopeInfo nodeId="4067778876497063279" fileName="DependencyUtil.java" startLine="51" startPosition="88" endLine="55" endPosition="0">
       <varInfo nodeId="4067778876497063279" varName="it" />
     </scopeInfo>
-<<<<<<< HEAD
+    <scopeInfo nodeId="4067778876496964382" fileName="DependencyUtil.java" startLine="68" startPosition="51" endLine="73" endPosition="9" />
     <scopeInfo nodeId="4067778876496964395" fileName="DependencyUtil.java" startLine="68" startPosition="51" endLine="73" endPosition="9">
       <varInfo nodeId="4067778876496964396" varName="next" />
-=======
-    <scopeInfo nodeId="4067778876496964382" fileName="DependencyUtil.java" startLine="68" startPosition="51" endLine="73" endPosition="9" />
-    <scopeInfo nodeId="4067778876496964395" fileName="DependencyUtil.java" startLine="68" startPosition="51" endLine="73" endPosition="9">
-      <varInfo nodeId="4067778876496964395" varName="next" />
->>>>>>> 96201e47
     </scopeInfo>
     <scopeInfo nodeId="4067778876497055300" fileName="DependencyUtil.java" startLine="43" startPosition="62" endLine="49" endPosition="7">
       <varInfo nodeId="4067778876497055265" varName="cp" />
