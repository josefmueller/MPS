--- conflicted
+++ resolved
@@ -11,11 +11,7 @@
       <properties>
         <property name="home.idea_ce" value="$APPLICATION_HOME_DIR$/" />
         <property name="plugin.version" value="1.0.SNAPSHOT" />
-<<<<<<< HEAD
-        <property name="home.idea_ce.plugins" value="$IDEA_PLUGINS_DEPLOY_FOLDER$/" />
-=======
         <property name="home.idea_ce.plugins" value="$IDEA_PLUGINS_FOLDER$/" />
->>>>>>> 078b15aa
         <property name="plugin.prefix" value="" />
       </properties>
     </buildFile>
