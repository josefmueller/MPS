--- conflicted
+++ resolved
@@ -48,12 +48,7 @@
 import jetbrains.mps.make.script.ScriptBuilder;
 import jetbrains.mps.messages.IMessage;
 import jetbrains.mps.messages.IMessageHandler;
-<<<<<<< HEAD
-import jetbrains.mps.messages.Message;
-import jetbrains.mps.messages.MessageKind;
 import jetbrains.mps.smodel.ModelAccessHelper;
-=======
->>>>>>> 5f02b484
 import jetbrains.mps.smodel.resources.IMResource;
 import jetbrains.mps.smodel.resources.ModelsToResources;
 import jetbrains.mps.tool.builder.make.BuildMakeService;
@@ -128,12 +123,12 @@
   public boolean build() {
     GenerationSettingsProvider.getInstance().setGenerationSettings(new DefaultModifiableGenerationSettings());
 
-<<<<<<< HEAD
     Iterable<IMResource> resources = new ModelAccessHelper(myProject.getModelAccess()).runReadAction(new Computable<Iterable<IMResource>>() {
       @Override
       public Iterable<IMResource> compute() {
         Iterable<IMResource> resources = Sequence.fromIterable(collectResources(myToMake.keySet())).toListSequence();
         ISequence<SModule> mpsModules = Sequence.fromIterable(resources).select(new ISelector<IMResource, SModule>() {
+          @Override
           public SModule select(IMResource r) {
             return r.module();
           }
@@ -141,7 +136,7 @@
         ModuleOutputPaths outputPaths = new ModuleOutputPaths(mpsModules);
         myForeignRootPaths = new MyForeignRootPaths(outputPaths.getOutputPaths());
 
-        myRedirects = new MyRedirects();
+        myRedirects = new JpsRedirects();
         Set<ModuleBuildTarget> processed = new HashSet<ModuleBuildTarget>();
         for (ModuleBuildTarget target : myToMake.values()) {
           if (processed.contains(target)) continue;
@@ -150,59 +145,23 @@
           JpsMPSModuleExtension mpsModule = JpsMPSExtensionService.getInstance().getExtension(target.getModule());
           if (mpsModule == null) continue;
 
-          File outputTmpRoot = getTmpOutputRoot(mpsModule.getModule(), myContext.getCompileContext().getProjectDescriptor().dataManager);
-          File cachesOutputRoot = getCachesOutputRoot(mpsModule.getModule(), myContext.getCompileContext().getProjectDescriptor().dataManager);
+          File outputTmpRoot = getTmpOutputRoot(mpsModule.getModule(), myContext.getProjectDescriptor().dataManager);
+          File cachesOutputRoot = getCachesOutputRoot(mpsModule.getModule(), myContext.getProjectDescriptor().dataManager);
           boolean useTransientOutputFolder = mpsModule.getConfiguration().isUseTransientOutputFolder();
           myRedirects.addRedirects(outputPaths, outputTmpRoot.getAbsolutePath(), cachesOutputRoot.getAbsolutePath(), useTransientOutputFolder);
 
-          File generatorOutputRoot = new File (mpsModule.getConfiguration().getGeneratorOutputPath());
+          File generatorOutputRoot = new File(mpsModule.getConfiguration().getGeneratorOutputPath());
           File outputRoot = useTransientOutputFolder ? outputTmpRoot : generatorOutputRoot;
           myOutputRootsPerTarget.put(target, outputRoot);
 
           if (useTransientOutputFolder || !isGenOutputUnderSourceRoot(target, mpsModule)) {
-            BuildRootIndex buildRootIndex = myContext.getCompileContext().getProjectDescriptor().getBuildRootIndex();
-            buildRootIndex.associateTempRoot(myContext.getCompileContext(), target,
-                new JavaSourceRootDescriptor(outputRoot, target, true, true, "", Collections.<File>emptySet()));
+            BuildRootIndex buildRootIndex = myContext.getProjectDescriptor().getBuildRootIndex();
+            buildRootIndex.associateTempRoot(myContext, target, new JavaSourceRootDescriptor(outputRoot, target, true, true, "", Collections.<File>emptySet()));
           }
         }
         return resources;
       }
     });
-=======
-    final Iterable<IMResource> resources = Sequence.fromIterable(collectResources(myToMake.keySet())).toListSequence();
-    ISequence<SModule> mpsModules = Sequence.fromIterable(resources).select(new ISelector<IMResource, SModule>() {
-      @Override
-      public SModule select(IMResource r) {
-        return r.module();
-      }
-    });
-    ModuleOutputPaths outputPaths = new ModuleOutputPaths(mpsModules);
-    myForeignRootPaths = new MyForeignRootPaths(outputPaths.getOutputPaths());
-
-    myRedirects = new JpsRedirects();
-    Set<ModuleBuildTarget> processed = new HashSet<ModuleBuildTarget>();
-    for (ModuleBuildTarget target : myToMake.values()) {
-      if (processed.contains(target)) continue;
-      processed.add(target);
-
-      JpsMPSModuleExtension mpsModule = JpsMPSExtensionService.getInstance().getExtension(target.getModule());
-      if (mpsModule == null) continue;
-
-      File outputTmpRoot = getTmpOutputRoot(mpsModule.getModule(), myContext.getProjectDescriptor().dataManager);
-      File cachesOutputRoot = getCachesOutputRoot(mpsModule.getModule(), myContext.getProjectDescriptor().dataManager);
-      boolean useTransientOutputFolder = mpsModule.getConfiguration().isUseTransientOutputFolder();
-      myRedirects.addRedirects(outputPaths, outputTmpRoot.getAbsolutePath(), cachesOutputRoot.getAbsolutePath(), useTransientOutputFolder);
-
-      File generatorOutputRoot = new File(mpsModule.getConfiguration().getGeneratorOutputPath());
-      File outputRoot = useTransientOutputFolder ? outputTmpRoot : generatorOutputRoot;
-      myOutputRootsPerTarget.put(target, outputRoot);
-
-      if (useTransientOutputFolder || !isGenOutputUnderSourceRoot(target, mpsModule)) {
-        BuildRootIndex buildRootIndex = myContext.getProjectDescriptor().getBuildRootIndex();
-        buildRootIndex.associateTempRoot(myContext, target, new JavaSourceRootDescriptor(outputRoot, target, true, true, "", Collections.<File>emptySet()));
-      }
-    }
->>>>>>> 5f02b484
 
     GenerationDependenciesCache.getInstance().registerCachePathRedirect(new GenerationDependenciesCache.CachePathRedirect() {
       @Override
