--- conflicted
+++ resolved
@@ -97,11 +97,7 @@
 
   @Override
   public void buildStarted(final CompileContext context) {
-<<<<<<< HEAD
-    cleanedGenSources = new HashSet<>();
-=======
     genSourcesNotToClean = new HashSet<JpsModule>();
->>>>>>> 56ad50dd
     context.addBuildListener(new BuildListener() {
       @Override
       public void filesGenerated(FileGeneratedEvent fileGeneratedEvent) {
@@ -151,14 +147,7 @@
         continue;
       }
       File outputDir = new File(extension.getConfiguration().getGeneratorOutputPath());
-<<<<<<< HEAD
-      if (!outputDir.exists()) {
-        continue;
-      }
-      // check that in case it's a module source root then it's marked as generated, only delete of it's true
-=======
       // check that in case it's a module source root then it's marked as generated, only detele of it's true
->>>>>>> 56ad50dd
       Set<File> sourceRootsToKeep = untouchableSourceRoots(compileContext, jpsModule, moduleChunk.getTargets());
 
       boolean okToDelete = true;
