/*
 * Copyright 2003-2012 JetBrains s.r.o.
 *
 * Licensed under the Apache License, Version 2.0 (the "License");
 * you may not use this file except in compliance with the License.
 * You may obtain a copy of the License at
 *
 * http://www.apache.org/licenses/LICENSE-2.0
 *
 * Unless required by applicable law or agreed to in writing, software
 * distributed under the License is distributed on an "AS IS" BASIS,
 * WITHOUT WARRANTIES OR CONDITIONS OF ANY KIND, either express or implied.
 * See the License for the specific language governing permissions and
 * limitations under the License.
 */

package jetbrains.mps.idea.core.project.stubs;

import com.intellij.openapi.components.BaseComponent;
import com.intellij.openapi.roots.libraries.Library;
import com.intellij.openapi.vfs.VirtualFile;
<<<<<<< HEAD
import jetbrains.mps.persistence.PersistenceRegistry;
=======
import jetbrains.mps.idea.core.project.StubSolutionIdea;
>>>>>>> 7fa84fed
import jetbrains.mps.project.IModule;
import jetbrains.mps.project.ModuleId;
import jetbrains.mps.project.Solution;
import jetbrains.mps.project.StubSolution;
import jetbrains.mps.project.structure.model.ModelRootDescriptor;
import jetbrains.mps.project.structure.modules.ModuleReference;
import jetbrains.mps.project.structure.modules.SolutionDescriptor;
import jetbrains.mps.smodel.MPSModuleOwner;
import jetbrains.mps.smodel.MPSModuleRepository;
import jetbrains.mps.smodel.ModelAccess;
import jetbrains.mps.smodel.ModuleRepositoryFacade;
import org.jetbrains.annotations.NotNull;

import java.util.LinkedHashSet;
import java.util.Set;

/**
 * User: shatalin
 * Date: 4/30/12
 */
public abstract class AbstractJavaStubSolutionManager implements MPSModuleOwner, BaseComponent {
<<<<<<< HEAD

    public static void addModelRoots(SolutionDescriptor solutionDescriptor, VirtualFile[] roots) {
        Set<String> seenPaths = new LinkedHashSet<String>();
        for (ModelRootDescriptor d : solutionDescriptor.getModelRootDescriptors()) {
            if (!PersistenceRegistry.JAVA_CLASSES_ROOT.equals(d.getType())) continue;

            seenPaths.add(d.getMemento().get("path"));
        }
        for (VirtualFile f : roots) {
            String localPath = getLocalPath(f);
            if (!seenPaths.add(localPath)) continue;
            solutionDescriptor.getModelRootDescriptors().add(ModelRootDescriptor.getJavaStubsModelRoot(localPath));
        }
    }

    private static String getLocalPath(VirtualFile f) {
        String path = f.getPath();
        int index = path.indexOf("!");
        if (index < 0) return path;
        return path.substring(0, index);
    }
=======
  public static String getLocalPath(VirtualFile f) {
    String path = f.getPath();
    int index = path.indexOf("!");
    if (index < 0) return path;
    return path.substring(0, index);
  }
>>>>>>> 7fa84fed

    @Override
    public void initComponent() {
        ModelAccess.instance().runWriteAction(new Runnable() {
            @Override
            public void run() {
                init();
            }
        });
    }

    @Override
    public void disposeComponent() {
        ModelAccess.instance().runWriteAction(new Runnable() {
            @Override
            public void run() {
                dispose();
            }
        });
    }

    @NotNull
    @Override
    public String getComponentName() {
        return getClass().getSimpleName();
    }

    protected abstract void init();

    protected abstract void dispose();

<<<<<<< HEAD
    protected Solution addSolution(String name, VirtualFile[] roots) {
        SolutionDescriptor sd = new SolutionDescriptor();
        sd.setNamespace(name);
        sd.setId(ModuleId.foreign(name));
        addModelRoots(sd, roots);
        return StubSolution.newInstance(sd, this);
    }
=======
  protected void addSolution(Library library) {
    StubSolutionIdea.newInstance(library, this);
  }
>>>>>>> 7fa84fed

    protected void removeSolution(String name) {
        ModuleReference ref = new ModuleReference(null, ModuleId.foreign(name));
        MPSModuleRepository repository = MPSModuleRepository.getInstance();
        IModule m = ModuleRepositoryFacade.getInstance().getModule(ref);
        if (m == null) {
            return;
        }
        repository.unregisterModule(m, this);
    }
}<|MERGE_RESOLUTION|>--- conflicted
+++ resolved
@@ -19,11 +19,8 @@
 import com.intellij.openapi.components.BaseComponent;
 import com.intellij.openapi.roots.libraries.Library;
 import com.intellij.openapi.vfs.VirtualFile;
-<<<<<<< HEAD
 import jetbrains.mps.persistence.PersistenceRegistry;
-=======
 import jetbrains.mps.idea.core.project.StubSolutionIdea;
->>>>>>> 7fa84fed
 import jetbrains.mps.project.IModule;
 import jetbrains.mps.project.ModuleId;
 import jetbrains.mps.project.Solution;
@@ -45,36 +42,6 @@
  * Date: 4/30/12
  */
 public abstract class AbstractJavaStubSolutionManager implements MPSModuleOwner, BaseComponent {
-<<<<<<< HEAD
-
-    public static void addModelRoots(SolutionDescriptor solutionDescriptor, VirtualFile[] roots) {
-        Set<String> seenPaths = new LinkedHashSet<String>();
-        for (ModelRootDescriptor d : solutionDescriptor.getModelRootDescriptors()) {
-            if (!PersistenceRegistry.JAVA_CLASSES_ROOT.equals(d.getType())) continue;
-
-            seenPaths.add(d.getMemento().get("path"));
-        }
-        for (VirtualFile f : roots) {
-            String localPath = getLocalPath(f);
-            if (!seenPaths.add(localPath)) continue;
-            solutionDescriptor.getModelRootDescriptors().add(ModelRootDescriptor.getJavaStubsModelRoot(localPath));
-        }
-    }
-
-    private static String getLocalPath(VirtualFile f) {
-        String path = f.getPath();
-        int index = path.indexOf("!");
-        if (index < 0) return path;
-        return path.substring(0, index);
-    }
-=======
-  public static String getLocalPath(VirtualFile f) {
-    String path = f.getPath();
-    int index = path.indexOf("!");
-    if (index < 0) return path;
-    return path.substring(0, index);
-  }
->>>>>>> 7fa84fed
 
     @Override
     public void initComponent() {
@@ -106,19 +73,9 @@
 
     protected abstract void dispose();
 
-<<<<<<< HEAD
-    protected Solution addSolution(String name, VirtualFile[] roots) {
-        SolutionDescriptor sd = new SolutionDescriptor();
-        sd.setNamespace(name);
-        sd.setId(ModuleId.foreign(name));
-        addModelRoots(sd, roots);
-        return StubSolution.newInstance(sd, this);
-    }
-=======
   protected void addSolution(Library library) {
     StubSolutionIdea.newInstance(library, this);
   }
->>>>>>> 7fa84fed
 
     protected void removeSolution(String name) {
         ModuleReference ref = new ModuleReference(null, ModuleId.foreign(name));
