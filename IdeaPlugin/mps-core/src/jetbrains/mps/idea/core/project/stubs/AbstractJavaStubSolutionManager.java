--- conflicted
+++ resolved
@@ -17,113 +17,70 @@
 package jetbrains.mps.idea.core.project.stubs;
 
 import com.intellij.openapi.components.BaseComponent;
-<<<<<<< HEAD
-import com.intellij.openapi.vfs.VirtualFile;
-import jetbrains.mps.persistence.PersistenceRegistry;
-import jetbrains.mps.project.IModule;
-import jetbrains.mps.project.ModuleId;
-import jetbrains.mps.project.Solution;
-import jetbrains.mps.project.StubSolution;
-import jetbrains.mps.project.structure.model.ModelRootDescriptor;
-import jetbrains.mps.project.structure.modules.ModuleReference;
-import jetbrains.mps.project.structure.modules.SolutionDescriptor;
-=======
+import com.intellij.openapi.projectRoots.Sdk;
 import com.intellij.openapi.roots.libraries.Library;
 import jetbrains.mps.idea.core.project.StubSolutionIdea;
 import jetbrains.mps.project.IModule;
 import jetbrains.mps.project.ModuleId;
+import jetbrains.mps.project.Solution;
 import jetbrains.mps.project.structure.modules.ModuleReference;
->>>>>>> ae0827ef
 import jetbrains.mps.smodel.MPSModuleOwner;
 import jetbrains.mps.smodel.MPSModuleRepository;
 import jetbrains.mps.smodel.ModelAccess;
 import jetbrains.mps.smodel.ModuleRepositoryFacade;
 import org.jetbrains.annotations.NotNull;
 
-import java.util.LinkedHashSet;
-import java.util.Set;
-
 /**
  * User: shatalin
  * Date: 4/30/12
  */
 public abstract class AbstractJavaStubSolutionManager implements MPSModuleOwner, BaseComponent {
-<<<<<<< HEAD
 
-    public static void addModelRoots(SolutionDescriptor solutionDescriptor, VirtualFile[] roots) {
-        Set<String> seenPaths = new LinkedHashSet<String>();
-        for (ModelRootDescriptor d : solutionDescriptor.getModelRootDescriptors()) {
-            if (!PersistenceRegistry.JAVA_CLASSES_ROOT.equals(d.getType())) continue;
+  @Override
+  public void initComponent() {
+    ModelAccess.instance().runWriteAction(new Runnable() {
+      @Override
+      public void run() {
+        init();
+      }
+    });
+  }
 
-            seenPaths.add(d.getMemento().get("path"));
-        }
-        for (VirtualFile f : roots) {
-            String localPath = getLocalPath(f);
-            if (!seenPaths.add(localPath)) continue;
-            solutionDescriptor.getModelRootDescriptors().add(ModelRootDescriptor.getJavaStubsModelRoot(localPath));
-        }
+  @Override
+  public void disposeComponent() {
+    ModelAccess.instance().runWriteAction(new Runnable() {
+      @Override
+      public void run() {
+        dispose();
+      }
+    });
+  }
+
+  @NotNull
+  @Override
+  public String getComponentName() {
+    return getClass().getSimpleName();
+  }
+
+  protected abstract void init();
+
+  protected abstract void dispose();
+
+  protected Solution addSolution(Library library) {
+    return StubSolutionIdea.newInstance(library, this);
+  }
+
+  protected Solution addSolution(Sdk sdk) {
+    return StubSolutionIdea.newInstance(sdk, this);
+  }
+
+  protected void removeSolution(String name) {
+    ModuleReference ref = new ModuleReference(null, ModuleId.foreign(name));
+    MPSModuleRepository repository = MPSModuleRepository.getInstance();
+    IModule m = ModuleRepositoryFacade.getInstance().getModule(ref);
+    if (m == null) {
+      return;
     }
-
-    private static String getLocalPath(VirtualFile f) {
-        String path = f.getPath();
-        int index = path.indexOf("!");
-        if (index < 0) return path;
-        return path.substring(0, index);
-    }
-=======
->>>>>>> ae0827ef
-
-    @Override
-    public void initComponent() {
-        ModelAccess.instance().runWriteAction(new Runnable() {
-            @Override
-            public void run() {
-                init();
-            }
-        });
-    }
-
-    @Override
-    public void disposeComponent() {
-        ModelAccess.instance().runWriteAction(new Runnable() {
-            @Override
-            public void run() {
-                dispose();
-            }
-        });
-    }
-
-    @NotNull
-    @Override
-    public String getComponentName() {
-        return getClass().getSimpleName();
-    }
-
-    protected abstract void init();
-
-    protected abstract void dispose();
-
-<<<<<<< HEAD
-    protected Solution addSolution(String name, VirtualFile[] roots) {
-        SolutionDescriptor sd = new SolutionDescriptor();
-        sd.setNamespace(name);
-        sd.setId(ModuleId.foreign(name));
-        addModelRoots(sd, roots);
-        return StubSolution.newInstance(sd, this);
-    }
-=======
-  protected void addSolution(Library library) {
-    StubSolutionIdea.newInstance(library, this);
+    repository.unregisterModule(m, this);
   }
->>>>>>> ae0827ef
-
-    protected void removeSolution(String name) {
-        ModuleReference ref = new ModuleReference(null, ModuleId.foreign(name));
-        MPSModuleRepository repository = MPSModuleRepository.getInstance();
-        IModule m = ModuleRepositoryFacade.getInstance().getModule(ref);
-        if (m == null) {
-            return;
-        }
-        repository.unregisterModule(m, this);
-    }
 }