--- conflicted
+++ resolved
@@ -32,11 +32,6 @@
 import jetbrains.mps.idea.core.psi.MPS2PsiMapper;
 import com.intellij.psi.impl.PsiManagerEx;
 import com.intellij.psi.impl.file.impl.FileManager;
-<<<<<<< HEAD
-=======
-import jetbrains.mps.idea.core.psi.MPS2PsiMapperUtil;
-import jetbrains.mps.idea.core.psi.MPSKeys;
->>>>>>> 8576ba5b
 import jetbrains.mps.idea.core.psi.MPSPsiNodeFactory;
 import jetbrains.mps.idea.core.psi.impl.events.SModelEventProcessor.ModelProvider;
 import jetbrains.mps.idea.core.psi.impl.events.SModelEventProcessor;
@@ -62,7 +57,7 @@
 /**
  * evgeny, 1/25/13
  */
-public class MPSPsiProvider extends AbstractProjectComponent {
+public class MPSPsiProvider extends AbstractProjectComponent  {
 
   // TODO softReference..
   ConcurrentMap<SModelReference, MPSPsiModel> models = new ConcurrentHashMap<SModelReference, MPSPsiModel>();
@@ -83,6 +78,7 @@
       // TODO notify ANY_PSI_CHANGE_TOPIC
     }
   };
+
 
 
   protected MPSPsiProvider(Project project) {
@@ -210,7 +206,7 @@
     event.setGeneric(false);
 
 
-    ((PsiManagerImpl) manager).childrenChanged(event);
+    ((PsiManagerImpl)manager).childrenChanged(event);
 
 
 
