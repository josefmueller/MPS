--- conflicted
+++ resolved
@@ -31,30 +31,13 @@
  * evgeny, 10/26/11
  */
 public class MPSConfigurationBean {
-<<<<<<< HEAD
-    @NonNls
-    static final String SOLUTION_FILE_NAME = "solution";
+  @NonNls
+  static final String SOLUTION_FILE_NAME = "solution";
 
     @Transient
     private final SolutionDescriptor myDescriptor;
     private boolean myUseModuleSourceFolder = false;
     private boolean myUseTransientOutputFolder = false;
-
-    public MPSConfigurationBean() {
-        myDescriptor = new SolutionDescriptor();
-        myDescriptor.setUUID(UUID.randomUUID().toString());
-    }
-
-    @Transient
-    SolutionDescriptor getSolutionDescriptor() {
-        return myDescriptor;
-=======
-  @NonNls
-  static final String SOLUTION_FILE_NAME = "solution";
-
-  @Transient
-  private final SolutionDescriptor myDescriptor;
-  private boolean myUseModuleSourceFolder = true;
 
   public MPSConfigurationBean() {
     myDescriptor = new SolutionDescriptor();
@@ -78,9 +61,17 @@
     myUseModuleSourceFolder = use;
   }
 
-  public boolean isUseModuleSourceFolder() {
-    return myUseModuleSourceFolder;
-  }
+    public boolean isUseModuleSourceFolder() {
+        return myUseModuleSourceFolder;
+    }
+
+    public boolean isUseTransientOutputFolder() {
+        return myUseTransientOutputFolder;
+    }
+
+    public void setUseTransientOutputFolder(boolean useTransientOutputFolder) {
+        this.myUseTransientOutputFolder = useTransientOutputFolder;
+    }
 
   public String getGeneratorOutputPath() {
     return myDescriptor.getOutputPath();
@@ -94,7 +85,6 @@
     List<String> result = new ArrayList<String>();
     for (ModelRoot modelRoot : myDescriptor.getModelRoots()) {
       result.add(modelRoot.getPath());
->>>>>>> d2743f7e
     }
     return result.toArray(new String[result.size()]);
   }
@@ -115,65 +105,6 @@
       usedLanguages[i] = ref.toString();
       i++;
     }
-<<<<<<< HEAD
-
-    public void setUseModuleSourceFolder(boolean use) {
-        myUseModuleSourceFolder = use;
-    }
-
-    public boolean isUseModuleSourceFolder() {
-        return myUseModuleSourceFolder;
-    }
-
-    public boolean isUseTransientOutputFolder() {
-        return myUseTransientOutputFolder;
-    }
-
-    public void setUseTransientOutputFolder(boolean useTransientOutputFolder) {
-        this.myUseTransientOutputFolder = useTransientOutputFolder;
-    }
-
-    public String getGeneratorOutputPath() {
-        return myDescriptor.getOutputPath();
-    }
-
-    public void setGeneratorOutputPath(String outputPath) {
-        myDescriptor.setOutputPath(outputPath);
-    }
-
-    public String[] getModelRootPaths() {
-        List<String> result = new ArrayList<String>();
-        for (ModelRoot modelRoot : myDescriptor.getModelRoots()) {
-            result.add(modelRoot.getPath());
-        }
-        return result.toArray(new String[result.size()]);
-    }
-
-    public void setModelRootPaths(String... paths) {
-        myDescriptor.getModelRoots().clear();
-        for (String path : paths) {
-            ModelRoot modelRoot = new ModelRoot();
-            modelRoot.setPath(path);
-            myDescriptor.getModelRoots().add(modelRoot);
-        }
-    }
-
-    public String[] getUsedLanguages() {
-        List<ModuleReference> usedLanguageReferences = myDescriptor.getUsedLanguages();
-        String[] usedLanguages = new String[usedLanguageReferences.size()];
-        for (int i = 0; i < usedLanguages.length; i++) {
-            usedLanguages[i] = usedLanguageReferences.get(i).toString();
-        }
-        return usedLanguages;
-    }
-
-    public void setUsedLanguages(String[] usedLanguages) {
-        List<ModuleReference> usedLanguageReferences = myDescriptor.getUsedLanguages();
-        usedLanguageReferences.clear();
-        for (String usedLanguage : usedLanguages) {
-            usedLanguageReferences.add(ModuleReference.fromString(usedLanguage));
-        }
-=======
     return usedLanguages;
   }
 
@@ -182,7 +113,6 @@
     usedLanguageReferences.clear();
     for (String usedLanguage : usedLanguages) {
       usedLanguageReferences.add(ModuleReference.fromString(usedLanguage));
->>>>>>> d2743f7e
     }
   }
 }