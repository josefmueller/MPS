/*
 * Copyright 2003-2011 JetBrains s.r.o.
 *
 * Licensed under the Apache License, Version 2.0 (the "License");
 * you may not use this file except in compliance with the License.
 * You may obtain a copy of the License at
 *
 * http://www.apache.org/licenses/LICENSE-2.0
 *
 * Unless required by applicable law or agreed to in writing, software
 * distributed under the License is distributed on an "AS IS" BASIS,
 * WITHOUT WARRANTIES OR CONDITIONS OF ANY KIND, either express or implied.
 * See the License for the specific language governing permissions and
 * limitations under the License.
 */

package jetbrains.mps.idea.core.facet;

import com.intellij.facet.Facet;
import com.intellij.facet.FacetType;
import com.intellij.openapi.diagnostic.Logger;
import com.intellij.openapi.module.Module;
import com.intellij.openapi.startup.StartupManager;
import jetbrains.mps.ide.messages.MessagesViewTool;
import jetbrains.mps.ide.project.ProjectHelper;
import jetbrains.mps.idea.core.MPSBundle;
import jetbrains.mps.idea.core.project.SolutionIdea;
import jetbrains.mps.messages.MessageKind;
import jetbrains.mps.project.Project;
import jetbrains.mps.project.Solution;
import jetbrains.mps.project.structure.modules.SolutionDescriptor;
import jetbrains.mps.smodel.MPSModuleRepository;
import jetbrains.mps.smodel.ModelAccess;
import org.jetbrains.annotations.NotNull;

/**
 * evgeny, 10/26/11
 */
public class MPSFacet extends Facet<MPSFacetConfiguration> {
<<<<<<< HEAD
    private static final Logger LOG = Logger.getInstance(MPSFacet.class);
    private Solution mySolution;
=======
  private Solution mySolution;
>>>>>>> 61bbf8a9

  public MPSFacet(@NotNull FacetType facetType, @NotNull Module module, @NotNull String name, @NotNull MPSFacetConfiguration configuration, Facet underlyingFacet) {
    super(facetType, module, name, configuration, underlyingFacet);
    configuration.setFacet(this);
  }

  @Override
  public void initFacet() {
    StartupManager.getInstance(getModule().getProject()).runWhenProjectIsInitialized(new Runnable() {
      @Override
      public void run() {
        ModelAccess.instance().runWriteAction(new Runnable() {
          @Override
          public void run() {
            SolutionDescriptor solutionDescriptor = getConfiguration().getState().getSolutionDescriptor();
            Solution solution = new SolutionIdea(getModule(), solutionDescriptor);
            com.intellij.openapi.project.Project project = getModule().getProject();
            Project mpsProject = ProjectHelper.toMPSProject(project);

<<<<<<< HEAD
                        repository.addModule(mySolution = solution, mpsProject);
                        LOG.info(MPSBundle.message("facet.module.loaded", MPSFacet.this.mySolution.getModuleFqName()));
                    }
                });
=======
            MPSModuleRepository repository = MPSModuleRepository.getInstance();
            if (repository.existsModule(solutionDescriptor.getModuleReference())) {
              MessagesViewTool.log(project, MessageKind.ERROR, MPSBundle.message("facet.cannot.load.second.module", solutionDescriptor.getNamespace()));
              return;
>>>>>>> 61bbf8a9
            }

<<<<<<< HEAD
    @Override
    public void disposeFacet() {
        ModelAccess.instance().runWriteAction(new Runnable() {
            @Override
            public void run() {
                LOG.info(MPSBundle.message("facet.module.unloaded", mySolution.getModuleFqName()));
                MPSModuleRepository.getInstance().removeModule(mySolution);
                mySolution = null;
            }
=======
            repository.addModule(mySolution = solution, mpsProject);
            mpsProject.addModule(mySolution.getModuleReference());
            MessagesViewTool.log(project, MessageKind.INFORMATION, MPSBundle.message("facet.module.loaded", MPSFacet.this.mySolution.getModuleFqName()));
          }
>>>>>>> 61bbf8a9
        });
      }
    });
  }

  @Override
  public void disposeFacet() {
    ModelAccess.instance().runWriteAction(new Runnable() {
      @Override
      public void run() {
        MessagesViewTool.log(getModule().getProject(), MessageKind.INFORMATION, MPSBundle.message("facet.module.unloaded", mySolution.getModuleFqName()));
        MPSModuleRepository.getInstance().removeModule(mySolution);
        mySolution = null;
      }
    });
  }

  public boolean wasInitialized() {
    return mySolution != null;
  }

  public void setConfiguration(final MPSConfigurationBean configurationBean) {
    if (wasInitialized()) {
      ModelAccess.instance().runWriteInEDT(new Runnable() {
        @Override
        public void run() {
          mySolution.setSolutionDescriptor(configurationBean.getSolutionDescriptor(), false);
        }
      });
    }
  }

  public Solution getSolution() {
    return mySolution;
  }
}<|MERGE_RESOLUTION|>--- conflicted
+++ resolved
@@ -37,12 +37,8 @@
  * evgeny, 10/26/11
  */
 public class MPSFacet extends Facet<MPSFacetConfiguration> {
-<<<<<<< HEAD
     private static final Logger LOG = Logger.getInstance(MPSFacet.class);
     private Solution mySolution;
-=======
-  private Solution mySolution;
->>>>>>> 61bbf8a9
 
   public MPSFacet(@NotNull FacetType facetType, @NotNull Module module, @NotNull String name, @NotNull MPSFacetConfiguration configuration, Facet underlyingFacet) {
     super(facetType, module, name, configuration, underlyingFacet);
@@ -62,35 +58,16 @@
             com.intellij.openapi.project.Project project = getModule().getProject();
             Project mpsProject = ProjectHelper.toMPSProject(project);
 
-<<<<<<< HEAD
-                        repository.addModule(mySolution = solution, mpsProject);
-                        LOG.info(MPSBundle.message("facet.module.loaded", MPSFacet.this.mySolution.getModuleFqName()));
-                    }
-                });
-=======
             MPSModuleRepository repository = MPSModuleRepository.getInstance();
             if (repository.existsModule(solutionDescriptor.getModuleReference())) {
               MessagesViewTool.log(project, MessageKind.ERROR, MPSBundle.message("facet.cannot.load.second.module", solutionDescriptor.getNamespace()));
               return;
->>>>>>> 61bbf8a9
             }
 
-<<<<<<< HEAD
-    @Override
-    public void disposeFacet() {
-        ModelAccess.instance().runWriteAction(new Runnable() {
-            @Override
-            public void run() {
-                LOG.info(MPSBundle.message("facet.module.unloaded", mySolution.getModuleFqName()));
-                MPSModuleRepository.getInstance().removeModule(mySolution);
-                mySolution = null;
-            }
-=======
             repository.addModule(mySolution = solution, mpsProject);
             mpsProject.addModule(mySolution.getModuleReference());
-            MessagesViewTool.log(project, MessageKind.INFORMATION, MPSBundle.message("facet.module.loaded", MPSFacet.this.mySolution.getModuleFqName()));
+            LOG.info(MPSBundle.message("facet.module.loaded", MPSFacet.this.mySolution.getModuleFqName()));
           }
->>>>>>> 61bbf8a9
         });
       }
     });
@@ -101,7 +78,7 @@
     ModelAccess.instance().runWriteAction(new Runnable() {
       @Override
       public void run() {
-        MessagesViewTool.log(getModule().getProject(), MessageKind.INFORMATION, MPSBundle.message("facet.module.unloaded", mySolution.getModuleFqName()));
+        LOG.info(MPSBundle.message("facet.module.unloaded", mySolution.getModuleFqName()));
         MPSModuleRepository.getInstance().removeModule(mySolution);
         mySolution = null;
       }
