<?xml version="1.0" encoding="UTF-8"?>
<model modelUID="r:874d959d-e3b4-4d04-b931-ca849af130dd(jetbrains.mps.build.plugin.build)">
  <persistence version="7" />
  <language namespace="798100da-4f0a-421a-b991-71f8c50ce5d2(jetbrains.mps.build)" />
  <language namespace="0cf935df-4699-4e9c-a132-fa109541cba3(jetbrains.mps.build.mps)" />
  <import index="tpck" modelUID="r:00000000-0000-4000-0000-011c89590288(jetbrains.mps.lang.core.structure)" version="0" implicit="yes" />
  <import index="3ior" modelUID="r:e9081cad-d8c3-45f2-b4ad-1dabd5ff82af(jetbrains.mps.build.structure)" version="2" implicit="yes" />
  <import index="kdzh" modelUID="r:0353b795-df17-4050-9687-ee47eeb7094f(jetbrains.mps.build.mps.structure)" version="1" implicit="yes" />
  <roots>
    <node type="3ior.BuildProject" typeId="3ior.5617550519002745363" id="7926701909975931624">
      <property name="name" nameId="tpck.1169194664001" value="buildMPS" />
      <property name="internalBaseDirectory" nameId="3ior.5204048710541015587" value="../.." />
    </node>
  </roots>
  <root id="7926701909975931624">
    <node role="parts" roleId="3ior.7389400916848080626" type="3ior.BuildSource_JavaLibrary" typeId="3ior.6057319140845467763" id="7926701909975931629">
      <property name="name" nameId="tpck.1169194664001" value="core-libraries" />
      <node role="elements" roleId="3ior.6057319140845478673" type="3ior.BuildSource_JavaLibraryCP" typeId="3ior.3717132724152913083" id="3717132724153123238">
        <node role="classpath" roleId="3ior.3717132724152913085" type="3ior.BuildSource_JavaJars" typeId="3ior.3717132724153084007" id="3717132724153123239">
          <node role="jars" roleId="3ior.3717132724153084009" type="3ior.BuildInputFiles" typeId="3ior.5248329904287794596" id="3717132724153123240">
            <node role="dir" roleId="3ior.5248329904287794598" type="3ior.BuildSourceMacroRelativePath" typeId="3ior.7389400916848153117" id="3717132724153123491">
              <link role="macro" roleId="3ior.7389400916848153130" targetNodeId="7926701909975931632" resolveInfo="idea_home" />
              <node role="compositePart" roleId="3ior.7321017245477039051" type="3ior.BuildCompositePath" typeId="3ior.8618885170173601777" id="3717132724153123492">
                <property name="head" nameId="3ior.8618885170173601779" value="lib" />
              </node>
            </node>
            <node role="selectors" roleId="3ior.5248329904287794679" type="3ior.BuildFileIncludeSelector" typeId="3ior.5248329904288051100" id="3717132724153123493">
              <property name="pattern" nameId="3ior.5248329904288051101" value="org.eclipse.jdt.core_3.5.2.v_981_R35x.jar" />
            </node>
            <node role="selectors" roleId="3ior.5248329904287794679" type="3ior.BuildFileIncludeSelector" typeId="3ior.5248329904288051100" id="3717132724153123495">
              <property name="pattern" nameId="3ior.5248329904288051101" value="guava-11.0.1.jar" />
            </node>
            <node role="selectors" roleId="3ior.5248329904287794679" type="3ior.BuildFileIncludeSelector" typeId="3ior.5248329904288051100" id="3717132724153123497">
              <property name="pattern" nameId="3ior.5248329904288051101" value="jdom.jar" />
            </node>
            <node role="selectors" roleId="3ior.5248329904287794679" type="3ior.BuildFileIncludeSelector" typeId="3ior.5248329904288051100" id="3717132724153123499">
              <property name="pattern" nameId="3ior.5248329904288051101" value="log4j.jar" />
            </node>
            <node role="selectors" roleId="3ior.5248329904287794679" type="3ior.BuildFileIncludeSelector" typeId="3ior.5248329904288051100" id="3717132724153123501">
              <property name="pattern" nameId="3ior.5248329904288051101" value="trove4j.jar" />
            </node>
            <node role="selectors" roleId="3ior.5248329904287794679" type="3ior.BuildFileIncludeSelector" typeId="3ior.5248329904288051100" id="3717132724153123503">
              <property name="pattern" nameId="3ior.5248329904288051101" value="xstream.jar" />
            </node>
            <node role="selectors" roleId="3ior.5248329904287794679" type="3ior.BuildFileIncludeSelector" typeId="3ior.5248329904288051100" id="3717132724153123505">
              <property name="pattern" nameId="3ior.5248329904288051101" value="annotations.jar" />
            </node>
            <node role="selectors" roleId="3ior.5248329904287794679" type="3ior.BuildFileIncludeSelector" typeId="3ior.5248329904288051100" id="3717132724153123507">
              <property name="pattern" nameId="3ior.5248329904288051101" value="commons-lang-2.4.jar" />
            </node>
            <node role="selectors" roleId="3ior.5248329904287794679" type="3ior.BuildFileIncludeSelector" typeId="3ior.5248329904288051100" id="3717132724153123509">
              <property name="pattern" nameId="3ior.5248329904288051101" value="commons-logging-1.1.1.jar" />
            </node>
          </node>
        </node>
      </node>
      <node role="elements" roleId="3ior.6057319140845478673" type="3ior.BuildSource_JavaLibraryCP" typeId="3ior.3717132724152913083" id="3717132724152936936">
        <node role="classpath" roleId="3ior.3717132724152913085" type="3ior.BuildSource_JavaJar" typeId="3ior.1258644073388922138" id="3717132724152936937">
          <node role="path" roleId="3ior.3717132724152837090" type="3ior.BuildSourceMacroRelativePath" typeId="3ior.7389400916848153117" id="3717132724152936939">
            <link role="macro" roleId="3ior.7389400916848153130" targetNodeId="1277685309310599419" resolveInfo="mps_home" />
            <node role="compositePart" roleId="3ior.7321017245477039051" type="3ior.BuildCompositePath" typeId="3ior.8618885170173601777" id="3717132724152936940">
              <property name="head" nameId="3ior.8618885170173601779" value="lib" />
              <node role="tail" roleId="3ior.8618885170173601778" type="3ior.BuildCompositePath" typeId="3ior.8618885170173601777" id="3717132724152936941">
                <property name="head" nameId="3ior.8618885170173601779" value="asm.jar" />
              </node>
            </node>
          </node>
        </node>
      </node>
      <node role="elements" roleId="3ior.6057319140845478673" type="3ior.BuildSource_JavaLibraryCP" typeId="3ior.3717132724152913083" id="3717132724152936945">
        <node role="classpath" roleId="3ior.3717132724152913085" type="3ior.BuildSource_JavaJar" typeId="3ior.1258644073388922138" id="3717132724152936946">
          <node role="path" roleId="3ior.3717132724152837090" type="3ior.BuildSourceMacroRelativePath" typeId="3ior.7389400916848153117" id="3717132724152936948">
            <link role="macro" roleId="3ior.7389400916848153130" targetNodeId="1277685309310599419" resolveInfo="mps_home" />
            <node role="compositePart" roleId="3ior.7321017245477039051" type="3ior.BuildCompositePath" typeId="3ior.8618885170173601777" id="3717132724152936949">
              <property name="head" nameId="3ior.8618885170173601779" value="lib" />
              <node role="tail" roleId="3ior.8618885170173601778" type="3ior.BuildCompositePath" typeId="3ior.8618885170173601777" id="3717132724152936950">
                <property name="head" nameId="3ior.8618885170173601779" value="diffutils-1.2.1.jar" />
              </node>
            </node>
          </node>
        </node>
      </node>
    </node>
    <node role="parts" roleId="3ior.7389400916848080626" type="3ior.BuildSource_JavaLibrary" typeId="3ior.6057319140845467763" id="1277685309310600631">
      <property name="name" nameId="tpck.1169194664001" value="idea-libraries" />
      <node role="elements" roleId="3ior.6057319140845478673" type="3ior.BuildSource_JavaLibraryCP" typeId="3ior.3717132724152913083" id="3717132724153156505">
        <node role="classpath" roleId="3ior.3717132724152913085" type="3ior.BuildSource_JavaJars" typeId="3ior.3717132724153084007" id="3717132724153156506">
          <node role="jars" roleId="3ior.3717132724153084009" type="3ior.BuildInputFiles" typeId="3ior.5248329904287794596" id="3717132724153156507">
            <node role="dir" roleId="3ior.5248329904287794598" type="3ior.BuildSourceMacroRelativePath" typeId="3ior.7389400916848153117" id="3717132724153156509">
              <link role="macro" roleId="3ior.7389400916848153130" targetNodeId="7926701909975931632" resolveInfo="idea_home" />
              <node role="compositePart" roleId="3ior.7321017245477039051" type="3ior.BuildCompositePath" typeId="3ior.8618885170173601777" id="3717132724153156510">
                <property name="head" nameId="3ior.8618885170173601779" value="lib" />
              </node>
            </node>
            <node role="selectors" roleId="3ior.5248329904287794679" type="3ior.BuildFileIncludeSelector" typeId="3ior.5248329904288051100" id="3717132724153156511">
              <property name="pattern" nameId="3ior.5248329904288051101" value="*.jar" />
            </node>
          </node>
        </node>
      </node>
    </node>
    <node role="parts" roleId="3ior.7389400916848080626" type="3ior.BuildSource_JavaLibrary" typeId="3ior.6057319140845467763" id="1930569293341277368">
      <property name="name" nameId="tpck.1169194664001" value="idea-ant" />
      <node role="elements" roleId="3ior.6057319140845478673" type="3ior.BuildSource_JavaLibraryCP" typeId="3ior.3717132724152913083" id="3717132724153156514">
        <node role="classpath" roleId="3ior.3717132724152913085" type="3ior.BuildSource_JavaJars" typeId="3ior.3717132724153084007" id="3717132724153156515">
          <node role="jars" roleId="3ior.3717132724153084009" type="3ior.BuildInputFiles" typeId="3ior.5248329904287794596" id="3717132724153156516">
            <node role="dir" roleId="3ior.5248329904287794598" type="3ior.BuildSourceMacroRelativePath" typeId="3ior.7389400916848153117" id="3717132724153156518">
              <link role="macro" roleId="3ior.7389400916848153130" targetNodeId="7926701909975931632" resolveInfo="idea_home" />
              <node role="compositePart" roleId="3ior.7321017245477039051" type="3ior.BuildCompositePath" typeId="3ior.8618885170173601777" id="3717132724153156519">
                <property name="head" nameId="3ior.8618885170173601779" value="lib" />
                <node role="tail" roleId="3ior.8618885170173601778" type="3ior.BuildCompositePath" typeId="3ior.8618885170173601777" id="3717132724153156520">
                  <property name="head" nameId="3ior.8618885170173601779" value="ant" />
                  <node role="tail" roleId="3ior.8618885170173601778" type="3ior.BuildCompositePath" typeId="3ior.8618885170173601777" id="3717132724153156521">
                    <property name="head" nameId="3ior.8618885170173601779" value="lib" />
                  </node>
                </node>
              </node>
            </node>
            <node role="selectors" roleId="3ior.5248329904287794679" type="3ior.BuildFileIncludeSelector" typeId="3ior.5248329904288051100" id="3717132724153156522">
              <property name="pattern" nameId="3ior.5248329904288051101" value="*.jar" />
            </node>
          </node>
        </node>
      </node>
    </node>
    <node role="parts" roleId="3ior.7389400916848080626" type="3ior.BuildSource_JavaLibrary" typeId="3ior.6057319140845467763" id="1277685309310600661">
      <property name="name" nameId="tpck.1169194664001" value="junit-4.10" />
      <node role="elements" roleId="3ior.6057319140845478673" type="3ior.BuildSource_JavaLibraryCP" typeId="3ior.3717132724152913083" id="3717132724152936975">
        <node role="classpath" roleId="3ior.3717132724152913085" type="3ior.BuildSource_JavaJar" typeId="3ior.1258644073388922138" id="3717132724152936976">
          <node role="path" roleId="3ior.3717132724152837090" type="3ior.BuildSourceMacroRelativePath" typeId="3ior.7389400916848153117" id="1258644073389162578">
            <link role="macro" roleId="3ior.7389400916848153130" targetNodeId="7926701909975931632" resolveInfo="idea_home" />
            <node role="compositePart" roleId="3ior.7321017245477039051" type="3ior.BuildCompositePath" typeId="3ior.8618885170173601777" id="1258644073389162579">
              <property name="head" nameId="3ior.8618885170173601779" value="lib" />
              <node role="tail" roleId="3ior.8618885170173601778" type="3ior.BuildCompositePath" typeId="3ior.8618885170173601777" id="1258644073389162580">
                <property name="head" nameId="3ior.8618885170173601779" value="junit-4.10.jar" />
              </node>
            </node>
          </node>
        </node>
      </node>
    </node>
    <node role="parts" roleId="3ior.7389400916848080626" type="3ior.BuildSource_JavaModule" typeId="3ior.7389400916848073784" id="7926701909975931688">
      <property name="name" nameId="tpck.1169194664001" value="mps-tuples" />
      <node role="sources" roleId="3ior.7389400916848073826" type="3ior.BuildSource_JavaContentRoot" typeId="3ior.7389400916848073810" id="7926701909975931689">
        <node role="basePath" roleId="3ior.7389400916848073811" type="3ior.BuildSourceMacroRelativePath" typeId="3ior.7389400916848153117" id="7926701909975931697">
          <link role="macro" roleId="3ior.7389400916848153130" targetNodeId="7926701909975931692" resolveInfo="mps_langs" />
          <node role="compositePart" roleId="3ior.7321017245477039051" type="3ior.BuildCompositePath" typeId="3ior.8618885170173601777" id="7926701909975931698">
            <property name="head" nameId="3ior.8618885170173601779" value="baseLanguage" />
            <node role="tail" roleId="3ior.8618885170173601778" type="3ior.BuildCompositePath" typeId="3ior.8618885170173601777" id="7926701909975931699">
              <property name="head" nameId="3ior.8618885170173601779" value="tuples" />
              <node role="tail" roleId="3ior.8618885170173601778" type="3ior.BuildCompositePath" typeId="3ior.8618885170173601777" id="7926701909975931700">
                <property name="head" nameId="3ior.8618885170173601779" value="runtime" />
              </node>
            </node>
          </node>
        </node>
        <node role="folders" roleId="3ior.2754769020641429197" type="3ior.BuildSource_JavaContentFolder" typeId="3ior.2754769020641429190" id="7926701909975931702">
          <property name="kind" nameId="3ior.5248329904288265467" value="source" />
          <property name="relativePath" nameId="3ior.2754769020641429191" value="source_gen" />
        </node>
      </node>
    </node>
    <node role="parts" roleId="3ior.7389400916848080626" type="3ior.BuildSource_JavaModule" typeId="3ior.7389400916848073784" id="7926701909975934746">
      <property name="name" nameId="tpck.1169194664001" value="mps-closures" />
      <node role="sources" roleId="3ior.7389400916848073826" type="3ior.BuildSource_JavaContentRoot" typeId="3ior.7389400916848073810" id="7926701909975934747">
        <node role="basePath" roleId="3ior.7389400916848073811" type="3ior.BuildSourceMacroRelativePath" typeId="3ior.7389400916848153117" id="7926701909975934748">
          <link role="macro" roleId="3ior.7389400916848153130" targetNodeId="7926701909975931692" resolveInfo="mps_langs" />
          <node role="compositePart" roleId="3ior.7321017245477039051" type="3ior.BuildCompositePath" typeId="3ior.8618885170173601777" id="7926701909975934749">
            <property name="head" nameId="3ior.8618885170173601779" value="baseLanguage" />
            <node role="tail" roleId="3ior.8618885170173601778" type="3ior.BuildCompositePath" typeId="3ior.8618885170173601777" id="7926701909975934750">
              <property name="head" nameId="3ior.8618885170173601779" value="closures" />
              <node role="tail" roleId="3ior.8618885170173601778" type="3ior.BuildCompositePath" typeId="3ior.8618885170173601777" id="7926701909975934751">
                <property name="head" nameId="3ior.8618885170173601779" value="runtime" />
              </node>
            </node>
          </node>
        </node>
        <node role="folders" roleId="3ior.2754769020641429197" type="3ior.BuildSource_JavaContentFolder" typeId="3ior.2754769020641429190" id="7926701909975934752">
          <property name="kind" nameId="3ior.5248329904288265467" value="source" />
          <property name="relativePath" nameId="3ior.2754769020641429191" value="source_gen" />
        </node>
      </node>
    </node>
    <node role="parts" roleId="3ior.7389400916848080626" type="3ior.BuildSource_JavaModule" typeId="3ior.7389400916848073784" id="7926701909975934758">
      <property name="name" nameId="tpck.1169194664001" value="mps-collections" />
      <node role="sources" roleId="3ior.7389400916848073826" type="3ior.BuildSource_JavaContentRoot" typeId="3ior.7389400916848073810" id="7926701909975934759">
        <node role="basePath" roleId="3ior.7389400916848073811" type="3ior.BuildSourceMacroRelativePath" typeId="3ior.7389400916848153117" id="7926701909975934761">
          <link role="macro" roleId="3ior.7389400916848153130" targetNodeId="7926701909975931692" resolveInfo="mps_langs" />
          <node role="compositePart" roleId="3ior.7321017245477039051" type="3ior.BuildCompositePath" typeId="3ior.8618885170173601777" id="7926701909975934762">
            <property name="head" nameId="3ior.8618885170173601779" value="baseLanguage" />
            <node role="tail" roleId="3ior.8618885170173601778" type="3ior.BuildCompositePath" typeId="3ior.8618885170173601777" id="7926701909975934763">
              <property name="head" nameId="3ior.8618885170173601779" value="collections" />
              <node role="tail" roleId="3ior.8618885170173601778" type="3ior.BuildCompositePath" typeId="3ior.8618885170173601777" id="7926701909975934764">
                <property name="head" nameId="3ior.8618885170173601779" value="runtime" />
              </node>
            </node>
          </node>
        </node>
        <node role="folders" roleId="3ior.2754769020641429197" type="3ior.BuildSource_JavaContentFolder" typeId="3ior.2754769020641429190" id="7926701909975934765">
          <property name="kind" nameId="3ior.5248329904288265467" value="source" />
          <property name="relativePath" nameId="3ior.2754769020641429191" value="source_gen" />
        </node>
      </node>
      <node role="dependencies" roleId="3ior.2754769020641646251" type="3ior.BuildSource_JavaDependencyModule" typeId="3ior.2754769020641646247" id="7926701909975934766">
        <link role="module" roleId="3ior.2754769020641646250" targetNodeId="7926701909975934746" resolveInfo="mps-closures" />
      </node>
    </node>
    <node role="parts" roleId="3ior.7389400916848080626" type="3ior.BuildSource_JavaModule" typeId="3ior.7389400916848073784" id="1930569293341276834">
      <property name="name" nameId="tpck.1169194664001" value="mps-core" />
      <node role="sources" roleId="3ior.7389400916848073826" type="3ior.BuildSource_JavaContentRoot" typeId="3ior.7389400916848073810" id="1930569293341276842">
        <node role="basePath" roleId="3ior.7389400916848073811" type="3ior.BuildSourceMacroRelativePath" typeId="3ior.7389400916848153117" id="1930569293341276844">
          <link role="macro" roleId="3ior.7389400916848153130" targetNodeId="1930569293341276848" resolveInfo="mps_core" />
          <node role="compositePart" roleId="3ior.7321017245477039051" type="3ior.BuildCompositePath" typeId="3ior.8618885170173601777" id="1930569293341276845">
            <property name="head" nameId="3ior.8618885170173601779" value="runtime" />
          </node>
        </node>
        <node role="folders" roleId="3ior.2754769020641429197" type="3ior.BuildSource_JavaContentFolder" typeId="3ior.2754769020641429190" id="1930569293341276855">
          <property name="kind" nameId="3ior.5248329904288265467" value="source" />
          <property name="relativePath" nameId="3ior.2754769020641429191" value="source" />
        </node>
      </node>
      <node role="sources" roleId="3ior.7389400916848073826" type="3ior.BuildSource_JavaContentRoot" typeId="3ior.7389400916848073810" id="1930569293341276853">
        <node role="basePath" roleId="3ior.7389400916848073811" type="3ior.BuildSourceMacroRelativePath" typeId="3ior.7389400916848153117" id="1930569293341276856">
          <link role="macro" roleId="3ior.7389400916848153130" targetNodeId="1930569293341276848" resolveInfo="mps_core" />
          <node role="compositePart" roleId="3ior.7321017245477039051" type="3ior.BuildCompositePath" typeId="3ior.8618885170173601777" id="1930569293341276858">
            <property name="head" nameId="3ior.8618885170173601779" value="kernel" />
          </node>
        </node>
        <node role="folders" roleId="3ior.2754769020641429197" type="3ior.BuildSource_JavaContentFolder" typeId="3ior.2754769020641429190" id="1930569293341276859">
          <property name="kind" nameId="3ior.5248329904288265467" value="source" />
          <property name="relativePath" nameId="3ior.2754769020641429191" value="source" />
        </node>
        <node role="folders" roleId="3ior.2754769020641429197" type="3ior.BuildSource_JavaContentFolder" typeId="3ior.2754769020641429190" id="1930569293341276860">
          <property name="kind" nameId="3ior.5248329904288265467" value="source" />
          <property name="relativePath" nameId="3ior.2754769020641429191" value="source_gen" />
        </node>
        <node role="folders" roleId="3ior.2754769020641429197" type="3ior.BuildSource_JavaContentFolder" typeId="3ior.2754769020641429190" id="1930569293341276861">
          <property name="kind" nameId="3ior.5248329904288265467" value="source" />
          <property name="relativePath" nameId="3ior.2754769020641429191" value="dataFlowRuntime/source" />
        </node>
        <node role="folders" roleId="3ior.2754769020641429197" type="3ior.BuildSource_JavaContentFolder" typeId="3ior.2754769020641429190" id="1930569293341276862">
          <property name="kind" nameId="3ior.5248329904288265467" value="source" />
          <property name="relativePath" nameId="3ior.2754769020641429191" value="dataFlowRuntime/source_gen" />
        </node>
        <node role="folders" roleId="3ior.2754769020641429197" type="3ior.BuildSource_JavaContentFolder" typeId="3ior.2754769020641429190" id="1930569293341276863">
          <property name="kind" nameId="3ior.5248329904288265467" value="source" />
          <property name="relativePath" nameId="3ior.2754769020641429191" value="patternRuntime/source" />
        </node>
        <node role="folders" roleId="3ior.2754769020641429197" type="3ior.BuildSource_JavaContentFolder" typeId="3ior.2754769020641429190" id="1930569293341276864">
          <property name="kind" nameId="3ior.5248329904288265467" value="source" />
          <property name="relativePath" nameId="3ior.2754769020641429191" value="patternRuntime/source_gen" />
        </node>
        <node role="folders" roleId="3ior.2754769020641429197" type="3ior.BuildSource_JavaContentFolder" typeId="3ior.2754769020641429190" id="1930569293341276865">
          <property name="kind" nameId="3ior.5248329904288265467" value="source" />
          <property name="relativePath" nameId="3ior.2754769020641429191" value="resources/source_gen" />
        </node>
        <node role="folders" roleId="3ior.2754769020641429197" type="3ior.BuildSource_JavaContentFolder" typeId="3ior.2754769020641429190" id="1930569293341276866">
          <property name="kind" nameId="3ior.5248329904288265467" value="source" />
          <property name="relativePath" nameId="3ior.2754769020641429191" value="smodelRuntime/source_gen" />
        </node>
        <node role="folders" roleId="3ior.2754769020641429197" type="3ior.BuildSource_JavaContentFolder" typeId="3ior.2754769020641429190" id="1930569293341276867">
          <property name="kind" nameId="3ior.5248329904288265467" value="source" />
          <property name="relativePath" nameId="3ior.2754769020641429191" value="stubUtils/source_gen" />
        </node>
        <node role="folders" roleId="3ior.2754769020641429197" type="3ior.BuildSource_JavaContentFolder" typeId="3ior.2754769020641429190" id="1930569293341276868">
          <property name="kind" nameId="3ior.5248329904288265467" value="source" />
          <property name="relativePath" nameId="3ior.2754769020641429191" value="traceinfo/solutions/jetbrains.mps.debug.api.info/source_gen" />
        </node>
      </node>
      <node role="sources" roleId="3ior.7389400916848073826" type="3ior.BuildSource_JavaContentRoot" typeId="3ior.7389400916848073810" id="1930569293341276869">
        <node role="basePath" roleId="3ior.7389400916848073811" type="3ior.BuildSourceMacroRelativePath" typeId="3ior.7389400916848153117" id="1930569293341276871">
          <link role="macro" roleId="3ior.7389400916848153130" targetNodeId="1930569293341276848" resolveInfo="mps_core" />
          <node role="compositePart" roleId="3ior.7321017245477039051" type="3ior.BuildCompositePath" typeId="3ior.8618885170173601777" id="1930569293341276872">
            <property name="head" nameId="3ior.8618885170173601779" value="make-runtime" />
            <node role="tail" roleId="3ior.8618885170173601778" type="3ior.BuildCompositePath" typeId="3ior.8618885170173601777" id="1930569293341276873">
              <property name="head" nameId="3ior.8618885170173601779" value="solutions" />
            </node>
          </node>
        </node>
        <node role="folders" roleId="3ior.2754769020641429197" type="3ior.BuildSource_JavaContentFolder" typeId="3ior.2754769020641429190" id="1930569293341276874">
          <property name="kind" nameId="3ior.5248329904288265467" value="source" />
          <property name="relativePath" nameId="3ior.2754769020641429191" value="jetbrains.mps.make/source_gen" />
        </node>
        <node role="folders" roleId="3ior.2754769020641429197" type="3ior.BuildSource_JavaContentFolder" typeId="3ior.2754769020641429190" id="1930569293341276875">
          <property name="kind" nameId="3ior.5248329904288265467" value="source" />
          <property name="relativePath" nameId="3ior.2754769020641429191" value="jetbrains.mps.make.runtime/source_gen" />
        </node>
      </node>
      <node role="sources" roleId="3ior.7389400916848073826" type="3ior.BuildSource_JavaContentRoot" typeId="3ior.7389400916848073810" id="1930569293341276876">
        <node role="basePath" roleId="3ior.7389400916848073811" type="3ior.BuildSourceMacroRelativePath" typeId="3ior.7389400916848153117" id="1930569293341276878">
          <link role="macro" roleId="3ior.7389400916848153130" targetNodeId="1930569293341276848" resolveInfo="mps_core" />
          <node role="compositePart" roleId="3ior.7321017245477039051" type="3ior.BuildCompositePath" typeId="3ior.8618885170173601777" id="1930569293341276879">
            <property name="head" nameId="3ior.8618885170173601779" value="generator" />
          </node>
        </node>
        <node role="folders" roleId="3ior.2754769020641429197" type="3ior.BuildSource_JavaContentFolder" typeId="3ior.2754769020641429190" id="1930569293341276880">
          <property name="kind" nameId="3ior.5248329904288265467" value="source" />
          <property name="relativePath" nameId="3ior.2754769020641429191" value="solutions/traceInfo/util/source_gen" />
        </node>
        <node role="folders" roleId="3ior.2754769020641429197" type="3ior.BuildSource_JavaContentFolder" typeId="3ior.2754769020641429190" id="1930569293341276882">
          <property name="kind" nameId="3ior.5248329904288265467" value="source" />
          <property name="relativePath" nameId="3ior.2754769020641429191" value="source" />
        </node>
        <node role="folders" roleId="3ior.2754769020641429197" type="3ior.BuildSource_JavaContentFolder" typeId="3ior.2754769020641429190" id="1930569293341276883">
          <property name="kind" nameId="3ior.5248329904288265467" value="source" />
          <property name="relativePath" nameId="3ior.2754769020641429191" value="source_gen" />
        </node>
      </node>
      <node role="sources" roleId="3ior.7389400916848073826" type="3ior.BuildSource_JavaContentRoot" typeId="3ior.7389400916848073810" id="1930569293341276884">
        <node role="basePath" roleId="3ior.7389400916848073811" type="3ior.BuildSourceMacroRelativePath" typeId="3ior.7389400916848153117" id="1930569293341276886">
          <link role="macro" roleId="3ior.7389400916848153130" targetNodeId="1930569293341276848" resolveInfo="mps_core" />
          <node role="compositePart" roleId="3ior.7321017245477039051" type="3ior.BuildCompositePath" typeId="3ior.8618885170173601777" id="1930569293341276887">
            <property name="head" nameId="3ior.8618885170173601779" value="typesystemEngine" />
          </node>
        </node>
        <node role="folders" roleId="3ior.2754769020641429197" type="3ior.BuildSource_JavaContentFolder" typeId="3ior.2754769020641429190" id="1930569293341276888">
          <property name="kind" nameId="3ior.5248329904288265467" value="source" />
          <property name="relativePath" nameId="3ior.2754769020641429191" value="source" />
        </node>
        <node role="folders" roleId="3ior.2754769020641429197" type="3ior.BuildSource_JavaContentFolder" typeId="3ior.2754769020641429190" id="1930569293341276889">
          <property name="kind" nameId="3ior.5248329904288265467" value="source" />
          <property name="relativePath" nameId="3ior.2754769020641429191" value="source_gen" />
        </node>
      </node>
      <node role="sources" roleId="3ior.7389400916848073826" type="3ior.BuildSource_JavaContentRoot" typeId="3ior.7389400916848073810" id="1930569293341276894">
        <node role="basePath" roleId="3ior.7389400916848073811" type="3ior.BuildSourceMacroRelativePath" typeId="3ior.7389400916848153117" id="1930569293341276895">
          <link role="macro" roleId="3ior.7389400916848153130" targetNodeId="1930569293341276848" resolveInfo="mps_core" />
          <node role="compositePart" roleId="3ior.7321017245477039051" type="3ior.BuildCompositePath" typeId="3ior.8618885170173601777" id="1930569293341276899">
            <property name="head" nameId="3ior.8618885170173601779" value="findUsages-runtime" />
          </node>
        </node>
        <node role="folders" roleId="3ior.2754769020641429197" type="3ior.BuildSource_JavaContentFolder" typeId="3ior.2754769020641429190" id="1930569293341276897">
          <property name="kind" nameId="3ior.5248329904288265467" value="source" />
          <property name="relativePath" nameId="3ior.2754769020641429191" value="source" />
        </node>
        <node role="folders" roleId="3ior.2754769020641429197" type="3ior.BuildSource_JavaContentFolder" typeId="3ior.2754769020641429190" id="1930569293341276898">
          <property name="kind" nameId="3ior.5248329904288265467" value="source" />
          <property name="relativePath" nameId="3ior.2754769020641429191" value="source_gen" />
        </node>
      </node>
      <node role="sources" roleId="3ior.7389400916848073826" type="3ior.BuildSource_JavaContentRoot" typeId="3ior.7389400916848073810" id="1930569293341276900">
        <node role="basePath" roleId="3ior.7389400916848073811" type="3ior.BuildSourceMacroRelativePath" typeId="3ior.7389400916848153117" id="1930569293341276901">
          <link role="macro" roleId="3ior.7389400916848153130" targetNodeId="1930569293341276848" resolveInfo="mps_core" />
          <node role="compositePart" roleId="3ior.7321017245477039051" type="3ior.BuildCompositePath" typeId="3ior.8618885170173601777" id="1930569293341276902">
            <property name="head" nameId="3ior.8618885170173601779" value="refactoring-runtime" />
          </node>
        </node>
        <node role="folders" roleId="3ior.2754769020641429197" type="3ior.BuildSource_JavaContentFolder" typeId="3ior.2754769020641429190" id="1930569293341276904">
          <property name="kind" nameId="3ior.5248329904288265467" value="source" />
          <property name="relativePath" nameId="3ior.2754769020641429191" value="source_gen" />
        </node>
      </node>
      <node role="sources" roleId="3ior.7389400916848073826" type="3ior.BuildSource_JavaContentRoot" typeId="3ior.7389400916848073810" id="1930569293341276905">
        <node role="folders" roleId="3ior.2754769020641429197" type="3ior.BuildSource_JavaContentFolder" typeId="3ior.2754769020641429190" id="1930569293341276912">
          <property name="kind" nameId="3ior.5248329904288265467" value="source" />
          <property name="relativePath" nameId="3ior.2754769020641429191" value="source_gen" />
        </node>
        <node role="basePath" roleId="3ior.7389400916848073811" type="3ior.BuildSourceMacroRelativePath" typeId="3ior.7389400916848153117" id="1930569293341276907">
          <link role="macro" roleId="3ior.7389400916848153130" targetNodeId="1930569293341276848" resolveInfo="mps_core" />
          <node role="compositePart" roleId="3ior.7321017245477039051" type="3ior.BuildCompositePath" typeId="3ior.8618885170173601777" id="1930569293341276909">
            <property name="head" nameId="3ior.8618885170173601779" value="analyzers" />
            <node role="tail" roleId="3ior.8618885170173601778" type="3ior.BuildCompositePath" typeId="3ior.8618885170173601777" id="1930569293341276910">
              <property name="head" nameId="3ior.8618885170173601779" value="solutions" />
              <node role="tail" roleId="3ior.8618885170173601778" type="3ior.BuildCompositePath" typeId="3ior.8618885170173601777" id="1930569293341276911">
                <property name="head" nameId="3ior.8618885170173601779" value="jetbrains.mps.analyzers.runtime" />
              </node>
            </node>
          </node>
        </node>
      </node>
      <node role="sources" roleId="3ior.7389400916848073826" type="3ior.BuildSource_JavaContentRoot" typeId="3ior.7389400916848073810" id="1930569293341276913">
        <node role="basePath" roleId="3ior.7389400916848073811" type="3ior.BuildSourceMacroRelativePath" typeId="3ior.7389400916848153117" id="1930569293341276915">
          <link role="macro" roleId="3ior.7389400916848153130" targetNodeId="7926701909975931692" resolveInfo="mps_langs" />
          <node role="compositePart" roleId="3ior.7321017245477039051" type="3ior.BuildCompositePath" typeId="3ior.8618885170173601777" id="1930569293341276917">
            <property name="head" nameId="3ior.8618885170173601779" value="baseLanguage" />
            <node role="tail" roleId="3ior.8618885170173601778" type="3ior.BuildCompositePath" typeId="3ior.8618885170173601777" id="1930569293341276918">
              <property name="head" nameId="3ior.8618885170173601779" value="baseLanguage" />
              <node role="tail" roleId="3ior.8618885170173601778" type="3ior.BuildCompositePath" typeId="3ior.8618885170173601777" id="1930569293341276919">
                <property name="head" nameId="3ior.8618885170173601779" value="solutions" />
              </node>
            </node>
          </node>
        </node>
        <node role="folders" roleId="3ior.2754769020641429197" type="3ior.BuildSource_JavaContentFolder" typeId="3ior.2754769020641429190" id="1930569293341276920">
          <property name="kind" nameId="3ior.5248329904288265467" value="source" />
          <property name="relativePath" nameId="3ior.2754769020641429191" value="jetbrains.mps.baseLanguage.search/source_gen" />
        </node>
        <node role="folders" roleId="3ior.2754769020641429197" type="3ior.BuildSource_JavaContentFolder" typeId="3ior.2754769020641429190" id="1930569293341276921">
          <property name="kind" nameId="3ior.5248329904288265467" value="source" />
          <property name="relativePath" nameId="3ior.2754769020641429191" value="jetbrains.mps.baseLanguage.util/source_gen" />
        </node>
      </node>
      <node role="dependencies" roleId="3ior.2754769020641646251" type="3ior.BuildSource_JavaDependencyLibrary" typeId="3ior.4993211115183250894" id="1930569293341276841">
        <property name="reexport" nameId="3ior.5979287180587196968" value="true" />
        <link role="library" roleId="3ior.4993211115183250895" targetNodeId="7926701909975931629" resolveInfo="core-libraries" />
      </node>
      <node role="dependencies" roleId="3ior.2754769020641646251" type="3ior.BuildSource_JavaDependencyModule" typeId="3ior.2754769020641646247" id="1930569293341276835">
        <property name="reexport" nameId="3ior.7259033139236507306" value="true" />
        <link role="module" roleId="3ior.2754769020641646250" targetNodeId="7926701909975934746" resolveInfo="mps-closures" />
      </node>
      <node role="dependencies" roleId="3ior.2754769020641646251" type="3ior.BuildSource_JavaDependencyModule" typeId="3ior.2754769020641646247" id="1930569293341276837">
        <property name="reexport" nameId="3ior.7259033139236507306" value="true" />
        <link role="module" roleId="3ior.2754769020641646250" targetNodeId="7926701909975934758" resolveInfo="mps-collections" />
      </node>
      <node role="dependencies" roleId="3ior.2754769020641646251" type="3ior.BuildSource_JavaDependencyModule" typeId="3ior.2754769020641646247" id="1930569293341276839">
        <property name="reexport" nameId="3ior.7259033139236507306" value="true" />
        <link role="module" roleId="3ior.2754769020641646250" targetNodeId="7926701909975931688" resolveInfo="mps-tuples" />
      </node>
    </node>
    <node role="parts" roleId="3ior.7389400916848080626" type="3ior.BuildSource_JavaModule" typeId="3ior.7389400916848073784" id="3685693563424711955">
      <property name="name" nameId="tpck.1169194664001" value="mps-editor-api" />
      <node role="sources" roleId="3ior.7389400916848073826" type="3ior.BuildSource_JavaContentRoot" typeId="3ior.7389400916848073810" id="3685693563424711956">
        <node role="basePath" roleId="3ior.7389400916848073811" type="3ior.BuildSourceMacroRelativePath" typeId="3ior.7389400916848153117" id="3685693563424711958">
          <link role="macro" roleId="3ior.7389400916848153130" targetNodeId="1277685309310599419" resolveInfo="mps_home" />
          <node role="compositePart" roleId="3ior.7321017245477039051" type="3ior.BuildCompositePath" typeId="3ior.8618885170173601777" id="3685693563424711959">
            <property name="head" nameId="3ior.8618885170173601779" value="editor" />
            <node role="tail" roleId="3ior.8618885170173601778" type="3ior.BuildCompositePath" typeId="3ior.8618885170173601777" id="3685693563424711961">
              <property name="head" nameId="3ior.8618885170173601779" value="editor-api" />
            </node>
          </node>
        </node>
        <node role="folders" roleId="3ior.2754769020641429197" type="3ior.BuildSource_JavaContentFolder" typeId="3ior.2754769020641429190" id="3685693563424711962">
          <property name="kind" nameId="3ior.5248329904288265467" value="source" />
          <property name="relativePath" nameId="3ior.2754769020641429191" value="source" />
        </node>
      </node>
      <node role="dependencies" roleId="3ior.2754769020641646251" type="3ior.BuildSource_JavaDependencyModule" typeId="3ior.2754769020641646247" id="3685693563424711963">
        <property name="reexport" nameId="3ior.7259033139236507306" value="true" />
        <link role="module" roleId="3ior.2754769020641646250" targetNodeId="1930569293341276834" resolveInfo="mps-core" />
      </node>
    </node>
    <node role="parts" roleId="3ior.7389400916848080626" type="3ior.BuildSource_JavaModule" typeId="3ior.7389400916848073784" id="1930569293341277366">
      <property name="name" nameId="tpck.1169194664001" value="mps-ant" />
      <node role="dependencies" roleId="3ior.2754769020641646251" type="3ior.BuildSource_JavaDependencyModule" typeId="3ior.2754769020641646247" id="1277685309310600030">
        <link role="module" roleId="3ior.2754769020641646250" targetNodeId="1930569293341276834" resolveInfo="mps-core" />
      </node>
      <node role="dependencies" roleId="3ior.2754769020641646251" type="3ior.BuildSource_JavaDependencyLibrary" typeId="3ior.4993211115183250894" id="1930569293341277379">
        <property name="reexport" nameId="3ior.5979287180587196968" value="true" />
        <link role="library" roleId="3ior.4993211115183250895" targetNodeId="1930569293341277368" resolveInfo="idea-ant" />
      </node>
      <node role="dependencies" roleId="3ior.2754769020641646251" type="3ior.BuildSource_JavaDependencyLibrary" typeId="3ior.4993211115183250894" id="1277685309310600677">
        <link role="library" roleId="3ior.4993211115183250895" targetNodeId="1277685309310600661" resolveInfo="junit-4.10" />
      </node>
      <node role="sources" roleId="3ior.7389400916848073826" type="3ior.BuildSource_JavaContentRoot" typeId="3ior.7389400916848073810" id="1930569293341277382">
        <node role="basePath" roleId="3ior.7389400916848073811" type="3ior.BuildSourceMacroRelativePath" typeId="3ior.7389400916848153117" id="1930569293341277384">
          <link role="macro" roleId="3ior.7389400916848153130" targetNodeId="1277685309310599419" resolveInfo="mps_home" />
          <node role="compositePart" roleId="3ior.7321017245477039051" type="3ior.BuildCompositePath" typeId="3ior.8618885170173601777" id="1930569293341277385">
            <property name="head" nameId="3ior.8618885170173601779" value="core" />
            <node role="tail" roleId="3ior.8618885170173601778" type="3ior.BuildCompositePath" typeId="3ior.8618885170173601777" id="1930569293341277386">
              <property name="head" nameId="3ior.8618885170173601779" value="ant" />
            </node>
          </node>
        </node>
        <node role="folders" roleId="3ior.2754769020641429197" type="3ior.BuildSource_JavaContentFolder" typeId="3ior.2754769020641429190" id="1930569293341277389">
          <property name="kind" nameId="3ior.5248329904288265467" value="source" />
          <property name="relativePath" nameId="3ior.2754769020641429191" value="source_gen" />
        </node>
        <node role="folders" roleId="3ior.2754769020641429197" type="3ior.BuildSource_JavaContentFolder" typeId="3ior.2754769020641429190" id="7866279537988655904">
          <property name="kind" nameId="3ior.5248329904288265467" value="source" />
          <property name="relativePath" nameId="3ior.2754769020641429191" value="resources" />
        </node>
      </node>
    </node>
    <node role="parts" roleId="3ior.7389400916848080626" type="3ior.BuildSource_JavaModule" typeId="3ior.7389400916848073784" id="1277685309310599413">
      <property name="name" nameId="tpck.1169194664001" value="mps-platform" />
      <node role="sources" roleId="3ior.7389400916848073826" type="3ior.BuildSource_JavaContentRoot" typeId="3ior.7389400916848073810" id="1277685309310599414">
        <node role="basePath" roleId="3ior.7389400916848073811" type="3ior.BuildSourceMacroRelativePath" typeId="3ior.7389400916848153117" id="1277685309310599416">
          <link role="macro" roleId="3ior.7389400916848153130" targetNodeId="1277685309310599419" resolveInfo="mps_home" />
          <node role="compositePart" roleId="3ior.7321017245477039051" type="3ior.BuildCompositePath" typeId="3ior.8618885170173601777" id="1277685309310599432">
            <property name="head" nameId="3ior.8618885170173601779" value="workbench" />
            <node role="tail" roleId="3ior.8618885170173601778" type="3ior.BuildCompositePath" typeId="3ior.8618885170173601777" id="1277685309310599433">
              <property name="head" nameId="3ior.8618885170173601779" value="mps-platform" />
            </node>
          </node>
        </node>
        <node role="folders" roleId="3ior.2754769020641429197" type="3ior.BuildSource_JavaContentFolder" typeId="3ior.2754769020641429190" id="1277685309310599434">
          <property name="kind" nameId="3ior.5248329904288265467" value="source" />
          <property name="relativePath" nameId="3ior.2754769020641429191" value="source" />
        </node>
        <node role="folders" roleId="3ior.2754769020641429197" type="3ior.BuildSource_JavaContentFolder" typeId="3ior.2754769020641429190" id="1277685309310599435">
          <property name="kind" nameId="3ior.5248329904288265467" value="source" />
          <property name="relativePath" nameId="3ior.2754769020641429191" value="source_gen" />
        </node>
      </node>
      <node role="dependencies" roleId="3ior.2754769020641646251" type="3ior.BuildSource_JavaDependencyModule" typeId="3ior.2754769020641646247" id="1277685309310599442">
        <property name="reexport" nameId="3ior.7259033139236507306" value="true" />
        <link role="module" roleId="3ior.2754769020641646250" targetNodeId="1930569293341276834" resolveInfo="mps-core" />
      </node>
      <node role="dependencies" roleId="3ior.2754769020641646251" type="3ior.BuildSource_JavaDependencyLibrary" typeId="3ior.4993211115183250894" id="5979287180587434569">
        <property name="reexport" nameId="3ior.5979287180587196968" value="true" />
        <link role="library" roleId="3ior.4993211115183250895" targetNodeId="1277685309310600631" resolveInfo="idea-libraries" />
      </node>
      <node role="dependencies" roleId="3ior.2754769020641646251" type="3ior.BuildSource_JavaDependencyModule" typeId="3ior.2754769020641646247" id="3685693563424711973">
        <link role="module" roleId="3ior.2754769020641646250" targetNodeId="3685693563424711955" resolveInfo="mps-editor-api" />
      </node>
    </node>
    <node role="parts" roleId="3ior.7389400916848080626" type="3ior.BuildSource_JavaModule" typeId="3ior.7389400916848073784" id="1277685309310811906">
      <property name="name" nameId="tpck.1169194664001" value="mps-editor" />
      <node role="dependencies" roleId="3ior.2754769020641646251" type="3ior.BuildSource_JavaDependencyModule" typeId="3ior.2754769020641646247" id="1277685309310811911">
        <property name="reexport" nameId="3ior.7259033139236507306" value="true" />
        <link role="module" roleId="3ior.2754769020641646250" targetNodeId="1930569293341276834" resolveInfo="mps-core" />
      </node>
      <node role="dependencies" roleId="3ior.2754769020641646251" type="3ior.BuildSource_JavaDependencyModule" typeId="3ior.2754769020641646247" id="1277685309310811913">
        <link role="module" roleId="3ior.2754769020641646250" targetNodeId="1277685309310599413" resolveInfo="mps-platform" />
      </node>
      <node role="dependencies" roleId="3ior.2754769020641646251" type="3ior.BuildSource_JavaDependencyModule" typeId="3ior.2754769020641646247" id="3685693563424711975">
        <property name="reexport" nameId="3ior.7259033139236507306" value="true" />
        <link role="module" roleId="3ior.2754769020641646250" targetNodeId="3685693563424711955" resolveInfo="mps-editor-api" />
      </node>
      <node role="sources" roleId="3ior.7389400916848073826" type="3ior.BuildSource_JavaContentRoot" typeId="3ior.7389400916848073810" id="1277685309310811914">
        <node role="folders" roleId="3ior.2754769020641429197" type="3ior.BuildSource_JavaContentFolder" typeId="3ior.2754769020641429190" id="1277685309310811918">
          <property name="kind" nameId="3ior.5248329904288265467" value="source" />
          <property name="relativePath" nameId="3ior.2754769020641429191" value="editor-api/source" />
        </node>
        <node role="folders" roleId="3ior.2754769020641429197" type="3ior.BuildSource_JavaContentFolder" typeId="3ior.2754769020641429190" id="1277685309310811919">
          <property name="kind" nameId="3ior.5248329904288265467" value="source" />
          <property name="relativePath" nameId="3ior.2754769020641429191" value="editor-runtime/source" />
        </node>
        <node role="folders" roleId="3ior.2754769020641429197" type="3ior.BuildSource_JavaContentFolder" typeId="3ior.2754769020641429190" id="1277685309310811925">
          <property name="kind" nameId="3ior.5248329904288265467" value="source" />
          <property name="relativePath" nameId="3ior.2754769020641429191" value="editor-runtime/source_gen" />
        </node>
        <node role="folders" roleId="3ior.2754769020641429197" type="3ior.BuildSource_JavaContentFolder" typeId="3ior.2754769020641429190" id="1277685309310811921">
          <property name="kind" nameId="3ior.5248329904288265467" value="source" />
          <property name="relativePath" nameId="3ior.2754769020641429191" value="actions-runtime/source" />
        </node>
        <node role="folders" roleId="3ior.2754769020641429197" type="3ior.BuildSource_JavaContentFolder" typeId="3ior.2754769020641429190" id="1277685309310811926">
          <property name="kind" nameId="3ior.5248329904288265467" value="source" />
          <property name="relativePath" nameId="3ior.2754769020641429191" value="actions-runtime/source_gen" />
        </node>
        <node role="folders" roleId="3ior.2754769020641429197" type="3ior.BuildSource_JavaContentFolder" typeId="3ior.2754769020641429190" id="1277685309310811922">
          <property name="kind" nameId="3ior.5248329904288265467" value="source" />
          <property name="relativePath" nameId="3ior.2754769020641429191" value="intentions-runtime/source" />
        </node>
        <node role="folders" roleId="3ior.2754769020641429197" type="3ior.BuildSource_JavaContentFolder" typeId="3ior.2754769020641429190" id="1277685309310811923">
          <property name="kind" nameId="3ior.5248329904288265467" value="source" />
          <property name="relativePath" nameId="3ior.2754769020641429191" value="typesystemIntegration/source" />
        </node>
        <node role="folders" roleId="3ior.2754769020641429197" type="3ior.BuildSource_JavaContentFolder" typeId="3ior.2754769020641429190" id="7866279537988655905">
          <property name="kind" nameId="3ior.5248329904288265467" value="source" />
          <property name="relativePath" nameId="3ior.2754769020641429191" value="typesystemIntegration/source_gen" />
        </node>
        <node role="basePath" roleId="3ior.7389400916848073811" type="3ior.BuildSourceMacroRelativePath" typeId="3ior.7389400916848153117" id="1277685309310811916">
          <link role="macro" roleId="3ior.7389400916848153130" targetNodeId="1277685309310599419" resolveInfo="mps_home" />
          <node role="compositePart" roleId="3ior.7321017245477039051" type="3ior.BuildCompositePath" typeId="3ior.8618885170173601777" id="1277685309310811917">
            <property name="head" nameId="3ior.8618885170173601779" value="editor" />
          </node>
        </node>
      </node>
      <node role="sources" roleId="3ior.7389400916848073826" type="3ior.BuildSource_JavaContentRoot" typeId="3ior.7389400916848073810" id="1277685309310811927">
        <node role="basePath" roleId="3ior.7389400916848073811" type="3ior.BuildSourceMacroRelativePath" typeId="3ior.7389400916848153117" id="1277685309310811929">
          <link role="macro" roleId="3ior.7389400916848153130" targetNodeId="1277685309310599419" resolveInfo="mps_home" />
          <node role="compositePart" roleId="3ior.7321017245477039051" type="3ior.BuildCompositePath" typeId="3ior.8618885170173601777" id="1277685309310811930">
            <property name="head" nameId="3ior.8618885170173601779" value="workbench" />
            <node role="tail" roleId="3ior.8618885170173601778" type="3ior.BuildCompositePath" typeId="3ior.8618885170173601777" id="1277685309310811931">
              <property name="head" nameId="3ior.8618885170173601779" value="mps-editor" />
            </node>
          </node>
        </node>
        <node role="folders" roleId="3ior.2754769020641429197" type="3ior.BuildSource_JavaContentFolder" typeId="3ior.2754769020641429190" id="1277685309310811932">
          <property name="kind" nameId="3ior.5248329904288265467" value="source" />
          <property name="relativePath" nameId="3ior.2754769020641429191" value="source" />
        </node>
        <node role="folders" roleId="3ior.2754769020641429197" type="3ior.BuildSource_JavaContentFolder" typeId="3ior.2754769020641429190" id="1277685309310811933">
          <property name="kind" nameId="3ior.5248329904288265467" value="source" />
          <property name="relativePath" nameId="3ior.2754769020641429191" value="source_gen" />
        </node>
      </node>
    </node>
    <node role="parts" roleId="3ior.7389400916848080626" type="3ior.BuildSource_JavaModule" typeId="3ior.7389400916848073784" id="1277685309310811942">
      <property name="name" nameId="tpck.1169194664001" value="mps-plugin" />
      <node role="dependencies" roleId="3ior.2754769020641646251" type="3ior.BuildSource_JavaDependencyModule" typeId="3ior.2754769020641646247" id="1277685309310811954">
        <link role="module" roleId="3ior.2754769020641646250" targetNodeId="1930569293341276834" resolveInfo="mps-core" />
      </node>
      <node role="dependencies" roleId="3ior.2754769020641646251" type="3ior.BuildSource_JavaDependencyModule" typeId="3ior.2754769020641646247" id="1277685309310811955">
        <link role="module" roleId="3ior.2754769020641646250" targetNodeId="1277685309310599413" resolveInfo="mps-platform" />
      </node>
      <node role="dependencies" roleId="3ior.2754769020641646251" type="3ior.BuildSource_JavaDependencyModule" typeId="3ior.2754769020641646247" id="1277685309310811959">
        <link role="module" roleId="3ior.2754769020641646250" targetNodeId="1277685309310811906" resolveInfo="mps-editor" />
      </node>
      <node role="dependencies" roleId="3ior.2754769020641646251" type="3ior.BuildSource_JavaDependencyModule" typeId="3ior.2754769020641646247" id="1277685309310812760">
        <link role="module" roleId="3ior.2754769020641646250" targetNodeId="1930569293341277366" resolveInfo="mps-ant" />
      </node>
      <node role="sources" roleId="3ior.7389400916848073826" type="3ior.BuildSource_JavaContentRoot" typeId="3ior.7389400916848073810" id="1277685309310811943">
        <node role="basePath" roleId="3ior.7389400916848073811" type="3ior.BuildSourceMacroRelativePath" typeId="3ior.7389400916848153117" id="1277685309310811945">
          <link role="macro" roleId="3ior.7389400916848153130" targetNodeId="1277685309310599419" resolveInfo="mps_home" />
          <node role="compositePart" roleId="3ior.7321017245477039051" type="3ior.BuildCompositePath" typeId="3ior.8618885170173601777" id="1277685309310811946">
            <property name="head" nameId="3ior.8618885170173601779" value="IdeaPlugin" />
            <node role="tail" roleId="3ior.8618885170173601778" type="3ior.BuildCompositePath" typeId="3ior.8618885170173601777" id="1277685309310811947">
              <property name="head" nameId="3ior.8618885170173601779" value="mps-core" />
            </node>
          </node>
        </node>
        <node role="folders" roleId="3ior.2754769020641429197" type="3ior.BuildSource_JavaContentFolder" typeId="3ior.2754769020641429190" id="1277685309310811949">
          <property name="kind" nameId="3ior.5248329904288265467" value="source" />
          <property name="relativePath" nameId="3ior.2754769020641429191" value="src" />
        </node>
      </node>
    </node>
    <node role="parts" roleId="3ior.7389400916848080626" type="3ior.BuildSource_JavaModule" typeId="3ior.7389400916848073784" id="1692280246134675871">
      <property name="name" nameId="tpck.1169194664001" value="mps-test" />
      <node role="sources" roleId="3ior.7389400916848073826" type="3ior.BuildSource_JavaContentRoot" typeId="3ior.7389400916848073810" id="1692280246134675876">
        <node role="folders" roleId="3ior.2754769020641429197" type="3ior.BuildSource_JavaContentFolder" typeId="3ior.2754769020641429190" id="1692280246134675879">
          <property name="kind" nameId="3ior.5248329904288265467" value="source" />
          <property name="relativePath" nameId="3ior.2754769020641429191" value="source" />
        </node>
        <node role="folders" roleId="3ior.2754769020641429197" type="3ior.BuildSource_JavaContentFolder" typeId="3ior.2754769020641429190" id="1692280246134675880">
          <property name="kind" nameId="3ior.5248329904288265467" value="source" />
          <property name="relativePath" nameId="3ior.2754769020641429191" value="source_gen" />
        </node>
        <node role="basePath" roleId="3ior.7389400916848073811" type="3ior.BuildSourceProjectRelativePath" typeId="3ior.5481553824944787378" id="1692280246134675877">
          <node role="compositePart" roleId="3ior.7321017245477039051" type="3ior.BuildCompositePath" typeId="3ior.8618885170173601777" id="1692280246134675878">
            <property name="head" nameId="3ior.8618885170173601779" value="testbench" />
          </node>
        </node>
      </node>
      <node role="dependencies" roleId="3ior.2754769020641646251" type="3ior.BuildSource_JavaDependencyModule" typeId="3ior.2754769020641646247" id="1692280246134675881">
        <property name="reexport" nameId="3ior.7259033139236507306" value="true" />
        <link role="module" roleId="3ior.2754769020641646250" targetNodeId="1930569293341276834" resolveInfo="mps-core" />
      </node>
      <node role="dependencies" roleId="3ior.2754769020641646251" type="3ior.BuildSource_JavaDependencyModule" typeId="3ior.2754769020641646247" id="1692280246134675883">
        <link role="module" roleId="3ior.2754769020641646250" targetNodeId="1930569293341277366" resolveInfo="mps-ant" />
      </node>
      <node role="dependencies" roleId="3ior.2754769020641646251" type="3ior.BuildSource_JavaDependencyModule" typeId="3ior.2754769020641646247" id="1692280246134675885">
        <link role="module" roleId="3ior.2754769020641646250" targetNodeId="1277685309310599413" resolveInfo="mps-platform" />
      </node>
    </node>
    <node role="macros" roleId="3ior.5617550519002745378" type="3ior.BuildFolderMacro" typeId="3ior.7389400916848136194" id="7926701909975931632">
      <property name="name" nameId="tpck.1169194664001" value="idea_home" />
    </node>
    <node role="macros" roleId="3ior.5617550519002745378" type="3ior.BuildFolderMacro" typeId="3ior.7389400916848136194" id="1277685309310599419">
      <property name="name" nameId="tpck.1169194664001" value="mps_home" />
      <node role="defaultPath" roleId="3ior.7389400916848144618" type="3ior.BuildSourceProjectRelativePath" typeId="3ior.5481553824944787378" id="1277685309310599420" />
    </node>
    <node role="macros" roleId="3ior.5617550519002745378" type="3ior.BuildFolderMacro" typeId="3ior.7389400916848136194" id="7926701909975931639">
      <property name="name" nameId="tpck.1169194664001" value="mps_libs" />
      <node role="defaultPath" roleId="3ior.7389400916848144618" type="3ior.BuildSourceMacroRelativePath" typeId="3ior.7389400916848153117" id="1277685309310599423">
        <link role="macro" roleId="3ior.7389400916848153130" targetNodeId="1277685309310599419" resolveInfo="mps_home" />
        <node role="compositePart" roleId="3ior.7321017245477039051" type="3ior.BuildCompositePath" typeId="3ior.8618885170173601777" id="1277685309310599424">
          <property name="head" nameId="3ior.8618885170173601779" value="lib" />
        </node>
      </node>
    </node>
    <node role="macros" roleId="3ior.5617550519002745378" type="3ior.BuildFolderMacro" typeId="3ior.7389400916848136194" id="7926701909975931692">
      <property name="name" nameId="tpck.1169194664001" value="mps_langs" />
      <node role="defaultPath" roleId="3ior.7389400916848144618" type="3ior.BuildSourceMacroRelativePath" typeId="3ior.7389400916848153117" id="1277685309310599427">
        <link role="macro" roleId="3ior.7389400916848153130" targetNodeId="1277685309310599419" resolveInfo="mps_home" />
        <node role="compositePart" roleId="3ior.7321017245477039051" type="3ior.BuildCompositePath" typeId="3ior.8618885170173601777" id="1277685309310599428">
          <property name="head" nameId="3ior.8618885170173601779" value="languages" />
        </node>
      </node>
    </node>
    <node role="macros" roleId="3ior.5617550519002745378" type="3ior.BuildFolderMacro" typeId="3ior.7389400916848136194" id="1930569293341276848">
      <property name="name" nameId="tpck.1169194664001" value="mps_core" />
      <node role="defaultPath" roleId="3ior.7389400916848144618" type="3ior.BuildSourceMacroRelativePath" typeId="3ior.7389400916848153117" id="1277685309310599429">
        <link role="macro" roleId="3ior.7389400916848153130" targetNodeId="1277685309310599419" resolveInfo="mps_home" />
        <node role="compositePart" roleId="3ior.7321017245477039051" type="3ior.BuildCompositePath" typeId="3ior.8618885170173601777" id="1277685309310599431">
          <property name="head" nameId="3ior.8618885170173601779" value="core" />
        </node>
      </node>
    </node>
    <node role="layout" roleId="3ior.5617550519002745372" type="3ior.BuildLayout" typeId="3ior.5617550519002745364" id="7926701909975931625">
      <node role="children" roleId="3ior.7389400916848037006" type="3ior.BuildLayout_Folder" typeId="3ior.7389400916848036984" id="7926701909975931704">
        <node role="children" roleId="3ior.7389400916848037006" type="3ior.BuildLayout_Folder" typeId="3ior.7389400916848036984" id="7926701909975931707">
          <node role="children" roleId="3ior.7389400916848037006" type="3ior.BuildLayout_Jar" typeId="3ior.7389400916848050074" id="7926701909975931709">
            <node role="children" roleId="3ior.7389400916848037006" type="3ior.BuildLayout_JavaOutput" typeId="3ior.5966744135495979931" id="7926701909975931711">
              <link role="module" roleId="3ior.5966744135495979932" targetNodeId="7926701909975931688" resolveInfo="mps-tuples" />
            </node>
            <node role="containerName" roleId="3ior.4380385936562148502" type="3ior.BuildStringNotEmpty" typeId="3ior.841011766566059607" id="841011766566097316">
              <node role="parts" roleId="3ior.4903714810883783243" type="3ior.BuildTextStringPart" typeId="3ior.4903714810883702019" id="841011766566097317">
                <property name="text" nameId="3ior.4903714810883755350" value="mps-tuples.jar" />
              </node>
            </node>
          </node>
          <node role="children" roleId="3ior.7389400916848037006" type="3ior.BuildLayout_Jar" typeId="3ior.7389400916848050074" id="7926701909975934754">
            <node role="children" roleId="3ior.7389400916848037006" type="3ior.BuildLayout_JavaOutput" typeId="3ior.5966744135495979931" id="7926701909975934756">
              <link role="module" roleId="3ior.5966744135495979932" targetNodeId="7926701909975934746" resolveInfo="mps-closures" />
            </node>
            <node role="containerName" roleId="3ior.4380385936562148502" type="3ior.BuildStringNotEmpty" typeId="3ior.841011766566059607" id="841011766566097318">
              <node role="parts" roleId="3ior.4903714810883783243" type="3ior.BuildTextStringPart" typeId="3ior.4903714810883702019" id="841011766566097319">
                <property name="text" nameId="3ior.4903714810883755350" value="mps-closures.jar" />
              </node>
            </node>
          </node>
          <node role="children" roleId="3ior.7389400916848037006" type="3ior.BuildLayout_Jar" typeId="3ior.7389400916848050074" id="7926701909975934768">
            <node role="children" roleId="3ior.7389400916848037006" type="3ior.BuildLayout_JavaOutput" typeId="3ior.5966744135495979931" id="7926701909975934770">
              <link role="module" roleId="3ior.5966744135495979932" targetNodeId="7926701909975934758" resolveInfo="mps-collections" />
            </node>
            <node role="containerName" roleId="3ior.4380385936562148502" type="3ior.BuildStringNotEmpty" typeId="3ior.841011766566059607" id="841011766566097320">
              <node role="parts" roleId="3ior.4903714810883783243" type="3ior.BuildTextStringPart" typeId="3ior.4903714810883702019" id="841011766566097321">
                <property name="text" nameId="3ior.4903714810883755350" value="mps-collections.jar" />
              </node>
            </node>
          </node>
          <node role="children" roleId="3ior.7389400916848037006" type="3ior.BuildLayout_Jar" typeId="3ior.7389400916848050074" id="1930569293341276924">
            <node role="children" roleId="3ior.7389400916848037006" type="3ior.BuildLayout_JavaOutput" typeId="3ior.5966744135495979931" id="1930569293341276926">
              <link role="module" roleId="3ior.5966744135495979932" targetNodeId="1930569293341276834" resolveInfo="mps-core" />
            </node>
            <node role="containerName" roleId="3ior.4380385936562148502" type="3ior.BuildStringNotEmpty" typeId="3ior.841011766566059607" id="841011766566097323">
              <node role="parts" roleId="3ior.4903714810883783243" type="3ior.BuildTextStringPart" typeId="3ior.4903714810883702019" id="841011766566097324">
                <property name="text" nameId="3ior.4903714810883755350" value="mps-core.jar" />
              </node>
            </node>
          </node>
          <node role="children" roleId="3ior.7389400916848037006" type="3ior.BuildLayout_Jar" typeId="3ior.7389400916848050074" id="1930569293341277391">
            <node role="children" roleId="3ior.7389400916848037006" type="3ior.BuildLayout_JavaOutput" typeId="3ior.5966744135495979931" id="1930569293341277393">
              <link role="module" roleId="3ior.5966744135495979932" targetNodeId="1930569293341277366" resolveInfo="mps-ant" />
            </node>
            <node role="containerName" roleId="3ior.4380385936562148502" type="3ior.BuildStringNotEmpty" typeId="3ior.841011766566059607" id="841011766566097325">
              <node role="parts" roleId="3ior.4903714810883783243" type="3ior.BuildTextStringPart" typeId="3ior.4903714810883702019" id="841011766566097326">
                <property name="text" nameId="3ior.4903714810883755350" value="mps-backend.jar" />
              </node>
            </node>
          </node>
          <node role="children" roleId="3ior.7389400916848037006" type="3ior.BuildLayout_Jar" typeId="3ior.7389400916848050074" id="1277685309310599447">
            <node role="children" roleId="3ior.7389400916848037006" type="3ior.BuildLayout_JavaOutput" typeId="3ior.5966744135495979931" id="1277685309310599449">
              <link role="module" roleId="3ior.5966744135495979932" targetNodeId="1277685309310599413" resolveInfo="mps-platform" />
            </node>
            <node role="containerName" roleId="3ior.4380385936562148502" type="3ior.BuildStringNotEmpty" typeId="3ior.841011766566059607" id="841011766566097327">
              <node role="parts" roleId="3ior.4903714810883783243" type="3ior.BuildTextStringPart" typeId="3ior.4903714810883702019" id="841011766566097328">
                <property name="text" nameId="3ior.4903714810883755350" value="mps-platform.jar" />
              </node>
            </node>
          </node>
          <node role="children" roleId="3ior.7389400916848037006" type="3ior.BuildLayout_Jar" typeId="3ior.7389400916848050074" id="1277685309310811935">
            <node role="children" roleId="3ior.7389400916848037006" type="3ior.BuildLayout_JavaOutput" typeId="3ior.5966744135495979931" id="1277685309310811937">
              <link role="module" roleId="3ior.5966744135495979932" targetNodeId="1277685309310811906" resolveInfo="mps-editor" />
            </node>
            <node role="containerName" roleId="3ior.4380385936562148502" type="3ior.BuildStringNotEmpty" typeId="3ior.841011766566059607" id="841011766566097329">
              <node role="parts" roleId="3ior.4903714810883783243" type="3ior.BuildTextStringPart" typeId="3ior.4903714810883702019" id="841011766566097330">
                <property name="text" nameId="3ior.4903714810883755350" value="mps-editor.jar" />
              </node>
            </node>
          </node>
          <node role="children" roleId="3ior.7389400916848037006" type="3ior.BuildLayout_Jar" typeId="3ior.7389400916848050074" id="1692280246134695809">
            <node role="children" roleId="3ior.7389400916848037006" type="3ior.BuildLayout_JavaOutput" typeId="3ior.5966744135495979931" id="1692280246134695810">
              <link role="module" roleId="3ior.5966744135495979932" targetNodeId="3685693563424711955" resolveInfo="mps-editor-api" />
            </node>
            <node role="containerName" roleId="3ior.4380385936562148502" type="3ior.BuildStringNotEmpty" typeId="3ior.841011766566059607" id="1692280246134695811">
              <node role="parts" roleId="3ior.4903714810883783243" type="3ior.BuildTextStringPart" typeId="3ior.4903714810883702019" id="1692280246134695812">
                <property name="text" nameId="3ior.4903714810883755350" value="mps-editor-api.jar" />
              </node>
            </node>
          </node>
          <node role="children" roleId="3ior.7389400916848037006" type="3ior.BuildLayout_Jar" typeId="3ior.7389400916848050074" id="1692280246134695801">
            <node role="containerName" roleId="3ior.4380385936562148502" type="3ior.BuildStringNotEmpty" typeId="3ior.841011766566059607" id="1692280246134695802">
              <node role="parts" roleId="3ior.4903714810883783243" type="3ior.BuildTextStringPart" typeId="3ior.4903714810883702019" id="1692280246134695803">
                <property name="text" nameId="3ior.4903714810883755350" value="mps-test.jar" />
              </node>
            </node>
            <node role="children" roleId="3ior.7389400916848037006" type="3ior.BuildLayout_JavaOutput" typeId="3ior.5966744135495979931" id="1692280246134695804">
              <link role="module" roleId="3ior.5966744135495979932" targetNodeId="1692280246134675871" resolveInfo="mps-test" />
            </node>
          </node>
          <node role="children" roleId="3ior.7389400916848037006" type="3ior.BuildLayout_Jar" typeId="3ior.7389400916848050074" id="1277685309310811939">
            <node role="children" roleId="3ior.7389400916848037006" type="3ior.BuildLayout_JavaOutput" typeId="3ior.5966744135495979931" id="1277685309310811960">
              <link role="module" roleId="3ior.5966744135495979932" targetNodeId="1277685309310811942" resolveInfo="mps-plugin" />
            </node>
            <node role="containerName" roleId="3ior.4380385936562148502" type="3ior.BuildStringNotEmpty" typeId="3ior.841011766566059607" id="841011766566097331">
              <node role="parts" roleId="3ior.4903714810883783243" type="3ior.BuildTextStringPart" typeId="3ior.4903714810883702019" id="841011766566097332">
                <property name="text" nameId="3ior.4903714810883755350" value="mps-plugin.jar" />
              </node>
            </node>
          </node>
          <node role="containerName" roleId="3ior.4380385936562148502" type="3ior.BuildStringNotEmpty" typeId="3ior.841011766566059607" id="841011766566097314">
            <node role="parts" roleId="3ior.4903714810883783243" type="3ior.BuildTextStringPart" typeId="3ior.4903714810883702019" id="841011766566097315">
              <property name="text" nameId="3ior.4903714810883755350" value="lib" />
            </node>
          </node>
        </node>
        <node role="children" roleId="3ior.7389400916848037006" type="3ior.BuildLayout_Folder" typeId="3ior.7389400916848036984" id="8369506495128844264">
          <node role="containerName" roleId="3ior.4380385936562148502" type="3ior.BuildStringNotEmpty" typeId="3ior.841011766566059607" id="8369506495128844265">
            <node role="parts" roleId="3ior.4903714810883783243" type="3ior.BuildTextStringPart" typeId="3ior.4903714810883702019" id="8369506495128844266">
              <property name="text" nameId="3ior.4903714810883755350" value="languages" />
            </node>
          </node>
          <node role="children" roleId="3ior.7389400916848037006" type="3ior.BuildLayout_Jar" typeId="3ior.7389400916848050074" id="8369506495128844267">
            <node role="containerName" roleId="3ior.4380385936562148502" type="3ior.BuildStringNotEmpty" typeId="3ior.841011766566059607" id="8369506495128844268">
              <node role="parts" roleId="3ior.4903714810883783243" type="3ior.BuildTextStringPart" typeId="3ior.4903714810883702019" id="8369506495128844269">
                <property name="text" nameId="3ior.4903714810883755350" value="baseLanguage.jar" />
              </node>
            </node>
            <node role="children" roleId="3ior.7389400916848037006" type="kdzh.BuildMpsLayout_ModuleOutput" typeId="kdzh.1692280246134778400" id="8369506495128845033">
              <link role="module" roleId="kdzh.1692280246134778402" targetNodeId="8939513996048535435" resolveInfo="jetbrains.mps.baseLanguage" />
            </node>
            <node role="children" roleId="3ior.7389400916848037006" type="3ior.BuildLayout_Folder" typeId="3ior.7389400916848036984" id="8369506495128844271">
              <node role="children" roleId="3ior.7389400916848037006" type="kdzh.BuildMpsLayout_ModuleSources" typeId="kdzh.1692280246134781712" id="8369506495128844270">
                <link role="module" roleId="kdzh.1692280246134781713" targetNodeId="8939513996048535435" resolveInfo="jetbrains.mps.baseLanguage" />
              </node>
              <node role="containerName" roleId="3ior.4380385936562148502" type="3ior.BuildStringNotEmpty" typeId="3ior.841011766566059607" id="8369506495128844272">
                <node role="parts" roleId="3ior.4903714810883783243" type="3ior.BuildTextStringPart" typeId="3ior.4903714810883702019" id="8369506495128844273">
                  <property name="text" nameId="3ior.4903714810883755350" value="module" />
                </node>
              </node>
            </node>
          </node>
        </node>
        <node role="containerName" roleId="3ior.4380385936562148502" type="3ior.BuildStringNotEmpty" typeId="3ior.841011766566059607" id="841011766566097312">
          <node role="parts" roleId="3ior.4903714810883783243" type="3ior.BuildTextStringPart" typeId="3ior.4903714810883702019" id="841011766566097313">
            <property name="text" nameId="3ior.4903714810883755350" value="mps-core" />
          </node>
        </node>
      </node>
    </node>
    <node role="plugins" roleId="3ior.6647099934206700656" type="3ior.BuildJavaPlugin" typeId="3ior.6647099934206700647" id="7926701909975931661" />
    <node role="parts" roleId="3ior.7389400916848080626" type="kdzh.BuildMps_Group" typeId="kdzh.1500819558095907805" id="1500819558096109484">
      <property name="name" nameId="tpck.1169194664001" value="bootstrap" />
      <node role="modules" roleId="kdzh.1500819558095907806" type="kdzh.BuildMps_Solution" typeId="kdzh.3189788309731840247" id="413682502717652307">
        <property name="uuid" nameId="kdzh.322010710375892619" value="6354ebe7-c22a-4a0f-ac54-50b52ab9b065" />
        <property name="name" nameId="tpck.1169194664001" value="JDK" />
        <property name="doNotCompile" nameId="kdzh.1500819558096356884" value="true" />
        <property name="compact" nameId="kdzh.8369506495128725901" value="true" />
        <node role="path" roleId="kdzh.322010710375956261" type="3ior.BuildSourceProjectRelativePath" typeId="3ior.5481553824944787378" id="413682502717652308">
          <node role="compositePart" roleId="3ior.7321017245477039051" type="3ior.BuildCompositePath" typeId="3ior.8618885170173601777" id="413682502717652310">
            <property name="head" nameId="3ior.8618885170173601779" value="languages" />
            <node role="tail" roleId="3ior.8618885170173601778" type="3ior.BuildCompositePath" typeId="3ior.8618885170173601777" id="413682502717652311">
              <property name="head" nameId="3ior.8618885170173601779" value="core" />
              <node role="tail" roleId="3ior.8618885170173601778" type="3ior.BuildCompositePath" typeId="3ior.8618885170173601777" id="413682502717652312">
                <property name="head" nameId="3ior.8618885170173601779" value="stub" />
                <node role="tail" roleId="3ior.8618885170173601778" type="3ior.BuildCompositePath" typeId="3ior.8618885170173601777" id="413682502717652313">
                  <property name="head" nameId="3ior.8618885170173601779" value="JDK" />
                  <node role="tail" roleId="3ior.8618885170173601778" type="3ior.BuildCompositePath" typeId="3ior.8618885170173601777" id="413682502717652314">
                    <property name="head" nameId="3ior.8618885170173601779" value="JDK.msd" />
                  </node>
                </node>
              </node>
            </node>
          </node>
        </node>
      </node>
      <node role="modules" roleId="kdzh.1500819558095907806" type="kdzh.BuildMps_Solution" typeId="kdzh.3189788309731840247" id="2182758403694858553">
        <property name="uuid" nameId="kdzh.322010710375892619" value="fdb93da0-59ed-4001-b2aa-4fad79ec058e" />
        <property name="name" nameId="tpck.1169194664001" value="JDK.Tools" />
        <property name="doNotCompile" nameId="kdzh.1500819558096356884" value="true" />
        <property name="compact" nameId="kdzh.8369506495128725901" value="true" />
        <node role="path" roleId="kdzh.322010710375956261" type="3ior.BuildSourceProjectRelativePath" typeId="3ior.5481553824944787378" id="2182758403694858554">
          <node role="compositePart" roleId="3ior.7321017245477039051" type="3ior.BuildCompositePath" typeId="3ior.8618885170173601777" id="2182758403694858555">
            <property name="head" nameId="3ior.8618885170173601779" value="languages" />
            <node role="tail" roleId="3ior.8618885170173601778" type="3ior.BuildCompositePath" typeId="3ior.8618885170173601777" id="2182758403694858556">
              <property name="head" nameId="3ior.8618885170173601779" value="core" />
              <node role="tail" roleId="3ior.8618885170173601778" type="3ior.BuildCompositePath" typeId="3ior.8618885170173601777" id="2182758403694858557">
                <property name="head" nameId="3ior.8618885170173601779" value="stub" />
                <node role="tail" roleId="3ior.8618885170173601778" type="3ior.BuildCompositePath" typeId="3ior.8618885170173601777" id="2182758403694858558">
                  <property name="head" nameId="3ior.8618885170173601779" value="JDK.Tools" />
                  <node role="tail" roleId="3ior.8618885170173601778" type="3ior.BuildCompositePath" typeId="3ior.8618885170173601777" id="2182758403694858559">
                    <property name="head" nameId="3ior.8618885170173601779" value="Tools.msd" />
                  </node>
                </node>
              </node>
            </node>
          </node>
        </node>
        <node role="dependencies" roleId="kdzh.5253498789149547704" type="kdzh.BuildMps_ExtractedModuleDependency" typeId="kdzh.7259033139236285166" id="7259033139236397001">
          <node role="dependency" roleId="kdzh.7259033139236285167" type="kdzh.BuildMps_ModuleDependencyOnModule" typeId="kdzh.5253498789149585690" id="7259033139236397002">
            <property name="reexport" nameId="kdzh.5253498789149547713" value="true" />
            <link role="module" roleId="kdzh.5253498789149547705" targetNodeId="413682502717652307" resolveInfo="JDK" />
          </node>
        </node>
      </node>
      <node role="modules" roleId="kdzh.1500819558095907806" type="kdzh.BuildMps_Solution" typeId="kdzh.3189788309731840247" id="2182758403694705590">
        <property name="uuid" nameId="kdzh.322010710375892619" value="6ed54515-acc8-4d1e-a16c-9fd6cfe951ea" />
        <property name="name" nameId="tpck.1169194664001" value="MPS.Core" />
        <property name="doNotCompile" nameId="kdzh.1500819558096356884" value="true" />
        <property name="compact" nameId="kdzh.8369506495128725901" value="true" />
        <node role="path" roleId="kdzh.322010710375956261" type="3ior.BuildSourceProjectRelativePath" typeId="3ior.5481553824944787378" id="2182758403694705591">
          <node role="compositePart" roleId="3ior.7321017245477039051" type="3ior.BuildCompositePath" typeId="3ior.8618885170173601777" id="2182758403694705592">
            <property name="head" nameId="3ior.8618885170173601779" value="languages" />
            <node role="tail" roleId="3ior.8618885170173601778" type="3ior.BuildCompositePath" typeId="3ior.8618885170173601777" id="2182758403694705593">
              <property name="head" nameId="3ior.8618885170173601779" value="core" />
              <node role="tail" roleId="3ior.8618885170173601778" type="3ior.BuildCompositePath" typeId="3ior.8618885170173601777" id="2182758403694705594">
                <property name="head" nameId="3ior.8618885170173601779" value="stub" />
                <node role="tail" roleId="3ior.8618885170173601778" type="3ior.BuildCompositePath" typeId="3ior.8618885170173601777" id="2182758403694705595">
                  <property name="head" nameId="3ior.8618885170173601779" value="MPS.Core" />
                  <node role="tail" roleId="3ior.8618885170173601778" type="3ior.BuildCompositePath" typeId="3ior.8618885170173601777" id="2182758403694705596">
                    <property name="head" nameId="3ior.8618885170173601779" value="Core.msd" />
                  </node>
                </node>
              </node>
            </node>
          </node>
        </node>
        <node role="dependencies" roleId="kdzh.5253498789149547704" type="kdzh.BuildMps_ModuleDependencyOnJavaModule" typeId="kdzh.3189788309731928315" id="7259033139236489051">
          <property name="reexport" nameId="kdzh.3189788309731928316" value="true" />
          <link role="module" roleId="kdzh.3189788309731928317" targetNodeId="1930569293341276834" resolveInfo="mps-core" />
        </node>
        <node role="dependencies" roleId="kdzh.5253498789149547704" type="kdzh.BuildMps_ExtractedModuleDependency" typeId="kdzh.7259033139236285166" id="7259033139236489073">
          <node role="dependency" roleId="kdzh.7259033139236285167" type="kdzh.BuildMps_ModuleDependencyOnModule" typeId="kdzh.5253498789149585690" id="7259033139236489074">
            <property name="reexport" nameId="kdzh.5253498789149547713" value="true" />
            <link role="module" roleId="kdzh.5253498789149547705" targetNodeId="413682502717652307" resolveInfo="JDK" />
          </node>
        </node>
      </node>
      <node role="modules" roleId="kdzh.1500819558095907806" type="kdzh.BuildMps_Solution" typeId="kdzh.3189788309731840247" id="2182758403694705599">
        <property name="uuid" nameId="kdzh.322010710375892619" value="1ed103c3-3aa6-49b7-9c21-6765ee11f224" />
        <property name="name" nameId="tpck.1169194664001" value="MPS.Editor" />
        <property name="doNotCompile" nameId="kdzh.1500819558096356884" value="true" />
        <property name="compact" nameId="kdzh.8369506495128725901" value="true" />
        <node role="path" roleId="kdzh.322010710375956261" type="3ior.BuildSourceProjectRelativePath" typeId="3ior.5481553824944787378" id="2182758403694705600">
          <node role="compositePart" roleId="3ior.7321017245477039051" type="3ior.BuildCompositePath" typeId="3ior.8618885170173601777" id="2182758403694705601">
            <property name="head" nameId="3ior.8618885170173601779" value="languages" />
            <node role="tail" roleId="3ior.8618885170173601778" type="3ior.BuildCompositePath" typeId="3ior.8618885170173601777" id="2182758403694705602">
              <property name="head" nameId="3ior.8618885170173601779" value="core" />
              <node role="tail" roleId="3ior.8618885170173601778" type="3ior.BuildCompositePath" typeId="3ior.8618885170173601777" id="2182758403694705603">
                <property name="head" nameId="3ior.8618885170173601779" value="stub" />
                <node role="tail" roleId="3ior.8618885170173601778" type="3ior.BuildCompositePath" typeId="3ior.8618885170173601777" id="2182758403694705604">
                  <property name="head" nameId="3ior.8618885170173601779" value="MPS.Editor" />
                  <node role="tail" roleId="3ior.8618885170173601778" type="3ior.BuildCompositePath" typeId="3ior.8618885170173601777" id="2182758403694705605">
                    <property name="head" nameId="3ior.8618885170173601779" value="Editor.msd" />
                  </node>
                </node>
              </node>
            </node>
          </node>
        </node>
        <node role="dependencies" roleId="kdzh.5253498789149547704" type="kdzh.BuildMps_ModuleDependencyOnJavaModule" typeId="kdzh.3189788309731928315" id="7259033139236489056">
          <property name="reexport" nameId="kdzh.3189788309731928316" value="true" />
          <link role="module" roleId="kdzh.3189788309731928317" targetNodeId="1277685309310811906" resolveInfo="mps-editor" />
        </node>
        <node role="dependencies" roleId="kdzh.5253498789149547704" type="kdzh.BuildMps_ModuleDependencyOnJavaModule" typeId="kdzh.3189788309731928315" id="7259033139236489058">
          <property name="reexport" nameId="kdzh.3189788309731928316" value="true" />
          <link role="module" roleId="kdzh.3189788309731928317" targetNodeId="3685693563424711955" resolveInfo="mps-editor-api" />
        </node>
        <node role="dependencies" roleId="kdzh.5253498789149547704" type="kdzh.BuildMps_ExtractedModuleDependency" typeId="kdzh.7259033139236285166" id="7259033139236489059">
          <node role="dependency" roleId="kdzh.7259033139236285167" type="kdzh.BuildMps_ModuleDependencyOnModule" typeId="kdzh.5253498789149585690" id="7259033139236489060">
            <property name="reexport" nameId="kdzh.5253498789149547713" value="true" />
            <link role="module" roleId="kdzh.5253498789149547705" targetNodeId="413682502717652307" resolveInfo="JDK" />
          </node>
        </node>
        <node role="dependencies" roleId="kdzh.5253498789149547704" type="kdzh.BuildMps_ExtractedModuleDependency" typeId="kdzh.7259033139236285166" id="7259033139236489061">
          <node role="dependency" roleId="kdzh.7259033139236285167" type="kdzh.BuildMps_ModuleDependencyOnModule" typeId="kdzh.5253498789149585690" id="7259033139236489062">
            <property name="reexport" nameId="kdzh.5253498789149547713" value="true" />
            <link role="module" roleId="kdzh.5253498789149547705" targetNodeId="2182758403694705590" resolveInfo="MPS.Core" />
          </node>
        </node>
        <node role="dependencies" roleId="kdzh.5253498789149547704" type="kdzh.BuildMps_ExtractedModuleDependency" typeId="kdzh.7259033139236285166" id="7259033139236489063">
          <node role="dependency" roleId="kdzh.7259033139236285167" type="kdzh.BuildMps_ModuleDependencyOnModule" typeId="kdzh.5253498789149585690" id="7259033139236489064">
            <property name="reexport" nameId="kdzh.5253498789149547713" value="true" />
            <link role="module" roleId="kdzh.5253498789149547705" targetNodeId="2182758403694705611" resolveInfo="MPS.Platform" />
          </node>
        </node>
      </node>
      <node role="modules" roleId="kdzh.1500819558095907806" type="kdzh.BuildMps_Solution" typeId="kdzh.3189788309731840247" id="2182758403694705611">
        <property name="uuid" nameId="kdzh.322010710375892619" value="742f6602-5a2f-4313-aa6e-ae1cd4ffdc61" />
        <property name="name" nameId="tpck.1169194664001" value="MPS.Platform" />
        <property name="doNotCompile" nameId="kdzh.1500819558096356884" value="true" />
        <property name="compact" nameId="kdzh.8369506495128725901" value="true" />
        <node role="path" roleId="kdzh.322010710375956261" type="3ior.BuildSourceProjectRelativePath" typeId="3ior.5481553824944787378" id="2182758403694705612">
          <node role="compositePart" roleId="3ior.7321017245477039051" type="3ior.BuildCompositePath" typeId="3ior.8618885170173601777" id="2182758403694705613">
            <property name="head" nameId="3ior.8618885170173601779" value="languages" />
            <node role="tail" roleId="3ior.8618885170173601778" type="3ior.BuildCompositePath" typeId="3ior.8618885170173601777" id="2182758403694705614">
              <property name="head" nameId="3ior.8618885170173601779" value="core" />
              <node role="tail" roleId="3ior.8618885170173601778" type="3ior.BuildCompositePath" typeId="3ior.8618885170173601777" id="2182758403694705615">
                <property name="head" nameId="3ior.8618885170173601779" value="stub" />
                <node role="tail" roleId="3ior.8618885170173601778" type="3ior.BuildCompositePath" typeId="3ior.8618885170173601777" id="2182758403694705616">
                  <property name="head" nameId="3ior.8618885170173601779" value="MPS.Platform" />
                  <node role="tail" roleId="3ior.8618885170173601778" type="3ior.BuildCompositePath" typeId="3ior.8618885170173601777" id="2182758403694705617">
                    <property name="head" nameId="3ior.8618885170173601779" value="Platform.msd" />
                  </node>
                </node>
              </node>
            </node>
          </node>
        </node>
        <node role="dependencies" roleId="kdzh.5253498789149547704" type="kdzh.BuildMps_ModuleDependencyOnJavaModule" typeId="kdzh.3189788309731928315" id="7259033139236489054">
          <property name="reexport" nameId="kdzh.3189788309731928316" value="true" />
          <link role="module" roleId="kdzh.3189788309731928317" targetNodeId="1277685309310599413" resolveInfo="mps-platform" />
        </node>
        <node role="dependencies" roleId="kdzh.5253498789149547704" type="kdzh.BuildMps_ExtractedModuleDependency" typeId="kdzh.7259033139236285166" id="7259033139236489065">
          <node role="dependency" roleId="kdzh.7259033139236285167" type="kdzh.BuildMps_ModuleDependencyOnModule" typeId="kdzh.5253498789149585690" id="7259033139236489066">
            <property name="reexport" nameId="kdzh.5253498789149547713" value="true" />
            <link role="module" roleId="kdzh.5253498789149547705" targetNodeId="413682502717652307" resolveInfo="JDK" />
          </node>
        </node>
        <node role="dependencies" roleId="kdzh.5253498789149547704" type="kdzh.BuildMps_ExtractedModuleDependency" typeId="kdzh.7259033139236285166" id="7259033139236489067">
          <node role="dependency" roleId="kdzh.7259033139236285167" type="kdzh.BuildMps_ModuleDependencyOnModule" typeId="kdzh.5253498789149585690" id="7259033139236489068">
            <property name="reexport" nameId="kdzh.5253498789149547713" value="true" />
            <link role="module" roleId="kdzh.5253498789149547705" targetNodeId="2182758403694858553" resolveInfo="JDK.Tools" />
          </node>
        </node>
        <node role="dependencies" roleId="kdzh.5253498789149547704" type="kdzh.BuildMps_ExtractedModuleDependency" typeId="kdzh.7259033139236285166" id="7259033139236489069">
          <node role="dependency" roleId="kdzh.7259033139236285167" type="kdzh.BuildMps_ModuleDependencyOnModule" typeId="kdzh.5253498789149585690" id="7259033139236489070">
            <property name="reexport" nameId="kdzh.5253498789149547713" value="true" />
            <link role="module" roleId="kdzh.5253498789149547705" targetNodeId="2182758403694705590" resolveInfo="MPS.Core" />
          </node>
        </node>
        <node role="dependencies" roleId="kdzh.5253498789149547704" type="kdzh.BuildMps_ExtractedModuleDependency" typeId="kdzh.7259033139236285166" id="7259033139236489071">
          <node role="dependency" roleId="kdzh.7259033139236285167" type="kdzh.BuildMps_ModuleDependencyOnModule" typeId="kdzh.5253498789149585690" id="7259033139236489072">
            <property name="reexport" nameId="kdzh.5253498789149547713" value="true" />
            <link role="module" roleId="kdzh.5253498789149547705" targetNodeId="2182758403694705599" resolveInfo="MPS.Editor" />
          </node>
        </node>
      </node>
      <node role="modules" roleId="kdzh.1500819558095907806" type="kdzh.BuildMps_Solution" typeId="kdzh.3189788309731840247" id="417528933728659225">
        <property name="name" nameId="tpck.1169194664001" value="Testbench" />
        <property name="uuid" nameId="kdzh.322010710375892619" value="920eaa0e-ecca-46bc-bee7-4e5c59213dd6" />
        <property name="doNotCompile" nameId="kdzh.1500819558096356884" value="true" />
        <property name="compact" nameId="kdzh.8369506495128725901" value="true" />
        <node role="dependencies" roleId="kdzh.5253498789149547704" type="kdzh.BuildMps_ModuleDependencyOnJavaModule" typeId="kdzh.3189788309731928315" id="1692280246134675887">
          <property name="reexport" nameId="kdzh.3189788309731928316" value="true" />
          <link role="module" roleId="kdzh.3189788309731928317" targetNodeId="1692280246134675871" resolveInfo="mps-test" />
        </node>
        <node role="path" roleId="kdzh.322010710375956261" type="3ior.BuildSourceProjectRelativePath" typeId="3ior.5481553824944787378" id="417528933728659226">
          <node role="compositePart" roleId="3ior.7321017245477039051" type="3ior.BuildCompositePath" typeId="3ior.8618885170173601777" id="417528933728659228">
            <property name="head" nameId="3ior.8618885170173601779" value="languages" />
            <node role="tail" roleId="3ior.8618885170173601778" type="3ior.BuildCompositePath" typeId="3ior.8618885170173601777" id="417528933728659229">
              <property name="head" nameId="3ior.8618885170173601779" value="core" />
              <node role="tail" roleId="3ior.8618885170173601778" type="3ior.BuildCompositePath" typeId="3ior.8618885170173601777" id="417528933728659230">
                <property name="head" nameId="3ior.8618885170173601779" value="stub" />
                <node role="tail" roleId="3ior.8618885170173601778" type="3ior.BuildCompositePath" typeId="3ior.8618885170173601777" id="417528933728659231">
                  <property name="head" nameId="3ior.8618885170173601779" value="Testbench" />
                  <node role="tail" roleId="3ior.8618885170173601778" type="3ior.BuildCompositePath" typeId="3ior.8618885170173601777" id="417528933728659232">
                    <property name="head" nameId="3ior.8618885170173601779" value="Testbench.msd" />
                  </node>
                </node>
              </node>
            </node>
          </node>
        </node>
        <node role="dependencies" roleId="kdzh.5253498789149547704" type="kdzh.BuildMps_ExtractedModuleDependency" typeId="kdzh.7259033139236285166" id="7259033139236397019">
          <node role="dependency" roleId="kdzh.7259033139236285167" type="kdzh.BuildMps_ModuleDependencyOnModule" typeId="kdzh.5253498789149585690" id="7259033139236397020">
            <property name="reexport" nameId="kdzh.5253498789149547713" value="true" />
            <link role="module" roleId="kdzh.5253498789149547705" targetNodeId="413682502717652307" resolveInfo="JDK" />
          </node>
        </node>
        <node role="dependencies" roleId="kdzh.5253498789149547704" type="kdzh.BuildMps_ExtractedModuleDependency" typeId="kdzh.7259033139236285166" id="7259033139236397021">
          <node role="dependency" roleId="kdzh.7259033139236285167" type="kdzh.BuildMps_ModuleDependencyOnModule" typeId="kdzh.5253498789149585690" id="7259033139236397022">
            <property name="reexport" nameId="kdzh.5253498789149547713" value="true" />
            <link role="module" roleId="kdzh.5253498789149547705" targetNodeId="2182758403694705590" resolveInfo="MPS.Core" />
          </node>
        </node>
        <node role="dependencies" roleId="kdzh.5253498789149547704" type="kdzh.BuildMps_ExtractedModuleDependency" typeId="kdzh.7259033139236285166" id="7259033139236397023">
          <node role="dependency" roleId="kdzh.7259033139236285167" type="kdzh.BuildMps_ModuleDependencyOnModule" typeId="kdzh.5253498789149585690" id="7259033139236397024">
            <property name="reexport" nameId="kdzh.5253498789149547713" value="true" />
            <link role="module" roleId="kdzh.5253498789149547705" targetNodeId="2182758403694705599" resolveInfo="MPS.Editor" />
          </node>
        </node>
        <node role="dependencies" roleId="kdzh.5253498789149547704" type="kdzh.BuildMps_ExtractedModuleDependency" typeId="kdzh.7259033139236285166" id="7259033139236397025">
          <node role="dependency" roleId="kdzh.7259033139236285167" type="kdzh.BuildMps_ModuleDependencyOnModule" typeId="kdzh.5253498789149585690" id="7259033139236397026">
            <property name="reexport" nameId="kdzh.5253498789149547713" value="true" />
            <link role="module" roleId="kdzh.5253498789149547705" targetNodeId="8939513996048536515" resolveInfo="jetbrains.mps.ant" />
          </node>
        </node>
      </node>
      <node role="modules" roleId="kdzh.1500819558095907806" type="kdzh.BuildMps_Solution" typeId="kdzh.3189788309731840247" id="8939513996048535538">
        <property name="name" nameId="tpck.1169194664001" value="closures.runtime" />
        <property name="uuid" nameId="kdzh.322010710375892619" value="4c6a28d1-2c60-478d-b36e-db9b3cbb21fb" />
        <property name="doNotCompile" nameId="kdzh.1500819558096356884" value="true" />
        <property name="compact" nameId="kdzh.8369506495128725901" value="true" />
        <node role="path" roleId="kdzh.322010710375956261" type="3ior.BuildSourceProjectRelativePath" typeId="3ior.5481553824944787378" id="8939513996048535539">
          <node role="compositePart" roleId="3ior.7321017245477039051" type="3ior.BuildCompositePath" typeId="3ior.8618885170173601777" id="8939513996048535540">
            <property name="head" nameId="3ior.8618885170173601779" value="languages" />
            <node role="tail" roleId="3ior.8618885170173601778" type="3ior.BuildCompositePath" typeId="3ior.8618885170173601777" id="8939513996048535541">
              <property name="head" nameId="3ior.8618885170173601779" value="baseLanguage" />
              <node role="tail" roleId="3ior.8618885170173601778" type="3ior.BuildCompositePath" typeId="3ior.8618885170173601777" id="8939513996048535542">
                <property name="head" nameId="3ior.8618885170173601779" value="closures" />
                <node role="tail" roleId="3ior.8618885170173601778" type="3ior.BuildCompositePath" typeId="3ior.8618885170173601777" id="8939513996048535543">
                  <property name="head" nameId="3ior.8618885170173601779" value="runtime" />
                  <node role="tail" roleId="3ior.8618885170173601778" type="3ior.BuildCompositePath" typeId="3ior.8618885170173601777" id="8939513996048535544">
                    <property name="head" nameId="3ior.8618885170173601779" value="closures.runtime.msd" />
                  </node>
                </node>
              </node>
            </node>
          </node>
        </node>
        <node role="dependencies" roleId="kdzh.5253498789149547704" type="kdzh.BuildMps_ModuleDependencyOnJavaModule" typeId="kdzh.3189788309731928315" id="7259033139236489075">
          <property name="reexport" nameId="kdzh.3189788309731928316" value="true" />
          <link role="module" roleId="kdzh.3189788309731928317" targetNodeId="7926701909975934746" resolveInfo="mps-closures" />
        </node>
      </node>
      <node role="modules" roleId="kdzh.1500819558095907806" type="kdzh.BuildMps_Solution" typeId="kdzh.3189788309731840247" id="8939513996048535592">
        <property name="name" nameId="tpck.1169194664001" value="collections.runtime" />
        <property name="uuid" nameId="kdzh.322010710375892619" value="9b80526e-f0bf-4992-bdf5-cee39c1833f3" />
        <property name="doNotCompile" nameId="kdzh.1500819558096356884" value="true" />
        <property name="compact" nameId="kdzh.8369506495128725901" value="true" />
        <node role="path" roleId="kdzh.322010710375956261" type="3ior.BuildSourceProjectRelativePath" typeId="3ior.5481553824944787378" id="8939513996048535593">
          <node role="compositePart" roleId="3ior.7321017245477039051" type="3ior.BuildCompositePath" typeId="3ior.8618885170173601777" id="8939513996048535594">
            <property name="head" nameId="3ior.8618885170173601779" value="languages" />
            <node role="tail" roleId="3ior.8618885170173601778" type="3ior.BuildCompositePath" typeId="3ior.8618885170173601777" id="8939513996048535595">
              <property name="head" nameId="3ior.8618885170173601779" value="baseLanguage" />
              <node role="tail" roleId="3ior.8618885170173601778" type="3ior.BuildCompositePath" typeId="3ior.8618885170173601777" id="8939513996048535596">
                <property name="head" nameId="3ior.8618885170173601779" value="collections" />
                <node role="tail" roleId="3ior.8618885170173601778" type="3ior.BuildCompositePath" typeId="3ior.8618885170173601777" id="8939513996048535597">
                  <property name="head" nameId="3ior.8618885170173601779" value="runtime" />
                  <node role="tail" roleId="3ior.8618885170173601778" type="3ior.BuildCompositePath" typeId="3ior.8618885170173601777" id="8939513996048535598">
                    <property name="head" nameId="3ior.8618885170173601779" value="collections.runtime.msd" />
                  </node>
                </node>
              </node>
            </node>
          </node>
        </node>
        <node role="dependencies" roleId="kdzh.5253498789149547704" type="kdzh.BuildMps_ModuleDependencyOnJavaModule" typeId="kdzh.3189788309731928315" id="7259033139236489076">
          <property name="reexport" nameId="kdzh.3189788309731928316" value="true" />
          <link role="module" roleId="kdzh.3189788309731928317" targetNodeId="7926701909975934758" resolveInfo="mps-collections" />
        </node>
      </node>
      <node role="modules" roleId="kdzh.1500819558095907806" type="kdzh.BuildMps_Solution" typeId="kdzh.3189788309731840247" id="8939513996048535731">
        <property name="name" nameId="tpck.1169194664001" value="jetbrains.mps.baseLanguage.tuples.runtime" />
        <property name="uuid" nameId="kdzh.322010710375892619" value="d44dab97-aaac-44cb-9745-8a14db674c03" />
        <property name="doNotCompile" nameId="kdzh.1500819558096356884" value="true" />
        <property name="compact" nameId="kdzh.8369506495128725901" value="true" />
        <node role="path" roleId="kdzh.322010710375956261" type="3ior.BuildSourceProjectRelativePath" typeId="3ior.5481553824944787378" id="8939513996048535732">
          <node role="compositePart" roleId="3ior.7321017245477039051" type="3ior.BuildCompositePath" typeId="3ior.8618885170173601777" id="8939513996048535733">
            <property name="head" nameId="3ior.8618885170173601779" value="languages" />
            <node role="tail" roleId="3ior.8618885170173601778" type="3ior.BuildCompositePath" typeId="3ior.8618885170173601777" id="8939513996048535734">
              <property name="head" nameId="3ior.8618885170173601779" value="baseLanguage" />
              <node role="tail" roleId="3ior.8618885170173601778" type="3ior.BuildCompositePath" typeId="3ior.8618885170173601777" id="8939513996048535735">
                <property name="head" nameId="3ior.8618885170173601779" value="tuples" />
                <node role="tail" roleId="3ior.8618885170173601778" type="3ior.BuildCompositePath" typeId="3ior.8618885170173601777" id="8939513996048535736">
                  <property name="head" nameId="3ior.8618885170173601779" value="runtime" />
                  <node role="tail" roleId="3ior.8618885170173601778" type="3ior.BuildCompositePath" typeId="3ior.8618885170173601777" id="8939513996048535737">
                    <property name="head" nameId="3ior.8618885170173601779" value="jetbrains.mps.baseLanguage.tuples.runtime.msd" />
                  </node>
                </node>
              </node>
            </node>
          </node>
        </node>
        <node role="dependencies" roleId="kdzh.5253498789149547704" type="kdzh.BuildMps_ModuleDependencyOnJavaModule" typeId="kdzh.3189788309731928315" id="7259033139236489077">
          <property name="reexport" nameId="kdzh.3189788309731928316" value="true" />
          <link role="module" roleId="kdzh.3189788309731928317" targetNodeId="7926701909975931688" resolveInfo="mps-tuples" />
        </node>
      </node>
      <node role="modules" roleId="kdzh.1500819558095907806" type="kdzh.BuildMps_Solution" typeId="kdzh.3189788309731840247" id="8939513996048535768">
        <property name="name" nameId="tpck.1169194664001" value="jetbrains.mps.baseLanguage.unitTest.libs" />
        <property name="uuid" nameId="kdzh.322010710375892619" value="83f155ff-422c-4b5a-a2f2-b459302dd215" />
        <property name="doNotCompile" nameId="kdzh.1500819558096356884" value="true" />
        <property name="compact" nameId="kdzh.8369506495128725901" value="true" />
        <node role="path" roleId="kdzh.322010710375956261" type="3ior.BuildSourceProjectRelativePath" typeId="3ior.5481553824944787378" id="8939513996048535769">
          <node role="compositePart" roleId="3ior.7321017245477039051" type="3ior.BuildCompositePath" typeId="3ior.8618885170173601777" id="8939513996048535770">
            <property name="head" nameId="3ior.8618885170173601779" value="languages" />
            <node role="tail" roleId="3ior.8618885170173601778" type="3ior.BuildCompositePath" typeId="3ior.8618885170173601777" id="8939513996048535771">
              <property name="head" nameId="3ior.8618885170173601779" value="baseLanguage" />
              <node role="tail" roleId="3ior.8618885170173601778" type="3ior.BuildCompositePath" typeId="3ior.8618885170173601777" id="8939513996048535772">
                <property name="head" nameId="3ior.8618885170173601779" value="unitTest" />
                <node role="tail" roleId="3ior.8618885170173601778" type="3ior.BuildCompositePath" typeId="3ior.8618885170173601777" id="8939513996048535773">
                  <property name="head" nameId="3ior.8618885170173601779" value="solutions" />
                  <node role="tail" roleId="3ior.8618885170173601778" type="3ior.BuildCompositePath" typeId="3ior.8618885170173601777" id="8939513996048535774">
                    <property name="head" nameId="3ior.8618885170173601779" value="lib" />
                    <node role="tail" roleId="3ior.8618885170173601778" type="3ior.BuildCompositePath" typeId="3ior.8618885170173601777" id="8939513996048535775">
                      <property name="head" nameId="3ior.8618885170173601779" value="jetbrains.mps.baseLnaguage.unitTest.lib.msd" />
                    </node>
                  </node>
                </node>
              </node>
            </node>
          </node>
        </node>
      </node>
    </node>
    <node role="parts" roleId="3ior.7389400916848080626" type="kdzh.BuildMps_Group" typeId="kdzh.1500819558095907805" id="1500819558096443852">
      <property name="name" nameId="tpck.1169194664001" value="ant" />
      <node role="modules" roleId="kdzh.1500819558095907806" type="kdzh.BuildMps_Solution" typeId="kdzh.3189788309731840247" id="1500819558096449150">
        <property name="uuid" nameId="kdzh.322010710375892619" value="847a3235-09f9-403c-b6a9-1c294a212e92" />
        <property name="name" nameId="tpck.1169194664001" value="Ant" />
        <property name="doNotCompile" nameId="kdzh.1500819558096356884" value="true" />
        <property name="compact" nameId="kdzh.8369506495128725901" value="true" />
        <node role="path" roleId="kdzh.322010710375956261" type="3ior.BuildSourceProjectRelativePath" typeId="3ior.5481553824944787378" id="1500819558096449151">
          <node role="compositePart" roleId="3ior.7321017245477039051" type="3ior.BuildCompositePath" typeId="3ior.8618885170173601777" id="1500819558096449152">
            <property name="head" nameId="3ior.8618885170173601779" value="languages" />
            <node role="tail" roleId="3ior.8618885170173601778" type="3ior.BuildCompositePath" typeId="3ior.8618885170173601777" id="1500819558096449153">
              <property name="head" nameId="3ior.8618885170173601779" value="core" />
              <node role="tail" roleId="3ior.8618885170173601778" type="3ior.BuildCompositePath" typeId="3ior.8618885170173601777" id="1500819558096449154">
                <property name="head" nameId="3ior.8618885170173601779" value="stub" />
                <node role="tail" roleId="3ior.8618885170173601778" type="3ior.BuildCompositePath" typeId="3ior.8618885170173601777" id="1500819558096449155">
                  <property name="head" nameId="3ior.8618885170173601779" value="Ant" />
                  <node role="tail" roleId="3ior.8618885170173601778" type="3ior.BuildCompositePath" typeId="3ior.8618885170173601777" id="1500819558096449157">
                    <property name="head" nameId="3ior.8618885170173601779" value="Ant.msd" />
                  </node>
                </node>
              </node>
            </node>
          </node>
        </node>
        <node role="dependencies" roleId="kdzh.5253498789149547704" type="kdzh.BuildMps_ExtractedModuleDependency" typeId="kdzh.7259033139236285166" id="7259033139236400254">
          <node role="dependency" roleId="kdzh.7259033139236285167" type="kdzh.BuildMps_ModuleDependencyOnModule" typeId="kdzh.5253498789149585690" id="7259033139236400255">
            <property name="reexport" nameId="kdzh.5253498789149547713" value="true" />
            <link role="module" roleId="kdzh.5253498789149547705" targetNodeId="413682502717652307" resolveInfo="JDK" />
          </node>
        </node>
      </node>
      <node role="modules" roleId="kdzh.1500819558095907806" type="kdzh.BuildMps_Solution" typeId="kdzh.3189788309731840247" id="8939513996048536515">
        <property name="name" nameId="tpck.1169194664001" value="jetbrains.mps.ant" />
        <property name="uuid" nameId="kdzh.322010710375892619" value="77c9a130-703f-4530-bf21-6580757768d0" />
        <property name="doNotCompile" nameId="kdzh.1500819558096356884" value="true" />
        <property name="compact" nameId="kdzh.8369506495128725901" value="true" />
        <node role="path" roleId="kdzh.322010710375956261" type="3ior.BuildSourceProjectRelativePath" typeId="3ior.5481553824944787378" id="8939513996048536516">
          <node role="compositePart" roleId="3ior.7321017245477039051" type="3ior.BuildCompositePath" typeId="3ior.8618885170173601777" id="8939513996048536517">
            <property name="head" nameId="3ior.8618885170173601779" value="core" />
            <node role="tail" roleId="3ior.8618885170173601778" type="3ior.BuildCompositePath" typeId="3ior.8618885170173601777" id="8939513996048536518">
              <property name="head" nameId="3ior.8618885170173601779" value="ant" />
              <node role="tail" roleId="3ior.8618885170173601778" type="3ior.BuildCompositePath" typeId="3ior.8618885170173601777" id="8939513996048536519">
                <property name="head" nameId="3ior.8618885170173601779" value="jetbrains.mps.build.antsupport.msd" />
              </node>
            </node>
          </node>
        </node>
      </node>
    </node>
    <node role="parts" roleId="3ior.7389400916848080626" type="kdzh.BuildMps_Group" typeId="kdzh.1500819558095907805" id="1500819558096127608">
      <property name="name" nameId="tpck.1169194664001" value="kernel" />
      <node role="modules" roleId="kdzh.1500819558095907806" type="kdzh.BuildMps_Solution" typeId="kdzh.3189788309731840247" id="8939513996048536525">
        <property name="name" nameId="tpck.1169194664001" value="jetbrains.mps.findUsages.runtime" />
        <property name="uuid" nameId="kdzh.322010710375892619" value="bfbdd672-7ff5-403f-af4f-16da5226f34c" />
        <property name="doNotCompile" nameId="kdzh.1500819558096356884" value="true" />
        <property name="compact" nameId="kdzh.8369506495128725901" value="true" />
        <node role="path" roleId="kdzh.322010710375956261" type="3ior.BuildSourceProjectRelativePath" typeId="3ior.5481553824944787378" id="8939513996048536526">
          <node role="compositePart" roleId="3ior.7321017245477039051" type="3ior.BuildCompositePath" typeId="3ior.8618885170173601777" id="8939513996048536527">
            <property name="head" nameId="3ior.8618885170173601779" value="core" />
            <node role="tail" roleId="3ior.8618885170173601778" type="3ior.BuildCompositePath" typeId="3ior.8618885170173601777" id="8939513996048536528">
              <property name="head" nameId="3ior.8618885170173601779" value="findUsages-runtime" />
              <node role="tail" roleId="3ior.8618885170173601778" type="3ior.BuildCompositePath" typeId="3ior.8618885170173601777" id="8939513996048536529">
                <property name="head" nameId="3ior.8618885170173601779" value="runtime.msd" />
              </node>
            </node>
          </node>
        </node>
      </node>
      <node role="modules" roleId="kdzh.1500819558095907806" type="kdzh.BuildMps_Solution" typeId="kdzh.3189788309731840247" id="8939513996048536530">
        <property name="name" nameId="tpck.1169194664001" value="jetbrains.mps.generator" />
        <property name="uuid" nameId="kdzh.322010710375892619" value="5fa23c0a-216d-4571-a163-e286643e6f5f" />
        <property name="doNotCompile" nameId="kdzh.1500819558096356884" value="true" />
        <property name="compact" nameId="kdzh.8369506495128725901" value="true" />
        <node role="path" roleId="kdzh.322010710375956261" type="3ior.BuildSourceProjectRelativePath" typeId="3ior.5481553824944787378" id="8939513996048536531">
          <node role="compositePart" roleId="3ior.7321017245477039051" type="3ior.BuildCompositePath" typeId="3ior.8618885170173601777" id="8939513996048536532">
            <property name="head" nameId="3ior.8618885170173601779" value="core" />
            <node role="tail" roleId="3ior.8618885170173601778" type="3ior.BuildCompositePath" typeId="3ior.8618885170173601777" id="8939513996048536533">
              <property name="head" nameId="3ior.8618885170173601779" value="generator" />
              <node role="tail" roleId="3ior.8618885170173601778" type="3ior.BuildCompositePath" typeId="3ior.8618885170173601777" id="8939513996048536534">
                <property name="head" nameId="3ior.8618885170173601779" value="solutions" />
                <node role="tail" roleId="3ior.8618885170173601778" type="3ior.BuildCompositePath" typeId="3ior.8618885170173601777" id="8939513996048536535">
                  <property name="head" nameId="3ior.8618885170173601779" value="generator" />
                  <node role="tail" roleId="3ior.8618885170173601778" type="3ior.BuildCompositePath" typeId="3ior.8618885170173601777" id="8939513996048536536">
                    <property name="head" nameId="3ior.8618885170173601779" value="jetbrains.mps.generator.msd" />
                  </node>
                </node>
              </node>
            </node>
          </node>
        </node>
      </node>
      <node role="modules" roleId="kdzh.1500819558095907806" type="kdzh.BuildMps_Solution" typeId="kdzh.3189788309731840247" id="8939513996048536552">
        <property name="name" nameId="tpck.1169194664001" value="jetbrains.mps.traceInfo.cache" />
        <property name="uuid" nameId="kdzh.322010710375892619" value="31c5d39c-9bd1-452c-80a7-32ae1eb73c4d" />
        <property name="doNotCompile" nameId="kdzh.1500819558096356884" value="true" />
        <property name="compact" nameId="kdzh.8369506495128725901" value="true" />
        <node role="path" roleId="kdzh.322010710375956261" type="3ior.BuildSourceProjectRelativePath" typeId="3ior.5481553824944787378" id="8939513996048536553">
          <node role="compositePart" roleId="3ior.7321017245477039051" type="3ior.BuildCompositePath" typeId="3ior.8618885170173601777" id="8939513996048536554">
            <property name="head" nameId="3ior.8618885170173601779" value="core" />
            <node role="tail" roleId="3ior.8618885170173601778" type="3ior.BuildCompositePath" typeId="3ior.8618885170173601777" id="8939513996048536555">
              <property name="head" nameId="3ior.8618885170173601779" value="generator" />
              <node role="tail" roleId="3ior.8618885170173601778" type="3ior.BuildCompositePath" typeId="3ior.8618885170173601777" id="8939513996048536556">
                <property name="head" nameId="3ior.8618885170173601779" value="solutions" />
                <node role="tail" roleId="3ior.8618885170173601778" type="3ior.BuildCompositePath" typeId="3ior.8618885170173601777" id="8939513996048536557">
                  <property name="head" nameId="3ior.8618885170173601779" value="traceInfo" />
                  <node role="tail" roleId="3ior.8618885170173601778" type="3ior.BuildCompositePath" typeId="3ior.8618885170173601777" id="8939513996048536558">
                    <property name="head" nameId="3ior.8618885170173601779" value="util" />
                    <node role="tail" roleId="3ior.8618885170173601778" type="3ior.BuildCompositePath" typeId="3ior.8618885170173601777" id="8939513996048536559">
                      <property name="head" nameId="3ior.8618885170173601779" value="cache.msd" />
                    </node>
                  </node>
                </node>
              </node>
            </node>
          </node>
        </node>
      </node>
      <node role="modules" roleId="kdzh.1500819558095907806" type="kdzh.BuildMps_Solution" typeId="kdzh.3189788309731840247" id="8939513996048536560">
        <property name="name" nameId="tpck.1169194664001" value="jetbrains.mps.dataFlow.runtime" />
        <property name="uuid" nameId="kdzh.322010710375892619" value="2af156ab-65c1-4a62-bd0d-ea734f71eab6" />
        <property name="doNotCompile" nameId="kdzh.1500819558096356884" value="true" />
        <property name="compact" nameId="kdzh.8369506495128725901" value="true" />
        <node role="path" roleId="kdzh.322010710375956261" type="3ior.BuildSourceProjectRelativePath" typeId="3ior.5481553824944787378" id="8939513996048536561">
          <node role="compositePart" roleId="3ior.7321017245477039051" type="3ior.BuildCompositePath" typeId="3ior.8618885170173601777" id="8939513996048536562">
            <property name="head" nameId="3ior.8618885170173601779" value="core" />
            <node role="tail" roleId="3ior.8618885170173601778" type="3ior.BuildCompositePath" typeId="3ior.8618885170173601777" id="8939513996048536563">
              <property name="head" nameId="3ior.8618885170173601779" value="kernel" />
              <node role="tail" roleId="3ior.8618885170173601778" type="3ior.BuildCompositePath" typeId="3ior.8618885170173601777" id="8939513996048536564">
                <property name="head" nameId="3ior.8618885170173601779" value="dataFlowRuntime" />
                <node role="tail" roleId="3ior.8618885170173601778" type="3ior.BuildCompositePath" typeId="3ior.8618885170173601777" id="8939513996048536565">
                  <property name="head" nameId="3ior.8618885170173601779" value="jetbrains.mps.dataFlow.runtime.msd" />
                </node>
              </node>
            </node>
          </node>
        </node>
      </node>
      <node role="modules" roleId="kdzh.1500819558095907806" type="kdzh.BuildMps_Solution" typeId="kdzh.3189788309731840247" id="8939513996048536566">
        <property name="name" nameId="tpck.1169194664001" value="jetbrains.mps.kernel" />
        <property name="uuid" nameId="kdzh.322010710375892619" value="2d3c70e9-aab2-4870-8d8d-6036800e4103" />
        <property name="doNotCompile" nameId="kdzh.1500819558096356884" value="true" />
        <property name="compact" nameId="kdzh.8369506495128725901" value="true" />
        <node role="path" roleId="kdzh.322010710375956261" type="3ior.BuildSourceProjectRelativePath" typeId="3ior.5481553824944787378" id="8939513996048536567">
          <node role="compositePart" roleId="3ior.7321017245477039051" type="3ior.BuildCompositePath" typeId="3ior.8618885170173601777" id="8939513996048536568">
            <property name="head" nameId="3ior.8618885170173601779" value="core" />
            <node role="tail" roleId="3ior.8618885170173601778" type="3ior.BuildCompositePath" typeId="3ior.8618885170173601777" id="8939513996048536569">
              <property name="head" nameId="3ior.8618885170173601779" value="kernel" />
              <node role="tail" roleId="3ior.8618885170173601778" type="3ior.BuildCompositePath" typeId="3ior.8618885170173601777" id="8939513996048536570">
                <property name="head" nameId="3ior.8618885170173601779" value="kernelSolution" />
                <node role="tail" roleId="3ior.8618885170173601778" type="3ior.BuildCompositePath" typeId="3ior.8618885170173601777" id="8939513996048536571">
                  <property name="head" nameId="3ior.8618885170173601779" value="jetbrains.mps.kernel.msd" />
                </node>
              </node>
            </node>
          </node>
        </node>
      </node>
      <node role="modules" roleId="kdzh.1500819558095907806" type="kdzh.BuildMps_Solution" typeId="kdzh.3189788309731840247" id="8939513996048536572">
        <property name="name" nameId="tpck.1169194664001" value="jetbrains.mps.lang.pattern.runtime" />
        <property name="uuid" nameId="kdzh.322010710375892619" value="c4f367dc-30c0-4376-9d05-1d1797bb8599" />
        <property name="doNotCompile" nameId="kdzh.1500819558096356884" value="true" />
        <property name="compact" nameId="kdzh.8369506495128725901" value="true" />
        <node role="path" roleId="kdzh.322010710375956261" type="3ior.BuildSourceProjectRelativePath" typeId="3ior.5481553824944787378" id="8939513996048536573">
          <node role="compositePart" roleId="3ior.7321017245477039051" type="3ior.BuildCompositePath" typeId="3ior.8618885170173601777" id="8939513996048536574">
            <property name="head" nameId="3ior.8618885170173601779" value="core" />
            <node role="tail" roleId="3ior.8618885170173601778" type="3ior.BuildCompositePath" typeId="3ior.8618885170173601777" id="8939513996048536575">
              <property name="head" nameId="3ior.8618885170173601779" value="kernel" />
              <node role="tail" roleId="3ior.8618885170173601778" type="3ior.BuildCompositePath" typeId="3ior.8618885170173601777" id="8939513996048536576">
                <property name="head" nameId="3ior.8618885170173601779" value="patternRuntime" />
                <node role="tail" roleId="3ior.8618885170173601778" type="3ior.BuildCompositePath" typeId="3ior.8618885170173601777" id="8939513996048536577">
                  <property name="head" nameId="3ior.8618885170173601779" value="runtime.msd" />
                </node>
              </node>
            </node>
          </node>
        </node>
      </node>
      <node role="modules" roleId="kdzh.1500819558095907806" type="kdzh.BuildMps_Solution" typeId="kdzh.3189788309731840247" id="8939513996048536578">
        <property name="name" nameId="tpck.1169194664001" value="jetbrains.mps.smodel.resources" />
        <property name="uuid" nameId="kdzh.322010710375892619" value="df9d410f-2ebb-43f7-893a-483a4f085250" />
        <property name="doNotCompile" nameId="kdzh.1500819558096356884" value="true" />
        <property name="compact" nameId="kdzh.8369506495128725901" value="true" />
        <node role="path" roleId="kdzh.322010710375956261" type="3ior.BuildSourceProjectRelativePath" typeId="3ior.5481553824944787378" id="8939513996048536579">
          <node role="compositePart" roleId="3ior.7321017245477039051" type="3ior.BuildCompositePath" typeId="3ior.8618885170173601777" id="8939513996048536580">
            <property name="head" nameId="3ior.8618885170173601779" value="core" />
            <node role="tail" roleId="3ior.8618885170173601778" type="3ior.BuildCompositePath" typeId="3ior.8618885170173601777" id="8939513996048536581">
              <property name="head" nameId="3ior.8618885170173601779" value="kernel" />
              <node role="tail" roleId="3ior.8618885170173601778" type="3ior.BuildCompositePath" typeId="3ior.8618885170173601777" id="8939513996048536582">
                <property name="head" nameId="3ior.8618885170173601779" value="resources" />
                <node role="tail" roleId="3ior.8618885170173601778" type="3ior.BuildCompositePath" typeId="3ior.8618885170173601777" id="8939513996048536583">
                  <property name="head" nameId="3ior.8618885170173601779" value="jetbrains.mps.smodel.resources.msd" />
                </node>
              </node>
            </node>
          </node>
        </node>
        <node role="dependencies" roleId="kdzh.5253498789149547704" type="kdzh.BuildMps_ExtractedModuleDependency" typeId="kdzh.7259033139236285166" id="7259033139236397027">
          <node role="dependency" roleId="kdzh.7259033139236285167" type="kdzh.BuildMps_ModuleDependencyOnModule" typeId="kdzh.5253498789149585690" id="7259033139236397028">
            <property name="reexport" nameId="kdzh.5253498789149547713" value="true" />
            <link role="module" roleId="kdzh.5253498789149547705" targetNodeId="413682502717652307" resolveInfo="JDK" />
          </node>
        </node>
      </node>
      <node role="modules" roleId="kdzh.1500819558095907806" type="kdzh.BuildMps_Solution" typeId="kdzh.3189788309731840247" id="8939513996048536584">
        <property name="name" nameId="tpck.1169194664001" value="jetbrains.mps.runtime" />
        <property name="uuid" nameId="kdzh.322010710375892619" value="9a4afe51-f114-4595-b5df-048ce3c596be" />
        <property name="doNotCompile" nameId="kdzh.1500819558096356884" value="true" />
        <property name="compact" nameId="kdzh.8369506495128725901" value="true" />
        <node role="path" roleId="kdzh.322010710375956261" type="3ior.BuildSourceProjectRelativePath" typeId="3ior.5481553824944787378" id="8939513996048536585">
          <node role="compositePart" roleId="3ior.7321017245477039051" type="3ior.BuildCompositePath" typeId="3ior.8618885170173601777" id="8939513996048536586">
            <property name="head" nameId="3ior.8618885170173601779" value="core" />
            <node role="tail" roleId="3ior.8618885170173601778" type="3ior.BuildCompositePath" typeId="3ior.8618885170173601777" id="8939513996048536587">
              <property name="head" nameId="3ior.8618885170173601779" value="kernel" />
              <node role="tail" roleId="3ior.8618885170173601778" type="3ior.BuildCompositePath" typeId="3ior.8618885170173601777" id="8939513996048536588">
                <property name="head" nameId="3ior.8618885170173601779" value="smodelRuntime" />
                <node role="tail" roleId="3ior.8618885170173601778" type="3ior.BuildCompositePath" typeId="3ior.8618885170173601777" id="8939513996048536589">
                  <property name="head" nameId="3ior.8618885170173601779" value="smodelRuntime.msd" />
                </node>
              </node>
            </node>
          </node>
        </node>
      </node>
      <node role="modules" roleId="kdzh.1500819558095907806" type="kdzh.BuildMps_Solution" typeId="kdzh.3189788309731840247" id="8939513996048536612">
        <property name="uuid" nameId="kdzh.322010710375892619" value="9b67baf0-e986-49af-b77c-998667f458cb" />
        <property name="name" nameId="tpck.1169194664001" value="jetbrains.mps.traceInfo" />
        <property name="doNotCompile" nameId="kdzh.1500819558096356884" value="true" />
        <property name="compact" nameId="kdzh.8369506495128725901" value="true" />
        <node role="path" roleId="kdzh.322010710375956261" type="3ior.BuildSourceProjectRelativePath" typeId="3ior.5481553824944787378" id="8939513996048536613">
          <node role="compositePart" roleId="3ior.7321017245477039051" type="3ior.BuildCompositePath" typeId="3ior.8618885170173601777" id="8939513996048536614">
            <property name="head" nameId="3ior.8618885170173601779" value="core" />
            <node role="tail" roleId="3ior.8618885170173601778" type="3ior.BuildCompositePath" typeId="3ior.8618885170173601777" id="8939513996048536615">
              <property name="head" nameId="3ior.8618885170173601779" value="kernel" />
              <node role="tail" roleId="3ior.8618885170173601778" type="3ior.BuildCompositePath" typeId="3ior.8618885170173601777" id="8939513996048536616">
                <property name="head" nameId="3ior.8618885170173601779" value="traceinfo" />
                <node role="tail" roleId="3ior.8618885170173601778" type="3ior.BuildCompositePath" typeId="3ior.8618885170173601777" id="8939513996048536617">
                  <property name="head" nameId="3ior.8618885170173601779" value="solutions" />
                  <node role="tail" roleId="3ior.8618885170173601778" type="3ior.BuildCompositePath" typeId="3ior.8618885170173601777" id="8939513996048536618">
                    <property name="head" nameId="3ior.8618885170173601779" value="jetbrains.mps.debug.api.info" />
                    <node role="tail" roleId="3ior.8618885170173601778" type="3ior.BuildCompositePath" typeId="3ior.8618885170173601777" id="8939513996048536619">
                      <property name="head" nameId="3ior.8618885170173601779" value="jetbrains.mps.debug.api.info.msd" />
                    </node>
                  </node>
                </node>
              </node>
            </node>
          </node>
        </node>
      </node>
      <node role="modules" roleId="kdzh.1500819558095907806" type="kdzh.BuildMps_Solution" typeId="kdzh.3189788309731840247" id="8939513996048536642">
        <property name="name" nameId="tpck.1169194664001" value="jetbrains.mps.refactoring.runtime" />
        <property name="uuid" nameId="kdzh.322010710375892619" value="8fe4c62a-2020-4ff4-8eda-f322a55bdc9f" />
        <property name="doNotCompile" nameId="kdzh.1500819558096356884" value="true" />
        <property name="compact" nameId="kdzh.8369506495128725901" value="true" />
        <node role="path" roleId="kdzh.322010710375956261" type="3ior.BuildSourceProjectRelativePath" typeId="3ior.5481553824944787378" id="8939513996048536643">
          <node role="compositePart" roleId="3ior.7321017245477039051" type="3ior.BuildCompositePath" typeId="3ior.8618885170173601777" id="8939513996048536644">
            <property name="head" nameId="3ior.8618885170173601779" value="core" />
            <node role="tail" roleId="3ior.8618885170173601778" type="3ior.BuildCompositePath" typeId="3ior.8618885170173601777" id="8939513996048536645">
              <property name="head" nameId="3ior.8618885170173601779" value="refactoring-runtime" />
              <node role="tail" roleId="3ior.8618885170173601778" type="3ior.BuildCompositePath" typeId="3ior.8618885170173601777" id="8939513996048536646">
                <property name="head" nameId="3ior.8618885170173601779" value="jetbrains.mps.refactoring.runtime.msd" />
              </node>
            </node>
          </node>
        </node>
      </node>
      <node role="modules" roleId="kdzh.1500819558095907806" type="kdzh.BuildMps_Solution" typeId="kdzh.3189788309731840247" id="8939513996048536647">
        <property name="name" nameId="tpck.1169194664001" value="jetbrains.mps.typesystemEngine" />
        <property name="uuid" nameId="kdzh.322010710375892619" value="20c6e580-bdc5-4067-8049-d7e3265a86de" />
        <property name="doNotCompile" nameId="kdzh.1500819558096356884" value="true" />
        <property name="compact" nameId="kdzh.8369506495128725901" value="true" />
        <node role="path" roleId="kdzh.322010710375956261" type="3ior.BuildSourceProjectRelativePath" typeId="3ior.5481553824944787378" id="8939513996048536648">
          <node role="compositePart" roleId="3ior.7321017245477039051" type="3ior.BuildCompositePath" typeId="3ior.8618885170173601777" id="8939513996048536649">
            <property name="head" nameId="3ior.8618885170173601779" value="core" />
            <node role="tail" roleId="3ior.8618885170173601778" type="3ior.BuildCompositePath" typeId="3ior.8618885170173601777" id="8939513996048536650">
              <property name="head" nameId="3ior.8618885170173601779" value="typesystemEngine" />
              <node role="tail" roleId="3ior.8618885170173601778" type="3ior.BuildCompositePath" typeId="3ior.8618885170173601777" id="8939513996048536651">
                <property name="head" nameId="3ior.8618885170173601779" value="solutions" />
                <node role="tail" roleId="3ior.8618885170173601778" type="3ior.BuildCompositePath" typeId="3ior.8618885170173601777" id="8939513996048536652">
                  <property name="head" nameId="3ior.8618885170173601779" value="jetbrains.mps.typesystemEngine" />
                  <node role="tail" roleId="3ior.8618885170173601778" type="3ior.BuildCompositePath" typeId="3ior.8618885170173601777" id="8939513996048536653">
                    <property name="head" nameId="3ior.8618885170173601779" value="jetbrains.mps.typesystemEngine.msd" />
                  </node>
                </node>
              </node>
            </node>
          </node>
        </node>
      </node>
      <node role="modules" roleId="kdzh.1500819558095907806" type="kdzh.BuildMps_Solution" typeId="kdzh.3189788309731840247" id="2182758403694507426">
        <property name="uuid" nameId="kdzh.322010710375892619" value="b55d8dfc-0d9d-43d5-886d-c644e7083bff" />
        <property name="name" nameId="tpck.1169194664001" value="stubUtils" />
        <property name="doNotCompile" nameId="kdzh.1500819558096356884" value="true" />
        <property name="compact" nameId="kdzh.8369506495128725901" value="true" />
        <node role="path" roleId="kdzh.322010710375956261" type="3ior.BuildSourceProjectRelativePath" typeId="3ior.5481553824944787378" id="2182758403694507427">
          <node role="compositePart" roleId="3ior.7321017245477039051" type="3ior.BuildCompositePath" typeId="3ior.8618885170173601777" id="2182758403694507428">
            <property name="head" nameId="3ior.8618885170173601779" value="core" />
            <node role="tail" roleId="3ior.8618885170173601778" type="3ior.BuildCompositePath" typeId="3ior.8618885170173601777" id="2182758403694507429">
              <property name="head" nameId="3ior.8618885170173601779" value="kernel" />
              <node role="tail" roleId="3ior.8618885170173601778" type="3ior.BuildCompositePath" typeId="3ior.8618885170173601777" id="2182758403694507430">
                <property name="head" nameId="3ior.8618885170173601779" value="stubUtils" />
                <node role="tail" roleId="3ior.8618885170173601778" type="3ior.BuildCompositePath" typeId="3ior.8618885170173601777" id="2182758403694507431">
                  <property name="head" nameId="3ior.8618885170173601779" value="stubUtils.msd" />
                </node>
              </node>
            </node>
          </node>
        </node>
      </node>
      <node role="modules" roleId="kdzh.1500819558095907806" type="kdzh.BuildMps_Solution" typeId="kdzh.3189788309731840247" id="8939513996048536501">
        <property name="name" nameId="tpck.1169194664001" value="jetbrains.mps.analyzers.runtime" />
        <property name="uuid" nameId="kdzh.322010710375892619" value="af19274f-5f89-42dd-8f3c-c9932448f7f2" />
        <property name="doNotCompile" nameId="kdzh.1500819558096356884" value="true" />
        <property name="compact" nameId="kdzh.8369506495128725901" value="true" />
        <node role="path" roleId="kdzh.322010710375956261" type="3ior.BuildSourceProjectRelativePath" typeId="3ior.5481553824944787378" id="8939513996048536502">
          <node role="compositePart" roleId="3ior.7321017245477039051" type="3ior.BuildCompositePath" typeId="3ior.8618885170173601777" id="8939513996048536503">
            <property name="head" nameId="3ior.8618885170173601779" value="core" />
            <node role="tail" roleId="3ior.8618885170173601778" type="3ior.BuildCompositePath" typeId="3ior.8618885170173601777" id="8939513996048536504">
              <property name="head" nameId="3ior.8618885170173601779" value="analyzers" />
              <node role="tail" roleId="3ior.8618885170173601778" type="3ior.BuildCompositePath" typeId="3ior.8618885170173601777" id="8939513996048536505">
                <property name="head" nameId="3ior.8618885170173601779" value="solutions" />
                <node role="tail" roleId="3ior.8618885170173601778" type="3ior.BuildCompositePath" typeId="3ior.8618885170173601777" id="8939513996048536506">
                  <property name="head" nameId="3ior.8618885170173601779" value="jetbrains.mps.analyzers.runtime" />
                  <node role="tail" roleId="3ior.8618885170173601778" type="3ior.BuildCompositePath" typeId="3ior.8618885170173601777" id="8939513996048536507">
                    <property name="head" nameId="3ior.8618885170173601779" value="jetbrains.mps.analyzers.runtime.msd" />
                  </node>
                </node>
              </node>
            </node>
          </node>
        </node>
      </node>
      <node role="modules" roleId="kdzh.1500819558095907806" type="kdzh.BuildMps_Solution" typeId="kdzh.3189788309731840247" id="8939513996048536628">
        <property name="name" nameId="tpck.1169194664001" value="jetbrains.mps.make" />
        <property name="uuid" nameId="kdzh.322010710375892619" value="20351dc3-a2df-46f5-b667-fc9adab1f1c9" />
        <property name="doNotCompile" nameId="kdzh.1500819558096356884" value="true" />
        <property name="compact" nameId="kdzh.8369506495128725901" value="true" />
        <node role="path" roleId="kdzh.322010710375956261" type="3ior.BuildSourceProjectRelativePath" typeId="3ior.5481553824944787378" id="8939513996048536629">
          <node role="compositePart" roleId="3ior.7321017245477039051" type="3ior.BuildCompositePath" typeId="3ior.8618885170173601777" id="8939513996048536630">
            <property name="head" nameId="3ior.8618885170173601779" value="core" />
            <node role="tail" roleId="3ior.8618885170173601778" type="3ior.BuildCompositePath" typeId="3ior.8618885170173601777" id="8939513996048536631">
              <property name="head" nameId="3ior.8618885170173601779" value="make-runtime" />
              <node role="tail" roleId="3ior.8618885170173601778" type="3ior.BuildCompositePath" typeId="3ior.8618885170173601777" id="8939513996048536632">
                <property name="head" nameId="3ior.8618885170173601779" value="solutions" />
                <node role="tail" roleId="3ior.8618885170173601778" type="3ior.BuildCompositePath" typeId="3ior.8618885170173601777" id="8939513996048536633">
                  <property name="head" nameId="3ior.8618885170173601779" value="jetbrains.mps.make" />
                  <node role="tail" roleId="3ior.8618885170173601778" type="3ior.BuildCompositePath" typeId="3ior.8618885170173601777" id="8939513996048536634">
                    <property name="head" nameId="3ior.8618885170173601779" value="jetbrains.mps.make.msd" />
                  </node>
                </node>
              </node>
            </node>
          </node>
        </node>
      </node>
      <node role="modules" roleId="kdzh.1500819558095907806" type="kdzh.BuildMps_Solution" typeId="kdzh.3189788309731840247" id="8939513996048536635">
        <property name="name" nameId="tpck.1169194664001" value="jetbrains.mps.make.runtime" />
        <property name="uuid" nameId="kdzh.322010710375892619" value="a1250a4d-c090-42c3-ad7c-d298a3357dd4" />
        <property name="doNotCompile" nameId="kdzh.1500819558096356884" value="true" />
        <property name="compact" nameId="kdzh.8369506495128725901" value="true" />
        <node role="path" roleId="kdzh.322010710375956261" type="3ior.BuildSourceProjectRelativePath" typeId="3ior.5481553824944787378" id="8939513996048536636">
          <node role="compositePart" roleId="3ior.7321017245477039051" type="3ior.BuildCompositePath" typeId="3ior.8618885170173601777" id="8939513996048536637">
            <property name="head" nameId="3ior.8618885170173601779" value="core" />
            <node role="tail" roleId="3ior.8618885170173601778" type="3ior.BuildCompositePath" typeId="3ior.8618885170173601777" id="8939513996048536638">
              <property name="head" nameId="3ior.8618885170173601779" value="make-runtime" />
              <node role="tail" roleId="3ior.8618885170173601778" type="3ior.BuildCompositePath" typeId="3ior.8618885170173601777" id="8939513996048536639">
                <property name="head" nameId="3ior.8618885170173601779" value="solutions" />
                <node role="tail" roleId="3ior.8618885170173601778" type="3ior.BuildCompositePath" typeId="3ior.8618885170173601777" id="8939513996048536640">
                  <property name="head" nameId="3ior.8618885170173601779" value="jetbrains.mps.make.runtime" />
                  <node role="tail" roleId="3ior.8618885170173601778" type="3ior.BuildCompositePath" typeId="3ior.8618885170173601777" id="8939513996048536641">
                    <property name="head" nameId="3ior.8618885170173601779" value="jetbrains.mps.make.runtime.msd" />
                  </node>
                </node>
              </node>
            </node>
          </node>
        </node>
      </node>
      <node role="modules" roleId="kdzh.1500819558095907806" type="kdzh.BuildMps_Solution" typeId="kdzh.3189788309731840247" id="8939513996048535456">
        <property name="name" nameId="tpck.1169194664001" value="jetbrains.mps.baseLanguage.search" />
        <property name="uuid" nameId="kdzh.322010710375892619" value="a0c108f0-1637-416e-a249-3effbaa4c998" />
        <property name="doNotCompile" nameId="kdzh.1500819558096356884" value="true" />
        <property name="compact" nameId="kdzh.8369506495128725901" value="true" />
        <node role="path" roleId="kdzh.322010710375956261" type="3ior.BuildSourceProjectRelativePath" typeId="3ior.5481553824944787378" id="8939513996048535457">
          <node role="compositePart" roleId="3ior.7321017245477039051" type="3ior.BuildCompositePath" typeId="3ior.8618885170173601777" id="8939513996048535458">
            <property name="head" nameId="3ior.8618885170173601779" value="languages" />
            <node role="tail" roleId="3ior.8618885170173601778" type="3ior.BuildCompositePath" typeId="3ior.8618885170173601777" id="8939513996048535459">
              <property name="head" nameId="3ior.8618885170173601779" value="baseLanguage" />
              <node role="tail" roleId="3ior.8618885170173601778" type="3ior.BuildCompositePath" typeId="3ior.8618885170173601777" id="8939513996048535460">
                <property name="head" nameId="3ior.8618885170173601779" value="baseLanguage" />
                <node role="tail" roleId="3ior.8618885170173601778" type="3ior.BuildCompositePath" typeId="3ior.8618885170173601777" id="8939513996048535461">
                  <property name="head" nameId="3ior.8618885170173601779" value="solutions" />
                  <node role="tail" roleId="3ior.8618885170173601778" type="3ior.BuildCompositePath" typeId="3ior.8618885170173601777" id="8939513996048535462">
                    <property name="head" nameId="3ior.8618885170173601779" value="jetbrains.mps.baseLanguage.search" />
                    <node role="tail" roleId="3ior.8618885170173601778" type="3ior.BuildCompositePath" typeId="3ior.8618885170173601777" id="8939513996048535463">
                      <property name="head" nameId="3ior.8618885170173601779" value="jetbrains.mps.baseLanguage.search.msd" />
                    </node>
                  </node>
                </node>
              </node>
            </node>
          </node>
        </node>
      </node>
      <node role="modules" roleId="kdzh.1500819558095907806" type="kdzh.BuildMps_Solution" typeId="kdzh.3189788309731840247" id="8939513996048535472">
        <property name="name" nameId="tpck.1169194664001" value="jetbrains.mps.baseLanguage.util" />
        <property name="uuid" nameId="kdzh.322010710375892619" value="c7d01124-66d5-486d-8b50-7fdccb60b839" />
        <property name="doNotCompile" nameId="kdzh.1500819558096356884" value="true" />
        <property name="compact" nameId="kdzh.8369506495128725901" value="true" />
        <node role="path" roleId="kdzh.322010710375956261" type="3ior.BuildSourceProjectRelativePath" typeId="3ior.5481553824944787378" id="8939513996048535473">
          <node role="compositePart" roleId="3ior.7321017245477039051" type="3ior.BuildCompositePath" typeId="3ior.8618885170173601777" id="8939513996048535474">
            <property name="head" nameId="3ior.8618885170173601779" value="languages" />
            <node role="tail" roleId="3ior.8618885170173601778" type="3ior.BuildCompositePath" typeId="3ior.8618885170173601777" id="8939513996048535475">
              <property name="head" nameId="3ior.8618885170173601779" value="baseLanguage" />
              <node role="tail" roleId="3ior.8618885170173601778" type="3ior.BuildCompositePath" typeId="3ior.8618885170173601777" id="8939513996048535476">
                <property name="head" nameId="3ior.8618885170173601779" value="baseLanguage" />
                <node role="tail" roleId="3ior.8618885170173601778" type="3ior.BuildCompositePath" typeId="3ior.8618885170173601777" id="8939513996048535477">
                  <property name="head" nameId="3ior.8618885170173601779" value="solutions" />
                  <node role="tail" roleId="3ior.8618885170173601778" type="3ior.BuildCompositePath" typeId="3ior.8618885170173601777" id="8939513996048535478">
                    <property name="head" nameId="3ior.8618885170173601779" value="jetbrains.mps.baseLanguage.util" />
                    <node role="tail" roleId="3ior.8618885170173601778" type="3ior.BuildCompositePath" typeId="3ior.8618885170173601777" id="8939513996048535479">
                      <property name="head" nameId="3ior.8618885170173601779" value="util.msd" />
                    </node>
                  </node>
                </node>
              </node>
            </node>
          </node>
        </node>
      </node>
    </node>
    <node role="parts" roleId="3ior.7389400916848080626" type="kdzh.BuildMps_Group" typeId="kdzh.1500819558095907805" id="1500819558096421934">
      <property name="name" nameId="tpck.1169194664001" value="editor" />
      <node role="modules" roleId="kdzh.1500819558095907806" type="kdzh.BuildMps_Solution" typeId="kdzh.3189788309731840247" id="4372437818007979949">
        <property name="name" nameId="tpck.1169194664001" value="jetbrains.mps.editor.runtime" />
        <property name="uuid" nameId="kdzh.322010710375892619" value="34e84b8f-afa8-4364-abcd-a279fddddbe7" />
        <property name="doNotCompile" nameId="kdzh.1500819558096356884" value="true" />
        <property name="compact" nameId="kdzh.8369506495128725901" value="true" />
        <node role="path" roleId="kdzh.322010710375956261" type="3ior.BuildSourceProjectRelativePath" typeId="3ior.5481553824944787378" id="4372437818007979950">
          <node role="compositePart" roleId="3ior.7321017245477039051" type="3ior.BuildCompositePath" typeId="3ior.8618885170173601777" id="4372437818007979951">
            <property name="head" nameId="3ior.8618885170173601779" value="editor" />
            <node role="tail" roleId="3ior.8618885170173601778" type="3ior.BuildCompositePath" typeId="3ior.8618885170173601777" id="4372437818007979952">
              <property name="head" nameId="3ior.8618885170173601779" value="editor-runtime" />
              <node role="tail" roleId="3ior.8618885170173601778" type="3ior.BuildCompositePath" typeId="3ior.8618885170173601777" id="4372437818007979953">
                <property name="head" nameId="3ior.8618885170173601779" value="jetbrains.mps.editor.runtime.msd" />
              </node>
            </node>
          </node>
        </node>
      </node>
    </node>
    <node role="parts" roleId="3ior.7389400916848080626" type="kdzh.BuildMps_Group" typeId="kdzh.1500819558095907805" id="1500819558096127599">
      <property name="name" nameId="tpck.1169194664001" value="devkits" />
      <node role="modules" roleId="kdzh.1500819558095907806" type="kdzh.BuildMps_DevKit" typeId="kdzh.322010710375794190" id="8939513996048535403">
        <property name="name" nameId="tpck.1169194664001" value="jetbrains.mps.devkit.bootstrap-languages" />
        <property name="uuid" nameId="kdzh.322010710375892619" value="e073aac8-8c71-4c23-be71-86bf7a6df0a2" />
        <property name="compact" nameId="kdzh.8369506495128725901" value="true" />
        <node role="path" roleId="kdzh.322010710375956261" type="3ior.BuildSourceProjectRelativePath" typeId="3ior.5481553824944787378" id="8939513996048535404">
          <node role="compositePart" roleId="3ior.7321017245477039051" type="3ior.BuildCompositePath" typeId="3ior.8618885170173601777" id="8939513996048535405">
            <property name="head" nameId="3ior.8618885170173601779" value="core" />
            <node role="tail" roleId="3ior.8618885170173601778" type="3ior.BuildCompositePath" typeId="3ior.8618885170173601777" id="8939513996048535406">
              <property name="head" nameId="3ior.8618885170173601779" value="devkits" />
              <node role="tail" roleId="3ior.8618885170173601778" type="3ior.BuildCompositePath" typeId="3ior.8618885170173601777" id="8939513996048535407">
                <property name="head" nameId="3ior.8618885170173601779" value="jetbrains.mps.devkit.bootstrap-languages.devkit" />
              </node>
            </node>
          </node>
        </node>
        <node role="exports" roleId="kdzh.322010710375832962" type="kdzh.BuildMps_DevKitExportLanguage" typeId="kdzh.322010710375832938" id="8939513996048536459">
          <link role="language" roleId="kdzh.322010710375832947" targetNodeId="8939513996048536264" resolveInfo="jetbrains.mps.lang.test" />
        </node>
        <node role="exports" roleId="kdzh.322010710375832962" type="kdzh.BuildMps_DevKitExportLanguage" typeId="kdzh.322010710375832938" id="8939513996048536460">
          <link role="language" roleId="kdzh.322010710375832947" targetNodeId="8939513996048536244" resolveInfo="jetbrains.mps.lang.structure" />
        </node>
        <node role="exports" roleId="kdzh.322010710375832962" type="kdzh.BuildMps_DevKitExportLanguage" typeId="kdzh.322010710375832938" id="8939513996048536461">
          <link role="language" roleId="kdzh.322010710375832947" targetNodeId="413682502717884117" resolveInfo="jetbrains.mps.lang.editor.editorTest" />
        </node>
        <node role="exports" roleId="kdzh.322010710375832962" type="kdzh.BuildMps_DevKitExportLanguage" typeId="kdzh.322010710375832938" id="8939513996048536462">
          <link role="language" roleId="kdzh.322010710375832947" targetNodeId="8939513996048536180" resolveInfo="jetbrains.mps.lang.smodel" />
        </node>
        <node role="exports" roleId="kdzh.322010710375832962" type="kdzh.BuildMps_DevKitExportLanguage" typeId="kdzh.322010710375832938" id="8939513996048536463">
          <link role="language" roleId="kdzh.322010710375832947" targetNodeId="8939513996048535827" resolveInfo="jetbrains.mps.lang.actions" />
        </node>
        <node role="exports" roleId="kdzh.322010710375832962" type="kdzh.BuildMps_DevKitExportLanguage" typeId="kdzh.322010710375832938" id="8939513996048536464">
          <link role="language" roleId="kdzh.322010710375832947" targetNodeId="8939513996048535833" resolveInfo="jetbrains.mps.lang.behavior" />
        </node>
        <node role="exports" roleId="kdzh.322010710375832962" type="kdzh.BuildMps_DevKitExportLanguage" typeId="kdzh.322010710375832938" id="8939513996048536465">
          <link role="language" roleId="kdzh.322010710375832947" targetNodeId="8939513996048535420" resolveInfo="jetbrains.mps.lang.core" />
        </node>
        <node role="exports" roleId="kdzh.322010710375832962" type="kdzh.BuildMps_DevKitExportLanguage" typeId="kdzh.322010710375832938" id="8939513996048536466">
          <link role="language" roleId="kdzh.322010710375832947" targetNodeId="8939513996048536034" resolveInfo="jetbrains.mps.lang.intentions" />
        </node>
        <node role="exports" roleId="kdzh.322010710375832962" type="kdzh.BuildMps_DevKitExportLanguage" typeId="kdzh.322010710375832938" id="8939513996048536467">
          <link role="language" roleId="kdzh.322010710375832947" targetNodeId="8939513996048535960" resolveInfo="jetbrains.mps.lang.generator.generationContext" />
        </node>
        <node role="exports" roleId="kdzh.322010710375832962" type="kdzh.BuildMps_DevKitExportLanguage" typeId="kdzh.322010710375832938" id="8939513996048536468">
          <link role="language" roleId="kdzh.322010710375832947" targetNodeId="8939513996048536322" resolveInfo="jetbrains.mps.lang.typesystem" />
        </node>
        <node role="exports" roleId="kdzh.322010710375832962" type="kdzh.BuildMps_DevKitExportLanguage" typeId="kdzh.322010710375832938" id="8939513996048536469">
          <link role="language" roleId="kdzh.322010710375832947" targetNodeId="8939513996048536112" resolveInfo="jetbrains.mps.lang.plugin" />
        </node>
        <node role="exports" roleId="kdzh.322010710375832962" type="kdzh.BuildMps_DevKitExportLanguage" typeId="kdzh.322010710375832938" id="8939513996048536470">
          <link role="language" roleId="kdzh.322010710375832947" targetNodeId="413682502717884128" resolveInfo="jetbrains.mps.lang.smodelTests" />
        </node>
        <node role="exports" roleId="kdzh.322010710375832962" type="kdzh.BuildMps_DevKitExportLanguage" typeId="kdzh.322010710375832938" id="8939513996048536471">
          <link role="language" roleId="kdzh.322010710375832947" targetNodeId="8939513996048536154" resolveInfo="jetbrains.mps.lang.refactoring" />
        </node>
        <node role="exports" roleId="kdzh.322010710375832962" type="kdzh.BuildMps_DevKitExportLanguage" typeId="kdzh.322010710375832938" id="8939513996048536472">
          <link role="language" roleId="kdzh.322010710375832947" targetNodeId="8939513996048535847" resolveInfo="jetbrains.mps.lang.dataFlow" />
        </node>
        <node role="exports" roleId="kdzh.322010710375832962" type="kdzh.BuildMps_DevKitExportLanguage" typeId="kdzh.322010710375832938" id="8939513996048536473">
          <link role="language" roleId="kdzh.322010710375832947" targetNodeId="8939513996048535976" resolveInfo="jetbrains.mps.lang.generator" />
        </node>
        <node role="exports" roleId="kdzh.322010710375832962" type="kdzh.BuildMps_DevKitExportLanguage" typeId="kdzh.322010710375832938" id="8939513996048536474">
          <link role="language" roleId="kdzh.322010710375832947" targetNodeId="8939513996048536302" resolveInfo="jetbrains.mps.lang.textGen" />
        </node>
        <node role="exports" roleId="kdzh.322010710375832962" type="kdzh.BuildMps_DevKitExportLanguage" typeId="kdzh.322010710375832938" id="8939513996048536475">
          <link role="language" roleId="kdzh.322010710375832947" targetNodeId="8939513996048535869" resolveInfo="jetbrains.mps.lang.editor" />
        </node>
        <node role="exports" roleId="kdzh.322010710375832962" type="kdzh.BuildMps_DevKitExportLanguage" typeId="kdzh.322010710375832938" id="8939513996048536476">
          <link role="language" roleId="kdzh.322010710375832947" targetNodeId="8939513996048536258" resolveInfo="jetbrains.mps.lang.stubs" />
        </node>
        <node role="exports" roleId="kdzh.322010710375832962" type="kdzh.BuildMps_DevKitExportLanguage" typeId="kdzh.322010710375832938" id="8939513996048536477">
          <link role="language" roleId="kdzh.322010710375832947" targetNodeId="8939513996048536140" resolveInfo="jetbrains.mps.lang.quotation" />
        </node>
        <node role="exports" roleId="kdzh.322010710375832962" type="kdzh.BuildMps_DevKitExportLanguage" typeId="kdzh.322010710375832938" id="8939513996048536478">
          <link role="language" roleId="kdzh.322010710375832947" targetNodeId="8939513996048535938" resolveInfo="jetbrains.mps.lang.findUsages" />
        </node>
        <node role="exports" roleId="kdzh.322010710375832962" type="kdzh.BuildMps_DevKitExportLanguage" typeId="kdzh.322010710375832938" id="8939513996048536479">
          <link role="language" roleId="kdzh.322010710375832947" targetNodeId="8939513996048536160" resolveInfo="jetbrains.mps.lang.script" />
        </node>
        <node role="exports" roleId="kdzh.322010710375832962" type="kdzh.BuildMps_DevKitExportLanguage" typeId="kdzh.322010710375832938" id="8939513996048536480">
          <link role="language" roleId="kdzh.322010710375832947" targetNodeId="8939513996048536174" resolveInfo="jetbrains.mps.lang.sharedConcepts" />
        </node>
        <node role="exports" roleId="kdzh.322010710375832962" type="kdzh.BuildMps_DevKitExportLanguage" typeId="kdzh.322010710375832938" id="8939513996048536481">
          <link role="language" roleId="kdzh.322010710375832947" targetNodeId="8939513996048535841" resolveInfo="jetbrains.mps.lang.constraints" />
        </node>
        <node role="exports" roleId="kdzh.322010710375832962" type="kdzh.BuildMps_DevKitExportLanguage" typeId="kdzh.322010710375832938" id="8939513996048536482">
          <link role="language" roleId="kdzh.322010710375832947" targetNodeId="8939513996048536090" resolveInfo="jetbrains.mps.lang.pattern" />
        </node>
      </node>
      <node role="modules" roleId="kdzh.1500819558095907806" type="kdzh.BuildMps_DevKit" typeId="kdzh.322010710375794190" id="8939513996048535408">
        <property name="name" nameId="tpck.1169194664001" value="jetbrains.mps.devkit.general-purpose" />
        <property name="uuid" nameId="kdzh.322010710375892619" value="fbc25dd2-5da4-483a-8b19-70928e1b62d7" />
        <property name="compact" nameId="kdzh.8369506495128725901" value="true" />
        <node role="path" roleId="kdzh.322010710375956261" type="3ior.BuildSourceProjectRelativePath" typeId="3ior.5481553824944787378" id="8939513996048535409">
          <node role="compositePart" roleId="3ior.7321017245477039051" type="3ior.BuildCompositePath" typeId="3ior.8618885170173601777" id="8939513996048535410">
            <property name="head" nameId="3ior.8618885170173601779" value="core" />
            <node role="tail" roleId="3ior.8618885170173601778" type="3ior.BuildCompositePath" typeId="3ior.8618885170173601777" id="8939513996048535411">
              <property name="head" nameId="3ior.8618885170173601779" value="devkits" />
              <node role="tail" roleId="3ior.8618885170173601778" type="3ior.BuildCompositePath" typeId="3ior.8618885170173601777" id="8939513996048535412">
                <property name="head" nameId="3ior.8618885170173601779" value="jetbrains.mps.devkit.general-purpose.devkit" />
              </node>
            </node>
          </node>
        </node>
        <node role="exports" roleId="kdzh.322010710375832962" type="kdzh.BuildMps_DevKitExportLanguage" typeId="kdzh.322010710375832938" id="8939513996048536483">
          <link role="language" roleId="kdzh.322010710375832947" targetNodeId="8939513996048535701" resolveInfo="jetbrains.mps.baseLanguage.logging" />
        </node>
        <node role="exports" roleId="kdzh.322010710375832962" type="kdzh.BuildMps_DevKitExportLanguage" typeId="kdzh.322010710375832938" id="8939513996048536484">
          <link role="language" roleId="kdzh.322010710375832947" targetNodeId="8939513996048536180" resolveInfo="jetbrains.mps.lang.smodel" />
        </node>
        <node role="exports" roleId="kdzh.322010710375832962" type="kdzh.BuildMps_DevKitExportLanguage" typeId="kdzh.322010710375832938" id="8939513996048536485">
          <link role="language" roleId="kdzh.322010710375832947" targetNodeId="8939513996048536140" resolveInfo="jetbrains.mps.lang.quotation" />
        </node>
        <node role="exports" roleId="kdzh.322010710375832962" type="kdzh.BuildMps_DevKitExportLanguage" typeId="kdzh.322010710375832938" id="8939513996048536486">
          <link role="language" roleId="kdzh.322010710375832947" targetNodeId="8939513996048535532" resolveInfo="jetbrains.mps.baseLanguage.closures" />
        </node>
        <node role="exports" roleId="kdzh.322010710375832962" type="kdzh.BuildMps_DevKitExportLanguage" typeId="kdzh.322010710375832938" id="8939513996048536487">
          <link role="language" roleId="kdzh.322010710375832947" targetNodeId="8939513996048535435" resolveInfo="jetbrains.mps.baseLanguage" />
        </node>
        <node role="exports" roleId="kdzh.322010710375832962" type="kdzh.BuildMps_DevKitExportLanguage" typeId="kdzh.322010710375832938" id="8939513996048536488">
          <link role="language" roleId="kdzh.322010710375832947" targetNodeId="8939513996048535723" resolveInfo="jetbrains.mps.baseLanguage.tuples" />
        </node>
        <node role="exports" roleId="kdzh.322010710375832962" type="kdzh.BuildMps_DevKitExportLanguage" typeId="kdzh.322010710375832938" id="8939513996048536489">
          <link role="language" roleId="kdzh.322010710375832947" targetNodeId="8939513996048535569" resolveInfo="jetbrains.mps.baseLanguage.collections" />
        </node>
      </node>
      <node role="modules" roleId="kdzh.1500819558095907806" type="kdzh.BuildMps_DevKit" typeId="kdzh.322010710375794190" id="8939513996048535413">
        <property name="name" nameId="tpck.1169194664001" value="jetbrains.mps.devkit.language-design" />
        <property name="uuid" nameId="kdzh.322010710375892619" value="2677cb18-f558-4e33-bc38-a5139cee06dc" />
        <property name="compact" nameId="kdzh.8369506495128725901" value="true" />
        <node role="path" roleId="kdzh.322010710375956261" type="3ior.BuildSourceProjectRelativePath" typeId="3ior.5481553824944787378" id="8939513996048535414">
          <node role="compositePart" roleId="3ior.7321017245477039051" type="3ior.BuildCompositePath" typeId="3ior.8618885170173601777" id="8939513996048535415">
            <property name="head" nameId="3ior.8618885170173601779" value="core" />
            <node role="tail" roleId="3ior.8618885170173601778" type="3ior.BuildCompositePath" typeId="3ior.8618885170173601777" id="8939513996048535416">
              <property name="head" nameId="3ior.8618885170173601779" value="devkits" />
              <node role="tail" roleId="3ior.8618885170173601778" type="3ior.BuildCompositePath" typeId="3ior.8618885170173601777" id="8939513996048535417">
                <property name="head" nameId="3ior.8618885170173601779" value="jetbrains.mps.devkit.language-design.devkit" />
              </node>
            </node>
          </node>
        </node>
        <node role="extends" roleId="kdzh.322010710375805250" type="kdzh.BuildMps_DevKitRef" typeId="kdzh.322010710375805242" id="8939513996048536490">
          <link role="devkit" roleId="kdzh.322010710375805243" targetNodeId="8939513996048535403" resolveInfo="jetbrains.mps.devkit.bootstrap-languages" />
        </node>
        <node role="extends" roleId="kdzh.322010710375805250" type="kdzh.BuildMps_DevKitRef" typeId="kdzh.322010710375805242" id="8939513996048536491">
          <link role="devkit" roleId="kdzh.322010710375805243" targetNodeId="8939513996048535408" resolveInfo="jetbrains.mps.devkit.general-purpose" />
        </node>
        <node role="exports" roleId="kdzh.322010710375832962" type="kdzh.BuildMps_DevKitExportLanguage" typeId="kdzh.322010710375832938" id="8939513996048536492">
          <link role="language" roleId="kdzh.322010710375832947" targetNodeId="8939513996048535488" resolveInfo="jetbrains.mps.baseLanguageInternal" />
        </node>
      </node>
    </node>
    <node role="parts" roleId="3ior.7389400916848080626" type="kdzh.BuildMps_Group" typeId="kdzh.1500819558095907805" id="1500819558096127597">
      <property name="name" nameId="tpck.1169194664001" value="baseLanguage" />
      <node role="modules" roleId="kdzh.1500819558095907806" type="kdzh.BuildMps_Language" typeId="kdzh.3189788309731840248" id="8939513996048535435">
        <property name="name" nameId="tpck.1169194664001" value="jetbrains.mps.baseLanguage" />
        <property name="uuid" nameId="kdzh.322010710375892619" value="f3061a53-9226-4cc5-a443-f952ceaf5816" />
        <property name="doNotCompile" nameId="kdzh.1500819558096356884" value="false" />
        <property name="compact" nameId="kdzh.8369506495128725901" value="true" />
        <node role="path" roleId="kdzh.322010710375956261" type="3ior.BuildSourceProjectRelativePath" typeId="3ior.5481553824944787378" id="8939513996048535436">
          <node role="compositePart" roleId="3ior.7321017245477039051" type="3ior.BuildCompositePath" typeId="3ior.8618885170173601777" id="8939513996048535437">
            <property name="head" nameId="3ior.8618885170173601779" value="languages" />
            <node role="tail" roleId="3ior.8618885170173601778" type="3ior.BuildCompositePath" typeId="3ior.8618885170173601777" id="8939513996048535438">
              <property name="head" nameId="3ior.8618885170173601779" value="baseLanguage" />
              <node role="tail" roleId="3ior.8618885170173601778" type="3ior.BuildCompositePath" typeId="3ior.8618885170173601777" id="8939513996048535439">
                <property name="head" nameId="3ior.8618885170173601779" value="baseLanguage" />
                <node role="tail" roleId="3ior.8618885170173601778" type="3ior.BuildCompositePath" typeId="3ior.8618885170173601777" id="8939513996048535440">
                  <property name="head" nameId="3ior.8618885170173601779" value="baseLanguage.mpl" />
                </node>
              </node>
            </node>
          </node>
        </node>
        <node role="dependencies" roleId="kdzh.5253498789149547704" type="kdzh.BuildMps_ExtractedModuleDependency" typeId="kdzh.7259033139236285166" id="7259033139236387126">
          <node role="dependency" roleId="kdzh.7259033139236285167" type="kdzh.BuildMps_ModuleDependencyOnModule" typeId="kdzh.5253498789149585690" id="7259033139236387127">
            <property name="reexport" nameId="kdzh.5253498789149547713" value="true" />
            <link role="module" roleId="kdzh.5253498789149547705" targetNodeId="413682502717652307" resolveInfo="JDK" />
          </node>
        </node>
        <node role="runtime" roleId="kdzh.3189788309731917348" type="kdzh.BuildMps_ModuleSolutionRuntime" typeId="kdzh.3189788309731981027" id="7259033139236387128">
          <link role="solution" roleId="kdzh.3189788309731981028" targetNodeId="413682502717652307" resolveInfo="JDK" />
        </node>
        <node role="runtime" roleId="kdzh.3189788309731917348" type="kdzh.BuildMps_ModuleJarRuntime" typeId="kdzh.4278635856200804496" id="7259033139236387129">
          <node role="path" roleId="kdzh.4278635856200804500" type="3ior.BuildSourceProjectRelativePath" typeId="3ior.5481553824944787378" id="7259033139236387130">
            <node role="compositePart" roleId="3ior.7321017245477039051" type="3ior.BuildCompositePath" typeId="3ior.8618885170173601777" id="7259033139236387131">
              <property name="head" nameId="3ior.8618885170173601779" value="lib" />
              <node role="tail" roleId="3ior.8618885170173601778" type="3ior.BuildCompositePath" typeId="3ior.8618885170173601777" id="7259033139236387132">
                <property name="head" nameId="3ior.8618885170173601779" value="commons-lang-2.4.jar" />
              </node>
            </node>
          </node>
        </node>
        <node role="dependencies" roleId="kdzh.5253498789149547704" type="kdzh.BuildMps_ExtractedModuleDependency" typeId="kdzh.7259033139236285166" id="7259033139236387133">
          <node role="dependency" roleId="kdzh.7259033139236285167" type="kdzh.BuildMps_ModuleDependencyExtendLanguage" typeId="kdzh.4278635856200794926" id="7259033139236387134">
            <link role="language" roleId="kdzh.4278635856200794928" targetNodeId="8939513996048535494" resolveInfo="jetbrains.mps.baseLanguage.blTypes" />
          </node>
        </node>
        <node role="dependencies" roleId="kdzh.5253498789149547704" type="kdzh.BuildMps_ExtractedModuleDependency" typeId="kdzh.7259033139236285166" id="7259033139236387135">
          <node role="dependency" roleId="kdzh.7259033139236285167" type="kdzh.BuildMps_ModuleDependencyExtendLanguage" typeId="kdzh.4278635856200794926" id="7259033139236387136">
            <link role="language" roleId="kdzh.4278635856200794928" targetNodeId="8939513996048535420" resolveInfo="jetbrains.mps.lang.core" />
          </node>
        </node>
        <node role="dependencies" roleId="kdzh.5253498789149547704" type="kdzh.BuildMps_ExtractedModuleDependency" typeId="kdzh.7259033139236285166" id="7259033139236387137">
          <node role="dependency" roleId="kdzh.7259033139236285167" type="kdzh.BuildMps_ModuleDependencyExtendLanguage" typeId="kdzh.4278635856200794926" id="7259033139236387138">
            <link role="language" roleId="kdzh.4278635856200794928" targetNodeId="8939513996048536308" resolveInfo="jetbrains.mps.lang.traceable" />
          </node>
        </node>
      </node>
      <node role="modules" roleId="kdzh.1500819558095907806" type="kdzh.BuildMps_Language" typeId="kdzh.3189788309731840248" id="8939513996048535532">
        <property name="name" nameId="tpck.1169194664001" value="jetbrains.mps.baseLanguage.closures" />
        <property name="uuid" nameId="kdzh.322010710375892619" value="fd392034-7849-419d-9071-12563d152375" />
        <property name="doNotCompile" nameId="kdzh.1500819558096356884" value="false" />
        <property name="compact" nameId="kdzh.8369506495128725901" value="true" />
        <node role="path" roleId="kdzh.322010710375956261" type="3ior.BuildSourceProjectRelativePath" typeId="3ior.5481553824944787378" id="8939513996048535533">
          <node role="compositePart" roleId="3ior.7321017245477039051" type="3ior.BuildCompositePath" typeId="3ior.8618885170173601777" id="8939513996048535534">
            <property name="head" nameId="3ior.8618885170173601779" value="languages" />
            <node role="tail" roleId="3ior.8618885170173601778" type="3ior.BuildCompositePath" typeId="3ior.8618885170173601777" id="8939513996048535535">
              <property name="head" nameId="3ior.8618885170173601779" value="baseLanguage" />
              <node role="tail" roleId="3ior.8618885170173601778" type="3ior.BuildCompositePath" typeId="3ior.8618885170173601777" id="8939513996048535536">
                <property name="head" nameId="3ior.8618885170173601779" value="closures" />
                <node role="tail" roleId="3ior.8618885170173601778" type="3ior.BuildCompositePath" typeId="3ior.8618885170173601777" id="8939513996048535537">
                  <property name="head" nameId="3ior.8618885170173601779" value="closures.mpl" />
                </node>
              </node>
            </node>
          </node>
        </node>
        <node role="runtime" roleId="kdzh.3189788309731917348" type="kdzh.BuildMps_ModuleSolutionRuntime" typeId="kdzh.3189788309731981027" id="7259033139236387942">
          <link role="solution" roleId="kdzh.3189788309731981028" targetNodeId="8939513996048535538" resolveInfo="closures.runtime" />
        </node>
        <node role="dependencies" roleId="kdzh.5253498789149547704" type="kdzh.BuildMps_ExtractedModuleDependency" typeId="kdzh.7259033139236285166" id="7259033139236387943">
          <node role="dependency" roleId="kdzh.7259033139236285167" type="kdzh.BuildMps_ModuleDependencyExtendLanguage" typeId="kdzh.4278635856200794926" id="7259033139236387944">
            <link role="language" roleId="kdzh.4278635856200794928" targetNodeId="8939513996048535420" resolveInfo="jetbrains.mps.lang.core" />
          </node>
        </node>
        <node role="dependencies" roleId="kdzh.5253498789149547704" type="kdzh.BuildMps_ExtractedModuleDependency" typeId="kdzh.7259033139236285166" id="7259033139236387945">
          <node role="dependency" roleId="kdzh.7259033139236285167" type="kdzh.BuildMps_ModuleDependencyExtendLanguage" typeId="kdzh.4278635856200794926" id="7259033139236387946">
            <link role="language" roleId="kdzh.4278635856200794928" targetNodeId="8939513996048535435" resolveInfo="jetbrains.mps.baseLanguage" />
          </node>
        </node>
      </node>
      <node role="modules" roleId="kdzh.1500819558095907806" type="kdzh.BuildMps_Language" typeId="kdzh.3189788309731840248" id="8939513996048535569">
        <property name="name" nameId="tpck.1169194664001" value="jetbrains.mps.baseLanguage.collections" />
        <property name="uuid" nameId="kdzh.322010710375892619" value="83888646-71ce-4f1c-9c53-c54016f6ad4f" />
        <property name="doNotCompile" nameId="kdzh.1500819558096356884" value="false" />
        <property name="compact" nameId="kdzh.8369506495128725901" value="true" />
        <node role="path" roleId="kdzh.322010710375956261" type="3ior.BuildSourceProjectRelativePath" typeId="3ior.5481553824944787378" id="8939513996048535570">
          <node role="compositePart" roleId="3ior.7321017245477039051" type="3ior.BuildCompositePath" typeId="3ior.8618885170173601777" id="8939513996048535571">
            <property name="head" nameId="3ior.8618885170173601779" value="languages" />
            <node role="tail" roleId="3ior.8618885170173601778" type="3ior.BuildCompositePath" typeId="3ior.8618885170173601777" id="8939513996048535572">
              <property name="head" nameId="3ior.8618885170173601779" value="baseLanguage" />
              <node role="tail" roleId="3ior.8618885170173601778" type="3ior.BuildCompositePath" typeId="3ior.8618885170173601777" id="8939513996048535573">
                <property name="head" nameId="3ior.8618885170173601779" value="collections" />
                <node role="tail" roleId="3ior.8618885170173601778" type="3ior.BuildCompositePath" typeId="3ior.8618885170173601777" id="8939513996048535574">
                  <property name="head" nameId="3ior.8618885170173601779" value="collections.mpl" />
                </node>
              </node>
            </node>
          </node>
        </node>
        <node role="dependencies" roleId="kdzh.5253498789149547704" type="kdzh.BuildMps_ExtractedModuleDependency" typeId="kdzh.7259033139236285166" id="7259033139236387947">
          <node role="dependency" roleId="kdzh.7259033139236285167" type="kdzh.BuildMps_ModuleDependencyOnModule" typeId="kdzh.5253498789149585690" id="7259033139236387948">
            <property name="reexport" nameId="kdzh.5253498789149547713" value="true" />
            <link role="module" roleId="kdzh.5253498789149547705" targetNodeId="8939513996048535532" resolveInfo="jetbrains.mps.baseLanguage.closures" />
          </node>
        </node>
        <node role="runtime" roleId="kdzh.3189788309731917348" type="kdzh.BuildMps_ModuleSolutionRuntime" typeId="kdzh.3189788309731981027" id="7259033139236387949">
          <link role="solution" roleId="kdzh.3189788309731981028" targetNodeId="8939513996048535592" resolveInfo="collections.runtime" />
        </node>
        <node role="dependencies" roleId="kdzh.5253498789149547704" type="kdzh.BuildMps_ExtractedModuleDependency" typeId="kdzh.7259033139236285166" id="7259033139236387950">
          <node role="dependency" roleId="kdzh.7259033139236285167" type="kdzh.BuildMps_ModuleDependencyExtendLanguage" typeId="kdzh.4278635856200794926" id="7259033139236387951">
            <link role="language" roleId="kdzh.4278635856200794928" targetNodeId="8939513996048535420" resolveInfo="jetbrains.mps.lang.core" />
          </node>
        </node>
        <node role="dependencies" roleId="kdzh.5253498789149547704" type="kdzh.BuildMps_ExtractedModuleDependency" typeId="kdzh.7259033139236285166" id="7259033139236387952">
          <node role="dependency" roleId="kdzh.7259033139236285167" type="kdzh.BuildMps_ModuleDependencyExtendLanguage" typeId="kdzh.4278635856200794926" id="7259033139236387953">
            <link role="language" roleId="kdzh.4278635856200794928" targetNodeId="8939513996048535435" resolveInfo="jetbrains.mps.baseLanguage" />
          </node>
        </node>
        <node role="dependencies" roleId="kdzh.5253498789149547704" type="kdzh.BuildMps_ExtractedModuleDependency" typeId="kdzh.7259033139236285166" id="7259033139236387954">
          <node role="dependency" roleId="kdzh.7259033139236285167" type="kdzh.BuildMps_ModuleDependencyExtendLanguage" typeId="kdzh.4278635856200794926" id="7259033139236387955">
            <link role="language" roleId="kdzh.4278635856200794928" targetNodeId="8939513996048535532" resolveInfo="jetbrains.mps.baseLanguage.closures" />
          </node>
        </node>
      </node>
      <node role="modules" roleId="kdzh.1500819558095907806" type="kdzh.BuildMps_Language" typeId="kdzh.3189788309731840248" id="8939513996048535488">
        <property name="name" nameId="tpck.1169194664001" value="jetbrains.mps.baseLanguageInternal" />
        <property name="uuid" nameId="kdzh.322010710375892619" value="df345b11-b8c7-4213-ac66-48d2a9b75d88" />
        <property name="doNotCompile" nameId="kdzh.1500819558096356884" value="false" />
        <property name="compact" nameId="kdzh.8369506495128725901" value="true" />
        <node role="path" roleId="kdzh.322010710375956261" type="3ior.BuildSourceProjectRelativePath" typeId="3ior.5481553824944787378" id="8939513996048535489">
          <node role="compositePart" roleId="3ior.7321017245477039051" type="3ior.BuildCompositePath" typeId="3ior.8618885170173601777" id="8939513996048535490">
            <property name="head" nameId="3ior.8618885170173601779" value="languages" />
            <node role="tail" roleId="3ior.8618885170173601778" type="3ior.BuildCompositePath" typeId="3ior.8618885170173601777" id="8939513996048535491">
              <property name="head" nameId="3ior.8618885170173601779" value="baseLanguage" />
              <node role="tail" roleId="3ior.8618885170173601778" type="3ior.BuildCompositePath" typeId="3ior.8618885170173601777" id="8939513996048535492">
                <property name="head" nameId="3ior.8618885170173601779" value="baseLanguageInternal" />
                <node role="tail" roleId="3ior.8618885170173601778" type="3ior.BuildCompositePath" typeId="3ior.8618885170173601777" id="8939513996048535493">
                  <property name="head" nameId="3ior.8618885170173601779" value="baseLanguageInternal.mpl" />
                </node>
              </node>
            </node>
          </node>
        </node>
        <node role="dependencies" roleId="kdzh.5253498789149547704" type="kdzh.BuildMps_ExtractedModuleDependency" typeId="kdzh.7259033139236285166" id="7259033139236387956">
          <node role="dependency" roleId="kdzh.7259033139236285167" type="kdzh.BuildMps_ModuleDependencyExtendLanguage" typeId="kdzh.4278635856200794926" id="7259033139236387957">
            <link role="language" roleId="kdzh.4278635856200794928" targetNodeId="8939513996048535420" resolveInfo="jetbrains.mps.lang.core" />
          </node>
        </node>
        <node role="dependencies" roleId="kdzh.5253498789149547704" type="kdzh.BuildMps_ExtractedModuleDependency" typeId="kdzh.7259033139236285166" id="7259033139236387958">
          <node role="dependency" roleId="kdzh.7259033139236285167" type="kdzh.BuildMps_ModuleDependencyExtendLanguage" typeId="kdzh.4278635856200794926" id="7259033139236387959">
            <link role="language" roleId="kdzh.4278635856200794928" targetNodeId="8939513996048535435" resolveInfo="jetbrains.mps.baseLanguage" />
          </node>
        </node>
      </node>
      <node role="modules" roleId="kdzh.1500819558095907806" type="kdzh.BuildMps_Language" typeId="kdzh.3189788309731840248" id="8939513996048535494">
        <property name="name" nameId="tpck.1169194664001" value="jetbrains.mps.baseLanguage.blTypes" />
        <property name="uuid" nameId="kdzh.322010710375892619" value="ed6d7656-532c-4bc2-81d1-af945aeb8280" />
        <property name="doNotCompile" nameId="kdzh.1500819558096356884" value="false" />
        <property name="compact" nameId="kdzh.8369506495128725901" value="true" />
        <node role="path" roleId="kdzh.322010710375956261" type="3ior.BuildSourceProjectRelativePath" typeId="3ior.5481553824944787378" id="8939513996048535495">
          <node role="compositePart" roleId="3ior.7321017245477039051" type="3ior.BuildCompositePath" typeId="3ior.8618885170173601777" id="8939513996048535496">
            <property name="head" nameId="3ior.8618885170173601779" value="languages" />
            <node role="tail" roleId="3ior.8618885170173601778" type="3ior.BuildCompositePath" typeId="3ior.8618885170173601777" id="8939513996048535497">
              <property name="head" nameId="3ior.8618885170173601779" value="baseLanguage" />
              <node role="tail" roleId="3ior.8618885170173601778" type="3ior.BuildCompositePath" typeId="3ior.8618885170173601777" id="8939513996048535498">
                <property name="head" nameId="3ior.8618885170173601779" value="blTypes" />
                <node role="tail" roleId="3ior.8618885170173601778" type="3ior.BuildCompositePath" typeId="3ior.8618885170173601777" id="8939513996048535499">
                  <property name="head" nameId="3ior.8618885170173601779" value="blTypes.mpl" />
                </node>
              </node>
            </node>
          </node>
        </node>
        <node role="dependencies" roleId="kdzh.5253498789149547704" type="kdzh.BuildMps_ExtractedModuleDependency" typeId="kdzh.7259033139236285166" id="7259033139236387960">
          <node role="dependency" roleId="kdzh.7259033139236285167" type="kdzh.BuildMps_ModuleDependencyExtendLanguage" typeId="kdzh.4278635856200794926" id="7259033139236387961">
            <link role="language" roleId="kdzh.4278635856200794928" targetNodeId="8939513996048535420" resolveInfo="jetbrains.mps.lang.core" />
          </node>
        </node>
      </node>
      <node role="modules" roleId="kdzh.1500819558095907806" type="kdzh.BuildMps_Language" typeId="kdzh.3189788309731840248" id="8939513996048535500">
        <property name="name" nameId="tpck.1169194664001" value="jetbrains.mps.baseLanguage.checkedDots" />
        <property name="uuid" nameId="kdzh.322010710375892619" value="774bf8a0-62e5-41e1-af63-f4812e60e48b" />
        <property name="doNotCompile" nameId="kdzh.1500819558096356884" value="false" />
        <property name="compact" nameId="kdzh.8369506495128725901" value="true" />
        <node role="path" roleId="kdzh.322010710375956261" type="3ior.BuildSourceProjectRelativePath" typeId="3ior.5481553824944787378" id="8939513996048535501">
          <node role="compositePart" roleId="3ior.7321017245477039051" type="3ior.BuildCompositePath" typeId="3ior.8618885170173601777" id="8939513996048535502">
            <property name="head" nameId="3ior.8618885170173601779" value="languages" />
            <node role="tail" roleId="3ior.8618885170173601778" type="3ior.BuildCompositePath" typeId="3ior.8618885170173601777" id="8939513996048535503">
              <property name="head" nameId="3ior.8618885170173601779" value="baseLanguage" />
              <node role="tail" roleId="3ior.8618885170173601778" type="3ior.BuildCompositePath" typeId="3ior.8618885170173601777" id="8939513996048535504">
                <property name="head" nameId="3ior.8618885170173601779" value="checkDot" />
                <node role="tail" roleId="3ior.8618885170173601778" type="3ior.BuildCompositePath" typeId="3ior.8618885170173601777" id="8939513996048535505">
                  <property name="head" nameId="3ior.8618885170173601779" value="languages" />
                  <node role="tail" roleId="3ior.8618885170173601778" type="3ior.BuildCompositePath" typeId="3ior.8618885170173601777" id="8939513996048535506">
                    <property name="head" nameId="3ior.8618885170173601779" value="checkedDots" />
                    <node role="tail" roleId="3ior.8618885170173601778" type="3ior.BuildCompositePath" typeId="3ior.8618885170173601777" id="8939513996048535507">
                      <property name="head" nameId="3ior.8618885170173601779" value="checkedDots.mpl" />
                    </node>
                  </node>
                </node>
              </node>
            </node>
          </node>
        </node>
        <node role="dependencies" roleId="kdzh.5253498789149547704" type="kdzh.BuildMps_ExtractedModuleDependency" typeId="kdzh.7259033139236285166" id="7259033139236387962">
          <node role="dependency" roleId="kdzh.7259033139236285167" type="kdzh.BuildMps_ModuleDependencyExtendLanguage" typeId="kdzh.4278635856200794926" id="7259033139236387963">
            <link role="language" roleId="kdzh.4278635856200794928" targetNodeId="8939513996048535435" resolveInfo="jetbrains.mps.baseLanguage" />
          </node>
        </node>
      </node>
      <node role="modules" roleId="kdzh.1500819558095907806" type="kdzh.BuildMps_Language" typeId="kdzh.3189788309731840248" id="8939513996048535526">
        <property name="name" nameId="tpck.1169194664001" value="jetbrains.mps.baseLanguage.classifiers" />
        <property name="uuid" nameId="kdzh.322010710375892619" value="443f4c36-fcf5-4eb6-9500-8d06ed259e3e" />
        <property name="doNotCompile" nameId="kdzh.1500819558096356884" value="false" />
        <property name="compact" nameId="kdzh.8369506495128725901" value="true" />
        <node role="path" roleId="kdzh.322010710375956261" type="3ior.BuildSourceProjectRelativePath" typeId="3ior.5481553824944787378" id="8939513996048535527">
          <node role="compositePart" roleId="3ior.7321017245477039051" type="3ior.BuildCompositePath" typeId="3ior.8618885170173601777" id="8939513996048535528">
            <property name="head" nameId="3ior.8618885170173601779" value="languages" />
            <node role="tail" roleId="3ior.8618885170173601778" type="3ior.BuildCompositePath" typeId="3ior.8618885170173601777" id="8939513996048535529">
              <property name="head" nameId="3ior.8618885170173601779" value="baseLanguage" />
              <node role="tail" roleId="3ior.8618885170173601778" type="3ior.BuildCompositePath" typeId="3ior.8618885170173601777" id="8939513996048535530">
                <property name="head" nameId="3ior.8618885170173601779" value="classifiers" />
                <node role="tail" roleId="3ior.8618885170173601778" type="3ior.BuildCompositePath" typeId="3ior.8618885170173601777" id="8939513996048535531">
                  <property name="head" nameId="3ior.8618885170173601779" value="classifiers.mpl" />
                </node>
              </node>
            </node>
          </node>
        </node>
        <node role="dependencies" roleId="kdzh.5253498789149547704" type="kdzh.BuildMps_ExtractedModuleDependency" typeId="kdzh.7259033139236285166" id="7259033139236387964">
          <node role="dependency" roleId="kdzh.7259033139236285167" type="kdzh.BuildMps_ModuleDependencyExtendLanguage" typeId="kdzh.4278635856200794926" id="7259033139236387965">
            <link role="language" roleId="kdzh.4278635856200794928" targetNodeId="8939513996048535435" resolveInfo="jetbrains.mps.baseLanguage" />
          </node>
        </node>
      </node>
      <node role="modules" roleId="kdzh.1500819558095907806" type="kdzh.BuildMps_Language" typeId="kdzh.3189788309731840248" id="8939513996048535658">
        <property name="name" nameId="tpck.1169194664001" value="jetbrains.mps.baseLanguage.constructors" />
        <property name="uuid" nameId="kdzh.322010710375892619" value="0ae47ad3-5abd-486c-ac0f-298884f39393" />
        <property name="doNotCompile" nameId="kdzh.1500819558096356884" value="false" />
        <property name="compact" nameId="kdzh.8369506495128725901" value="true" />
        <node role="path" roleId="kdzh.322010710375956261" type="3ior.BuildSourceProjectRelativePath" typeId="3ior.5481553824944787378" id="8939513996048535659">
          <node role="compositePart" roleId="3ior.7321017245477039051" type="3ior.BuildCompositePath" typeId="3ior.8618885170173601777" id="8939513996048535660">
            <property name="head" nameId="3ior.8618885170173601779" value="languages" />
            <node role="tail" roleId="3ior.8618885170173601778" type="3ior.BuildCompositePath" typeId="3ior.8618885170173601777" id="8939513996048535661">
              <property name="head" nameId="3ior.8618885170173601779" value="baseLanguage" />
              <node role="tail" roleId="3ior.8618885170173601778" type="3ior.BuildCompositePath" typeId="3ior.8618885170173601777" id="8939513996048535662">
                <property name="head" nameId="3ior.8618885170173601779" value="constructors" />
                <node role="tail" roleId="3ior.8618885170173601778" type="3ior.BuildCompositePath" typeId="3ior.8618885170173601777" id="8939513996048535663">
                  <property name="head" nameId="3ior.8618885170173601779" value="constructors.mpl" />
                </node>
              </node>
            </node>
          </node>
        </node>
        <node role="dependencies" roleId="kdzh.5253498789149547704" type="kdzh.BuildMps_ExtractedModuleDependency" typeId="kdzh.7259033139236285166" id="7259033139236387966">
          <node role="dependency" roleId="kdzh.7259033139236285167" type="kdzh.BuildMps_ModuleDependencyExtendLanguage" typeId="kdzh.4278635856200794926" id="7259033139236387967">
            <link role="language" roleId="kdzh.4278635856200794928" targetNodeId="8939513996048535435" resolveInfo="jetbrains.mps.baseLanguage" />
          </node>
        </node>
      </node>
      <node role="modules" roleId="kdzh.1500819558095907806" type="kdzh.BuildMps_Language" typeId="kdzh.3189788309731840248" id="8939513996048535672">
        <property name="name" nameId="tpck.1169194664001" value="jetbrains.mps.baseLanguage.javadoc" />
        <property name="uuid" nameId="kdzh.322010710375892619" value="f2801650-65d5-424e-bb1b-463a8781b786" />
        <property name="doNotCompile" nameId="kdzh.1500819558096356884" value="false" />
        <property name="compact" nameId="kdzh.8369506495128725901" value="true" />
        <node role="path" roleId="kdzh.322010710375956261" type="3ior.BuildSourceProjectRelativePath" typeId="3ior.5481553824944787378" id="8939513996048535673">
          <node role="compositePart" roleId="3ior.7321017245477039051" type="3ior.BuildCompositePath" typeId="3ior.8618885170173601777" id="8939513996048535674">
            <property name="head" nameId="3ior.8618885170173601779" value="languages" />
            <node role="tail" roleId="3ior.8618885170173601778" type="3ior.BuildCompositePath" typeId="3ior.8618885170173601777" id="8939513996048535675">
              <property name="head" nameId="3ior.8618885170173601779" value="baseLanguage" />
              <node role="tail" roleId="3ior.8618885170173601778" type="3ior.BuildCompositePath" typeId="3ior.8618885170173601777" id="8939513996048535676">
                <property name="head" nameId="3ior.8618885170173601779" value="javadoc" />
                <node role="tail" roleId="3ior.8618885170173601778" type="3ior.BuildCompositePath" typeId="3ior.8618885170173601777" id="8939513996048535677">
                  <property name="head" nameId="3ior.8618885170173601779" value="javadoc.mpl" />
                </node>
              </node>
            </node>
          </node>
        </node>
        <node role="dependencies" roleId="kdzh.5253498789149547704" type="kdzh.BuildMps_ExtractedModuleDependency" typeId="kdzh.7259033139236285166" id="7259033139236387968">
          <node role="dependency" roleId="kdzh.7259033139236285167" type="kdzh.BuildMps_ModuleDependencyExtendLanguage" typeId="kdzh.4278635856200794926" id="7259033139236387969">
            <link role="language" roleId="kdzh.4278635856200794928" targetNodeId="8939513996048535435" resolveInfo="jetbrains.mps.baseLanguage" />
          </node>
        </node>
      </node>
      <node role="modules" roleId="kdzh.1500819558095907806" type="kdzh.BuildMps_Language" typeId="kdzh.3189788309731840248" id="8939513996048535685">
        <property name="name" nameId="tpck.1169194664001" value="jetbrains.mps.baseLanguage.jdk7" />
        <property name="uuid" nameId="kdzh.322010710375892619" value="96ee7a94-411d-4cf8-9b94-96cad7e52411" />
        <property name="doNotCompile" nameId="kdzh.1500819558096356884" value="false" />
        <property name="compact" nameId="kdzh.8369506495128725901" value="true" />
        <node role="path" roleId="kdzh.322010710375956261" type="3ior.BuildSourceProjectRelativePath" typeId="3ior.5481553824944787378" id="8939513996048535686">
          <node role="compositePart" roleId="3ior.7321017245477039051" type="3ior.BuildCompositePath" typeId="3ior.8618885170173601777" id="8939513996048535687">
            <property name="head" nameId="3ior.8618885170173601779" value="languages" />
            <node role="tail" roleId="3ior.8618885170173601778" type="3ior.BuildCompositePath" typeId="3ior.8618885170173601777" id="8939513996048535688">
              <property name="head" nameId="3ior.8618885170173601779" value="baseLanguage" />
              <node role="tail" roleId="3ior.8618885170173601778" type="3ior.BuildCompositePath" typeId="3ior.8618885170173601777" id="8939513996048535689">
                <property name="head" nameId="3ior.8618885170173601779" value="jdk7" />
                <node role="tail" roleId="3ior.8618885170173601778" type="3ior.BuildCompositePath" typeId="3ior.8618885170173601777" id="8939513996048535690">
                  <property name="head" nameId="3ior.8618885170173601779" value="languages" />
                  <node role="tail" roleId="3ior.8618885170173601778" type="3ior.BuildCompositePath" typeId="3ior.8618885170173601777" id="8939513996048535691">
                    <property name="head" nameId="3ior.8618885170173601779" value="jdk7" />
                    <node role="tail" roleId="3ior.8618885170173601778" type="3ior.BuildCompositePath" typeId="3ior.8618885170173601777" id="8939513996048535692">
                      <property name="head" nameId="3ior.8618885170173601779" value="jdk7.mpl" />
                    </node>
                  </node>
                </node>
              </node>
            </node>
          </node>
        </node>
        <node role="dependencies" roleId="kdzh.5253498789149547704" type="kdzh.BuildMps_ExtractedModuleDependency" typeId="kdzh.7259033139236285166" id="7259033139236387970">
          <node role="dependency" roleId="kdzh.7259033139236285167" type="kdzh.BuildMps_ModuleDependencyExtendLanguage" typeId="kdzh.4278635856200794926" id="7259033139236387971">
            <link role="language" roleId="kdzh.4278635856200794928" targetNodeId="8939513996048535435" resolveInfo="jetbrains.mps.baseLanguage" />
          </node>
        </node>
      </node>
      <node role="modules" roleId="kdzh.1500819558095907806" type="kdzh.BuildMps_Language" typeId="kdzh.3189788309731840248" id="8939513996048535701">
        <property name="name" nameId="tpck.1169194664001" value="jetbrains.mps.baseLanguage.logging" />
        <property name="uuid" nameId="kdzh.322010710375892619" value="760a0a8c-eabb-4521-8bfd-65db761a9ba3" />
        <property name="doNotCompile" nameId="kdzh.1500819558096356884" value="false" />
        <property name="compact" nameId="kdzh.8369506495128725901" value="true" />
        <node role="path" roleId="kdzh.322010710375956261" type="3ior.BuildSourceProjectRelativePath" typeId="3ior.5481553824944787378" id="8939513996048535702">
          <node role="compositePart" roleId="3ior.7321017245477039051" type="3ior.BuildCompositePath" typeId="3ior.8618885170173601777" id="8939513996048535703">
            <property name="head" nameId="3ior.8618885170173601779" value="languages" />
            <node role="tail" roleId="3ior.8618885170173601778" type="3ior.BuildCompositePath" typeId="3ior.8618885170173601777" id="8939513996048535704">
              <property name="head" nameId="3ior.8618885170173601779" value="baseLanguage" />
              <node role="tail" roleId="3ior.8618885170173601778" type="3ior.BuildCompositePath" typeId="3ior.8618885170173601777" id="8939513996048535705">
                <property name="head" nameId="3ior.8618885170173601779" value="logging" />
                <node role="tail" roleId="3ior.8618885170173601778" type="3ior.BuildCompositePath" typeId="3ior.8618885170173601777" id="8939513996048535706">
                  <property name="head" nameId="3ior.8618885170173601779" value="logging.mpl" />
                </node>
              </node>
            </node>
          </node>
        </node>
        <node role="runtime" roleId="kdzh.3189788309731917348" type="kdzh.BuildMps_ModuleJarRuntime" typeId="kdzh.4278635856200804496" id="7259033139236387972">
          <node role="path" roleId="kdzh.4278635856200804500" type="3ior.BuildSourceProjectRelativePath" typeId="3ior.5481553824944787378" id="7259033139236387973">
            <node role="compositePart" roleId="3ior.7321017245477039051" type="3ior.BuildCompositePath" typeId="3ior.8618885170173601777" id="7259033139236387974">
              <property name="head" nameId="3ior.8618885170173601779" value="lib" />
              <node role="tail" roleId="3ior.8618885170173601778" type="3ior.BuildCompositePath" typeId="3ior.8618885170173601777" id="7259033139236387975">
                <property name="head" nameId="3ior.8618885170173601779" value="commons-logging-1.1.1.jar" />
              </node>
            </node>
          </node>
        </node>
        <node role="dependencies" roleId="kdzh.5253498789149547704" type="kdzh.BuildMps_ExtractedModuleDependency" typeId="kdzh.7259033139236285166" id="7259033139236387976">
          <node role="dependency" roleId="kdzh.7259033139236285167" type="kdzh.BuildMps_ModuleDependencyExtendLanguage" typeId="kdzh.4278635856200794926" id="7259033139236387977">
            <link role="language" roleId="kdzh.4278635856200794928" targetNodeId="8939513996048535420" resolveInfo="jetbrains.mps.lang.core" />
          </node>
        </node>
        <node role="dependencies" roleId="kdzh.5253498789149547704" type="kdzh.BuildMps_ExtractedModuleDependency" typeId="kdzh.7259033139236285166" id="7259033139236387978">
          <node role="dependency" roleId="kdzh.7259033139236285167" type="kdzh.BuildMps_ModuleDependencyExtendLanguage" typeId="kdzh.4278635856200794926" id="7259033139236387979">
            <link role="language" roleId="kdzh.4278635856200794928" targetNodeId="8939513996048535435" resolveInfo="jetbrains.mps.baseLanguage" />
          </node>
        </node>
      </node>
      <node role="modules" roleId="kdzh.1500819558095907806" type="kdzh.BuildMps_Language" typeId="kdzh.3189788309731840248" id="8939513996048535707">
        <property name="name" nameId="tpck.1169194664001" value="jetbrains.mps.baseLanguage.overloadedOperators" />
        <property name="uuid" nameId="kdzh.322010710375892619" value="fc8d557e-5de6-4dd8-b749-aab2fb23aefc" />
        <property name="doNotCompile" nameId="kdzh.1500819558096356884" value="false" />
        <property name="compact" nameId="kdzh.8369506495128725901" value="true" />
        <node role="path" roleId="kdzh.322010710375956261" type="3ior.BuildSourceProjectRelativePath" typeId="3ior.5481553824944787378" id="8939513996048535708">
          <node role="compositePart" roleId="3ior.7321017245477039051" type="3ior.BuildCompositePath" typeId="3ior.8618885170173601777" id="8939513996048535709">
            <property name="head" nameId="3ior.8618885170173601779" value="languages" />
            <node role="tail" roleId="3ior.8618885170173601778" type="3ior.BuildCompositePath" typeId="3ior.8618885170173601777" id="8939513996048535710">
              <property name="head" nameId="3ior.8618885170173601779" value="baseLanguage" />
              <node role="tail" roleId="3ior.8618885170173601778" type="3ior.BuildCompositePath" typeId="3ior.8618885170173601777" id="8939513996048535711">
                <property name="head" nameId="3ior.8618885170173601779" value="overloadedOperators" />
                <node role="tail" roleId="3ior.8618885170173601778" type="3ior.BuildCompositePath" typeId="3ior.8618885170173601777" id="8939513996048535712">
                  <property name="head" nameId="3ior.8618885170173601779" value="languages" />
                  <node role="tail" roleId="3ior.8618885170173601778" type="3ior.BuildCompositePath" typeId="3ior.8618885170173601777" id="8939513996048535713">
                    <property name="head" nameId="3ior.8618885170173601779" value="overloadedOperators" />
                    <node role="tail" roleId="3ior.8618885170173601778" type="3ior.BuildCompositePath" typeId="3ior.8618885170173601777" id="8939513996048535714">
                      <property name="head" nameId="3ior.8618885170173601779" value="overloadedOperators.mpl" />
                    </node>
                  </node>
                </node>
              </node>
            </node>
          </node>
        </node>
        <node role="dependencies" roleId="kdzh.5253498789149547704" type="kdzh.BuildMps_ExtractedModuleDependency" typeId="kdzh.7259033139236285166" id="7259033139236387981">
          <node role="dependency" roleId="kdzh.7259033139236285167" type="kdzh.BuildMps_ModuleDependencyExtendLanguage" typeId="kdzh.4278635856200794926" id="7259033139236387982">
            <link role="language" roleId="kdzh.4278635856200794928" targetNodeId="8939513996048535435" resolveInfo="jetbrains.mps.baseLanguage" />
          </node>
        </node>
      </node>
      <node role="modules" roleId="kdzh.1500819558095907806" type="kdzh.BuildMps_Language" typeId="kdzh.3189788309731840248" id="8939513996048535723">
        <property name="name" nameId="tpck.1169194664001" value="jetbrains.mps.baseLanguage.tuples" />
        <property name="uuid" nameId="kdzh.322010710375892619" value="a247e09e-2435-45ba-b8d2-07e93feba96a" />
        <property name="doNotCompile" nameId="kdzh.1500819558096356884" value="false" />
        <property name="compact" nameId="kdzh.8369506495128725901" value="true" />
        <node role="path" roleId="kdzh.322010710375956261" type="3ior.BuildSourceProjectRelativePath" typeId="3ior.5481553824944787378" id="8939513996048535724">
          <node role="compositePart" roleId="3ior.7321017245477039051" type="3ior.BuildCompositePath" typeId="3ior.8618885170173601777" id="8939513996048535725">
            <property name="head" nameId="3ior.8618885170173601779" value="languages" />
            <node role="tail" roleId="3ior.8618885170173601778" type="3ior.BuildCompositePath" typeId="3ior.8618885170173601777" id="8939513996048535726">
              <property name="head" nameId="3ior.8618885170173601779" value="baseLanguage" />
              <node role="tail" roleId="3ior.8618885170173601778" type="3ior.BuildCompositePath" typeId="3ior.8618885170173601777" id="8939513996048535727">
                <property name="head" nameId="3ior.8618885170173601779" value="tuples" />
                <node role="tail" roleId="3ior.8618885170173601778" type="3ior.BuildCompositePath" typeId="3ior.8618885170173601777" id="8939513996048535728">
                  <property name="head" nameId="3ior.8618885170173601779" value="languages" />
                  <node role="tail" roleId="3ior.8618885170173601778" type="3ior.BuildCompositePath" typeId="3ior.8618885170173601777" id="8939513996048535729">
                    <property name="head" nameId="3ior.8618885170173601779" value="tuples" />
                    <node role="tail" roleId="3ior.8618885170173601778" type="3ior.BuildCompositePath" typeId="3ior.8618885170173601777" id="8939513996048535730">
                      <property name="head" nameId="3ior.8618885170173601779" value="tuples.mpl" />
                    </node>
                  </node>
                </node>
              </node>
            </node>
          </node>
        </node>
        <node role="runtime" roleId="kdzh.3189788309731917348" type="kdzh.BuildMps_ModuleSolutionRuntime" typeId="kdzh.3189788309731981027" id="7259033139236387983">
          <link role="solution" roleId="kdzh.3189788309731981028" targetNodeId="8939513996048535731" resolveInfo="jetbrains.mps.baseLanguage.tuples.runtime" />
        </node>
        <node role="dependencies" roleId="kdzh.5253498789149547704" type="kdzh.BuildMps_ExtractedModuleDependency" typeId="kdzh.7259033139236285166" id="7259033139236387984">
          <node role="dependency" roleId="kdzh.7259033139236285167" type="kdzh.BuildMps_ModuleDependencyExtendLanguage" typeId="kdzh.4278635856200794926" id="7259033139236387985">
            <link role="language" roleId="kdzh.4278635856200794928" targetNodeId="8939513996048535435" resolveInfo="jetbrains.mps.baseLanguage" />
          </node>
        </node>
      </node>
      <node role="modules" roleId="kdzh.1500819558095907806" type="kdzh.BuildMps_Language" typeId="kdzh.3189788309731840248" id="8939513996048535762">
        <property name="name" nameId="tpck.1169194664001" value="jetbrains.mps.baseLanguage.unitTest" />
        <property name="uuid" nameId="kdzh.322010710375892619" value="f61473f9-130f-42f6-b98d-6c438812c2f6" />
        <property name="doNotCompile" nameId="kdzh.1500819558096356884" value="false" />
        <property name="compact" nameId="kdzh.8369506495128725901" value="true" />
        <node role="path" roleId="kdzh.322010710375956261" type="3ior.BuildSourceProjectRelativePath" typeId="3ior.5481553824944787378" id="8939513996048535763">
          <node role="compositePart" roleId="3ior.7321017245477039051" type="3ior.BuildCompositePath" typeId="3ior.8618885170173601777" id="8939513996048535764">
            <property name="head" nameId="3ior.8618885170173601779" value="languages" />
            <node role="tail" roleId="3ior.8618885170173601778" type="3ior.BuildCompositePath" typeId="3ior.8618885170173601777" id="8939513996048535765">
              <property name="head" nameId="3ior.8618885170173601779" value="baseLanguage" />
              <node role="tail" roleId="3ior.8618885170173601778" type="3ior.BuildCompositePath" typeId="3ior.8618885170173601777" id="8939513996048535766">
                <property name="head" nameId="3ior.8618885170173601779" value="unitTest" />
                <node role="tail" roleId="3ior.8618885170173601778" type="3ior.BuildCompositePath" typeId="3ior.8618885170173601777" id="8939513996048535767">
                  <property name="head" nameId="3ior.8618885170173601779" value="unitTest.mpl" />
                </node>
              </node>
            </node>
          </node>
        </node>
        <node role="dependencies" roleId="kdzh.5253498789149547704" type="kdzh.BuildMps_ExtractedModuleDependency" typeId="kdzh.7259033139236285166" id="7259033139236387986">
          <node role="dependency" roleId="kdzh.7259033139236285167" type="kdzh.BuildMps_ModuleDependencyOnModule" typeId="kdzh.5253498789149585690" id="7259033139236387987">
            <property name="reexport" nameId="kdzh.5253498789149547713" value="true" />
            <link role="module" roleId="kdzh.5253498789149547705" targetNodeId="8939513996048535768" resolveInfo="jetbrains.mps.baseLanguage.unitTest.libs" />
          </node>
        </node>
        <node role="runtime" roleId="kdzh.3189788309731917348" type="kdzh.BuildMps_ModuleSolutionRuntime" typeId="kdzh.3189788309731981027" id="7259033139236387988">
          <link role="solution" roleId="kdzh.3189788309731981028" targetNodeId="8939513996048535768" resolveInfo="jetbrains.mps.baseLanguage.unitTest.libs" />
        </node>
        <node role="dependencies" roleId="kdzh.5253498789149547704" type="kdzh.BuildMps_ExtractedModuleDependency" typeId="kdzh.7259033139236285166" id="7259033139236387989">
          <node role="dependency" roleId="kdzh.7259033139236285167" type="kdzh.BuildMps_ModuleDependencyExtendLanguage" typeId="kdzh.4278635856200794926" id="7259033139236387990">
            <link role="language" roleId="kdzh.4278635856200794928" targetNodeId="8939513996048535420" resolveInfo="jetbrains.mps.lang.core" />
          </node>
        </node>
        <node role="dependencies" roleId="kdzh.5253498789149547704" type="kdzh.BuildMps_ExtractedModuleDependency" typeId="kdzh.7259033139236285166" id="7259033139236387991">
          <node role="dependency" roleId="kdzh.7259033139236285167" type="kdzh.BuildMps_ModuleDependencyExtendLanguage" typeId="kdzh.4278635856200794926" id="7259033139236387992">
            <link role="language" roleId="kdzh.4278635856200794928" targetNodeId="8939513996048535435" resolveInfo="jetbrains.mps.baseLanguage" />
          </node>
        </node>
      </node>
      <node role="modules" roleId="kdzh.1500819558095907806" type="kdzh.BuildMps_Language" typeId="kdzh.3189788309731840248" id="4372437818007971293">
        <property name="name" nameId="tpck.1169194664001" value="jetbrains.mps.baseLanguage.extensionMethods" />
        <property name="uuid" nameId="kdzh.322010710375892619" value="5dc5fc0d-37ef-4782-8192-8b5ce1f69f80" />
        <property name="doNotCompile" nameId="kdzh.1500819558096356884" value="false" />
        <property name="compact" nameId="kdzh.8369506495128725901" value="true" />
        <node role="path" roleId="kdzh.322010710375956261" type="3ior.BuildSourceProjectRelativePath" typeId="3ior.5481553824944787378" id="4372437818007971294">
          <node role="compositePart" roleId="3ior.7321017245477039051" type="3ior.BuildCompositePath" typeId="3ior.8618885170173601777" id="4372437818007971295">
            <property name="head" nameId="3ior.8618885170173601779" value="languages" />
            <node role="tail" roleId="3ior.8618885170173601778" type="3ior.BuildCompositePath" typeId="3ior.8618885170173601777" id="4372437818007971296">
              <property name="head" nameId="3ior.8618885170173601779" value="util" />
              <node role="tail" roleId="3ior.8618885170173601778" type="3ior.BuildCompositePath" typeId="3ior.8618885170173601777" id="4372437818007971297">
                <property name="head" nameId="3ior.8618885170173601779" value="extensionMethod" />
                <node role="tail" roleId="3ior.8618885170173601778" type="3ior.BuildCompositePath" typeId="3ior.8618885170173601777" id="4372437818007971298">
                  <property name="head" nameId="3ior.8618885170173601779" value="methodExtension.mpl" />
                </node>
              </node>
            </node>
          </node>
        </node>
        <node role="dependencies" roleId="kdzh.5253498789149547704" type="kdzh.BuildMps_ExtractedModuleDependency" typeId="kdzh.7259033139236285166" id="7259033139236387993">
          <node role="dependency" roleId="kdzh.7259033139236285167" type="kdzh.BuildMps_ModuleDependencyExtendLanguage" typeId="kdzh.4278635856200794926" id="7259033139236387994">
            <link role="language" roleId="kdzh.4278635856200794928" targetNodeId="8939513996048535435" resolveInfo="jetbrains.mps.baseLanguage" />
          </node>
        </node>
      </node>
      <node role="modules" roleId="kdzh.1500819558095907806" type="kdzh.BuildMps_Language" typeId="kdzh.3189788309731840248" id="2280618263083864210">
        <property name="name" nameId="tpck.1169194664001" value="jetbrains.mps.baseLanguage.regexp" />
        <property name="uuid" nameId="kdzh.322010710375892619" value="daafa647-f1f7-4b0b-b096-69cd7c8408c0" />
        <property name="doNotCompile" nameId="kdzh.1500819558096356884" value="false" />
        <property name="compact" nameId="kdzh.8369506495128725901" value="true" />
        <node role="path" roleId="kdzh.322010710375956261" type="3ior.BuildSourceProjectRelativePath" typeId="3ior.5481553824944787378" id="2280618263083864211">
          <node role="compositePart" roleId="3ior.7321017245477039051" type="3ior.BuildCompositePath" typeId="3ior.8618885170173601777" id="2280618263083864212">
            <property name="head" nameId="3ior.8618885170173601779" value="languages" />
            <node role="tail" roleId="3ior.8618885170173601778" type="3ior.BuildCompositePath" typeId="3ior.8618885170173601777" id="2280618263083864213">
              <property name="head" nameId="3ior.8618885170173601779" value="util" />
              <node role="tail" roleId="3ior.8618885170173601778" type="3ior.BuildCompositePath" typeId="3ior.8618885170173601777" id="2280618263083864214">
                <property name="head" nameId="3ior.8618885170173601779" value="regexp" />
                <node role="tail" roleId="3ior.8618885170173601778" type="3ior.BuildCompositePath" typeId="3ior.8618885170173601777" id="2280618263083864215">
                  <property name="head" nameId="3ior.8618885170173601779" value="regexp.mpl" />
                </node>
              </node>
            </node>
          </node>
        </node>
        <node role="runtime" roleId="kdzh.3189788309731917348" type="kdzh.BuildMps_ModuleSolutionRuntime" typeId="kdzh.3189788309731981027" id="7259033139236387995">
          <link role="solution" roleId="kdzh.3189788309731981028" targetNodeId="2280618263083864216" resolveInfo="jetbrains.mps.baseLanguage.regexp.runtime" />
        </node>
        <node role="dependencies" roleId="kdzh.5253498789149547704" type="kdzh.BuildMps_ExtractedModuleDependency" typeId="kdzh.7259033139236285166" id="7259033139236387996">
          <node role="dependency" roleId="kdzh.7259033139236285167" type="kdzh.BuildMps_ModuleDependencyExtendLanguage" typeId="kdzh.4278635856200794926" id="7259033139236387997">
            <link role="language" roleId="kdzh.4278635856200794928" targetNodeId="8939513996048535420" resolveInfo="jetbrains.mps.lang.core" />
          </node>
        </node>
        <node role="dependencies" roleId="kdzh.5253498789149547704" type="kdzh.BuildMps_ExtractedModuleDependency" typeId="kdzh.7259033139236285166" id="7259033139236387998">
          <node role="dependency" roleId="kdzh.7259033139236285167" type="kdzh.BuildMps_ModuleDependencyExtendLanguage" typeId="kdzh.4278635856200794926" id="7259033139236387999">
            <link role="language" roleId="kdzh.4278635856200794928" targetNodeId="8939513996048535435" resolveInfo="jetbrains.mps.baseLanguage" />
          </node>
        </node>
      </node>
      <node role="modules" roleId="kdzh.1500819558095907806" type="kdzh.BuildMps_Solution" typeId="kdzh.3189788309731840247" id="2280618263083864216">
        <property name="name" nameId="tpck.1169194664001" value="jetbrains.mps.baseLanguage.regexp.runtime" />
        <property name="uuid" nameId="kdzh.322010710375892619" value="23949432-aaff-4c03-b7da-26e4e956ccea" />
        <property name="compact" nameId="kdzh.8369506495128725901" value="true" />
        <node role="path" roleId="kdzh.322010710375956261" type="3ior.BuildSourceProjectRelativePath" typeId="3ior.5481553824944787378" id="2280618263083864217">
          <node role="compositePart" roleId="3ior.7321017245477039051" type="3ior.BuildCompositePath" typeId="3ior.8618885170173601777" id="2280618263083864218">
            <property name="head" nameId="3ior.8618885170173601779" value="languages" />
            <node role="tail" roleId="3ior.8618885170173601778" type="3ior.BuildCompositePath" typeId="3ior.8618885170173601777" id="2280618263083864219">
              <property name="head" nameId="3ior.8618885170173601779" value="util" />
              <node role="tail" roleId="3ior.8618885170173601778" type="3ior.BuildCompositePath" typeId="3ior.8618885170173601777" id="2280618263083864220">
                <property name="head" nameId="3ior.8618885170173601779" value="regexp" />
                <node role="tail" roleId="3ior.8618885170173601778" type="3ior.BuildCompositePath" typeId="3ior.8618885170173601777" id="2280618263083864221">
                  <property name="head" nameId="3ior.8618885170173601779" value="solutions" />
                  <node role="tail" roleId="3ior.8618885170173601778" type="3ior.BuildCompositePath" typeId="3ior.8618885170173601777" id="2280618263083864222">
                    <property name="head" nameId="3ior.8618885170173601779" value="jetbrains.mps.baseLanguage.regexp.runtime" />
                    <node role="tail" roleId="3ior.8618885170173601778" type="3ior.BuildCompositePath" typeId="3ior.8618885170173601777" id="2280618263083864223">
                      <property name="head" nameId="3ior.8618885170173601779" value="jetbrains.mps.baseLanguage.regexp.runtime.msd" />
                    </node>
                  </node>
                </node>
              </node>
            </node>
          </node>
        </node>
      </node>
      <node role="modules" roleId="kdzh.1500819558095907806" type="kdzh.BuildMps_Language" typeId="kdzh.3189788309731840248" id="8189062720279434691">
        <property name="uuid" nameId="kdzh.322010710375892619" value="132aa4d8-a3f7-441c-a7eb-3fce23492c6a" />
        <property name="name" nameId="tpck.1169194664001" value="jetbrains.mps.baseLanguage.builders" />
        <property name="doNotCompile" nameId="kdzh.1500819558096356884" value="false" />
        <property name="compact" nameId="kdzh.8369506495128725901" value="true" />
        <node role="path" roleId="kdzh.322010710375956261" type="3ior.BuildSourceProjectRelativePath" typeId="3ior.5481553824944787378" id="8189062720279434692">
          <node role="compositePart" roleId="3ior.7321017245477039051" type="3ior.BuildCompositePath" typeId="3ior.8618885170173601777" id="8189062720279434693">
            <property name="head" nameId="3ior.8618885170173601779" value="languages" />
            <node role="tail" roleId="3ior.8618885170173601778" type="3ior.BuildCompositePath" typeId="3ior.8618885170173601777" id="8189062720279434694">
              <property name="head" nameId="3ior.8618885170173601779" value="util" />
              <node role="tail" roleId="3ior.8618885170173601778" type="3ior.BuildCompositePath" typeId="3ior.8618885170173601777" id="8189062720279434695">
                <property name="head" nameId="3ior.8618885170173601779" value="builders" />
                <node role="tail" roleId="3ior.8618885170173601778" type="3ior.BuildCompositePath" typeId="3ior.8618885170173601777" id="8189062720279434696">
                  <property name="head" nameId="3ior.8618885170173601779" value="builders.mpl" />
                </node>
              </node>
            </node>
          </node>
        </node>
        <node role="dependencies" roleId="kdzh.5253498789149547704" type="kdzh.BuildMps_ExtractedModuleDependency" typeId="kdzh.7259033139236285166" id="7259033139236388000">
          <node role="dependency" roleId="kdzh.7259033139236285167" type="kdzh.BuildMps_ModuleDependencyExtendLanguage" typeId="kdzh.4278635856200794926" id="7259033139236388001">
            <link role="language" roleId="kdzh.4278635856200794928" targetNodeId="8939513996048535435" resolveInfo="jetbrains.mps.baseLanguage" />
          </node>
        </node>
        <node role="dependencies" roleId="kdzh.5253498789149547704" type="kdzh.BuildMps_ExtractedModuleDependency" typeId="kdzh.7259033139236285166" id="7259033139236388002">
          <node role="dependency" roleId="kdzh.7259033139236285167" type="kdzh.BuildMps_ModuleDependencyExtendLanguage" typeId="kdzh.4278635856200794926" id="7259033139236388003">
            <link role="language" roleId="kdzh.4278635856200794928" targetNodeId="8939513996048535532" resolveInfo="jetbrains.mps.baseLanguage.closures" />
          </node>
        </node>
      </node>
    </node>
    <node role="parts" roleId="3ior.7389400916848080626" type="kdzh.BuildMps_Group" typeId="kdzh.1500819558095907805" id="1500819558096127595">
      <property name="name" nameId="tpck.1169194664001" value="languageDesign" />
      <node role="modules" roleId="kdzh.1500819558095907806" type="kdzh.BuildMps_Language" typeId="kdzh.3189788309731840248" id="8939513996048536494">
        <property name="name" nameId="tpck.1169194664001" value="jetbrains.mps.analyzers" />
        <property name="uuid" nameId="kdzh.322010710375892619" value="97a52717-898f-4598-8150-573d9fd03868" />
        <property name="doNotCompile" nameId="kdzh.1500819558096356884" value="false" />
        <property name="compact" nameId="kdzh.8369506495128725901" value="true" />
        <node role="path" roleId="kdzh.322010710375956261" type="3ior.BuildSourceProjectRelativePath" typeId="3ior.5481553824944787378" id="8939513996048536495">
          <node role="compositePart" roleId="3ior.7321017245477039051" type="3ior.BuildCompositePath" typeId="3ior.8618885170173601777" id="8939513996048536496">
            <property name="head" nameId="3ior.8618885170173601779" value="core" />
            <node role="tail" roleId="3ior.8618885170173601778" type="3ior.BuildCompositePath" typeId="3ior.8618885170173601777" id="8939513996048536497">
              <property name="head" nameId="3ior.8618885170173601779" value="analyzers" />
              <node role="tail" roleId="3ior.8618885170173601778" type="3ior.BuildCompositePath" typeId="3ior.8618885170173601777" id="8939513996048536498">
                <property name="head" nameId="3ior.8618885170173601779" value="languages" />
                <node role="tail" roleId="3ior.8618885170173601778" type="3ior.BuildCompositePath" typeId="3ior.8618885170173601777" id="8939513996048536499">
                  <property name="head" nameId="3ior.8618885170173601779" value="analyzers" />
                  <node role="tail" roleId="3ior.8618885170173601778" type="3ior.BuildCompositePath" typeId="3ior.8618885170173601777" id="8939513996048536500">
                    <property name="head" nameId="3ior.8618885170173601779" value="analyzers.mpl" />
                  </node>
                </node>
              </node>
            </node>
          </node>
        </node>
        <node role="dependencies" roleId="kdzh.5253498789149547704" type="kdzh.BuildMps_ExtractedModuleDependency" typeId="kdzh.7259033139236285166" id="7259033139236388004">
          <node role="dependency" roleId="kdzh.7259033139236285167" type="kdzh.BuildMps_ModuleDependencyExtendLanguage" typeId="kdzh.4278635856200794926" id="7259033139236388005">
            <link role="language" roleId="kdzh.4278635856200794928" targetNodeId="8939513996048536090" resolveInfo="jetbrains.mps.lang.pattern" />
          </node>
        </node>
        <node role="dependencies" roleId="kdzh.5253498789149547704" type="kdzh.BuildMps_ExtractedModuleDependency" typeId="kdzh.7259033139236285166" id="7259033139236388006">
          <node role="dependency" roleId="kdzh.7259033139236285167" type="kdzh.BuildMps_ModuleDependencyExtendLanguage" typeId="kdzh.4278635856200794926" id="7259033139236388007">
            <link role="language" roleId="kdzh.4278635856200794928" targetNodeId="8939513996048535435" resolveInfo="jetbrains.mps.baseLanguage" />
          </node>
        </node>
      </node>
      <node role="modules" roleId="kdzh.1500819558095907806" type="kdzh.BuildMps_Language" typeId="kdzh.3189788309731840248" id="8939513996048535420">
        <property name="name" nameId="tpck.1169194664001" value="jetbrains.mps.lang.core" />
        <property name="uuid" nameId="kdzh.322010710375892619" value="ceab5195-25ea-4f22-9b92-103b95ca8c0c" />
        <property name="doNotCompile" nameId="kdzh.1500819558096356884" value="false" />
        <property name="compact" nameId="kdzh.8369506495128725901" value="true" />
        <node role="path" roleId="kdzh.322010710375956261" type="3ior.BuildSourceProjectRelativePath" typeId="3ior.5481553824944787378" id="8939513996048535421">
          <node role="compositePart" roleId="3ior.7321017245477039051" type="3ior.BuildCompositePath" typeId="3ior.8618885170173601777" id="8939513996048535422">
            <property name="head" nameId="3ior.8618885170173601779" value="languages" />
            <node role="tail" roleId="3ior.8618885170173601778" type="3ior.BuildCompositePath" typeId="3ior.8618885170173601777" id="8939513996048535423">
              <property name="head" nameId="3ior.8618885170173601779" value="core" />
              <node role="tail" roleId="3ior.8618885170173601778" type="3ior.BuildCompositePath" typeId="3ior.8618885170173601777" id="8939513996048535424">
                <property name="head" nameId="3ior.8618885170173601779" value="core" />
                <node role="tail" roleId="3ior.8618885170173601778" type="3ior.BuildCompositePath" typeId="3ior.8618885170173601777" id="8939513996048535425">
                  <property name="head" nameId="3ior.8618885170173601779" value="languageDescriptor.mpl" />
                </node>
              </node>
            </node>
          </node>
        </node>
        <node role="dependencies" roleId="kdzh.5253498789149547704" type="kdzh.BuildMps_ExtractedModuleDependency" typeId="kdzh.7259033139236285166" id="7259033139236397029">
          <node role="dependency" roleId="kdzh.7259033139236285167" type="kdzh.BuildMps_ModuleDependencyOnModule" typeId="kdzh.5253498789149585690" id="7259033139236397030">
            <property name="reexport" nameId="kdzh.5253498789149547713" value="true" />
            <link role="module" roleId="kdzh.5253498789149547705" targetNodeId="2182758403694705590" resolveInfo="MPS.Core" />
          </node>
        </node>
      </node>
      <node role="modules" roleId="kdzh.1500819558095907806" type="kdzh.BuildMps_Language" typeId="kdzh.3189788309731840248" id="8939513996048535827">
        <property name="name" nameId="tpck.1169194664001" value="jetbrains.mps.lang.actions" />
        <property name="uuid" nameId="kdzh.322010710375892619" value="aee9cad2-acd4-4608-aef2-0004f6a1cdbd" />
        <property name="doNotCompile" nameId="kdzh.1500819558096356884" value="false" />
        <property name="compact" nameId="kdzh.8369506495128725901" value="true" />
        <node role="path" roleId="kdzh.322010710375956261" type="3ior.BuildSourceProjectRelativePath" typeId="3ior.5481553824944787378" id="8939513996048535828">
          <node role="compositePart" roleId="3ior.7321017245477039051" type="3ior.BuildCompositePath" typeId="3ior.8618885170173601777" id="8939513996048535829">
            <property name="head" nameId="3ior.8618885170173601779" value="languages" />
            <node role="tail" roleId="3ior.8618885170173601778" type="3ior.BuildCompositePath" typeId="3ior.8618885170173601777" id="8939513996048535830">
              <property name="head" nameId="3ior.8618885170173601779" value="languageDesign" />
              <node role="tail" roleId="3ior.8618885170173601778" type="3ior.BuildCompositePath" typeId="3ior.8618885170173601777" id="8939513996048535831">
                <property name="head" nameId="3ior.8618885170173601779" value="actions" />
                <node role="tail" roleId="3ior.8618885170173601778" type="3ior.BuildCompositePath" typeId="3ior.8618885170173601777" id="8939513996048535832">
                  <property name="head" nameId="3ior.8618885170173601779" value="languageDescriptor.mpl" />
                </node>
              </node>
            </node>
          </node>
        </node>
        <node role="dependencies" roleId="kdzh.5253498789149547704" type="kdzh.BuildMps_ExtractedModuleDependency" typeId="kdzh.7259033139236285166" id="7259033139236388008">
          <node role="dependency" roleId="kdzh.7259033139236285167" type="kdzh.BuildMps_ModuleDependencyExtendLanguage" typeId="kdzh.4278635856200794926" id="7259033139236388009">
            <link role="language" roleId="kdzh.4278635856200794928" targetNodeId="8939513996048536244" resolveInfo="jetbrains.mps.lang.structure" />
          </node>
        </node>
        <node role="dependencies" roleId="kdzh.5253498789149547704" type="kdzh.BuildMps_ExtractedModuleDependency" typeId="kdzh.7259033139236285166" id="7259033139236388010">
          <node role="dependency" roleId="kdzh.7259033139236285167" type="kdzh.BuildMps_ModuleDependencyExtendLanguage" typeId="kdzh.4278635856200794926" id="7259033139236388011">
            <link role="language" roleId="kdzh.4278635856200794928" targetNodeId="8939513996048536180" resolveInfo="jetbrains.mps.lang.smodel" />
          </node>
        </node>
        <node role="dependencies" roleId="kdzh.5253498789149547704" type="kdzh.BuildMps_ExtractedModuleDependency" typeId="kdzh.7259033139236285166" id="7259033139236388012">
          <node role="dependency" roleId="kdzh.7259033139236285167" type="kdzh.BuildMps_ModuleDependencyExtendLanguage" typeId="kdzh.4278635856200794926" id="7259033139236388013">
            <link role="language" roleId="kdzh.4278635856200794928" targetNodeId="8939513996048535420" resolveInfo="jetbrains.mps.lang.core" />
          </node>
        </node>
        <node role="dependencies" roleId="kdzh.5253498789149547704" type="kdzh.BuildMps_ExtractedModuleDependency" typeId="kdzh.7259033139236285166" id="7259033139236388014">
          <node role="dependency" roleId="kdzh.7259033139236285167" type="kdzh.BuildMps_ModuleDependencyExtendLanguage" typeId="kdzh.4278635856200794926" id="7259033139236388015">
            <link role="language" roleId="kdzh.4278635856200794928" targetNodeId="8939513996048536174" resolveInfo="jetbrains.mps.lang.sharedConcepts" />
          </node>
        </node>
        <node role="dependencies" roleId="kdzh.5253498789149547704" type="kdzh.BuildMps_ExtractedModuleDependency" typeId="kdzh.7259033139236285166" id="7259033139236388016">
          <node role="dependency" roleId="kdzh.7259033139236285167" type="kdzh.BuildMps_ModuleDependencyExtendLanguage" typeId="kdzh.4278635856200794926" id="7259033139236388017">
            <link role="language" roleId="kdzh.4278635856200794928" targetNodeId="8939513996048535435" resolveInfo="jetbrains.mps.baseLanguage" />
          </node>
        </node>
      </node>
      <node role="modules" roleId="kdzh.1500819558095907806" type="kdzh.BuildMps_Language" typeId="kdzh.3189788309731840248" id="8939513996048535833">
        <property name="name" nameId="tpck.1169194664001" value="jetbrains.mps.lang.behavior" />
        <property name="uuid" nameId="kdzh.322010710375892619" value="af65afd8-f0dd-4942-87d9-63a55f2a9db1" />
        <property name="doNotCompile" nameId="kdzh.1500819558096356884" value="false" />
        <property name="compact" nameId="kdzh.8369506495128725901" value="true" />
        <node role="path" roleId="kdzh.322010710375956261" type="3ior.BuildSourceProjectRelativePath" typeId="3ior.5481553824944787378" id="8939513996048535834">
          <node role="compositePart" roleId="3ior.7321017245477039051" type="3ior.BuildCompositePath" typeId="3ior.8618885170173601777" id="8939513996048535835">
            <property name="head" nameId="3ior.8618885170173601779" value="languages" />
            <node role="tail" roleId="3ior.8618885170173601778" type="3ior.BuildCompositePath" typeId="3ior.8618885170173601777" id="8939513996048535836">
              <property name="head" nameId="3ior.8618885170173601779" value="languageDesign" />
              <node role="tail" roleId="3ior.8618885170173601778" type="3ior.BuildCompositePath" typeId="3ior.8618885170173601777" id="8939513996048535837">
                <property name="head" nameId="3ior.8618885170173601779" value="behavior" />
                <node role="tail" roleId="3ior.8618885170173601778" type="3ior.BuildCompositePath" typeId="3ior.8618885170173601777" id="8939513996048535838">
                  <property name="head" nameId="3ior.8618885170173601779" value="languages" />
                  <node role="tail" roleId="3ior.8618885170173601778" type="3ior.BuildCompositePath" typeId="3ior.8618885170173601777" id="8939513996048535839">
                    <property name="head" nameId="3ior.8618885170173601779" value="behavior" />
                    <node role="tail" roleId="3ior.8618885170173601778" type="3ior.BuildCompositePath" typeId="3ior.8618885170173601777" id="8939513996048535840">
                      <property name="head" nameId="3ior.8618885170173601779" value="behavior.mpl" />
                    </node>
                  </node>
                </node>
              </node>
            </node>
          </node>
        </node>
        <node role="dependencies" roleId="kdzh.5253498789149547704" type="kdzh.BuildMps_ExtractedModuleDependency" typeId="kdzh.7259033139236285166" id="7259033139236388018">
          <node role="dependency" roleId="kdzh.7259033139236285167" type="kdzh.BuildMps_ModuleDependencyExtendLanguage" typeId="kdzh.4278635856200794926" id="7259033139236388019">
            <link role="language" roleId="kdzh.4278635856200794928" targetNodeId="8939513996048536244" resolveInfo="jetbrains.mps.lang.structure" />
          </node>
        </node>
        <node role="dependencies" roleId="kdzh.5253498789149547704" type="kdzh.BuildMps_ExtractedModuleDependency" typeId="kdzh.7259033139236285166" id="7259033139236388020">
          <node role="dependency" roleId="kdzh.7259033139236285167" type="kdzh.BuildMps_ModuleDependencyExtendLanguage" typeId="kdzh.4278635856200794926" id="7259033139236388021">
            <link role="language" roleId="kdzh.4278635856200794928" targetNodeId="8939513996048535435" resolveInfo="jetbrains.mps.baseLanguage" />
          </node>
        </node>
      </node>
      <node role="modules" roleId="kdzh.1500819558095907806" type="kdzh.BuildMps_Language" typeId="kdzh.3189788309731840248" id="8939513996048535841">
        <property name="name" nameId="tpck.1169194664001" value="jetbrains.mps.lang.constraints" />
        <property name="uuid" nameId="kdzh.322010710375892619" value="3f4bc5f5-c6c1-4a28-8b10-c83066ffa4a1" />
        <property name="doNotCompile" nameId="kdzh.1500819558096356884" value="false" />
        <property name="compact" nameId="kdzh.8369506495128725901" value="true" />
        <node role="path" roleId="kdzh.322010710375956261" type="3ior.BuildSourceProjectRelativePath" typeId="3ior.5481553824944787378" id="8939513996048535842">
          <node role="compositePart" roleId="3ior.7321017245477039051" type="3ior.BuildCompositePath" typeId="3ior.8618885170173601777" id="8939513996048535843">
            <property name="head" nameId="3ior.8618885170173601779" value="languages" />
            <node role="tail" roleId="3ior.8618885170173601778" type="3ior.BuildCompositePath" typeId="3ior.8618885170173601777" id="8939513996048535844">
              <property name="head" nameId="3ior.8618885170173601779" value="languageDesign" />
              <node role="tail" roleId="3ior.8618885170173601778" type="3ior.BuildCompositePath" typeId="3ior.8618885170173601777" id="8939513996048535845">
                <property name="head" nameId="3ior.8618885170173601779" value="constraints" />
                <node role="tail" roleId="3ior.8618885170173601778" type="3ior.BuildCompositePath" typeId="3ior.8618885170173601777" id="8939513996048535846">
                  <property name="head" nameId="3ior.8618885170173601779" value="constraints.mpl" />
                </node>
              </node>
            </node>
          </node>
        </node>
        <node role="dependencies" roleId="kdzh.5253498789149547704" type="kdzh.BuildMps_ExtractedModuleDependency" typeId="kdzh.7259033139236285166" id="7259033139236388022">
          <node role="dependency" roleId="kdzh.7259033139236285167" type="kdzh.BuildMps_ModuleDependencyExtendLanguage" typeId="kdzh.4278635856200794926" id="7259033139236388023">
            <link role="language" roleId="kdzh.4278635856200794928" targetNodeId="8939513996048536244" resolveInfo="jetbrains.mps.lang.structure" />
          </node>
        </node>
        <node role="dependencies" roleId="kdzh.5253498789149547704" type="kdzh.BuildMps_ExtractedModuleDependency" typeId="kdzh.7259033139236285166" id="7259033139236388024">
          <node role="dependency" roleId="kdzh.7259033139236285167" type="kdzh.BuildMps_ModuleDependencyExtendLanguage" typeId="kdzh.4278635856200794926" id="7259033139236388025">
            <link role="language" roleId="kdzh.4278635856200794928" targetNodeId="8939513996048535420" resolveInfo="jetbrains.mps.lang.core" />
          </node>
        </node>
        <node role="dependencies" roleId="kdzh.5253498789149547704" type="kdzh.BuildMps_ExtractedModuleDependency" typeId="kdzh.7259033139236285166" id="7259033139236388026">
          <node role="dependency" roleId="kdzh.7259033139236285167" type="kdzh.BuildMps_ModuleDependencyExtendLanguage" typeId="kdzh.4278635856200794926" id="7259033139236388027">
            <link role="language" roleId="kdzh.4278635856200794928" targetNodeId="8939513996048536174" resolveInfo="jetbrains.mps.lang.sharedConcepts" />
          </node>
        </node>
        <node role="dependencies" roleId="kdzh.5253498789149547704" type="kdzh.BuildMps_ExtractedModuleDependency" typeId="kdzh.7259033139236285166" id="7259033139236388028">
          <node role="dependency" roleId="kdzh.7259033139236285167" type="kdzh.BuildMps_ModuleDependencyExtendLanguage" typeId="kdzh.4278635856200794926" id="7259033139236388029">
            <link role="language" roleId="kdzh.4278635856200794928" targetNodeId="8939513996048535435" resolveInfo="jetbrains.mps.baseLanguage" />
          </node>
        </node>
      </node>
      <node role="modules" roleId="kdzh.1500819558095907806" type="kdzh.BuildMps_Language" typeId="kdzh.3189788309731840248" id="8939513996048535847">
        <property name="name" nameId="tpck.1169194664001" value="jetbrains.mps.lang.dataFlow" />
        <property name="uuid" nameId="kdzh.322010710375892619" value="7fa12e9c-b949-4976-b4fa-19accbc320b4" />
        <property name="doNotCompile" nameId="kdzh.1500819558096356884" value="false" />
        <property name="compact" nameId="kdzh.8369506495128725901" value="true" />
        <node role="path" roleId="kdzh.322010710375956261" type="3ior.BuildSourceProjectRelativePath" typeId="3ior.5481553824944787378" id="8939513996048535848">
          <node role="compositePart" roleId="3ior.7321017245477039051" type="3ior.BuildCompositePath" typeId="3ior.8618885170173601777" id="8939513996048535849">
            <property name="head" nameId="3ior.8618885170173601779" value="languages" />
            <node role="tail" roleId="3ior.8618885170173601778" type="3ior.BuildCompositePath" typeId="3ior.8618885170173601777" id="8939513996048535850">
              <property name="head" nameId="3ior.8618885170173601779" value="languageDesign" />
              <node role="tail" roleId="3ior.8618885170173601778" type="3ior.BuildCompositePath" typeId="3ior.8618885170173601777" id="8939513996048535851">
                <property name="head" nameId="3ior.8618885170173601779" value="dataFlow" />
                <node role="tail" roleId="3ior.8618885170173601778" type="3ior.BuildCompositePath" typeId="3ior.8618885170173601777" id="8939513996048535852">
                  <property name="head" nameId="3ior.8618885170173601779" value="dataFlow.mpl" />
                </node>
              </node>
            </node>
          </node>
        </node>
        <node role="runtime" roleId="kdzh.3189788309731917348" type="kdzh.BuildMps_ModuleSolutionRuntime" typeId="kdzh.3189788309731981027" id="7259033139236388030">
          <link role="solution" roleId="kdzh.3189788309731981028" targetNodeId="8939513996048536560" resolveInfo="jetbrains.mps.dataFlow.runtime" />
        </node>
        <node role="dependencies" roleId="kdzh.5253498789149547704" type="kdzh.BuildMps_ExtractedModuleDependency" typeId="kdzh.7259033139236285166" id="7259033139236388031">
          <node role="dependency" roleId="kdzh.7259033139236285167" type="kdzh.BuildMps_ModuleDependencyExtendLanguage" typeId="kdzh.4278635856200794926" id="7259033139236388032">
            <link role="language" roleId="kdzh.4278635856200794928" targetNodeId="8939513996048536244" resolveInfo="jetbrains.mps.lang.structure" />
          </node>
        </node>
        <node role="dependencies" roleId="kdzh.5253498789149547704" type="kdzh.BuildMps_ExtractedModuleDependency" typeId="kdzh.7259033139236285166" id="7259033139236388033">
          <node role="dependency" roleId="kdzh.7259033139236285167" type="kdzh.BuildMps_ModuleDependencyExtendLanguage" typeId="kdzh.4278635856200794926" id="7259033139236388034">
            <link role="language" roleId="kdzh.4278635856200794928" targetNodeId="8939513996048536180" resolveInfo="jetbrains.mps.lang.smodel" />
          </node>
        </node>
        <node role="dependencies" roleId="kdzh.5253498789149547704" type="kdzh.BuildMps_ExtractedModuleDependency" typeId="kdzh.7259033139236285166" id="7259033139236388035">
          <node role="dependency" roleId="kdzh.7259033139236285167" type="kdzh.BuildMps_ModuleDependencyExtendLanguage" typeId="kdzh.4278635856200794926" id="7259033139236388036">
            <link role="language" roleId="kdzh.4278635856200794928" targetNodeId="8939513996048535435" resolveInfo="jetbrains.mps.baseLanguage" />
          </node>
        </node>
      </node>
      <node role="modules" roleId="kdzh.1500819558095907806" type="kdzh.BuildMps_Language" typeId="kdzh.3189788309731840248" id="8939513996048535869">
        <property name="name" nameId="tpck.1169194664001" value="jetbrains.mps.lang.editor" />
        <property name="uuid" nameId="kdzh.322010710375892619" value="18bc6592-03a6-4e29-a83a-7ff23bde13ba" />
        <property name="doNotCompile" nameId="kdzh.1500819558096356884" value="false" />
        <property name="compact" nameId="kdzh.8369506495128725901" value="true" />
        <node role="path" roleId="kdzh.322010710375956261" type="3ior.BuildSourceProjectRelativePath" typeId="3ior.5481553824944787378" id="8939513996048535870">
          <node role="compositePart" roleId="3ior.7321017245477039051" type="3ior.BuildCompositePath" typeId="3ior.8618885170173601777" id="8939513996048535871">
            <property name="head" nameId="3ior.8618885170173601779" value="languages" />
            <node role="tail" roleId="3ior.8618885170173601778" type="3ior.BuildCompositePath" typeId="3ior.8618885170173601777" id="8939513996048535872">
              <property name="head" nameId="3ior.8618885170173601779" value="languageDesign" />
              <node role="tail" roleId="3ior.8618885170173601778" type="3ior.BuildCompositePath" typeId="3ior.8618885170173601777" id="8939513996048535873">
                <property name="head" nameId="3ior.8618885170173601779" value="editor" />
                <node role="tail" roleId="3ior.8618885170173601778" type="3ior.BuildCompositePath" typeId="3ior.8618885170173601777" id="8939513996048535874">
                  <property name="head" nameId="3ior.8618885170173601779" value="editor.mpl" />
                </node>
              </node>
            </node>
          </node>
        </node>
        <node role="dependencies" roleId="kdzh.5253498789149547704" type="kdzh.BuildMps_ExtractedModuleDependency" typeId="kdzh.7259033139236285166" id="7259033139236388037">
          <node role="dependency" roleId="kdzh.7259033139236285167" type="kdzh.BuildMps_ModuleDependencyExtendLanguage" typeId="kdzh.4278635856200794926" id="7259033139236388038">
            <link role="language" roleId="kdzh.4278635856200794928" targetNodeId="8939513996048536244" resolveInfo="jetbrains.mps.lang.structure" />
          </node>
        </node>
        <node role="dependencies" roleId="kdzh.5253498789149547704" type="kdzh.BuildMps_ExtractedModuleDependency" typeId="kdzh.7259033139236285166" id="7259033139236388039">
          <node role="dependency" roleId="kdzh.7259033139236285167" type="kdzh.BuildMps_ModuleDependencyExtendLanguage" typeId="kdzh.4278635856200794926" id="7259033139236388040">
            <link role="language" roleId="kdzh.4278635856200794928" targetNodeId="8939513996048536180" resolveInfo="jetbrains.mps.lang.smodel" />
          </node>
        </node>
        <node role="dependencies" roleId="kdzh.5253498789149547704" type="kdzh.BuildMps_ExtractedModuleDependency" typeId="kdzh.7259033139236285166" id="7259033139236388041">
          <node role="dependency" roleId="kdzh.7259033139236285167" type="kdzh.BuildMps_ModuleDependencyExtendLanguage" typeId="kdzh.4278635856200794926" id="7259033139236388042">
            <link role="language" roleId="kdzh.4278635856200794928" targetNodeId="8939513996048535526" resolveInfo="jetbrains.mps.baseLanguage.classifiers" />
          </node>
        </node>
        <node role="dependencies" roleId="kdzh.5253498789149547704" type="kdzh.BuildMps_ExtractedModuleDependency" typeId="kdzh.7259033139236285166" id="7259033139236388043">
          <node role="dependency" roleId="kdzh.7259033139236285167" type="kdzh.BuildMps_ModuleDependencyExtendLanguage" typeId="kdzh.4278635856200794926" id="7259033139236388044">
            <link role="language" roleId="kdzh.4278635856200794928" targetNodeId="8939513996048535420" resolveInfo="jetbrains.mps.lang.core" />
          </node>
        </node>
        <node role="dependencies" roleId="kdzh.5253498789149547704" type="kdzh.BuildMps_ExtractedModuleDependency" typeId="kdzh.7259033139236285166" id="7259033139236388045">
          <node role="dependency" roleId="kdzh.7259033139236285167" type="kdzh.BuildMps_ModuleDependencyExtendLanguage" typeId="kdzh.4278635856200794926" id="7259033139236388046">
            <link role="language" roleId="kdzh.4278635856200794928" targetNodeId="8939513996048536174" resolveInfo="jetbrains.mps.lang.sharedConcepts" />
          </node>
        </node>
        <node role="dependencies" roleId="kdzh.5253498789149547704" type="kdzh.BuildMps_ExtractedModuleDependency" typeId="kdzh.7259033139236285166" id="7259033139236388047">
          <node role="dependency" roleId="kdzh.7259033139236285167" type="kdzh.BuildMps_ModuleDependencyExtendLanguage" typeId="kdzh.4278635856200794926" id="7259033139236388048">
            <link role="language" roleId="kdzh.4278635856200794928" targetNodeId="8939513996048535435" resolveInfo="jetbrains.mps.baseLanguage" />
          </node>
        </node>
        <node role="dependencies" roleId="kdzh.5253498789149547704" type="kdzh.BuildMps_ExtractedModuleDependency" typeId="kdzh.7259033139236285166" id="7259033139236388049">
          <node role="dependency" roleId="kdzh.7259033139236285167" type="kdzh.BuildMps_ModuleDependencyExtendLanguage" typeId="kdzh.4278635856200794926" id="7259033139236388050">
            <link role="language" roleId="kdzh.4278635856200794928" targetNodeId="8939513996048535569" resolveInfo="jetbrains.mps.baseLanguage.collections" />
          </node>
        </node>
      </node>
      <node role="modules" roleId="kdzh.1500819558095907806" type="kdzh.BuildMps_Language" typeId="kdzh.3189788309731840248" id="8939513996048535883">
        <property name="name" nameId="tpck.1169194664001" value="jetbrains.mps.lang.editor.table" />
        <property name="uuid" nameId="kdzh.322010710375892619" value="0272d3b4-4cc8-481e-9e2f-07793fbfcb41" />
        <property name="doNotCompile" nameId="kdzh.1500819558096356884" value="false" />
        <property name="compact" nameId="kdzh.8369506495128725901" value="true" />
        <node role="path" roleId="kdzh.322010710375956261" type="3ior.BuildSourceProjectRelativePath" typeId="3ior.5481553824944787378" id="8939513996048535884">
          <node role="compositePart" roleId="3ior.7321017245477039051" type="3ior.BuildCompositePath" typeId="3ior.8618885170173601777" id="8939513996048535885">
            <property name="head" nameId="3ior.8618885170173601779" value="languages" />
            <node role="tail" roleId="3ior.8618885170173601778" type="3ior.BuildCompositePath" typeId="3ior.8618885170173601777" id="8939513996048535886">
              <property name="head" nameId="3ior.8618885170173601779" value="languageDesign" />
              <node role="tail" roleId="3ior.8618885170173601778" type="3ior.BuildCompositePath" typeId="3ior.8618885170173601777" id="8939513996048535887">
                <property name="head" nameId="3ior.8618885170173601779" value="editor" />
                <node role="tail" roleId="3ior.8618885170173601778" type="3ior.BuildCompositePath" typeId="3ior.8618885170173601777" id="8939513996048535888">
                  <property name="head" nameId="3ior.8618885170173601779" value="languages" />
                  <node role="tail" roleId="3ior.8618885170173601778" type="3ior.BuildCompositePath" typeId="3ior.8618885170173601777" id="8939513996048535889">
                    <property name="head" nameId="3ior.8618885170173601779" value="table" />
                    <node role="tail" roleId="3ior.8618885170173601778" type="3ior.BuildCompositePath" typeId="3ior.8618885170173601777" id="8939513996048535890">
                      <property name="head" nameId="3ior.8618885170173601779" value="table.mpl" />
                    </node>
                  </node>
                </node>
              </node>
            </node>
          </node>
        </node>
        <node role="runtime" roleId="kdzh.3189788309731917348" type="kdzh.BuildMps_ModuleSolutionRuntime" typeId="kdzh.3189788309731981027" id="7259033139236388051">
          <link role="solution" roleId="kdzh.3189788309731981028" targetNodeId="8939513996048535891" resolveInfo="jetbrains.mps.lang.editor.table.runtime" />
        </node>
        <node role="dependencies" roleId="kdzh.5253498789149547704" type="kdzh.BuildMps_ExtractedModuleDependency" typeId="kdzh.7259033139236285166" id="7259033139236388052">
          <node role="dependency" roleId="kdzh.7259033139236285167" type="kdzh.BuildMps_ModuleDependencyExtendLanguage" typeId="kdzh.4278635856200794926" id="7259033139236388053">
            <link role="language" roleId="kdzh.4278635856200794928" targetNodeId="8939513996048535869" resolveInfo="jetbrains.mps.lang.editor" />
          </node>
        </node>
      </node>
      <node role="modules" roleId="kdzh.1500819558095907806" type="kdzh.BuildMps_Language" typeId="kdzh.3189788309731840248" id="413682502717884117">
        <property name="name" nameId="tpck.1169194664001" value="jetbrains.mps.lang.editor.editorTest" />
        <property name="uuid" nameId="kdzh.322010710375892619" value="81f0abb8-d71e-4d13-a0c1-d2291fbb28b7" />
        <property name="doNotCompile" nameId="kdzh.1500819558096356884" value="false" />
        <property name="compact" nameId="kdzh.8369506495128725901" value="true" />
        <node role="path" roleId="kdzh.322010710375956261" type="3ior.BuildSourceProjectRelativePath" typeId="3ior.5481553824944787378" id="413682502717884118">
          <node role="compositePart" roleId="3ior.7321017245477039051" type="3ior.BuildCompositePath" typeId="3ior.8618885170173601777" id="413682502717884119">
            <property name="head" nameId="3ior.8618885170173601779" value="languages" />
            <node role="tail" roleId="3ior.8618885170173601778" type="3ior.BuildCompositePath" typeId="3ior.8618885170173601777" id="413682502717884120">
              <property name="head" nameId="3ior.8618885170173601779" value="languageDesign" />
              <node role="tail" roleId="3ior.8618885170173601778" type="3ior.BuildCompositePath" typeId="3ior.8618885170173601777" id="413682502717884121">
                <property name="head" nameId="3ior.8618885170173601779" value="editor" />
                <node role="tail" roleId="3ior.8618885170173601778" type="3ior.BuildCompositePath" typeId="3ior.8618885170173601777" id="413682502717884122">
                  <property name="head" nameId="3ior.8618885170173601779" value="languages" />
                  <node role="tail" roleId="3ior.8618885170173601778" type="3ior.BuildCompositePath" typeId="3ior.8618885170173601777" id="413682502717884123">
                    <property name="head" nameId="3ior.8618885170173601779" value="editorTest" />
                    <node role="tail" roleId="3ior.8618885170173601778" type="3ior.BuildCompositePath" typeId="3ior.8618885170173601777" id="413682502717884124">
                      <property name="head" nameId="3ior.8618885170173601779" value="editorTest.mpl" />
                    </node>
                  </node>
                </node>
              </node>
            </node>
          </node>
        </node>
        <node role="dependencies" roleId="kdzh.5253498789149547704" type="kdzh.BuildMps_ExtractedModuleDependency" typeId="kdzh.7259033139236285166" id="7259033139236388054">
          <node role="dependency" roleId="kdzh.7259033139236285167" type="kdzh.BuildMps_ModuleDependencyExtendLanguage" typeId="kdzh.4278635856200794926" id="7259033139236388055">
            <link role="language" roleId="kdzh.4278635856200794928" targetNodeId="8939513996048535420" resolveInfo="jetbrains.mps.lang.core" />
          </node>
        </node>
      </node>
      <node role="modules" roleId="kdzh.1500819558095907806" type="kdzh.BuildMps_Solution" typeId="kdzh.3189788309731840247" id="8939513996048535891">
        <property name="name" nameId="tpck.1169194664001" value="jetbrains.mps.lang.editor.table.runtime" />
        <property name="uuid" nameId="kdzh.322010710375892619" value="258bd2f6-0d02-411d-86b2-5a5ea083e6d2" />
        <property name="compact" nameId="kdzh.8369506495128725901" value="true" />
        <node role="path" roleId="kdzh.322010710375956261" type="3ior.BuildSourceProjectRelativePath" typeId="3ior.5481553824944787378" id="8939513996048535892">
          <node role="compositePart" roleId="3ior.7321017245477039051" type="3ior.BuildCompositePath" typeId="3ior.8618885170173601777" id="8939513996048535893">
            <property name="head" nameId="3ior.8618885170173601779" value="languages" />
            <node role="tail" roleId="3ior.8618885170173601778" type="3ior.BuildCompositePath" typeId="3ior.8618885170173601777" id="8939513996048535894">
              <property name="head" nameId="3ior.8618885170173601779" value="languageDesign" />
              <node role="tail" roleId="3ior.8618885170173601778" type="3ior.BuildCompositePath" typeId="3ior.8618885170173601777" id="8939513996048535895">
                <property name="head" nameId="3ior.8618885170173601779" value="editor" />
                <node role="tail" roleId="3ior.8618885170173601778" type="3ior.BuildCompositePath" typeId="3ior.8618885170173601777" id="8939513996048535896">
                  <property name="head" nameId="3ior.8618885170173601779" value="languages" />
                  <node role="tail" roleId="3ior.8618885170173601778" type="3ior.BuildCompositePath" typeId="3ior.8618885170173601777" id="8939513996048535897">
                    <property name="head" nameId="3ior.8618885170173601779" value="table" />
                    <node role="tail" roleId="3ior.8618885170173601778" type="3ior.BuildCompositePath" typeId="3ior.8618885170173601777" id="8939513996048535898">
                      <property name="head" nameId="3ior.8618885170173601779" value="runtime" />
                      <node role="tail" roleId="3ior.8618885170173601778" type="3ior.BuildCompositePath" typeId="3ior.8618885170173601777" id="8939513996048535899">
                        <property name="head" nameId="3ior.8618885170173601779" value="jetbrains.mps.table.runtime.msd" />
                      </node>
                    </node>
                  </node>
                </node>
              </node>
            </node>
          </node>
        </node>
      </node>
      <node role="modules" roleId="kdzh.1500819558095907806" type="kdzh.BuildMps_Language" typeId="kdzh.3189788309731840248" id="8939513996048535924">
        <property name="name" nameId="tpck.1169194664001" value="jetbrains.mps.lang.extension" />
        <property name="uuid" nameId="kdzh.322010710375892619" value="c0080a47-7e37-4558-bee9-9ae18e690549" />
        <property name="doNotCompile" nameId="kdzh.1500819558096356884" value="false" />
        <property name="compact" nameId="kdzh.8369506495128725901" value="true" />
        <node role="path" roleId="kdzh.322010710375956261" type="3ior.BuildSourceProjectRelativePath" typeId="3ior.5481553824944787378" id="8939513996048535925">
          <node role="compositePart" roleId="3ior.7321017245477039051" type="3ior.BuildCompositePath" typeId="3ior.8618885170173601777" id="8939513996048535926">
            <property name="head" nameId="3ior.8618885170173601779" value="languages" />
            <node role="tail" roleId="3ior.8618885170173601778" type="3ior.BuildCompositePath" typeId="3ior.8618885170173601777" id="8939513996048535927">
              <property name="head" nameId="3ior.8618885170173601779" value="languageDesign" />
              <node role="tail" roleId="3ior.8618885170173601778" type="3ior.BuildCompositePath" typeId="3ior.8618885170173601777" id="8939513996048535928">
                <property name="head" nameId="3ior.8618885170173601779" value="extension" />
                <node role="tail" roleId="3ior.8618885170173601778" type="3ior.BuildCompositePath" typeId="3ior.8618885170173601777" id="8939513996048535929">
                  <property name="head" nameId="3ior.8618885170173601779" value="extension.mpl" />
                </node>
              </node>
            </node>
          </node>
        </node>
        <node role="dependencies" roleId="kdzh.5253498789149547704" type="kdzh.BuildMps_ExtractedModuleDependency" typeId="kdzh.7259033139236285166" id="7259033139236388056">
          <node role="dependency" roleId="kdzh.7259033139236285167" type="kdzh.BuildMps_ModuleDependencyExtendLanguage" typeId="kdzh.4278635856200794926" id="7259033139236388057">
            <link role="language" roleId="kdzh.4278635856200794928" targetNodeId="8939513996048535420" resolveInfo="jetbrains.mps.lang.core" />
          </node>
        </node>
        <node role="dependencies" roleId="kdzh.5253498789149547704" type="kdzh.BuildMps_ExtractedModuleDependency" typeId="kdzh.7259033139236285166" id="7259033139236388058">
          <node role="dependency" roleId="kdzh.7259033139236285167" type="kdzh.BuildMps_ModuleDependencyExtendLanguage" typeId="kdzh.4278635856200794926" id="7259033139236388059">
            <link role="language" roleId="kdzh.4278635856200794928" targetNodeId="8939513996048535435" resolveInfo="jetbrains.mps.baseLanguage" />
          </node>
        </node>
      </node>
      <node role="modules" roleId="kdzh.1500819558095907806" type="kdzh.BuildMps_Language" typeId="kdzh.3189788309731840248" id="8939513996048535938">
        <property name="name" nameId="tpck.1169194664001" value="jetbrains.mps.lang.findUsages" />
        <property name="uuid" nameId="kdzh.322010710375892619" value="64d34fcd-ad02-4e73-aff8-a581124c2e30" />
        <property name="doNotCompile" nameId="kdzh.1500819558096356884" value="false" />
        <property name="compact" nameId="kdzh.8369506495128725901" value="true" />
        <node role="path" roleId="kdzh.322010710375956261" type="3ior.BuildSourceProjectRelativePath" typeId="3ior.5481553824944787378" id="8939513996048535939">
          <node role="compositePart" roleId="3ior.7321017245477039051" type="3ior.BuildCompositePath" typeId="3ior.8618885170173601777" id="8939513996048535940">
            <property name="head" nameId="3ior.8618885170173601779" value="languages" />
            <node role="tail" roleId="3ior.8618885170173601778" type="3ior.BuildCompositePath" typeId="3ior.8618885170173601777" id="8939513996048535941">
              <property name="head" nameId="3ior.8618885170173601779" value="languageDesign" />
              <node role="tail" roleId="3ior.8618885170173601778" type="3ior.BuildCompositePath" typeId="3ior.8618885170173601777" id="8939513996048535942">
                <property name="head" nameId="3ior.8618885170173601779" value="findUsages" />
                <node role="tail" roleId="3ior.8618885170173601778" type="3ior.BuildCompositePath" typeId="3ior.8618885170173601777" id="8939513996048535943">
                  <property name="head" nameId="3ior.8618885170173601779" value="findUsages.mpl" />
                </node>
              </node>
            </node>
          </node>
        </node>
        <node role="dependencies" roleId="kdzh.5253498789149547704" type="kdzh.BuildMps_ExtractedModuleDependency" typeId="kdzh.7259033139236285166" id="7259033139236388060">
          <node role="dependency" roleId="kdzh.7259033139236285167" type="kdzh.BuildMps_ModuleDependencyExtendLanguage" typeId="kdzh.4278635856200794926" id="7259033139236388061">
            <link role="language" roleId="kdzh.4278635856200794928" targetNodeId="8939513996048536244" resolveInfo="jetbrains.mps.lang.structure" />
          </node>
        </node>
        <node role="dependencies" roleId="kdzh.5253498789149547704" type="kdzh.BuildMps_ExtractedModuleDependency" typeId="kdzh.7259033139236285166" id="7259033139236388062">
          <node role="dependency" roleId="kdzh.7259033139236285167" type="kdzh.BuildMps_ModuleDependencyExtendLanguage" typeId="kdzh.4278635856200794926" id="7259033139236388063">
            <link role="language" roleId="kdzh.4278635856200794928" targetNodeId="8939513996048536034" resolveInfo="jetbrains.mps.lang.intentions" />
          </node>
        </node>
        <node role="dependencies" roleId="kdzh.5253498789149547704" type="kdzh.BuildMps_ExtractedModuleDependency" typeId="kdzh.7259033139236285166" id="7259033139236388064">
          <node role="dependency" roleId="kdzh.7259033139236285167" type="kdzh.BuildMps_ModuleDependencyExtendLanguage" typeId="kdzh.4278635856200794926" id="7259033139236388065">
            <link role="language" roleId="kdzh.4278635856200794928" targetNodeId="8939513996048535420" resolveInfo="jetbrains.mps.lang.core" />
          </node>
        </node>
        <node role="dependencies" roleId="kdzh.5253498789149547704" type="kdzh.BuildMps_ExtractedModuleDependency" typeId="kdzh.7259033139236285166" id="7259033139236388066">
          <node role="dependency" roleId="kdzh.7259033139236285167" type="kdzh.BuildMps_ModuleDependencyExtendLanguage" typeId="kdzh.4278635856200794926" id="7259033139236388067">
            <link role="language" roleId="kdzh.4278635856200794928" targetNodeId="8939513996048536174" resolveInfo="jetbrains.mps.lang.sharedConcepts" />
          </node>
        </node>
        <node role="dependencies" roleId="kdzh.5253498789149547704" type="kdzh.BuildMps_ExtractedModuleDependency" typeId="kdzh.7259033139236285166" id="7259033139236388068">
          <node role="dependency" roleId="kdzh.7259033139236285167" type="kdzh.BuildMps_ModuleDependencyExtendLanguage" typeId="kdzh.4278635856200794926" id="7259033139236388069">
            <link role="language" roleId="kdzh.4278635856200794928" targetNodeId="8939513996048535435" resolveInfo="jetbrains.mps.baseLanguage" />
          </node>
        </node>
      </node>
      <node role="modules" roleId="kdzh.1500819558095907806" type="kdzh.BuildMps_Language" typeId="kdzh.3189788309731840248" id="8939513996048535944">
        <property name="name" nameId="tpck.1169194664001" value="jetbrains.mps.lang.descriptor" />
        <property name="uuid" nameId="kdzh.322010710375892619" value="f4ad079d-bc71-4ffb-9600-9328705cf998" />
        <property name="doNotCompile" nameId="kdzh.1500819558096356884" value="false" />
        <property name="compact" nameId="kdzh.8369506495128725901" value="true" />
        <node role="path" roleId="kdzh.322010710375956261" type="3ior.BuildSourceProjectRelativePath" typeId="3ior.5481553824944787378" id="8939513996048535945">
          <node role="compositePart" roleId="3ior.7321017245477039051" type="3ior.BuildCompositePath" typeId="3ior.8618885170173601777" id="8939513996048535946">
            <property name="head" nameId="3ior.8618885170173601779" value="languages" />
            <node role="tail" roleId="3ior.8618885170173601778" type="3ior.BuildCompositePath" typeId="3ior.8618885170173601777" id="8939513996048535947">
              <property name="head" nameId="3ior.8618885170173601779" value="languageDesign" />
              <node role="tail" roleId="3ior.8618885170173601778" type="3ior.BuildCompositePath" typeId="3ior.8618885170173601777" id="8939513996048535948">
                <property name="head" nameId="3ior.8618885170173601779" value="generator" />
                <node role="tail" roleId="3ior.8618885170173601778" type="3ior.BuildCompositePath" typeId="3ior.8618885170173601777" id="8939513996048535949">
                  <property name="head" nameId="3ior.8618885170173601779" value="languages" />
                  <node role="tail" roleId="3ior.8618885170173601778" type="3ior.BuildCompositePath" typeId="3ior.8618885170173601777" id="8939513996048535950">
                    <property name="head" nameId="3ior.8618885170173601779" value="descriptor" />
                    <node role="tail" roleId="3ior.8618885170173601778" type="3ior.BuildCompositePath" typeId="3ior.8618885170173601777" id="8939513996048535951">
                      <property name="head" nameId="3ior.8618885170173601779" value="descriptor.mpl" />
                    </node>
                  </node>
                </node>
              </node>
            </node>
          </node>
        </node>
        <node role="dependencies" roleId="kdzh.5253498789149547704" type="kdzh.BuildMps_ExtractedModuleDependency" typeId="kdzh.7259033139236285166" id="7259033139236388070">
          <node role="dependency" roleId="kdzh.7259033139236285167" type="kdzh.BuildMps_ModuleDependencyExtendLanguage" typeId="kdzh.4278635856200794926" id="7259033139236388071">
            <link role="language" roleId="kdzh.4278635856200794928" targetNodeId="8939513996048536126" resolveInfo="jetbrains.mps.lang.project" />
          </node>
        </node>
        <node role="dependencies" roleId="kdzh.5253498789149547704" type="kdzh.BuildMps_ExtractedModuleDependency" typeId="kdzh.7259033139236285166" id="7259033139236388072">
          <node role="dependency" roleId="kdzh.7259033139236285167" type="kdzh.BuildMps_ModuleDependencyExtendLanguage" typeId="kdzh.4278635856200794926" id="7259033139236388073">
            <link role="language" roleId="kdzh.4278635856200794928" targetNodeId="8939513996048535435" resolveInfo="jetbrains.mps.baseLanguage" />
          </node>
        </node>
      </node>
      <node role="modules" roleId="kdzh.1500819558095907806" type="kdzh.BuildMps_Language" typeId="kdzh.3189788309731840248" id="8939513996048535960">
        <property name="name" nameId="tpck.1169194664001" value="jetbrains.mps.lang.generator.generationContext" />
        <property name="uuid" nameId="kdzh.322010710375892619" value="d7706f63-9be2-479c-a3da-ae92af1e64d5" />
        <property name="doNotCompile" nameId="kdzh.1500819558096356884" value="false" />
        <property name="compact" nameId="kdzh.8369506495128725901" value="true" />
        <node role="path" roleId="kdzh.322010710375956261" type="3ior.BuildSourceProjectRelativePath" typeId="3ior.5481553824944787378" id="8939513996048535961">
          <node role="compositePart" roleId="3ior.7321017245477039051" type="3ior.BuildCompositePath" typeId="3ior.8618885170173601777" id="8939513996048535962">
            <property name="head" nameId="3ior.8618885170173601779" value="languages" />
            <node role="tail" roleId="3ior.8618885170173601778" type="3ior.BuildCompositePath" typeId="3ior.8618885170173601777" id="8939513996048535963">
              <property name="head" nameId="3ior.8618885170173601779" value="languageDesign" />
              <node role="tail" roleId="3ior.8618885170173601778" type="3ior.BuildCompositePath" typeId="3ior.8618885170173601777" id="8939513996048535964">
                <property name="head" nameId="3ior.8618885170173601779" value="generator" />
                <node role="tail" roleId="3ior.8618885170173601778" type="3ior.BuildCompositePath" typeId="3ior.8618885170173601777" id="8939513996048535965">
                  <property name="head" nameId="3ior.8618885170173601779" value="languages" />
                  <node role="tail" roleId="3ior.8618885170173601778" type="3ior.BuildCompositePath" typeId="3ior.8618885170173601777" id="8939513996048535966">
                    <property name="head" nameId="3ior.8618885170173601779" value="generationContext" />
                    <node role="tail" roleId="3ior.8618885170173601778" type="3ior.BuildCompositePath" typeId="3ior.8618885170173601777" id="8939513996048535967">
                      <property name="head" nameId="3ior.8618885170173601779" value="generationContext.mpl" />
                    </node>
                  </node>
                </node>
              </node>
            </node>
          </node>
        </node>
        <node role="dependencies" roleId="kdzh.5253498789149547704" type="kdzh.BuildMps_ExtractedModuleDependency" typeId="kdzh.7259033139236285166" id="7259033139236388074">
          <node role="dependency" roleId="kdzh.7259033139236285167" type="kdzh.BuildMps_ModuleDependencyExtendLanguage" typeId="kdzh.4278635856200794926" id="7259033139236388075">
            <link role="language" roleId="kdzh.4278635856200794928" targetNodeId="8939513996048535435" resolveInfo="jetbrains.mps.baseLanguage" />
          </node>
        </node>
      </node>
      <node role="modules" roleId="kdzh.1500819558095907806" type="kdzh.BuildMps_Language" typeId="kdzh.3189788309731840248" id="8939513996048535968">
        <property name="name" nameId="tpck.1169194664001" value="jetbrains.mps.lang.generator.generationParameters" />
        <property name="uuid" nameId="kdzh.322010710375892619" value="289fcc83-6543-41e8-a5ca-768235715ce4" />
        <property name="doNotCompile" nameId="kdzh.1500819558096356884" value="false" />
        <property name="compact" nameId="kdzh.8369506495128725901" value="true" />
        <node role="path" roleId="kdzh.322010710375956261" type="3ior.BuildSourceProjectRelativePath" typeId="3ior.5481553824944787378" id="8939513996048535969">
          <node role="compositePart" roleId="3ior.7321017245477039051" type="3ior.BuildCompositePath" typeId="3ior.8618885170173601777" id="8939513996048535970">
            <property name="head" nameId="3ior.8618885170173601779" value="languages" />
            <node role="tail" roleId="3ior.8618885170173601778" type="3ior.BuildCompositePath" typeId="3ior.8618885170173601777" id="8939513996048535971">
              <property name="head" nameId="3ior.8618885170173601779" value="languageDesign" />
              <node role="tail" roleId="3ior.8618885170173601778" type="3ior.BuildCompositePath" typeId="3ior.8618885170173601777" id="8939513996048535972">
                <property name="head" nameId="3ior.8618885170173601779" value="generator" />
                <node role="tail" roleId="3ior.8618885170173601778" type="3ior.BuildCompositePath" typeId="3ior.8618885170173601777" id="8939513996048535973">
                  <property name="head" nameId="3ior.8618885170173601779" value="languages" />
                  <node role="tail" roleId="3ior.8618885170173601778" type="3ior.BuildCompositePath" typeId="3ior.8618885170173601777" id="8939513996048535974">
                    <property name="head" nameId="3ior.8618885170173601779" value="generationParameters" />
                    <node role="tail" roleId="3ior.8618885170173601778" type="3ior.BuildCompositePath" typeId="3ior.8618885170173601777" id="8939513996048535975">
                      <property name="head" nameId="3ior.8618885170173601779" value="generationParameters.mpl" />
                    </node>
                  </node>
                </node>
              </node>
            </node>
          </node>
        </node>
        <node role="dependencies" roleId="kdzh.5253498789149547704" type="kdzh.BuildMps_ExtractedModuleDependency" typeId="kdzh.7259033139236285166" id="7259033139236388076">
          <node role="dependency" roleId="kdzh.7259033139236285167" type="kdzh.BuildMps_ModuleDependencyExtendLanguage" typeId="kdzh.4278635856200794926" id="7259033139236388077">
            <link role="language" roleId="kdzh.4278635856200794928" targetNodeId="8939513996048535420" resolveInfo="jetbrains.mps.lang.core" />
          </node>
        </node>
        <node role="dependencies" roleId="kdzh.5253498789149547704" type="kdzh.BuildMps_ExtractedModuleDependency" typeId="kdzh.7259033139236285166" id="7259033139236388078">
          <node role="dependency" roleId="kdzh.7259033139236285167" type="kdzh.BuildMps_ModuleDependencyExtendLanguage" typeId="kdzh.4278635856200794926" id="7259033139236388079">
            <link role="language" roleId="kdzh.4278635856200794928" targetNodeId="8939513996048535435" resolveInfo="jetbrains.mps.baseLanguage" />
          </node>
        </node>
      </node>
      <node role="modules" roleId="kdzh.1500819558095907806" type="kdzh.BuildMps_Language" typeId="kdzh.3189788309731840248" id="8939513996048535976">
        <property name="name" nameId="tpck.1169194664001" value="jetbrains.mps.lang.generator" />
        <property name="uuid" nameId="kdzh.322010710375892619" value="b401a680-8325-4110-8fd3-84331ff25bef" />
        <property name="doNotCompile" nameId="kdzh.1500819558096356884" value="false" />
        <property name="compact" nameId="kdzh.8369506495128725901" value="true" />
        <node role="path" roleId="kdzh.322010710375956261" type="3ior.BuildSourceProjectRelativePath" typeId="3ior.5481553824944787378" id="8939513996048535977">
          <node role="compositePart" roleId="3ior.7321017245477039051" type="3ior.BuildCompositePath" typeId="3ior.8618885170173601777" id="8939513996048535978">
            <property name="head" nameId="3ior.8618885170173601779" value="languages" />
            <node role="tail" roleId="3ior.8618885170173601778" type="3ior.BuildCompositePath" typeId="3ior.8618885170173601777" id="8939513996048535979">
              <property name="head" nameId="3ior.8618885170173601779" value="languageDesign" />
              <node role="tail" roleId="3ior.8618885170173601778" type="3ior.BuildCompositePath" typeId="3ior.8618885170173601777" id="8939513996048535980">
                <property name="head" nameId="3ior.8618885170173601779" value="generator" />
                <node role="tail" roleId="3ior.8618885170173601778" type="3ior.BuildCompositePath" typeId="3ior.8618885170173601777" id="8939513996048535981">
                  <property name="head" nameId="3ior.8618885170173601779" value="languages" />
                  <node role="tail" roleId="3ior.8618885170173601778" type="3ior.BuildCompositePath" typeId="3ior.8618885170173601777" id="8939513996048535982">
                    <property name="head" nameId="3ior.8618885170173601779" value="templateLanguage" />
                    <node role="tail" roleId="3ior.8618885170173601778" type="3ior.BuildCompositePath" typeId="3ior.8618885170173601777" id="8939513996048535983">
                      <property name="head" nameId="3ior.8618885170173601779" value="templateLanguage.mpl" />
                    </node>
                  </node>
                </node>
              </node>
            </node>
          </node>
        </node>
        <node role="dependencies" roleId="kdzh.5253498789149547704" type="kdzh.BuildMps_ExtractedModuleDependency" typeId="kdzh.7259033139236285166" id="7259033139236388080">
          <node role="dependency" roleId="kdzh.7259033139236285167" type="kdzh.BuildMps_ModuleDependencyExtendLanguage" typeId="kdzh.4278635856200794926" id="7259033139236388081">
            <link role="language" roleId="kdzh.4278635856200794928" targetNodeId="8939513996048536244" resolveInfo="jetbrains.mps.lang.structure" />
          </node>
        </node>
        <node role="dependencies" roleId="kdzh.5253498789149547704" type="kdzh.BuildMps_ExtractedModuleDependency" typeId="kdzh.7259033139236285166" id="7259033139236388082">
          <node role="dependency" roleId="kdzh.7259033139236285167" type="kdzh.BuildMps_ModuleDependencyExtendLanguage" typeId="kdzh.4278635856200794926" id="7259033139236388083">
            <link role="language" roleId="kdzh.4278635856200794928" targetNodeId="8939513996048535968" resolveInfo="jetbrains.mps.lang.generator.generationParameters" />
          </node>
        </node>
        <node role="dependencies" roleId="kdzh.5253498789149547704" type="kdzh.BuildMps_ExtractedModuleDependency" typeId="kdzh.7259033139236285166" id="7259033139236388084">
          <node role="dependency" roleId="kdzh.7259033139236285167" type="kdzh.BuildMps_ModuleDependencyExtendLanguage" typeId="kdzh.4278635856200794926" id="7259033139236388085">
            <link role="language" roleId="kdzh.4278635856200794928" targetNodeId="8939513996048536180" resolveInfo="jetbrains.mps.lang.smodel" />
          </node>
        </node>
        <node role="dependencies" roleId="kdzh.5253498789149547704" type="kdzh.BuildMps_ExtractedModuleDependency" typeId="kdzh.7259033139236285166" id="7259033139236388086">
          <node role="dependency" roleId="kdzh.7259033139236285167" type="kdzh.BuildMps_ModuleDependencyExtendLanguage" typeId="kdzh.4278635856200794926" id="7259033139236388087">
            <link role="language" roleId="kdzh.4278635856200794928" targetNodeId="8939513996048535420" resolveInfo="jetbrains.mps.lang.core" />
          </node>
        </node>
        <node role="dependencies" roleId="kdzh.5253498789149547704" type="kdzh.BuildMps_ExtractedModuleDependency" typeId="kdzh.7259033139236285166" id="7259033139236388088">
          <node role="dependency" roleId="kdzh.7259033139236285167" type="kdzh.BuildMps_ModuleDependencyExtendLanguage" typeId="kdzh.4278635856200794926" id="7259033139236388089">
            <link role="language" roleId="kdzh.4278635856200794928" targetNodeId="8939513996048536174" resolveInfo="jetbrains.mps.lang.sharedConcepts" />
          </node>
        </node>
        <node role="dependencies" roleId="kdzh.5253498789149547704" type="kdzh.BuildMps_ExtractedModuleDependency" typeId="kdzh.7259033139236285166" id="7259033139236388090">
          <node role="dependency" roleId="kdzh.7259033139236285167" type="kdzh.BuildMps_ModuleDependencyExtendLanguage" typeId="kdzh.4278635856200794926" id="7259033139236388091">
            <link role="language" roleId="kdzh.4278635856200794928" targetNodeId="8939513996048535960" resolveInfo="jetbrains.mps.lang.generator.generationContext" />
          </node>
        </node>
        <node role="dependencies" roleId="kdzh.5253498789149547704" type="kdzh.BuildMps_ExtractedModuleDependency" typeId="kdzh.7259033139236285166" id="7259033139236388092">
          <node role="dependency" roleId="kdzh.7259033139236285167" type="kdzh.BuildMps_ModuleDependencyExtendLanguage" typeId="kdzh.4278635856200794926" id="7259033139236388093">
            <link role="language" roleId="kdzh.4278635856200794928" targetNodeId="8939513996048536090" resolveInfo="jetbrains.mps.lang.pattern" />
          </node>
        </node>
        <node role="dependencies" roleId="kdzh.5253498789149547704" type="kdzh.BuildMps_ExtractedModuleDependency" typeId="kdzh.7259033139236285166" id="7259033139236388094">
          <node role="dependency" roleId="kdzh.7259033139236285167" type="kdzh.BuildMps_ModuleDependencyExtendLanguage" typeId="kdzh.4278635856200794926" id="7259033139236388095">
            <link role="language" roleId="kdzh.4278635856200794928" targetNodeId="8939513996048535435" resolveInfo="jetbrains.mps.baseLanguage" />
          </node>
        </node>
      </node>
      <node role="modules" roleId="kdzh.1500819558095907806" type="kdzh.BuildMps_Language" typeId="kdzh.3189788309731840248" id="8939513996048536034">
        <property name="name" nameId="tpck.1169194664001" value="jetbrains.mps.lang.intentions" />
        <property name="uuid" nameId="kdzh.322010710375892619" value="d7a92d38-f7db-40d0-8431-763b0c3c9f20" />
        <property name="doNotCompile" nameId="kdzh.1500819558096356884" value="false" />
<<<<<<< HEAD
=======
        <property name="compact" nameId="kdzh.8369506495128725901" value="true" />
>>>>>>> faad51da
        <node role="path" roleId="kdzh.322010710375956261" type="3ior.BuildSourceProjectRelativePath" typeId="3ior.5481553824944787378" id="8939513996048536035">
          <node role="compositePart" roleId="3ior.7321017245477039051" type="3ior.BuildCompositePath" typeId="3ior.8618885170173601777" id="8939513996048536036">
            <property name="head" nameId="3ior.8618885170173601779" value="languages" />
            <node role="tail" roleId="3ior.8618885170173601778" type="3ior.BuildCompositePath" typeId="3ior.8618885170173601777" id="8939513996048536037">
              <property name="head" nameId="3ior.8618885170173601779" value="languageDesign" />
              <node role="tail" roleId="3ior.8618885170173601778" type="3ior.BuildCompositePath" typeId="3ior.8618885170173601777" id="8939513996048536038">
                <property name="head" nameId="3ior.8618885170173601779" value="intentions" />
                <node role="tail" roleId="3ior.8618885170173601778" type="3ior.BuildCompositePath" typeId="3ior.8618885170173601777" id="8939513996048536039">
                  <property name="head" nameId="3ior.8618885170173601779" value="intentions.mpl" />
                </node>
              </node>
            </node>
          </node>
        </node>
<<<<<<< HEAD
        <node role="dependencies" roleId="kdzh.5253498789149547704" type="kdzh.BuildMps_ModuleDependencyExtendLanguage" typeId="kdzh.4278635856200794926" id="8555505964692039176">
          <link role="language" roleId="kdzh.4278635856200794928" targetNodeId="8939513996048536244" resolveInfo="jetbrains.mps.lang.structure" />
        </node>
        <node role="dependencies" roleId="kdzh.5253498789149547704" type="kdzh.BuildMps_ModuleDependencyExtendLanguage" typeId="kdzh.4278635856200794926" id="8555505964692039177">
          <link role="language" roleId="kdzh.4278635856200794928" targetNodeId="4844813484173452778" resolveInfo="jetbrains.mps.lang.checkedName" />
        </node>
        <node role="dependencies" roleId="kdzh.5253498789149547704" type="kdzh.BuildMps_ModuleDependencyExtendLanguage" typeId="kdzh.4278635856200794926" id="8555505964692039178">
          <link role="language" roleId="kdzh.4278635856200794928" targetNodeId="8939513996048535420" resolveInfo="jetbrains.mps.lang.core" />
        </node>
        <node role="dependencies" roleId="kdzh.5253498789149547704" type="kdzh.BuildMps_ModuleDependencyExtendLanguage" typeId="kdzh.4278635856200794926" id="8555505964692039179">
          <link role="language" roleId="kdzh.4278635856200794928" targetNodeId="8939513996048536174" resolveInfo="jetbrains.mps.lang.sharedConcepts" />
        </node>
        <node role="dependencies" roleId="kdzh.5253498789149547704" type="kdzh.BuildMps_ModuleDependencyExtendLanguage" typeId="kdzh.4278635856200794926" id="8555505964692039180">
          <link role="language" roleId="kdzh.4278635856200794928" targetNodeId="8939513996048535435" resolveInfo="jetbrains.mps.baseLanguage" />
=======
        <node role="dependencies" roleId="kdzh.5253498789149547704" type="kdzh.BuildMps_ExtractedModuleDependency" typeId="kdzh.7259033139236285166" id="7259033139236388096">
          <node role="dependency" roleId="kdzh.7259033139236285167" type="kdzh.BuildMps_ModuleDependencyExtendLanguage" typeId="kdzh.4278635856200794926" id="7259033139236388097">
            <link role="language" roleId="kdzh.4278635856200794928" targetNodeId="8939513996048536244" resolveInfo="jetbrains.mps.lang.structure" />
          </node>
        </node>
        <node role="dependencies" roleId="kdzh.5253498789149547704" type="kdzh.BuildMps_ExtractedModuleDependency" typeId="kdzh.7259033139236285166" id="7259033139236388098">
          <node role="dependency" roleId="kdzh.7259033139236285167" type="kdzh.BuildMps_ModuleDependencyExtendLanguage" typeId="kdzh.4278635856200794926" id="7259033139236388099">
            <link role="language" roleId="kdzh.4278635856200794928" targetNodeId="8939513996048535420" resolveInfo="jetbrains.mps.lang.core" />
          </node>
        </node>
        <node role="dependencies" roleId="kdzh.5253498789149547704" type="kdzh.BuildMps_ExtractedModuleDependency" typeId="kdzh.7259033139236285166" id="7259033139236388100">
          <node role="dependency" roleId="kdzh.7259033139236285167" type="kdzh.BuildMps_ModuleDependencyExtendLanguage" typeId="kdzh.4278635856200794926" id="7259033139236388101">
            <link role="language" roleId="kdzh.4278635856200794928" targetNodeId="8939513996048536174" resolveInfo="jetbrains.mps.lang.sharedConcepts" />
          </node>
        </node>
        <node role="dependencies" roleId="kdzh.5253498789149547704" type="kdzh.BuildMps_ExtractedModuleDependency" typeId="kdzh.7259033139236285166" id="7259033139236388102">
          <node role="dependency" roleId="kdzh.7259033139236285167" type="kdzh.BuildMps_ModuleDependencyExtendLanguage" typeId="kdzh.4278635856200794926" id="7259033139236388103">
            <link role="language" roleId="kdzh.4278635856200794928" targetNodeId="8939513996048536112" resolveInfo="jetbrains.mps.lang.plugin" />
          </node>
        </node>
        <node role="dependencies" roleId="kdzh.5253498789149547704" type="kdzh.BuildMps_ExtractedModuleDependency" typeId="kdzh.7259033139236285166" id="7259033139236388104">
          <node role="dependency" roleId="kdzh.7259033139236285167" type="kdzh.BuildMps_ModuleDependencyExtendLanguage" typeId="kdzh.4278635856200794926" id="7259033139236388105">
            <link role="language" roleId="kdzh.4278635856200794928" targetNodeId="8939513996048535435" resolveInfo="jetbrains.mps.baseLanguage" />
          </node>
>>>>>>> faad51da
        </node>
      </node>
      <node role="modules" roleId="kdzh.1500819558095907806" type="kdzh.BuildMps_Language" typeId="kdzh.3189788309731840248" id="8939513996048536090">
        <property name="name" nameId="tpck.1169194664001" value="jetbrains.mps.lang.pattern" />
        <property name="uuid" nameId="kdzh.322010710375892619" value="d4615e3b-d671-4ba9-af01-2b78369b0ba7" />
        <property name="doNotCompile" nameId="kdzh.1500819558096356884" value="false" />
        <property name="compact" nameId="kdzh.8369506495128725901" value="true" />
        <node role="path" roleId="kdzh.322010710375956261" type="3ior.BuildSourceProjectRelativePath" typeId="3ior.5481553824944787378" id="8939513996048536091">
          <node role="compositePart" roleId="3ior.7321017245477039051" type="3ior.BuildCompositePath" typeId="3ior.8618885170173601777" id="8939513996048536092">
            <property name="head" nameId="3ior.8618885170173601779" value="languages" />
            <node role="tail" roleId="3ior.8618885170173601778" type="3ior.BuildCompositePath" typeId="3ior.8618885170173601777" id="8939513996048536093">
              <property name="head" nameId="3ior.8618885170173601779" value="languageDesign" />
              <node role="tail" roleId="3ior.8618885170173601778" type="3ior.BuildCompositePath" typeId="3ior.8618885170173601777" id="8939513996048536094">
                <property name="head" nameId="3ior.8618885170173601779" value="pattern" />
                <node role="tail" roleId="3ior.8618885170173601778" type="3ior.BuildCompositePath" typeId="3ior.8618885170173601777" id="8939513996048536095">
                  <property name="head" nameId="3ior.8618885170173601779" value="pattern.mpl" />
                </node>
              </node>
            </node>
          </node>
        </node>
        <node role="dependencies" roleId="kdzh.5253498789149547704" type="kdzh.BuildMps_ExtractedModuleDependency" typeId="kdzh.7259033139236285166" id="7259033139236388106">
          <node role="dependency" roleId="kdzh.7259033139236285167" type="kdzh.BuildMps_ModuleDependencyExtendLanguage" typeId="kdzh.4278635856200794926" id="7259033139236388107">
            <link role="language" roleId="kdzh.4278635856200794928" targetNodeId="8939513996048535420" resolveInfo="jetbrains.mps.lang.core" />
          </node>
        </node>
        <node role="dependencies" roleId="kdzh.5253498789149547704" type="kdzh.BuildMps_ExtractedModuleDependency" typeId="kdzh.7259033139236285166" id="7259033139236388108">
          <node role="dependency" roleId="kdzh.7259033139236285167" type="kdzh.BuildMps_ModuleDependencyExtendLanguage" typeId="kdzh.4278635856200794926" id="7259033139236388109">
            <link role="language" roleId="kdzh.4278635856200794928" targetNodeId="8939513996048535435" resolveInfo="jetbrains.mps.baseLanguage" />
          </node>
        </node>
        <node role="dependencies" roleId="kdzh.5253498789149547704" type="kdzh.BuildMps_ExtractedModuleDependency" typeId="kdzh.7259033139236285166" id="7259033139236388110">
          <node role="dependency" roleId="kdzh.7259033139236285167" type="kdzh.BuildMps_ModuleDependencyExtendLanguage" typeId="kdzh.4278635856200794926" id="7259033139236388111">
            <link role="language" roleId="kdzh.4278635856200794928" targetNodeId="8939513996048535569" resolveInfo="jetbrains.mps.baseLanguage.collections" />
          </node>
        </node>
      </node>
      <node role="modules" roleId="kdzh.1500819558095907806" type="kdzh.BuildMps_Language" typeId="kdzh.3189788309731840248" id="8939513996048536112">
        <property name="name" nameId="tpck.1169194664001" value="jetbrains.mps.lang.plugin" />
        <property name="uuid" nameId="kdzh.322010710375892619" value="28f9e497-3b42-4291-aeba-0a1039153ab1" />
        <property name="doNotCompile" nameId="kdzh.1500819558096356884" value="false" />
        <property name="compact" nameId="kdzh.8369506495128725901" value="true" />
        <node role="path" roleId="kdzh.322010710375956261" type="3ior.BuildSourceProjectRelativePath" typeId="3ior.5481553824944787378" id="8939513996048536113">
          <node role="compositePart" roleId="3ior.7321017245477039051" type="3ior.BuildCompositePath" typeId="3ior.8618885170173601777" id="8939513996048536114">
            <property name="head" nameId="3ior.8618885170173601779" value="languages" />
            <node role="tail" roleId="3ior.8618885170173601778" type="3ior.BuildCompositePath" typeId="3ior.8618885170173601777" id="8939513996048536115">
              <property name="head" nameId="3ior.8618885170173601779" value="languageDesign" />
              <node role="tail" roleId="3ior.8618885170173601778" type="3ior.BuildCompositePath" typeId="3ior.8618885170173601777" id="8939513996048536116">
                <property name="head" nameId="3ior.8618885170173601779" value="plugin" />
                <node role="tail" roleId="3ior.8618885170173601778" type="3ior.BuildCompositePath" typeId="3ior.8618885170173601777" id="8939513996048536117">
                  <property name="head" nameId="3ior.8618885170173601779" value="plugin.mpl" />
                </node>
              </node>
            </node>
          </node>
        </node>
        <node role="runtime" roleId="kdzh.3189788309731917348" type="kdzh.BuildMps_ModuleSolutionRuntime" typeId="kdzh.3189788309731981027" id="7259033139236388113">
          <link role="solution" roleId="kdzh.3189788309731981028" targetNodeId="8939513996048536566" resolveInfo="jetbrains.mps.kernel" />
        </node>
        <node role="dependencies" roleId="kdzh.5253498789149547704" type="kdzh.BuildMps_ExtractedModuleDependency" typeId="kdzh.7259033139236285166" id="7259033139236388114">
          <node role="dependency" roleId="kdzh.7259033139236285167" type="kdzh.BuildMps_ModuleDependencyExtendLanguage" typeId="kdzh.4278635856200794926" id="7259033139236388115">
            <link role="language" roleId="kdzh.4278635856200794928" targetNodeId="8939513996048535526" resolveInfo="jetbrains.mps.baseLanguage.classifiers" />
          </node>
        </node>
        <node role="dependencies" roleId="kdzh.5253498789149547704" type="kdzh.BuildMps_ExtractedModuleDependency" typeId="kdzh.7259033139236285166" id="7259033139236388116">
          <node role="dependency" roleId="kdzh.7259033139236285167" type="kdzh.BuildMps_ModuleDependencyExtendLanguage" typeId="kdzh.4278635856200794926" id="7259033139236388117">
            <link role="language" roleId="kdzh.4278635856200794928" targetNodeId="4844813484173452778" resolveInfo="jetbrains.mps.lang.checkedName" />
          </node>
        </node>
        <node role="dependencies" roleId="kdzh.5253498789149547704" type="kdzh.BuildMps_ExtractedModuleDependency" typeId="kdzh.7259033139236285166" id="7259033139236388118">
          <node role="dependency" roleId="kdzh.7259033139236285167" type="kdzh.BuildMps_ModuleDependencyExtendLanguage" typeId="kdzh.4278635856200794926" id="7259033139236388119">
            <link role="language" roleId="kdzh.4278635856200794928" targetNodeId="8939513996048535435" resolveInfo="jetbrains.mps.baseLanguage" />
          </node>
        </node>
        <node role="dependencies" roleId="kdzh.5253498789149547704" type="kdzh.BuildMps_ExtractedModuleDependency" typeId="kdzh.7259033139236285166" id="7259033139236388120">
          <node role="dependency" roleId="kdzh.7259033139236285167" type="kdzh.BuildMps_ModuleDependencyExtendLanguage" typeId="kdzh.4278635856200794926" id="7259033139236388121">
            <link role="language" roleId="kdzh.4278635856200794928" targetNodeId="8939513996048535532" resolveInfo="jetbrains.mps.baseLanguage.closures" />
          </node>
        </node>
        <node role="dependencies" roleId="kdzh.5253498789149547704" type="kdzh.BuildMps_ExtractedModuleDependency" typeId="kdzh.7259033139236285166" id="7259033139236388122">
          <node role="dependency" roleId="kdzh.7259033139236285167" type="kdzh.BuildMps_ModuleDependencyExtendLanguage" typeId="kdzh.4278635856200794926" id="7259033139236388123">
            <link role="language" roleId="kdzh.4278635856200794928" targetNodeId="8939513996048535723" resolveInfo="jetbrains.mps.baseLanguage.tuples" />
          </node>
        </node>
        <node role="dependencies" roleId="kdzh.5253498789149547704" type="kdzh.BuildMps_ExtractedModuleDependency" typeId="kdzh.7259033139236285166" id="7259033139236388124">
          <node role="dependency" roleId="kdzh.7259033139236285167" type="kdzh.BuildMps_ModuleDependencyExtendLanguage" typeId="kdzh.4278635856200794926" id="7259033139236388125">
            <link role="language" roleId="kdzh.4278635856200794928" targetNodeId="8939513996048535569" resolveInfo="jetbrains.mps.baseLanguage.collections" />
          </node>
        </node>
      </node>
      <node role="modules" roleId="kdzh.1500819558095907806" type="kdzh.BuildMps_Language" typeId="kdzh.3189788309731840248" id="4844813484173452778">
        <property name="uuid" nameId="kdzh.322010710375892619" value="fe9d76d7-5809-45c9-ae28-a40915b4d6ff" />
        <property name="doNotCompile" nameId="kdzh.1500819558096356884" value="false" />
        <property name="name" nameId="tpck.1169194664001" value="jetbrains.mps.lang.checkedName" />
        <property name="compact" nameId="kdzh.8369506495128725901" value="true" />
        <node role="path" roleId="kdzh.322010710375956261" type="3ior.BuildSourceProjectRelativePath" typeId="3ior.5481553824944787378" id="4844813484173452785">
          <node role="compositePart" roleId="3ior.7321017245477039051" type="3ior.BuildCompositePath" typeId="3ior.8618885170173601777" id="4844813484173452786">
            <property name="head" nameId="3ior.8618885170173601779" value="languages" />
            <node role="tail" roleId="3ior.8618885170173601778" type="3ior.BuildCompositePath" typeId="3ior.8618885170173601777" id="4844813484173452787">
              <property name="head" nameId="3ior.8618885170173601779" value="languageDesign" />
              <node role="tail" roleId="3ior.8618885170173601778" type="3ior.BuildCompositePath" typeId="3ior.8618885170173601777" id="4844813484173452788">
                <property name="head" nameId="3ior.8618885170173601779" value="checkedName" />
                <node role="tail" roleId="3ior.8618885170173601778" type="3ior.BuildCompositePath" typeId="3ior.8618885170173601777" id="4844813484173452789">
                  <property name="head" nameId="3ior.8618885170173601779" value="checkedName.mpl" />
                </node>
              </node>
            </node>
          </node>
        </node>
        <node role="dependencies" roleId="kdzh.5253498789149547704" type="kdzh.BuildMps_ExtractedModuleDependency" typeId="kdzh.7259033139236285166" id="7259033139236388126">
          <node role="dependency" roleId="kdzh.7259033139236285167" type="kdzh.BuildMps_ModuleDependencyExtendLanguage" typeId="kdzh.4278635856200794926" id="7259033139236388127">
            <link role="language" roleId="kdzh.4278635856200794928" targetNodeId="8939513996048535435" resolveInfo="jetbrains.mps.baseLanguage" />
          </node>
        </node>
      </node>
      <node role="modules" roleId="kdzh.1500819558095907806" type="kdzh.BuildMps_Language" typeId="kdzh.3189788309731840248" id="1234292265580016907">
        <property name="name" nameId="tpck.1169194664001" value="jetbrains.mps.lang.access" />
        <property name="uuid" nameId="kdzh.322010710375892619" value="63650c59-16c8-498a-99c8-005c7ee9515d" />
        <property name="doNotCompile" nameId="kdzh.1500819558096356884" value="false" />
        <property name="compact" nameId="kdzh.8369506495128725901" value="true" />
        <node role="path" roleId="kdzh.322010710375956261" type="3ior.BuildSourceProjectRelativePath" typeId="3ior.5481553824944787378" id="1234292265580016908">
          <node role="compositePart" roleId="3ior.7321017245477039051" type="3ior.BuildCompositePath" typeId="3ior.8618885170173601777" id="1234292265580016909">
            <property name="head" nameId="3ior.8618885170173601779" value="languages" />
            <node role="tail" roleId="3ior.8618885170173601778" type="3ior.BuildCompositePath" typeId="3ior.8618885170173601777" id="1234292265580016910">
              <property name="head" nameId="3ior.8618885170173601779" value="languageDesign" />
              <node role="tail" roleId="3ior.8618885170173601778" type="3ior.BuildCompositePath" typeId="3ior.8618885170173601777" id="1234292265580016911">
                <property name="head" nameId="3ior.8618885170173601779" value="access" />
                <node role="tail" roleId="3ior.8618885170173601778" type="3ior.BuildCompositePath" typeId="3ior.8618885170173601777" id="1234292265580016912">
                  <property name="head" nameId="3ior.8618885170173601779" value="access.mpl" />
                </node>
              </node>
            </node>
          </node>
        </node>
<<<<<<< HEAD
        <node role="dependencies" roleId="kdzh.5253498789149547704" type="kdzh.BuildMps_ModuleDependencyExtendLanguage" typeId="kdzh.4278635856200794926" id="1234292265580016925">
          <link role="language" roleId="kdzh.4278635856200794928" targetNodeId="8939513996048535435" resolveInfo="jetbrains.mps.baseLanguage" />
=======
        <node role="dependencies" roleId="kdzh.5253498789149547704" type="kdzh.BuildMps_ExtractedModuleDependency" typeId="kdzh.7259033139236285166" id="7259033139236388128">
          <node role="dependency" roleId="kdzh.7259033139236285167" type="kdzh.BuildMps_ModuleDependencyExtendLanguage" typeId="kdzh.4278635856200794926" id="7259033139236388129">
            <link role="language" roleId="kdzh.4278635856200794928" targetNodeId="8939513996048536112" resolveInfo="jetbrains.mps.lang.plugin" />
          </node>
        </node>
        <node role="dependencies" roleId="kdzh.5253498789149547704" type="kdzh.BuildMps_ExtractedModuleDependency" typeId="kdzh.7259033139236285166" id="7259033139236388130">
          <node role="dependency" roleId="kdzh.7259033139236285167" type="kdzh.BuildMps_ModuleDependencyExtendLanguage" typeId="kdzh.4278635856200794926" id="7259033139236388131">
            <link role="language" roleId="kdzh.4278635856200794928" targetNodeId="8939513996048535435" resolveInfo="jetbrains.mps.baseLanguage" />
          </node>
>>>>>>> faad51da
        </node>
        <node role="dependencies" roleId="kdzh.5253498789149547704" type="kdzh.BuildMps_ExtractedModuleDependency" typeId="kdzh.7259033139236285166" id="7259033139236388132">
          <node role="dependency" roleId="kdzh.7259033139236285167" type="kdzh.BuildMps_ModuleDependencyExtendLanguage" typeId="kdzh.4278635856200794926" id="7259033139236388133">
            <link role="language" roleId="kdzh.4278635856200794928" targetNodeId="8939513996048535532" resolveInfo="jetbrains.mps.baseLanguage.closures" />
          </node>
        </node>
      </node>
      <node role="modules" roleId="kdzh.1500819558095907806" type="kdzh.BuildMps_Language" typeId="kdzh.3189788309731840248" id="1234292265580016927">
        <property name="name" nameId="tpck.1169194664001" value="jetbrains.mps.lang.resources" />
        <property name="uuid" nameId="kdzh.322010710375892619" value="982eb8df-2c96-4bd7-9963-11712ea622e5" />
        <property name="doNotCompile" nameId="kdzh.1500819558096356884" value="false" />
        <property name="compact" nameId="kdzh.8369506495128725901" value="true" />
        <node role="path" roleId="kdzh.322010710375956261" type="3ior.BuildSourceProjectRelativePath" typeId="3ior.5481553824944787378" id="1234292265580016928">
          <node role="compositePart" roleId="3ior.7321017245477039051" type="3ior.BuildCompositePath" typeId="3ior.8618885170173601777" id="1234292265580016929">
            <property name="head" nameId="3ior.8618885170173601779" value="languages" />
            <node role="tail" roleId="3ior.8618885170173601778" type="3ior.BuildCompositePath" typeId="3ior.8618885170173601777" id="1234292265580016930">
              <property name="head" nameId="3ior.8618885170173601779" value="languageDesign" />
              <node role="tail" roleId="3ior.8618885170173601778" type="3ior.BuildCompositePath" typeId="3ior.8618885170173601777" id="1234292265580016931">
                <property name="head" nameId="3ior.8618885170173601779" value="resources" />
                <node role="tail" roleId="3ior.8618885170173601778" type="3ior.BuildCompositePath" typeId="3ior.8618885170173601777" id="1234292265580016932">
                  <property name="head" nameId="3ior.8618885170173601779" value="resources.mpl" />
                </node>
              </node>
            </node>
          </node>
        </node>
        <node role="dependencies" roleId="kdzh.5253498789149547704" type="kdzh.BuildMps_ExtractedModuleDependency" typeId="kdzh.7259033139236285166" id="7259033139236388134">
          <node role="dependency" roleId="kdzh.7259033139236285167" type="kdzh.BuildMps_ModuleDependencyExtendLanguage" typeId="kdzh.4278635856200794926" id="7259033139236388135">
            <link role="language" roleId="kdzh.4278635856200794928" targetNodeId="8939513996048535420" resolveInfo="jetbrains.mps.lang.core" />
          </node>
        </node>
        <node role="dependencies" roleId="kdzh.5253498789149547704" type="kdzh.BuildMps_ExtractedModuleDependency" typeId="kdzh.7259033139236285166" id="7259033139236388136">
          <node role="dependency" roleId="kdzh.7259033139236285167" type="kdzh.BuildMps_ModuleDependencyExtendLanguage" typeId="kdzh.4278635856200794926" id="7259033139236388137">
            <link role="language" roleId="kdzh.4278635856200794928" targetNodeId="8939513996048535435" resolveInfo="jetbrains.mps.baseLanguage" />
          </node>
        </node>
      </node>
      <node role="modules" roleId="kdzh.1500819558095907806" type="kdzh.BuildMps_Language" typeId="kdzh.3189788309731840248" id="8939513996048536126">
        <property name="name" nameId="tpck.1169194664001" value="jetbrains.mps.lang.project" />
        <property name="uuid" nameId="kdzh.322010710375892619" value="86ef8290-12bb-4ca7-947f-093788f263a9" />
        <property name="doNotCompile" nameId="kdzh.1500819558096356884" value="false" />
        <property name="compact" nameId="kdzh.8369506495128725901" value="true" />
        <node role="path" roleId="kdzh.322010710375956261" type="3ior.BuildSourceProjectRelativePath" typeId="3ior.5481553824944787378" id="8939513996048536127">
          <node role="compositePart" roleId="3ior.7321017245477039051" type="3ior.BuildCompositePath" typeId="3ior.8618885170173601777" id="8939513996048536128">
            <property name="head" nameId="3ior.8618885170173601779" value="languages" />
            <node role="tail" roleId="3ior.8618885170173601778" type="3ior.BuildCompositePath" typeId="3ior.8618885170173601777" id="8939513996048536129">
              <property name="head" nameId="3ior.8618885170173601779" value="languageDesign" />
              <node role="tail" roleId="3ior.8618885170173601778" type="3ior.BuildCompositePath" typeId="3ior.8618885170173601777" id="8939513996048536130">
                <property name="head" nameId="3ior.8618885170173601779" value="project" />
                <node role="tail" roleId="3ior.8618885170173601778" type="3ior.BuildCompositePath" typeId="3ior.8618885170173601777" id="8939513996048536131">
                  <property name="head" nameId="3ior.8618885170173601779" value="project.mpl" />
                </node>
              </node>
            </node>
          </node>
        </node>
        <node role="dependencies" roleId="kdzh.5253498789149547704" type="kdzh.BuildMps_ExtractedModuleDependency" typeId="kdzh.7259033139236285166" id="7259033139236388138">
          <node role="dependency" roleId="kdzh.7259033139236285167" type="kdzh.BuildMps_ModuleDependencyExtendLanguage" typeId="kdzh.4278635856200794926" id="7259033139236388139">
            <link role="language" roleId="kdzh.4278635856200794928" targetNodeId="8939513996048535420" resolveInfo="jetbrains.mps.lang.core" />
          </node>
        </node>
      </node>
      <node role="modules" roleId="kdzh.1500819558095907806" type="kdzh.BuildMps_Language" typeId="kdzh.3189788309731840248" id="8939513996048536140">
        <property name="name" nameId="tpck.1169194664001" value="jetbrains.mps.lang.quotation" />
        <property name="uuid" nameId="kdzh.322010710375892619" value="3a13115c-633c-4c5c-bbcc-75c4219e9555" />
        <property name="doNotCompile" nameId="kdzh.1500819558096356884" value="false" />
        <property name="compact" nameId="kdzh.8369506495128725901" value="true" />
        <node role="path" roleId="kdzh.322010710375956261" type="3ior.BuildSourceProjectRelativePath" typeId="3ior.5481553824944787378" id="8939513996048536141">
          <node role="compositePart" roleId="3ior.7321017245477039051" type="3ior.BuildCompositePath" typeId="3ior.8618885170173601777" id="8939513996048536142">
            <property name="head" nameId="3ior.8618885170173601779" value="languages" />
            <node role="tail" roleId="3ior.8618885170173601778" type="3ior.BuildCompositePath" typeId="3ior.8618885170173601777" id="8939513996048536143">
              <property name="head" nameId="3ior.8618885170173601779" value="languageDesign" />
              <node role="tail" roleId="3ior.8618885170173601778" type="3ior.BuildCompositePath" typeId="3ior.8618885170173601777" id="8939513996048536144">
                <property name="head" nameId="3ior.8618885170173601779" value="quotation" />
                <node role="tail" roleId="3ior.8618885170173601778" type="3ior.BuildCompositePath" typeId="3ior.8618885170173601777" id="8939513996048536145">
                  <property name="head" nameId="3ior.8618885170173601779" value="quotation.mpl" />
                </node>
              </node>
            </node>
          </node>
        </node>
        <node role="dependencies" roleId="kdzh.5253498789149547704" type="kdzh.BuildMps_ExtractedModuleDependency" typeId="kdzh.7259033139236285166" id="7259033139236388140">
          <node role="dependency" roleId="kdzh.7259033139236285167" type="kdzh.BuildMps_ModuleDependencyExtendLanguage" typeId="kdzh.4278635856200794926" id="7259033139236388141">
            <link role="language" roleId="kdzh.4278635856200794928" targetNodeId="8939513996048535420" resolveInfo="jetbrains.mps.lang.core" />
          </node>
        </node>
        <node role="dependencies" roleId="kdzh.5253498789149547704" type="kdzh.BuildMps_ExtractedModuleDependency" typeId="kdzh.7259033139236285166" id="7259033139236388142">
          <node role="dependency" roleId="kdzh.7259033139236285167" type="kdzh.BuildMps_ModuleDependencyExtendLanguage" typeId="kdzh.4278635856200794926" id="7259033139236388143">
            <link role="language" roleId="kdzh.4278635856200794928" targetNodeId="8939513996048536322" resolveInfo="jetbrains.mps.lang.typesystem" />
          </node>
        </node>
        <node role="dependencies" roleId="kdzh.5253498789149547704" type="kdzh.BuildMps_ExtractedModuleDependency" typeId="kdzh.7259033139236285166" id="7259033139236388144">
          <node role="dependency" roleId="kdzh.7259033139236285167" type="kdzh.BuildMps_ModuleDependencyExtendLanguage" typeId="kdzh.4278635856200794926" id="7259033139236388145">
            <link role="language" roleId="kdzh.4278635856200794928" targetNodeId="8939513996048535435" resolveInfo="jetbrains.mps.baseLanguage" />
          </node>
        </node>
      </node>
      <node role="modules" roleId="kdzh.1500819558095907806" type="kdzh.BuildMps_Language" typeId="kdzh.3189788309731840248" id="8939513996048536154">
        <property name="name" nameId="tpck.1169194664001" value="jetbrains.mps.lang.refactoring" />
        <property name="uuid" nameId="kdzh.322010710375892619" value="3ecd7c84-cde3-45de-886c-135ecc69b742" />
        <property name="doNotCompile" nameId="kdzh.1500819558096356884" value="false" />
        <property name="compact" nameId="kdzh.8369506495128725901" value="true" />
        <node role="path" roleId="kdzh.322010710375956261" type="3ior.BuildSourceProjectRelativePath" typeId="3ior.5481553824944787378" id="8939513996048536155">
          <node role="compositePart" roleId="3ior.7321017245477039051" type="3ior.BuildCompositePath" typeId="3ior.8618885170173601777" id="8939513996048536156">
            <property name="head" nameId="3ior.8618885170173601779" value="languages" />
            <node role="tail" roleId="3ior.8618885170173601778" type="3ior.BuildCompositePath" typeId="3ior.8618885170173601777" id="8939513996048536157">
              <property name="head" nameId="3ior.8618885170173601779" value="languageDesign" />
              <node role="tail" roleId="3ior.8618885170173601778" type="3ior.BuildCompositePath" typeId="3ior.8618885170173601777" id="8939513996048536158">
                <property name="head" nameId="3ior.8618885170173601779" value="refactoring" />
                <node role="tail" roleId="3ior.8618885170173601778" type="3ior.BuildCompositePath" typeId="3ior.8618885170173601777" id="8939513996048536159">
                  <property name="head" nameId="3ior.8618885170173601779" value="refactoring.mpl" />
                </node>
              </node>
            </node>
          </node>
        </node>
        <node role="runtime" roleId="kdzh.3189788309731917348" type="kdzh.BuildMps_ModuleSolutionRuntime" typeId="kdzh.3189788309731981027" id="7259033139236388146">
          <link role="solution" roleId="kdzh.3189788309731981028" targetNodeId="8939513996048536642" resolveInfo="jetbrains.mps.refactoring.runtime" />
        </node>
        <node role="dependencies" roleId="kdzh.5253498789149547704" type="kdzh.BuildMps_ExtractedModuleDependency" typeId="kdzh.7259033139236285166" id="7259033139236388147">
          <node role="dependency" roleId="kdzh.7259033139236285167" type="kdzh.BuildMps_ModuleDependencyExtendLanguage" typeId="kdzh.4278635856200794926" id="7259033139236388148">
            <link role="language" roleId="kdzh.4278635856200794928" targetNodeId="8939513996048535869" resolveInfo="jetbrains.mps.lang.editor" />
          </node>
        </node>
        <node role="dependencies" roleId="kdzh.5253498789149547704" type="kdzh.BuildMps_ExtractedModuleDependency" typeId="kdzh.7259033139236285166" id="7259033139236388149">
          <node role="dependency" roleId="kdzh.7259033139236285167" type="kdzh.BuildMps_ModuleDependencyExtendLanguage" typeId="kdzh.4278635856200794926" id="7259033139236388150">
            <link role="language" roleId="kdzh.4278635856200794928" targetNodeId="8939513996048536244" resolveInfo="jetbrains.mps.lang.structure" />
          </node>
        </node>
        <node role="dependencies" roleId="kdzh.5253498789149547704" type="kdzh.BuildMps_ExtractedModuleDependency" typeId="kdzh.7259033139236285166" id="7259033139236388151">
          <node role="dependency" roleId="kdzh.7259033139236285167" type="kdzh.BuildMps_ModuleDependencyExtendLanguage" typeId="kdzh.4278635856200794926" id="7259033139236388152">
            <link role="language" roleId="kdzh.4278635856200794928" targetNodeId="8939513996048535938" resolveInfo="jetbrains.mps.lang.findUsages" />
          </node>
        </node>
        <node role="dependencies" roleId="kdzh.5253498789149547704" type="kdzh.BuildMps_ExtractedModuleDependency" typeId="kdzh.7259033139236285166" id="7259033139236388153">
          <node role="dependency" roleId="kdzh.7259033139236285167" type="kdzh.BuildMps_ModuleDependencyExtendLanguage" typeId="kdzh.4278635856200794926" id="7259033139236388154">
            <link role="language" roleId="kdzh.4278635856200794928" targetNodeId="8939513996048535420" resolveInfo="jetbrains.mps.lang.core" />
          </node>
        </node>
        <node role="dependencies" roleId="kdzh.5253498789149547704" type="kdzh.BuildMps_ExtractedModuleDependency" typeId="kdzh.7259033139236285166" id="7259033139236388155">
          <node role="dependency" roleId="kdzh.7259033139236285167" type="kdzh.BuildMps_ModuleDependencyExtendLanguage" typeId="kdzh.4278635856200794926" id="7259033139236388156">
            <link role="language" roleId="kdzh.4278635856200794928" targetNodeId="8939513996048535435" resolveInfo="jetbrains.mps.baseLanguage" />
          </node>
        </node>
        <node role="dependencies" roleId="kdzh.5253498789149547704" type="kdzh.BuildMps_ExtractedModuleDependency" typeId="kdzh.7259033139236285166" id="7259033139236388157">
          <node role="dependency" roleId="kdzh.7259033139236285167" type="kdzh.BuildMps_ModuleDependencyExtendLanguage" typeId="kdzh.4278635856200794926" id="7259033139236388158">
            <link role="language" roleId="kdzh.4278635856200794928" targetNodeId="8939513996048535569" resolveInfo="jetbrains.mps.baseLanguage.collections" />
          </node>
        </node>
      </node>
      <node role="modules" roleId="kdzh.1500819558095907806" type="kdzh.BuildMps_Language" typeId="kdzh.3189788309731840248" id="8939513996048536160">
        <property name="name" nameId="tpck.1169194664001" value="jetbrains.mps.lang.script" />
        <property name="uuid" nameId="kdzh.322010710375892619" value="0eddeefa-c2d6-4437-bc2c-de50fd4ce470" />
        <property name="doNotCompile" nameId="kdzh.1500819558096356884" value="false" />
        <property name="compact" nameId="kdzh.8369506495128725901" value="true" />
        <node role="path" roleId="kdzh.322010710375956261" type="3ior.BuildSourceProjectRelativePath" typeId="3ior.5481553824944787378" id="8939513996048536161">
          <node role="compositePart" roleId="3ior.7321017245477039051" type="3ior.BuildCompositePath" typeId="3ior.8618885170173601777" id="8939513996048536162">
            <property name="head" nameId="3ior.8618885170173601779" value="languages" />
            <node role="tail" roleId="3ior.8618885170173601778" type="3ior.BuildCompositePath" typeId="3ior.8618885170173601777" id="8939513996048536163">
              <property name="head" nameId="3ior.8618885170173601779" value="languageDesign" />
              <node role="tail" roleId="3ior.8618885170173601778" type="3ior.BuildCompositePath" typeId="3ior.8618885170173601777" id="8939513996048536164">
                <property name="head" nameId="3ior.8618885170173601779" value="script" />
                <node role="tail" roleId="3ior.8618885170173601778" type="3ior.BuildCompositePath" typeId="3ior.8618885170173601777" id="8939513996048536165">
                  <property name="head" nameId="3ior.8618885170173601779" value="script.mpl" />
                </node>
              </node>
            </node>
          </node>
        </node>
        <node role="dependencies" roleId="kdzh.5253498789149547704" type="kdzh.BuildMps_ExtractedModuleDependency" typeId="kdzh.7259033139236285166" id="7259033139236388159">
          <node role="dependency" roleId="kdzh.7259033139236285167" type="kdzh.BuildMps_ModuleDependencyExtendLanguage" typeId="kdzh.4278635856200794926" id="7259033139236388160">
            <link role="language" roleId="kdzh.4278635856200794928" targetNodeId="8939513996048536244" resolveInfo="jetbrains.mps.lang.structure" />
          </node>
        </node>
        <node role="dependencies" roleId="kdzh.5253498789149547704" type="kdzh.BuildMps_ExtractedModuleDependency" typeId="kdzh.7259033139236285166" id="7259033139236388161">
          <node role="dependency" roleId="kdzh.7259033139236285167" type="kdzh.BuildMps_ModuleDependencyExtendLanguage" typeId="kdzh.4278635856200794926" id="7259033139236388162">
            <link role="language" roleId="kdzh.4278635856200794928" targetNodeId="8939513996048535420" resolveInfo="jetbrains.mps.lang.core" />
          </node>
        </node>
        <node role="dependencies" roleId="kdzh.5253498789149547704" type="kdzh.BuildMps_ExtractedModuleDependency" typeId="kdzh.7259033139236285166" id="7259033139236388163">
          <node role="dependency" roleId="kdzh.7259033139236285167" type="kdzh.BuildMps_ModuleDependencyExtendLanguage" typeId="kdzh.4278635856200794926" id="7259033139236388164">
            <link role="language" roleId="kdzh.4278635856200794928" targetNodeId="8939513996048535435" resolveInfo="jetbrains.mps.baseLanguage" />
          </node>
        </node>
      </node>
      <node role="modules" roleId="kdzh.1500819558095907806" type="kdzh.BuildMps_Language" typeId="kdzh.3189788309731840248" id="8939513996048536174">
        <property name="name" nameId="tpck.1169194664001" value="jetbrains.mps.lang.sharedConcepts" />
        <property name="uuid" nameId="kdzh.322010710375892619" value="13744753-c81f-424a-9c1b-cf8943bf4e86" />
        <property name="doNotCompile" nameId="kdzh.1500819558096356884" value="false" />
        <property name="compact" nameId="kdzh.8369506495128725901" value="true" />
        <node role="path" roleId="kdzh.322010710375956261" type="3ior.BuildSourceProjectRelativePath" typeId="3ior.5481553824944787378" id="8939513996048536175">
          <node role="compositePart" roleId="3ior.7321017245477039051" type="3ior.BuildCompositePath" typeId="3ior.8618885170173601777" id="8939513996048536176">
            <property name="head" nameId="3ior.8618885170173601779" value="languages" />
            <node role="tail" roleId="3ior.8618885170173601778" type="3ior.BuildCompositePath" typeId="3ior.8618885170173601777" id="8939513996048536177">
              <property name="head" nameId="3ior.8618885170173601779" value="languageDesign" />
              <node role="tail" roleId="3ior.8618885170173601778" type="3ior.BuildCompositePath" typeId="3ior.8618885170173601777" id="8939513996048536178">
                <property name="head" nameId="3ior.8618885170173601779" value="sharedConcepts" />
                <node role="tail" roleId="3ior.8618885170173601778" type="3ior.BuildCompositePath" typeId="3ior.8618885170173601777" id="8939513996048536179">
                  <property name="head" nameId="3ior.8618885170173601779" value="sharedConcepts.mpl" />
                </node>
              </node>
            </node>
          </node>
        </node>
        <node role="dependencies" roleId="kdzh.5253498789149547704" type="kdzh.BuildMps_ExtractedModuleDependency" typeId="kdzh.7259033139236285166" id="7259033139236388165">
          <node role="dependency" roleId="kdzh.7259033139236285167" type="kdzh.BuildMps_ModuleDependencyExtendLanguage" typeId="kdzh.4278635856200794926" id="7259033139236388166">
            <link role="language" roleId="kdzh.4278635856200794928" targetNodeId="8939513996048535420" resolveInfo="jetbrains.mps.lang.core" />
          </node>
        </node>
        <node role="dependencies" roleId="kdzh.5253498789149547704" type="kdzh.BuildMps_ExtractedModuleDependency" typeId="kdzh.7259033139236285166" id="7259033139236388167">
          <node role="dependency" roleId="kdzh.7259033139236285167" type="kdzh.BuildMps_ModuleDependencyExtendLanguage" typeId="kdzh.4278635856200794926" id="7259033139236388168">
            <link role="language" roleId="kdzh.4278635856200794928" targetNodeId="8939513996048535435" resolveInfo="jetbrains.mps.baseLanguage" />
          </node>
        </node>
      </node>
      <node role="modules" roleId="kdzh.1500819558095907806" type="kdzh.BuildMps_Language" typeId="kdzh.3189788309731840248" id="8939513996048536180">
        <property name="name" nameId="tpck.1169194664001" value="jetbrains.mps.lang.smodel" />
        <property name="uuid" nameId="kdzh.322010710375892619" value="7866978e-a0f0-4cc7-81bc-4d213d9375e1" />
        <property name="doNotCompile" nameId="kdzh.1500819558096356884" value="false" />
        <property name="compact" nameId="kdzh.8369506495128725901" value="true" />
        <node role="path" roleId="kdzh.322010710375956261" type="3ior.BuildSourceProjectRelativePath" typeId="3ior.5481553824944787378" id="8939513996048536181">
          <node role="compositePart" roleId="3ior.7321017245477039051" type="3ior.BuildCompositePath" typeId="3ior.8618885170173601777" id="8939513996048536182">
            <property name="head" nameId="3ior.8618885170173601779" value="languages" />
            <node role="tail" roleId="3ior.8618885170173601778" type="3ior.BuildCompositePath" typeId="3ior.8618885170173601777" id="8939513996048536183">
              <property name="head" nameId="3ior.8618885170173601779" value="languageDesign" />
              <node role="tail" roleId="3ior.8618885170173601778" type="3ior.BuildCompositePath" typeId="3ior.8618885170173601777" id="8939513996048536184">
                <property name="head" nameId="3ior.8618885170173601779" value="smodel" />
                <node role="tail" roleId="3ior.8618885170173601778" type="3ior.BuildCompositePath" typeId="3ior.8618885170173601777" id="8939513996048536185">
                  <property name="head" nameId="3ior.8618885170173601779" value="smodel.mpl" />
                </node>
              </node>
            </node>
          </node>
        </node>
        <node role="dependencies" roleId="kdzh.5253498789149547704" type="kdzh.BuildMps_ExtractedModuleDependency" typeId="kdzh.7259033139236285166" id="7259033139236388169">
          <node role="dependency" roleId="kdzh.7259033139236285167" type="kdzh.BuildMps_ModuleDependencyOnModule" typeId="kdzh.5253498789149585690" id="7259033139236388170">
            <property name="reexport" nameId="kdzh.5253498789149547713" value="true" />
            <link role="module" roleId="kdzh.5253498789149547705" targetNodeId="8939513996048535841" resolveInfo="jetbrains.mps.lang.constraints" />
          </node>
        </node>
        <node role="dependencies" roleId="kdzh.5253498789149547704" type="kdzh.BuildMps_ExtractedModuleDependency" typeId="kdzh.7259033139236285166" id="7259033139236388171">
          <node role="dependency" roleId="kdzh.7259033139236285167" type="kdzh.BuildMps_ModuleDependencyExtendLanguage" typeId="kdzh.4278635856200794926" id="7259033139236388172">
            <link role="language" roleId="kdzh.4278635856200794928" targetNodeId="8939513996048535420" resolveInfo="jetbrains.mps.lang.core" />
          </node>
        </node>
        <node role="dependencies" roleId="kdzh.5253498789149547704" type="kdzh.BuildMps_ExtractedModuleDependency" typeId="kdzh.7259033139236285166" id="7259033139236388173">
          <node role="dependency" roleId="kdzh.7259033139236285167" type="kdzh.BuildMps_ModuleDependencyExtendLanguage" typeId="kdzh.4278635856200794926" id="7259033139236388174">
            <link role="language" roleId="kdzh.4278635856200794928" targetNodeId="8939513996048535532" resolveInfo="jetbrains.mps.baseLanguage.closures" />
          </node>
        </node>
        <node role="dependencies" roleId="kdzh.5253498789149547704" type="kdzh.BuildMps_ExtractedModuleDependency" typeId="kdzh.7259033139236285166" id="7259033139236388175">
          <node role="dependency" roleId="kdzh.7259033139236285167" type="kdzh.BuildMps_ModuleDependencyExtendLanguage" typeId="kdzh.4278635856200794926" id="7259033139236388176">
            <link role="language" roleId="kdzh.4278635856200794928" targetNodeId="8939513996048535435" resolveInfo="jetbrains.mps.baseLanguage" />
          </node>
        </node>
        <node role="dependencies" roleId="kdzh.5253498789149547704" type="kdzh.BuildMps_ExtractedModuleDependency" typeId="kdzh.7259033139236285166" id="7259033139236388177">
          <node role="dependency" roleId="kdzh.7259033139236285167" type="kdzh.BuildMps_ModuleDependencyExtendLanguage" typeId="kdzh.4278635856200794926" id="7259033139236388178">
            <link role="language" roleId="kdzh.4278635856200794928" targetNodeId="8939513996048535569" resolveInfo="jetbrains.mps.baseLanguage.collections" />
          </node>
        </node>
      </node>
      <node role="modules" roleId="kdzh.1500819558095907806" type="kdzh.BuildMps_Language" typeId="kdzh.3189788309731840248" id="413682502717884128">
        <property name="name" nameId="tpck.1169194664001" value="jetbrains.mps.lang.smodelTests" />
        <property name="uuid" nameId="kdzh.322010710375892619" value="b02ae39f-4c16-4545-8dfa-88df16804e7e" />
        <property name="doNotCompile" nameId="kdzh.1500819558096356884" value="false" />
        <property name="compact" nameId="kdzh.8369506495128725901" value="true" />
        <node role="path" roleId="kdzh.322010710375956261" type="3ior.BuildSourceProjectRelativePath" typeId="3ior.5481553824944787378" id="413682502717884129">
          <node role="compositePart" roleId="3ior.7321017245477039051" type="3ior.BuildCompositePath" typeId="3ior.8618885170173601777" id="413682502717884130">
            <property name="head" nameId="3ior.8618885170173601779" value="languages" />
            <node role="tail" roleId="3ior.8618885170173601778" type="3ior.BuildCompositePath" typeId="3ior.8618885170173601777" id="413682502717884131">
              <property name="head" nameId="3ior.8618885170173601779" value="languageDesign" />
              <node role="tail" roleId="3ior.8618885170173601778" type="3ior.BuildCompositePath" typeId="3ior.8618885170173601777" id="413682502717884132">
                <property name="head" nameId="3ior.8618885170173601779" value="smodel" />
                <node role="tail" roleId="3ior.8618885170173601778" type="3ior.BuildCompositePath" typeId="3ior.8618885170173601777" id="413682502717884133">
                  <property name="head" nameId="3ior.8618885170173601779" value="languages" />
                  <node role="tail" roleId="3ior.8618885170173601778" type="3ior.BuildCompositePath" typeId="3ior.8618885170173601777" id="413682502717884139">
                    <property name="head" nameId="3ior.8618885170173601779" value="smodelTests" />
                    <node role="tail" roleId="3ior.8618885170173601778" type="3ior.BuildCompositePath" typeId="3ior.8618885170173601777" id="413682502717884140">
                      <property name="head" nameId="3ior.8618885170173601779" value="smodelTests.mpl" />
                    </node>
                  </node>
                </node>
              </node>
            </node>
          </node>
        </node>
        <node role="dependencies" roleId="kdzh.5253498789149547704" type="kdzh.BuildMps_ExtractedModuleDependency" typeId="kdzh.7259033139236285166" id="7259033139236388179">
          <node role="dependency" roleId="kdzh.7259033139236285167" type="kdzh.BuildMps_ModuleDependencyExtendLanguage" typeId="kdzh.4278635856200794926" id="7259033139236388180">
            <link role="language" roleId="kdzh.4278635856200794928" targetNodeId="8939513996048535420" resolveInfo="jetbrains.mps.lang.core" />
          </node>
        </node>
      </node>
      <node role="modules" roleId="kdzh.1500819558095907806" type="kdzh.BuildMps_Language" typeId="kdzh.3189788309731840248" id="8939513996048536244">
        <property name="name" nameId="tpck.1169194664001" value="jetbrains.mps.lang.structure" />
        <property name="uuid" nameId="kdzh.322010710375892619" value="c72da2b9-7cce-4447-8389-f407dc1158b7" />
        <property name="doNotCompile" nameId="kdzh.1500819558096356884" value="false" />
        <property name="compact" nameId="kdzh.8369506495128725901" value="true" />
        <node role="path" roleId="kdzh.322010710375956261" type="3ior.BuildSourceProjectRelativePath" typeId="3ior.5481553824944787378" id="8939513996048536245">
          <node role="compositePart" roleId="3ior.7321017245477039051" type="3ior.BuildCompositePath" typeId="3ior.8618885170173601777" id="8939513996048536246">
            <property name="head" nameId="3ior.8618885170173601779" value="languages" />
            <node role="tail" roleId="3ior.8618885170173601778" type="3ior.BuildCompositePath" typeId="3ior.8618885170173601777" id="8939513996048536247">
              <property name="head" nameId="3ior.8618885170173601779" value="languageDesign" />
              <node role="tail" roleId="3ior.8618885170173601778" type="3ior.BuildCompositePath" typeId="3ior.8618885170173601777" id="8939513996048536248">
                <property name="head" nameId="3ior.8618885170173601779" value="structure" />
                <node role="tail" roleId="3ior.8618885170173601778" type="3ior.BuildCompositePath" typeId="3ior.8618885170173601777" id="8939513996048536249">
                  <property name="head" nameId="3ior.8618885170173601779" value="languageDescriptor.mpl" />
                </node>
              </node>
            </node>
          </node>
        </node>
        <node role="runtime" roleId="kdzh.3189788309731917348" type="kdzh.BuildMps_ModuleJarRuntime" typeId="kdzh.4278635856200804496" id="7259033139236388181">
          <node role="path" roleId="kdzh.4278635856200804500" type="3ior.BuildSourceProjectRelativePath" typeId="3ior.5481553824944787378" id="7259033139236388182">
            <node role="compositePart" roleId="3ior.7321017245477039051" type="3ior.BuildCompositePath" typeId="3ior.8618885170173601777" id="7259033139236388183">
              <property name="head" nameId="3ior.8618885170173601779" value="lib" />
              <node role="tail" roleId="3ior.8618885170173601778" type="3ior.BuildCompositePath" typeId="3ior.8618885170173601777" id="7259033139236388184">
                <property name="head" nameId="3ior.8618885170173601779" value="guava-r09.jar" />
              </node>
            </node>
          </node>
        </node>
        <node role="dependencies" roleId="kdzh.5253498789149547704" type="kdzh.BuildMps_ExtractedModuleDependency" typeId="kdzh.7259033139236285166" id="7259033139236388185">
          <node role="dependency" roleId="kdzh.7259033139236285167" type="kdzh.BuildMps_ModuleDependencyExtendLanguage" typeId="kdzh.4278635856200794926" id="7259033139236388186">
            <link role="language" roleId="kdzh.4278635856200794928" targetNodeId="8939513996048535420" resolveInfo="jetbrains.mps.lang.core" />
          </node>
        </node>
        <node role="dependencies" roleId="kdzh.5253498789149547704" type="kdzh.BuildMps_ExtractedModuleDependency" typeId="kdzh.7259033139236285166" id="7259033139236388187">
          <node role="dependency" roleId="kdzh.7259033139236285167" type="kdzh.BuildMps_ModuleDependencyExtendLanguage" typeId="kdzh.4278635856200794926" id="7259033139236388188">
            <link role="language" roleId="kdzh.4278635856200794928" targetNodeId="8939513996048535569" resolveInfo="jetbrains.mps.baseLanguage.collections" />
          </node>
        </node>
      </node>
      <node role="modules" roleId="kdzh.1500819558095907806" type="kdzh.BuildMps_Language" typeId="kdzh.3189788309731840248" id="8939513996048536258">
        <property name="name" nameId="tpck.1169194664001" value="jetbrains.mps.lang.stubs" />
        <property name="uuid" nameId="kdzh.322010710375892619" value="ef703a71-a5a3-42af-b53c-ddced816ad5c" />
        <property name="doNotCompile" nameId="kdzh.1500819558096356884" value="false" />
        <property name="compact" nameId="kdzh.8369506495128725901" value="true" />
        <node role="path" roleId="kdzh.322010710375956261" type="3ior.BuildSourceProjectRelativePath" typeId="3ior.5481553824944787378" id="8939513996048536259">
          <node role="compositePart" roleId="3ior.7321017245477039051" type="3ior.BuildCompositePath" typeId="3ior.8618885170173601777" id="8939513996048536260">
            <property name="head" nameId="3ior.8618885170173601779" value="languages" />
            <node role="tail" roleId="3ior.8618885170173601778" type="3ior.BuildCompositePath" typeId="3ior.8618885170173601777" id="8939513996048536261">
              <property name="head" nameId="3ior.8618885170173601779" value="languageDesign" />
              <node role="tail" roleId="3ior.8618885170173601778" type="3ior.BuildCompositePath" typeId="3ior.8618885170173601777" id="8939513996048536262">
                <property name="head" nameId="3ior.8618885170173601779" value="stubs" />
                <node role="tail" roleId="3ior.8618885170173601778" type="3ior.BuildCompositePath" typeId="3ior.8618885170173601777" id="8939513996048536263">
                  <property name="head" nameId="3ior.8618885170173601779" value="stubs.mpl" />
                </node>
              </node>
            </node>
          </node>
        </node>
        <node role="dependencies" roleId="kdzh.5253498789149547704" type="kdzh.BuildMps_ExtractedModuleDependency" typeId="kdzh.7259033139236285166" id="7259033139236388189">
          <node role="dependency" roleId="kdzh.7259033139236285167" type="kdzh.BuildMps_ModuleDependencyExtendLanguage" typeId="kdzh.4278635856200794926" id="7259033139236388190">
            <link role="language" roleId="kdzh.4278635856200794928" targetNodeId="8939513996048535526" resolveInfo="jetbrains.mps.baseLanguage.classifiers" />
          </node>
        </node>
        <node role="dependencies" roleId="kdzh.5253498789149547704" type="kdzh.BuildMps_ExtractedModuleDependency" typeId="kdzh.7259033139236285166" id="7259033139236388191">
          <node role="dependency" roleId="kdzh.7259033139236285167" type="kdzh.BuildMps_ModuleDependencyExtendLanguage" typeId="kdzh.4278635856200794926" id="7259033139236388192">
            <link role="language" roleId="kdzh.4278635856200794928" targetNodeId="8939513996048535435" resolveInfo="jetbrains.mps.baseLanguage" />
          </node>
        </node>
        <node role="dependencies" roleId="kdzh.5253498789149547704" type="kdzh.BuildMps_ExtractedModuleDependency" typeId="kdzh.7259033139236285166" id="7259033139236388193">
          <node role="dependency" roleId="kdzh.7259033139236285167" type="kdzh.BuildMps_ModuleDependencyExtendLanguage" typeId="kdzh.4278635856200794926" id="7259033139236388194">
            <link role="language" roleId="kdzh.4278635856200794928" targetNodeId="8939513996048535569" resolveInfo="jetbrains.mps.baseLanguage.collections" />
          </node>
        </node>
      </node>
      <node role="modules" roleId="kdzh.1500819558095907806" type="kdzh.BuildMps_Language" typeId="kdzh.3189788309731840248" id="8939513996048536264">
        <property name="name" nameId="tpck.1169194664001" value="jetbrains.mps.lang.test" />
        <property name="uuid" nameId="kdzh.322010710375892619" value="8585453e-6bfb-4d80-98de-b16074f1d86c" />
        <property name="doNotCompile" nameId="kdzh.1500819558096356884" value="false" />
        <property name="compact" nameId="kdzh.8369506495128725901" value="true" />
        <node role="path" roleId="kdzh.322010710375956261" type="3ior.BuildSourceProjectRelativePath" typeId="3ior.5481553824944787378" id="8939513996048536265">
          <node role="compositePart" roleId="3ior.7321017245477039051" type="3ior.BuildCompositePath" typeId="3ior.8618885170173601777" id="8939513996048536266">
            <property name="head" nameId="3ior.8618885170173601779" value="languages" />
            <node role="tail" roleId="3ior.8618885170173601778" type="3ior.BuildCompositePath" typeId="3ior.8618885170173601777" id="8939513996048536267">
              <property name="head" nameId="3ior.8618885170173601779" value="languageDesign" />
              <node role="tail" roleId="3ior.8618885170173601778" type="3ior.BuildCompositePath" typeId="3ior.8618885170173601777" id="8939513996048536268">
                <property name="head" nameId="3ior.8618885170173601779" value="test" />
                <node role="tail" roleId="3ior.8618885170173601778" type="3ior.BuildCompositePath" typeId="3ior.8618885170173601777" id="8939513996048536269">
                  <property name="head" nameId="3ior.8618885170173601779" value="test.mpl" />
                </node>
              </node>
            </node>
          </node>
        </node>
        <node role="runtime" roleId="kdzh.3189788309731917348" type="kdzh.BuildMps_ModuleSolutionRuntime" typeId="kdzh.3189788309731981027" id="7259033139236388196">
          <link role="solution" roleId="kdzh.3189788309731981028" targetNodeId="8939513996048536270" resolveInfo="jetbrains.mps.lang.test.runtime" />
        </node>
        <node role="dependencies" roleId="kdzh.5253498789149547704" type="kdzh.BuildMps_ExtractedModuleDependency" typeId="kdzh.7259033139236285166" id="7259033139236388197">
          <node role="dependency" roleId="kdzh.7259033139236285167" type="kdzh.BuildMps_ModuleDependencyExtendLanguage" typeId="kdzh.4278635856200794926" id="7259033139236388198">
            <link role="language" roleId="kdzh.4278635856200794928" targetNodeId="8939513996048535869" resolveInfo="jetbrains.mps.lang.editor" />
          </node>
        </node>
        <node role="dependencies" roleId="kdzh.5253498789149547704" type="kdzh.BuildMps_ExtractedModuleDependency" typeId="kdzh.7259033139236285166" id="7259033139236388199">
          <node role="dependency" roleId="kdzh.7259033139236285167" type="kdzh.BuildMps_ModuleDependencyExtendLanguage" typeId="kdzh.4278635856200794926" id="7259033139236388200">
            <link role="language" roleId="kdzh.4278635856200794928" targetNodeId="8939513996048535526" resolveInfo="jetbrains.mps.baseLanguage.classifiers" />
          </node>
        </node>
        <node role="dependencies" roleId="kdzh.5253498789149547704" type="kdzh.BuildMps_ExtractedModuleDependency" typeId="kdzh.7259033139236285166" id="7259033139236388201">
          <node role="dependency" roleId="kdzh.7259033139236285167" type="kdzh.BuildMps_ModuleDependencyExtendLanguage" typeId="kdzh.4278635856200794926" id="7259033139236388202">
            <link role="language" roleId="kdzh.4278635856200794928" targetNodeId="8939513996048535762" resolveInfo="jetbrains.mps.baseLanguage.unitTest" />
          </node>
        </node>
        <node role="dependencies" roleId="kdzh.5253498789149547704" type="kdzh.BuildMps_ExtractedModuleDependency" typeId="kdzh.7259033139236285166" id="7259033139236388203">
          <node role="dependency" roleId="kdzh.7259033139236285167" type="kdzh.BuildMps_ModuleDependencyExtendLanguage" typeId="kdzh.4278635856200794926" id="7259033139236388204">
            <link role="language" roleId="kdzh.4278635856200794928" targetNodeId="8939513996048536180" resolveInfo="jetbrains.mps.lang.smodel" />
          </node>
        </node>
        <node role="dependencies" roleId="kdzh.5253498789149547704" type="kdzh.BuildMps_ExtractedModuleDependency" typeId="kdzh.7259033139236285166" id="7259033139236388205">
          <node role="dependency" roleId="kdzh.7259033139236285167" type="kdzh.BuildMps_ModuleDependencyExtendLanguage" typeId="kdzh.4278635856200794926" id="7259033139236388206">
            <link role="language" roleId="kdzh.4278635856200794928" targetNodeId="8939513996048535435" resolveInfo="jetbrains.mps.baseLanguage" />
          </node>
        </node>
      </node>
      <node role="modules" roleId="kdzh.1500819558095907806" type="kdzh.BuildMps_Solution" typeId="kdzh.3189788309731840247" id="8939513996048536270">
        <property name="name" nameId="tpck.1169194664001" value="jetbrains.mps.lang.test.runtime" />
        <property name="uuid" nameId="kdzh.322010710375892619" value="707c4fde-f79a-44b5-b3d7-b5cef8844ccf" />
        <property name="compact" nameId="kdzh.8369506495128725901" value="true" />
        <node role="path" roleId="kdzh.322010710375956261" type="3ior.BuildSourceProjectRelativePath" typeId="3ior.5481553824944787378" id="8939513996048536271">
          <node role="compositePart" roleId="3ior.7321017245477039051" type="3ior.BuildCompositePath" typeId="3ior.8618885170173601777" id="8939513996048536272">
            <property name="head" nameId="3ior.8618885170173601779" value="languages" />
            <node role="tail" roleId="3ior.8618885170173601778" type="3ior.BuildCompositePath" typeId="3ior.8618885170173601777" id="8939513996048536273">
              <property name="head" nameId="3ior.8618885170173601779" value="languageDesign" />
              <node role="tail" roleId="3ior.8618885170173601778" type="3ior.BuildCompositePath" typeId="3ior.8618885170173601777" id="8939513996048536274">
                <property name="head" nameId="3ior.8618885170173601779" value="test" />
                <node role="tail" roleId="3ior.8618885170173601778" type="3ior.BuildCompositePath" typeId="3ior.8618885170173601777" id="8939513996048536275">
                  <property name="head" nameId="3ior.8618885170173601779" value="solutions" />
                  <node role="tail" roleId="3ior.8618885170173601778" type="3ior.BuildCompositePath" typeId="3ior.8618885170173601777" id="8939513996048536276">
                    <property name="head" nameId="3ior.8618885170173601779" value="jetbrains.mps.lang.test.runtime" />
                    <node role="tail" roleId="3ior.8618885170173601778" type="3ior.BuildCompositePath" typeId="3ior.8618885170173601777" id="8939513996048536277">
                      <property name="head" nameId="3ior.8618885170173601779" value="jetbrains.mps.lang.test.runtime.msd" />
                    </node>
                  </node>
                </node>
              </node>
            </node>
          </node>
        </node>
      </node>
      <node role="modules" roleId="kdzh.1500819558095907806" type="kdzh.BuildMps_Language" typeId="kdzh.3189788309731840248" id="8939513996048536302">
        <property name="name" nameId="tpck.1169194664001" value="jetbrains.mps.lang.textGen" />
        <property name="uuid" nameId="kdzh.322010710375892619" value="b83431fe-5c8f-40bc-8a36-65e25f4dd253" />
        <property name="doNotCompile" nameId="kdzh.1500819558096356884" value="false" />
        <property name="compact" nameId="kdzh.8369506495128725901" value="true" />
        <node role="path" roleId="kdzh.322010710375956261" type="3ior.BuildSourceProjectRelativePath" typeId="3ior.5481553824944787378" id="8939513996048536303">
          <node role="compositePart" roleId="3ior.7321017245477039051" type="3ior.BuildCompositePath" typeId="3ior.8618885170173601777" id="8939513996048536304">
            <property name="head" nameId="3ior.8618885170173601779" value="languages" />
            <node role="tail" roleId="3ior.8618885170173601778" type="3ior.BuildCompositePath" typeId="3ior.8618885170173601777" id="8939513996048536305">
              <property name="head" nameId="3ior.8618885170173601779" value="languageDesign" />
              <node role="tail" roleId="3ior.8618885170173601778" type="3ior.BuildCompositePath" typeId="3ior.8618885170173601777" id="8939513996048536306">
                <property name="head" nameId="3ior.8618885170173601779" value="textGen" />
                <node role="tail" roleId="3ior.8618885170173601778" type="3ior.BuildCompositePath" typeId="3ior.8618885170173601777" id="8939513996048536307">
                  <property name="head" nameId="3ior.8618885170173601779" value="textGen.mpl" />
                </node>
              </node>
            </node>
          </node>
        </node>
        <node role="dependencies" roleId="kdzh.5253498789149547704" type="kdzh.BuildMps_ExtractedModuleDependency" typeId="kdzh.7259033139236285166" id="7259033139236388207">
          <node role="dependency" roleId="kdzh.7259033139236285167" type="kdzh.BuildMps_ModuleDependencyExtendLanguage" typeId="kdzh.4278635856200794926" id="7259033139236388208">
            <link role="language" roleId="kdzh.4278635856200794928" targetNodeId="8939513996048536244" resolveInfo="jetbrains.mps.lang.structure" />
          </node>
        </node>
        <node role="dependencies" roleId="kdzh.5253498789149547704" type="kdzh.BuildMps_ExtractedModuleDependency" typeId="kdzh.7259033139236285166" id="7259033139236388209">
          <node role="dependency" roleId="kdzh.7259033139236285167" type="kdzh.BuildMps_ModuleDependencyExtendLanguage" typeId="kdzh.4278635856200794926" id="7259033139236388210">
            <link role="language" roleId="kdzh.4278635856200794928" targetNodeId="8939513996048535435" resolveInfo="jetbrains.mps.baseLanguage" />
          </node>
        </node>
      </node>
      <node role="modules" roleId="kdzh.1500819558095907806" type="kdzh.BuildMps_Language" typeId="kdzh.3189788309731840248" id="8939513996048536308">
        <property name="name" nameId="tpck.1169194664001" value="jetbrains.mps.lang.traceable" />
        <property name="uuid" nameId="kdzh.322010710375892619" value="9ded098b-ad6a-4657-bfd9-48636cfe8bc3" />
        <property name="compact" nameId="kdzh.8369506495128725901" value="true" />
        <node role="path" roleId="kdzh.322010710375956261" type="3ior.BuildSourceProjectRelativePath" typeId="3ior.5481553824944787378" id="8939513996048536309">
          <node role="compositePart" roleId="3ior.7321017245477039051" type="3ior.BuildCompositePath" typeId="3ior.8618885170173601777" id="8939513996048536310">
            <property name="head" nameId="3ior.8618885170173601779" value="languages" />
            <node role="tail" roleId="3ior.8618885170173601778" type="3ior.BuildCompositePath" typeId="3ior.8618885170173601777" id="8939513996048536311">
              <property name="head" nameId="3ior.8618885170173601779" value="languageDesign" />
              <node role="tail" roleId="3ior.8618885170173601778" type="3ior.BuildCompositePath" typeId="3ior.8618885170173601777" id="8939513996048536312">
                <property name="head" nameId="3ior.8618885170173601779" value="traceable" />
                <node role="tail" roleId="3ior.8618885170173601778" type="3ior.BuildCompositePath" typeId="3ior.8618885170173601777" id="8939513996048536313">
                  <property name="head" nameId="3ior.8618885170173601779" value="traceable.mpl" />
                </node>
              </node>
            </node>
          </node>
        </node>
      </node>
      <node role="modules" roleId="kdzh.1500819558095907806" type="kdzh.BuildMps_Language" typeId="kdzh.3189788309731840248" id="8939513996048536322">
        <property name="name" nameId="tpck.1169194664001" value="jetbrains.mps.lang.typesystem" />
        <property name="uuid" nameId="kdzh.322010710375892619" value="7a5dda62-9140-4668-ab76-d5ed1746f2b2" />
        <property name="doNotCompile" nameId="kdzh.1500819558096356884" value="false" />
        <property name="compact" nameId="kdzh.8369506495128725901" value="true" />
        <node role="path" roleId="kdzh.322010710375956261" type="3ior.BuildSourceProjectRelativePath" typeId="3ior.5481553824944787378" id="8939513996048536323">
          <node role="compositePart" roleId="3ior.7321017245477039051" type="3ior.BuildCompositePath" typeId="3ior.8618885170173601777" id="8939513996048536324">
            <property name="head" nameId="3ior.8618885170173601779" value="languages" />
            <node role="tail" roleId="3ior.8618885170173601778" type="3ior.BuildCompositePath" typeId="3ior.8618885170173601777" id="8939513996048536325">
              <property name="head" nameId="3ior.8618885170173601779" value="languageDesign" />
              <node role="tail" roleId="3ior.8618885170173601778" type="3ior.BuildCompositePath" typeId="3ior.8618885170173601777" id="8939513996048536326">
                <property name="head" nameId="3ior.8618885170173601779" value="typesystem" />
                <node role="tail" roleId="3ior.8618885170173601778" type="3ior.BuildCompositePath" typeId="3ior.8618885170173601777" id="8939513996048536327">
                  <property name="head" nameId="3ior.8618885170173601779" value="typesystem.mpl" />
                </node>
              </node>
            </node>
          </node>
        </node>
        <node role="dependencies" roleId="kdzh.5253498789149547704" type="kdzh.BuildMps_ExtractedModuleDependency" typeId="kdzh.7259033139236285166" id="7259033139236388211">
          <node role="dependency" roleId="kdzh.7259033139236285167" type="kdzh.BuildMps_ModuleDependencyExtendLanguage" typeId="kdzh.4278635856200794926" id="7259033139236388212">
            <link role="language" roleId="kdzh.4278635856200794928" targetNodeId="8939513996048536244" resolveInfo="jetbrains.mps.lang.structure" />
          </node>
        </node>
        <node role="dependencies" roleId="kdzh.5253498789149547704" type="kdzh.BuildMps_ExtractedModuleDependency" typeId="kdzh.7259033139236285166" id="7259033139236388213">
          <node role="dependency" roleId="kdzh.7259033139236285167" type="kdzh.BuildMps_ModuleDependencyExtendLanguage" typeId="kdzh.4278635856200794926" id="7259033139236388214">
            <link role="language" roleId="kdzh.4278635856200794928" targetNodeId="8939513996048536180" resolveInfo="jetbrains.mps.lang.smodel" />
          </node>
        </node>
        <node role="dependencies" roleId="kdzh.5253498789149547704" type="kdzh.BuildMps_ExtractedModuleDependency" typeId="kdzh.7259033139236285166" id="7259033139236388215">
          <node role="dependency" roleId="kdzh.7259033139236285167" type="kdzh.BuildMps_ModuleDependencyExtendLanguage" typeId="kdzh.4278635856200794926" id="7259033139236388216">
            <link role="language" roleId="kdzh.4278635856200794928" targetNodeId="8939513996048535420" resolveInfo="jetbrains.mps.lang.core" />
          </node>
        </node>
        <node role="dependencies" roleId="kdzh.5253498789149547704" type="kdzh.BuildMps_ExtractedModuleDependency" typeId="kdzh.7259033139236285166" id="7259033139236388217">
          <node role="dependency" roleId="kdzh.7259033139236285167" type="kdzh.BuildMps_ModuleDependencyExtendLanguage" typeId="kdzh.4278635856200794926" id="7259033139236388218">
            <link role="language" roleId="kdzh.4278635856200794928" targetNodeId="8939513996048536090" resolveInfo="jetbrains.mps.lang.pattern" />
          </node>
        </node>
        <node role="dependencies" roleId="kdzh.5253498789149547704" type="kdzh.BuildMps_ExtractedModuleDependency" typeId="kdzh.7259033139236285166" id="7259033139236388219">
          <node role="dependency" roleId="kdzh.7259033139236285167" type="kdzh.BuildMps_ModuleDependencyExtendLanguage" typeId="kdzh.4278635856200794926" id="7259033139236388220">
            <link role="language" roleId="kdzh.4278635856200794928" targetNodeId="8939513996048535435" resolveInfo="jetbrains.mps.baseLanguage" />
          </node>
        </node>
      </node>
    </node>
    <node role="parts" roleId="3ior.7389400916848080626" type="kdzh.BuildMps_Group" typeId="kdzh.1500819558095907805" id="1500819558096127610">
      <property name="name" nameId="tpck.1169194664001" value="xml" />
      <node role="modules" roleId="kdzh.1500819558095907806" type="kdzh.BuildMps_Language" typeId="kdzh.3189788309731840248" id="8189062720279434699">
        <property name="uuid" nameId="kdzh.322010710375892619" value="2c55c7ac-60c3-4eea-b9db-0d627bd2dcb9" />
        <property name="name" nameId="tpck.1169194664001" value="jetbrains.mps.xml" />
        <property name="doNotCompile" nameId="kdzh.1500819558096356884" value="false" />
        <property name="compact" nameId="kdzh.8369506495128725901" value="true" />
        <node role="path" roleId="kdzh.322010710375956261" type="3ior.BuildSourceProjectRelativePath" typeId="3ior.5481553824944787378" id="8189062720279434700">
          <node role="compositePart" roleId="3ior.7321017245477039051" type="3ior.BuildCompositePath" typeId="3ior.8618885170173601777" id="8189062720279434701">
            <property name="head" nameId="3ior.8618885170173601779" value="languages" />
            <node role="tail" roleId="3ior.8618885170173601778" type="3ior.BuildCompositePath" typeId="3ior.8618885170173601777" id="8189062720279434702">
              <property name="head" nameId="3ior.8618885170173601779" value="util" />
              <node role="tail" roleId="3ior.8618885170173601778" type="3ior.BuildCompositePath" typeId="3ior.8618885170173601777" id="8189062720279434703">
                <property name="head" nameId="3ior.8618885170173601779" value="xml" />
                <node role="tail" roleId="3ior.8618885170173601778" type="3ior.BuildCompositePath" typeId="3ior.8618885170173601777" id="8189062720279434704">
                  <property name="head" nameId="3ior.8618885170173601779" value="xml" />
                  <node role="tail" roleId="3ior.8618885170173601778" type="3ior.BuildCompositePath" typeId="3ior.8618885170173601777" id="8189062720279434707">
                    <property name="head" nameId="3ior.8618885170173601779" value="xml.mpl" />
                  </node>
                </node>
              </node>
            </node>
          </node>
        </node>
        <node role="dependencies" roleId="kdzh.5253498789149547704" type="kdzh.BuildMps_ExtractedModuleDependency" typeId="kdzh.7259033139236285166" id="7259033139236388221">
          <node role="dependency" roleId="kdzh.7259033139236285167" type="kdzh.BuildMps_ModuleDependencyExtendLanguage" typeId="kdzh.4278635856200794926" id="7259033139236388222">
            <link role="language" roleId="kdzh.4278635856200794928" targetNodeId="2182758403694705571" resolveInfo="jetbrains.mps.xmlSchema" />
          </node>
        </node>
        <node role="dependencies" roleId="kdzh.5253498789149547704" type="kdzh.BuildMps_ExtractedModuleDependency" typeId="kdzh.7259033139236285166" id="7259033139236388223">
          <node role="dependency" roleId="kdzh.7259033139236285167" type="kdzh.BuildMps_ModuleDependencyExtendLanguage" typeId="kdzh.4278635856200794926" id="7259033139236388224">
            <link role="language" roleId="kdzh.4278635856200794928" targetNodeId="8189062720279434723" resolveInfo="jetbrains.mps.gtext" />
          </node>
        </node>
      </node>
      <node role="modules" roleId="kdzh.1500819558095907806" type="kdzh.BuildMps_Language" typeId="kdzh.3189788309731840248" id="8189062720279434710">
        <property name="uuid" nameId="kdzh.322010710375892619" value="64f62b28-36e3-4052-9f72-f616211ae615" />
        <property name="name" nameId="tpck.1169194664001" value="jetbrains.mps.xmlInternal" />
        <property name="doNotCompile" nameId="kdzh.1500819558096356884" value="false" />
        <property name="compact" nameId="kdzh.8369506495128725901" value="true" />
        <node role="path" roleId="kdzh.322010710375956261" type="3ior.BuildSourceProjectRelativePath" typeId="3ior.5481553824944787378" id="8189062720279434711">
          <node role="compositePart" roleId="3ior.7321017245477039051" type="3ior.BuildCompositePath" typeId="3ior.8618885170173601777" id="8189062720279434712">
            <property name="head" nameId="3ior.8618885170173601779" value="languages" />
            <node role="tail" roleId="3ior.8618885170173601778" type="3ior.BuildCompositePath" typeId="3ior.8618885170173601777" id="8189062720279434713">
              <property name="head" nameId="3ior.8618885170173601779" value="util" />
              <node role="tail" roleId="3ior.8618885170173601778" type="3ior.BuildCompositePath" typeId="3ior.8618885170173601777" id="8189062720279434714">
                <property name="head" nameId="3ior.8618885170173601779" value="xml" />
                <node role="tail" roleId="3ior.8618885170173601778" type="3ior.BuildCompositePath" typeId="3ior.8618885170173601777" id="8189062720279434715">
                  <property name="head" nameId="3ior.8618885170173601779" value="xmlInternal" />
                  <node role="tail" roleId="3ior.8618885170173601778" type="3ior.BuildCompositePath" typeId="3ior.8618885170173601777" id="8189062720279434716">
                    <property name="head" nameId="3ior.8618885170173601779" value="xmlInternal.mpl" />
                  </node>
                </node>
              </node>
            </node>
          </node>
        </node>
        <node role="dependencies" roleId="kdzh.5253498789149547704" type="kdzh.BuildMps_ExtractedModuleDependency" typeId="kdzh.7259033139236285166" id="7259033139236388225">
          <node role="dependency" roleId="kdzh.7259033139236285167" type="kdzh.BuildMps_ModuleDependencyExtendLanguage" typeId="kdzh.4278635856200794926" id="7259033139236388226">
            <link role="language" roleId="kdzh.4278635856200794928" targetNodeId="2182758403694705571" resolveInfo="jetbrains.mps.xmlSchema" />
          </node>
        </node>
        <node role="dependencies" roleId="kdzh.5253498789149547704" type="kdzh.BuildMps_ExtractedModuleDependency" typeId="kdzh.7259033139236285166" id="7259033139236388227">
          <node role="dependency" roleId="kdzh.7259033139236285167" type="kdzh.BuildMps_ModuleDependencyExtendLanguage" typeId="kdzh.4278635856200794926" id="7259033139236388228">
            <link role="language" roleId="kdzh.4278635856200794928" targetNodeId="8189062720279434699" resolveInfo="jetbrains.mps.xml" />
          </node>
        </node>
        <node role="dependencies" roleId="kdzh.5253498789149547704" type="kdzh.BuildMps_ExtractedModuleDependency" typeId="kdzh.7259033139236285166" id="7259033139236388229">
          <node role="dependency" roleId="kdzh.7259033139236285167" type="kdzh.BuildMps_ModuleDependencyExtendLanguage" typeId="kdzh.4278635856200794926" id="7259033139236388230">
            <link role="language" roleId="kdzh.4278635856200794928" targetNodeId="8939513996048535435" resolveInfo="jetbrains.mps.baseLanguage" />
          </node>
        </node>
      </node>
      <node role="modules" roleId="kdzh.1500819558095907806" type="kdzh.BuildMps_Language" typeId="kdzh.3189788309731840248" id="2182758403694705571">
        <property name="uuid" nameId="kdzh.322010710375892619" value="b51b9e02-45dc-4b48-b300-cf49360a8d1f" />
        <property name="name" nameId="tpck.1169194664001" value="jetbrains.mps.xmlSchema" />
        <property name="doNotCompile" nameId="kdzh.1500819558096356884" value="false" />
        <property name="compact" nameId="kdzh.8369506495128725901" value="true" />
        <node role="path" roleId="kdzh.322010710375956261" type="3ior.BuildSourceProjectRelativePath" typeId="3ior.5481553824944787378" id="2182758403694705572">
          <node role="compositePart" roleId="3ior.7321017245477039051" type="3ior.BuildCompositePath" typeId="3ior.8618885170173601777" id="2182758403694705573">
            <property name="head" nameId="3ior.8618885170173601779" value="languages" />
            <node role="tail" roleId="3ior.8618885170173601778" type="3ior.BuildCompositePath" typeId="3ior.8618885170173601777" id="2182758403694705574">
              <property name="head" nameId="3ior.8618885170173601779" value="util" />
              <node role="tail" roleId="3ior.8618885170173601778" type="3ior.BuildCompositePath" typeId="3ior.8618885170173601777" id="2182758403694705575">
                <property name="head" nameId="3ior.8618885170173601779" value="xml" />
                <node role="tail" roleId="3ior.8618885170173601778" type="3ior.BuildCompositePath" typeId="3ior.8618885170173601777" id="2182758403694705576">
                  <property name="head" nameId="3ior.8618885170173601779" value="xmlSchema" />
                  <node role="tail" roleId="3ior.8618885170173601778" type="3ior.BuildCompositePath" typeId="3ior.8618885170173601777" id="2182758403694705577">
                    <property name="head" nameId="3ior.8618885170173601779" value="xmlSchema.mpl" />
                  </node>
                </node>
              </node>
            </node>
          </node>
        </node>
        <node role="dependencies" roleId="kdzh.5253498789149547704" type="kdzh.BuildMps_ExtractedModuleDependency" typeId="kdzh.7259033139236285166" id="7259033139236388231">
          <node role="dependency" roleId="kdzh.7259033139236285167" type="kdzh.BuildMps_ModuleDependencyExtendLanguage" typeId="kdzh.4278635856200794926" id="7259033139236388232">
            <link role="language" roleId="kdzh.4278635856200794928" targetNodeId="8939513996048536244" resolveInfo="jetbrains.mps.lang.structure" />
          </node>
        </node>
        <node role="dependencies" roleId="kdzh.5253498789149547704" type="kdzh.BuildMps_ExtractedModuleDependency" typeId="kdzh.7259033139236285166" id="7259033139236388233">
          <node role="dependency" roleId="kdzh.7259033139236285167" type="kdzh.BuildMps_ModuleDependencyExtendLanguage" typeId="kdzh.4278635856200794926" id="7259033139236388234">
            <link role="language" roleId="kdzh.4278635856200794928" targetNodeId="8939513996048535420" resolveInfo="jetbrains.mps.lang.core" />
          </node>
        </node>
      </node>
      <node role="modules" roleId="kdzh.1500819558095907806" type="kdzh.BuildMps_Language" typeId="kdzh.3189788309731840248" id="8189062720279437550">
        <property name="uuid" nameId="kdzh.322010710375892619" value="a8fdde77-2e6c-41f6-ac79-8e9b6449c271" />
        <property name="name" nameId="tpck.1169194664001" value="jetbrains.mps.xmlQuery" />
        <property name="doNotCompile" nameId="kdzh.1500819558096356884" value="false" />
        <property name="compact" nameId="kdzh.8369506495128725901" value="true" />
        <node role="path" roleId="kdzh.322010710375956261" type="3ior.BuildSourceProjectRelativePath" typeId="3ior.5481553824944787378" id="8189062720279437551">
          <node role="compositePart" roleId="3ior.7321017245477039051" type="3ior.BuildCompositePath" typeId="3ior.8618885170173601777" id="8189062720279437552">
            <property name="head" nameId="3ior.8618885170173601779" value="languages" />
            <node role="tail" roleId="3ior.8618885170173601778" type="3ior.BuildCompositePath" typeId="3ior.8618885170173601777" id="8189062720279437553">
              <property name="head" nameId="3ior.8618885170173601779" value="util" />
              <node role="tail" roleId="3ior.8618885170173601778" type="3ior.BuildCompositePath" typeId="3ior.8618885170173601777" id="8189062720279437554">
                <property name="head" nameId="3ior.8618885170173601779" value="xml" />
                <node role="tail" roleId="3ior.8618885170173601778" type="3ior.BuildCompositePath" typeId="3ior.8618885170173601777" id="8189062720279437555">
                  <property name="head" nameId="3ior.8618885170173601779" value="xmlQuery" />
                  <node role="tail" roleId="3ior.8618885170173601778" type="3ior.BuildCompositePath" typeId="3ior.8618885170173601777" id="8189062720279437556">
                    <property name="head" nameId="3ior.8618885170173601779" value="xmlQuery.mpl" />
                  </node>
                </node>
              </node>
            </node>
          </node>
        </node>
        <node role="runtime" roleId="kdzh.3189788309731917348" type="kdzh.BuildMps_ModuleSolutionRuntime" typeId="kdzh.3189788309731981027" id="7259033139236388235">
          <link role="solution" roleId="kdzh.3189788309731981028" targetNodeId="8939513996048536566" resolveInfo="jetbrains.mps.kernel" />
        </node>
        <node role="dependencies" roleId="kdzh.5253498789149547704" type="kdzh.BuildMps_ExtractedModuleDependency" typeId="kdzh.7259033139236285166" id="7259033139236388236">
          <node role="dependency" roleId="kdzh.7259033139236285167" type="kdzh.BuildMps_ModuleDependencyExtendLanguage" typeId="kdzh.4278635856200794926" id="7259033139236388237">
            <link role="language" roleId="kdzh.4278635856200794928" targetNodeId="8189062720279434691" resolveInfo="jetbrains.mps.baseLanguage.builders" />
          </node>
        </node>
        <node role="dependencies" roleId="kdzh.5253498789149547704" type="kdzh.BuildMps_ExtractedModuleDependency" typeId="kdzh.7259033139236285166" id="7259033139236388238">
          <node role="dependency" roleId="kdzh.7259033139236285167" type="kdzh.BuildMps_ModuleDependencyExtendLanguage" typeId="kdzh.4278635856200794926" id="7259033139236388239">
            <link role="language" roleId="kdzh.4278635856200794928" targetNodeId="8939513996048535435" resolveInfo="jetbrains.mps.baseLanguage" />
          </node>
        </node>
        <node role="dependencies" roleId="kdzh.5253498789149547704" type="kdzh.BuildMps_ExtractedModuleDependency" typeId="kdzh.7259033139236285166" id="7259033139236388240">
          <node role="dependency" roleId="kdzh.7259033139236285167" type="kdzh.BuildMps_ModuleDependencyExtendLanguage" typeId="kdzh.4278635856200794926" id="7259033139236388241">
            <link role="language" roleId="kdzh.4278635856200794928" targetNodeId="8939513996048535569" resolveInfo="jetbrains.mps.baseLanguage.collections" />
          </node>
        </node>
      </node>
    </node>
    <node role="parts" roleId="3ior.7389400916848080626" type="kdzh.BuildMps_Group" typeId="kdzh.1500819558095907805" id="1500819558096127612">
      <property name="name" nameId="tpck.1169194664001" value="gtext" />
      <node role="modules" roleId="kdzh.1500819558095907806" type="kdzh.BuildMps_Language" typeId="kdzh.3189788309731840248" id="8189062720279434723">
        <property name="uuid" nameId="kdzh.322010710375892619" value="a83c3bd0-2f7e-4ba1-8373-12d49e99f57e" />
        <property name="name" nameId="tpck.1169194664001" value="jetbrains.mps.gtext" />
        <property name="doNotCompile" nameId="kdzh.1500819558096356884" value="false" />
        <property name="compact" nameId="kdzh.8369506495128725901" value="true" />
        <node role="path" roleId="kdzh.322010710375956261" type="3ior.BuildSourceProjectRelativePath" typeId="3ior.5481553824944787378" id="8189062720279434724">
          <node role="compositePart" roleId="3ior.7321017245477039051" type="3ior.BuildCompositePath" typeId="3ior.8618885170173601777" id="8189062720279434725">
            <property name="head" nameId="3ior.8618885170173601779" value="languages" />
            <node role="tail" roleId="3ior.8618885170173601778" type="3ior.BuildCompositePath" typeId="3ior.8618885170173601777" id="8189062720279434726">
              <property name="head" nameId="3ior.8618885170173601779" value="util" />
              <node role="tail" roleId="3ior.8618885170173601778" type="3ior.BuildCompositePath" typeId="3ior.8618885170173601777" id="8189062720279434727">
                <property name="head" nameId="3ior.8618885170173601779" value="gtext" />
                <node role="tail" roleId="3ior.8618885170173601778" type="3ior.BuildCompositePath" typeId="3ior.8618885170173601777" id="8189062720279434728">
                  <property name="head" nameId="3ior.8618885170173601779" value="gtext.mpl" />
                </node>
              </node>
            </node>
          </node>
        </node>
        <node role="dependencies" roleId="kdzh.5253498789149547704" type="kdzh.BuildMps_ExtractedModuleDependency" typeId="kdzh.7259033139236285166" id="7259033139236388242">
          <node role="dependency" roleId="kdzh.7259033139236285167" type="kdzh.BuildMps_ModuleDependencyOnModule" typeId="kdzh.5253498789149585690" id="7259033139236388243">
            <property name="reexport" nameId="kdzh.5253498789149547713" value="true" />
            <link role="module" roleId="kdzh.5253498789149547705" targetNodeId="8189062720279434745" resolveInfo="jetbrains.mps.gtext.runtime" />
          </node>
        </node>
        <node role="runtime" roleId="kdzh.3189788309731917348" type="kdzh.BuildMps_ModuleSolutionRuntime" typeId="kdzh.3189788309731981027" id="7259033139236388244">
          <link role="solution" roleId="kdzh.3189788309731981028" targetNodeId="8189062720279434745" resolveInfo="jetbrains.mps.gtext.runtime" />
        </node>
        <node role="dependencies" roleId="kdzh.5253498789149547704" type="kdzh.BuildMps_ExtractedModuleDependency" typeId="kdzh.7259033139236285166" id="7259033139236388245">
          <node role="dependency" roleId="kdzh.7259033139236285167" type="kdzh.BuildMps_ModuleDependencyExtendLanguage" typeId="kdzh.4278635856200794926" id="7259033139236388246">
            <link role="language" roleId="kdzh.4278635856200794928" targetNodeId="8939513996048535420" resolveInfo="jetbrains.mps.lang.core" />
          </node>
        </node>
        <node role="dependencies" roleId="kdzh.5253498789149547704" type="kdzh.BuildMps_ExtractedModuleDependency" typeId="kdzh.7259033139236285166" id="7259033139236388247">
          <node role="dependency" roleId="kdzh.7259033139236285167" type="kdzh.BuildMps_ModuleDependencyExtendLanguage" typeId="kdzh.4278635856200794926" id="7259033139236388248">
            <link role="language" roleId="kdzh.4278635856200794928" targetNodeId="8939513996048536308" resolveInfo="jetbrains.mps.lang.traceable" />
          </node>
        </node>
        <node role="dependencies" roleId="kdzh.5253498789149547704" type="kdzh.BuildMps_ExtractedModuleDependency" typeId="kdzh.7259033139236285166" id="7259033139236388249">
          <node role="dependency" roleId="kdzh.7259033139236285167" type="kdzh.BuildMps_ModuleDependencyExtendLanguage" typeId="kdzh.4278635856200794926" id="7259033139236388250">
            <link role="language" roleId="kdzh.4278635856200794928" targetNodeId="8939513996048535435" resolveInfo="jetbrains.mps.baseLanguage" />
          </node>
        </node>
      </node>
      <node role="modules" roleId="kdzh.1500819558095907806" type="kdzh.BuildMps_Solution" typeId="kdzh.3189788309731840247" id="8189062720279434745">
        <property name="name" nameId="tpck.1169194664001" value="jetbrains.mps.gtext.runtime" />
        <property name="uuid" nameId="kdzh.322010710375892619" value="34f23130-e35c-4795-a45a-85d828b16016" />
        <property name="compact" nameId="kdzh.8369506495128725901" value="true" />
        <node role="path" roleId="kdzh.322010710375956261" type="3ior.BuildSourceProjectRelativePath" typeId="3ior.5481553824944787378" id="8189062720279434734">
          <node role="compositePart" roleId="3ior.7321017245477039051" type="3ior.BuildCompositePath" typeId="3ior.8618885170173601777" id="8189062720279434735">
            <property name="head" nameId="3ior.8618885170173601779" value="languages" />
            <node role="tail" roleId="3ior.8618885170173601778" type="3ior.BuildCompositePath" typeId="3ior.8618885170173601777" id="8189062720279434736">
              <property name="head" nameId="3ior.8618885170173601779" value="util" />
              <node role="tail" roleId="3ior.8618885170173601778" type="3ior.BuildCompositePath" typeId="3ior.8618885170173601777" id="8189062720279434737">
                <property name="head" nameId="3ior.8618885170173601779" value="gtext" />
                <node role="tail" roleId="3ior.8618885170173601778" type="3ior.BuildCompositePath" typeId="3ior.8618885170173601777" id="8189062720279434738">
                  <property name="head" nameId="3ior.8618885170173601779" value="runtime" />
                  <node role="tail" roleId="3ior.8618885170173601778" type="3ior.BuildCompositePath" typeId="3ior.8618885170173601777" id="8189062720279434740">
                    <property name="head" nameId="3ior.8618885170173601779" value="jetbrains.mps.gtext.runtime.msd" />
                  </node>
                </node>
              </node>
            </node>
          </node>
        </node>
      </node>
    </node>
    <node role="parts" roleId="3ior.7389400916848080626" type="kdzh.BuildMps_Group" typeId="kdzh.1500819558095907805" id="1500819558096127601">
      <property name="name" nameId="tpck.1169194664001" value="make" />
      <node role="modules" roleId="kdzh.1500819558095907806" type="kdzh.BuildMps_Language" typeId="kdzh.3189788309731840248" id="8939513996048536040">
        <property name="name" nameId="tpck.1169194664001" value="jetbrains.mps.make.facet" />
        <property name="uuid" nameId="kdzh.322010710375892619" value="696c1165-4a59-463b-bc5d-902caab85dd0" />
        <property name="doNotCompile" nameId="kdzh.1500819558096356884" value="false" />
        <property name="compact" nameId="kdzh.8369506495128725901" value="true" />
        <node role="path" roleId="kdzh.322010710375956261" type="3ior.BuildSourceProjectRelativePath" typeId="3ior.5481553824944787378" id="8939513996048536041">
          <node role="compositePart" roleId="3ior.7321017245477039051" type="3ior.BuildCompositePath" typeId="3ior.8618885170173601777" id="8939513996048536042">
            <property name="head" nameId="3ior.8618885170173601779" value="languages" />
            <node role="tail" roleId="3ior.8618885170173601778" type="3ior.BuildCompositePath" typeId="3ior.8618885170173601777" id="8939513996048536043">
              <property name="head" nameId="3ior.8618885170173601779" value="languageDesign" />
              <node role="tail" roleId="3ior.8618885170173601778" type="3ior.BuildCompositePath" typeId="3ior.8618885170173601777" id="8939513996048536044">
                <property name="head" nameId="3ior.8618885170173601779" value="make" />
                <node role="tail" roleId="3ior.8618885170173601778" type="3ior.BuildCompositePath" typeId="3ior.8618885170173601777" id="8939513996048536045">
                  <property name="head" nameId="3ior.8618885170173601779" value="languages" />
                  <node role="tail" roleId="3ior.8618885170173601778" type="3ior.BuildCompositePath" typeId="3ior.8618885170173601777" id="8939513996048536046">
                    <property name="head" nameId="3ior.8618885170173601779" value="facet" />
                    <node role="tail" roleId="3ior.8618885170173601778" type="3ior.BuildCompositePath" typeId="3ior.8618885170173601777" id="8939513996048536047">
                      <property name="head" nameId="3ior.8618885170173601779" value="facet.mpl" />
                    </node>
                  </node>
                </node>
              </node>
            </node>
          </node>
        </node>
        <node role="dependencies" roleId="kdzh.5253498789149547704" type="kdzh.BuildMps_ExtractedModuleDependency" typeId="kdzh.7259033139236285166" id="7259033139236388251">
          <node role="dependency" roleId="kdzh.7259033139236285167" type="kdzh.BuildMps_ModuleDependencyExtendLanguage" typeId="kdzh.4278635856200794926" id="7259033139236388252">
            <link role="language" roleId="kdzh.4278635856200794928" targetNodeId="8939513996048536066" resolveInfo="jetbrains.mps.make.script" />
          </node>
        </node>
        <node role="dependencies" roleId="kdzh.5253498789149547704" type="kdzh.BuildMps_ExtractedModuleDependency" typeId="kdzh.7259033139236285166" id="7259033139236388253">
          <node role="dependency" roleId="kdzh.7259033139236285167" type="kdzh.BuildMps_ModuleDependencyExtendLanguage" typeId="kdzh.4278635856200794926" id="7259033139236388254">
            <link role="language" roleId="kdzh.4278635856200794928" targetNodeId="8939513996048535532" resolveInfo="jetbrains.mps.baseLanguage.closures" />
          </node>
        </node>
        <node role="dependencies" roleId="kdzh.5253498789149547704" type="kdzh.BuildMps_ExtractedModuleDependency" typeId="kdzh.7259033139236285166" id="7259033139236388255">
          <node role="dependency" roleId="kdzh.7259033139236285167" type="kdzh.BuildMps_ModuleDependencyExtendLanguage" typeId="kdzh.4278635856200794926" id="7259033139236388256">
            <link role="language" roleId="kdzh.4278635856200794928" targetNodeId="8939513996048535723" resolveInfo="jetbrains.mps.baseLanguage.tuples" />
          </node>
        </node>
        <node role="dependencies" roleId="kdzh.5253498789149547704" type="kdzh.BuildMps_ExtractedModuleDependency" typeId="kdzh.7259033139236285166" id="7259033139236388257">
          <node role="dependency" roleId="kdzh.7259033139236285167" type="kdzh.BuildMps_ModuleDependencyExtendLanguage" typeId="kdzh.4278635856200794926" id="7259033139236388258">
            <link role="language" roleId="kdzh.4278635856200794928" targetNodeId="8939513996048535569" resolveInfo="jetbrains.mps.baseLanguage.collections" />
          </node>
        </node>
      </node>
      <node role="modules" roleId="kdzh.1500819558095907806" type="kdzh.BuildMps_Language" typeId="kdzh.3189788309731840248" id="8939513996048536058">
        <property name="name" nameId="tpck.1169194664001" value="jetbrains.mps.make.outlook" />
        <property name="uuid" nameId="kdzh.322010710375892619" value="dc54e1b2-86b3-49d2-9014-a76af17af22a" />
        <property name="doNotCompile" nameId="kdzh.1500819558096356884" value="false" />
        <property name="compact" nameId="kdzh.8369506495128725901" value="true" />
        <node role="path" roleId="kdzh.322010710375956261" type="3ior.BuildSourceProjectRelativePath" typeId="3ior.5481553824944787378" id="8939513996048536059">
          <node role="compositePart" roleId="3ior.7321017245477039051" type="3ior.BuildCompositePath" typeId="3ior.8618885170173601777" id="8939513996048536060">
            <property name="head" nameId="3ior.8618885170173601779" value="languages" />
            <node role="tail" roleId="3ior.8618885170173601778" type="3ior.BuildCompositePath" typeId="3ior.8618885170173601777" id="8939513996048536061">
              <property name="head" nameId="3ior.8618885170173601779" value="languageDesign" />
              <node role="tail" roleId="3ior.8618885170173601778" type="3ior.BuildCompositePath" typeId="3ior.8618885170173601777" id="8939513996048536062">
                <property name="head" nameId="3ior.8618885170173601779" value="make" />
                <node role="tail" roleId="3ior.8618885170173601778" type="3ior.BuildCompositePath" typeId="3ior.8618885170173601777" id="8939513996048536063">
                  <property name="head" nameId="3ior.8618885170173601779" value="languages" />
                  <node role="tail" roleId="3ior.8618885170173601778" type="3ior.BuildCompositePath" typeId="3ior.8618885170173601777" id="8939513996048536064">
                    <property name="head" nameId="3ior.8618885170173601779" value="outlook" />
                    <node role="tail" roleId="3ior.8618885170173601778" type="3ior.BuildCompositePath" typeId="3ior.8618885170173601777" id="8939513996048536065">
                      <property name="head" nameId="3ior.8618885170173601779" value="outlook.mpl" />
                    </node>
                  </node>
                </node>
              </node>
            </node>
          </node>
        </node>
        <node role="dependencies" roleId="kdzh.5253498789149547704" type="kdzh.BuildMps_ExtractedModuleDependency" typeId="kdzh.7259033139236285166" id="7259033139236388259">
          <node role="dependency" roleId="kdzh.7259033139236285167" type="kdzh.BuildMps_ModuleDependencyExtendLanguage" typeId="kdzh.4278635856200794926" id="7259033139236388260">
            <link role="language" roleId="kdzh.4278635856200794928" targetNodeId="8939513996048536040" resolveInfo="jetbrains.mps.make.facet" />
          </node>
        </node>
      </node>
      <node role="modules" roleId="kdzh.1500819558095907806" type="kdzh.BuildMps_Language" typeId="kdzh.3189788309731840248" id="8939513996048536066">
        <property name="name" nameId="tpck.1169194664001" value="jetbrains.mps.make.script" />
        <property name="uuid" nameId="kdzh.322010710375892619" value="95f8a3e6-f994-4ca0-a65e-763c9bae2d3b" />
        <property name="doNotCompile" nameId="kdzh.1500819558096356884" value="false" />
        <property name="compact" nameId="kdzh.8369506495128725901" value="true" />
        <node role="path" roleId="kdzh.322010710375956261" type="3ior.BuildSourceProjectRelativePath" typeId="3ior.5481553824944787378" id="8939513996048536067">
          <node role="compositePart" roleId="3ior.7321017245477039051" type="3ior.BuildCompositePath" typeId="3ior.8618885170173601777" id="8939513996048536068">
            <property name="head" nameId="3ior.8618885170173601779" value="languages" />
            <node role="tail" roleId="3ior.8618885170173601778" type="3ior.BuildCompositePath" typeId="3ior.8618885170173601777" id="8939513996048536069">
              <property name="head" nameId="3ior.8618885170173601779" value="languageDesign" />
              <node role="tail" roleId="3ior.8618885170173601778" type="3ior.BuildCompositePath" typeId="3ior.8618885170173601777" id="8939513996048536070">
                <property name="head" nameId="3ior.8618885170173601779" value="make" />
                <node role="tail" roleId="3ior.8618885170173601778" type="3ior.BuildCompositePath" typeId="3ior.8618885170173601777" id="8939513996048536071">
                  <property name="head" nameId="3ior.8618885170173601779" value="languages" />
                  <node role="tail" roleId="3ior.8618885170173601778" type="3ior.BuildCompositePath" typeId="3ior.8618885170173601777" id="8939513996048536072">
                    <property name="head" nameId="3ior.8618885170173601779" value="script" />
                    <node role="tail" roleId="3ior.8618885170173601778" type="3ior.BuildCompositePath" typeId="3ior.8618885170173601777" id="8939513996048536073">
                      <property name="head" nameId="3ior.8618885170173601779" value="script.mpl" />
                    </node>
                  </node>
                </node>
              </node>
            </node>
          </node>
        </node>
        <node role="dependencies" roleId="kdzh.5253498789149547704" type="kdzh.BuildMps_ExtractedModuleDependency" typeId="kdzh.7259033139236285166" id="7259033139236388261">
          <node role="dependency" roleId="kdzh.7259033139236285167" type="kdzh.BuildMps_ModuleDependencyExtendLanguage" typeId="kdzh.4278635856200794926" id="7259033139236388262">
            <link role="language" roleId="kdzh.4278635856200794928" targetNodeId="8939513996048535435" resolveInfo="jetbrains.mps.baseLanguage" />
          </node>
        </node>
        <node role="dependencies" roleId="kdzh.5253498789149547704" type="kdzh.BuildMps_ExtractedModuleDependency" typeId="kdzh.7259033139236285166" id="7259033139236388263">
          <node role="dependency" roleId="kdzh.7259033139236285167" type="kdzh.BuildMps_ModuleDependencyExtendLanguage" typeId="kdzh.4278635856200794926" id="7259033139236388264">
            <link role="language" roleId="kdzh.4278635856200794928" targetNodeId="8939513996048535532" resolveInfo="jetbrains.mps.baseLanguage.closures" />
          </node>
        </node>
        <node role="dependencies" roleId="kdzh.5253498789149547704" type="kdzh.BuildMps_ExtractedModuleDependency" typeId="kdzh.7259033139236285166" id="7259033139236388265">
          <node role="dependency" roleId="kdzh.7259033139236285167" type="kdzh.BuildMps_ModuleDependencyExtendLanguage" typeId="kdzh.4278635856200794926" id="7259033139236388266">
            <link role="language" roleId="kdzh.4278635856200794928" targetNodeId="8939513996048535569" resolveInfo="jetbrains.mps.baseLanguage.collections" />
          </node>
        </node>
      </node>
      <node role="modules" roleId="kdzh.1500819558095907806" type="kdzh.BuildMps_Language" typeId="kdzh.3189788309731840248" id="4372437818008069535">
        <property name="uuid" nameId="kdzh.322010710375892619" value="3ba7b7cf-6a5a-4981-ba0b-3302e59ffef7" />
        <property name="name" nameId="tpck.1169194664001" value="jetbrains.mps.build.gentest" />
        <property name="compact" nameId="kdzh.8369506495128725901" value="true" />
        <node role="path" roleId="kdzh.322010710375956261" type="3ior.BuildSourceProjectRelativePath" typeId="3ior.5481553824944787378" id="4372437818008067521">
          <node role="compositePart" roleId="3ior.7321017245477039051" type="3ior.BuildCompositePath" typeId="3ior.8618885170173601777" id="4372437818008067525">
            <property name="head" nameId="3ior.8618885170173601779" value="languages" />
            <node role="tail" roleId="3ior.8618885170173601778" type="3ior.BuildCompositePath" typeId="3ior.8618885170173601777" id="4372437818008067526">
              <property name="head" nameId="3ior.8618885170173601779" value="util" />
              <node role="tail" roleId="3ior.8618885170173601778" type="3ior.BuildCompositePath" typeId="3ior.8618885170173601777" id="4372437818008067528">
                <property name="head" nameId="3ior.8618885170173601779" value="buildlanguage" />
                <node role="tail" roleId="3ior.8618885170173601778" type="3ior.BuildCompositePath" typeId="3ior.8618885170173601777" id="4372437818008067529">
                  <property name="head" nameId="3ior.8618885170173601779" value="languages" />
                  <node role="tail" roleId="3ior.8618885170173601778" type="3ior.BuildCompositePath" typeId="3ior.8618885170173601777" id="4372437818008067530">
                    <property name="head" nameId="3ior.8618885170173601779" value="gentest" />
                    <node role="tail" roleId="3ior.8618885170173601778" type="3ior.BuildCompositePath" typeId="3ior.8618885170173601777" id="4372437818008067531">
                      <property name="head" nameId="3ior.8618885170173601779" value="gentest.mpl" />
                    </node>
                  </node>
                </node>
              </node>
            </node>
          </node>
        </node>
      </node>
      <node role="modules" roleId="kdzh.1500819558095907806" type="kdzh.BuildMps_Language" typeId="kdzh.3189788309731840248" id="4372437818008069532">
        <property name="uuid" nameId="kdzh.322010710375892619" value="b608bb31-cbf1-4d56-a8e8-8fa2f751be68" />
        <property name="name" nameId="tpck.1169194664001" value="jetbrains.mps.build.reduced" />
        <property name="compact" nameId="kdzh.8369506495128725901" value="true" />
        <node role="path" roleId="kdzh.322010710375956261" type="3ior.BuildSourceProjectRelativePath" typeId="3ior.5481553824944787378" id="4372437818008067523">
          <node role="compositePart" roleId="3ior.7321017245477039051" type="3ior.BuildCompositePath" typeId="3ior.8618885170173601777" id="4372437818008067524">
            <property name="head" nameId="3ior.8618885170173601779" value="languages" />
            <node role="tail" roleId="3ior.8618885170173601778" type="3ior.BuildCompositePath" typeId="3ior.8618885170173601777" id="4372437818008067532">
              <property name="head" nameId="3ior.8618885170173601779" value="util" />
              <node role="tail" roleId="3ior.8618885170173601778" type="3ior.BuildCompositePath" typeId="3ior.8618885170173601777" id="4372437818008067533">
                <property name="head" nameId="3ior.8618885170173601779" value="buildlanguage" />
                <node role="tail" roleId="3ior.8618885170173601778" type="3ior.BuildCompositePath" typeId="3ior.8618885170173601777" id="4372437818008067534">
                  <property name="head" nameId="3ior.8618885170173601779" value="languages" />
                  <node role="tail" roleId="3ior.8618885170173601778" type="3ior.BuildCompositePath" typeId="3ior.8618885170173601777" id="4372437818008067535">
                    <property name="head" nameId="3ior.8618885170173601779" value="reduced" />
                    <node role="tail" roleId="3ior.8618885170173601778" type="3ior.BuildCompositePath" typeId="3ior.8618885170173601777" id="4372437818008067536">
                      <property name="head" nameId="3ior.8618885170173601779" value="reduced.mpl" />
                    </node>
                  </node>
                </node>
              </node>
            </node>
          </node>
        </node>
      </node>
    </node>
    <node role="parts" roleId="3ior.7389400916848080626" type="kdzh.BuildMps_Group" typeId="kdzh.1500819558095907805" id="1500819558096127604">
      <property name="name" nameId="tpck.1169194664001" value="ide" />
      <node role="modules" roleId="kdzh.1500819558095907806" type="kdzh.BuildMps_Solution" typeId="kdzh.3189788309731840247" id="2182758403694705629">
        <property name="uuid" nameId="kdzh.322010710375892619" value="8d29d73f-ed99-4652-ae0a-083cdfe53c34" />
        <property name="name" nameId="tpck.1169194664001" value="jetbrains.mps.ide.platform" />
        <property name="doNotCompile" nameId="kdzh.1500819558096356884" value="true" />
        <property name="compact" nameId="kdzh.8369506495128725901" value="true" />
        <node role="path" roleId="kdzh.322010710375956261" type="3ior.BuildSourceProjectRelativePath" typeId="3ior.5481553824944787378" id="2182758403694705630">
          <node role="compositePart" roleId="3ior.7321017245477039051" type="3ior.BuildCompositePath" typeId="3ior.8618885170173601777" id="2182758403694705632">
            <property name="head" nameId="3ior.8618885170173601779" value="workbench" />
            <node role="tail" roleId="3ior.8618885170173601778" type="3ior.BuildCompositePath" typeId="3ior.8618885170173601777" id="2182758403694705633">
              <property name="head" nameId="3ior.8618885170173601779" value="mps-platform" />
              <node role="tail" roleId="3ior.8618885170173601778" type="3ior.BuildCompositePath" typeId="3ior.8618885170173601777" id="2182758403694705634">
                <property name="head" nameId="3ior.8618885170173601779" value="base.msd" />
              </node>
            </node>
          </node>
        </node>
      </node>
      <node role="modules" roleId="kdzh.1500819558095907806" type="kdzh.BuildMps_Solution" typeId="kdzh.3189788309731840247" id="2182758403694705636">
        <property name="uuid" nameId="kdzh.322010710375892619" value="5b1f863d-65a0-41a6-a801-33896be24202" />
        <property name="name" nameId="tpck.1169194664001" value="jetbrains.mps.ide.editor" />
        <property name="doNotCompile" nameId="kdzh.1500819558096356884" value="true" />
        <property name="compact" nameId="kdzh.8369506495128725901" value="true" />
        <node role="path" roleId="kdzh.322010710375956261" type="3ior.BuildSourceProjectRelativePath" typeId="3ior.5481553824944787378" id="2182758403694705637">
          <node role="compositePart" roleId="3ior.7321017245477039051" type="3ior.BuildCompositePath" typeId="3ior.8618885170173601777" id="2182758403694705638">
            <property name="head" nameId="3ior.8618885170173601779" value="workbench" />
            <node role="tail" roleId="3ior.8618885170173601778" type="3ior.BuildCompositePath" typeId="3ior.8618885170173601777" id="2182758403694705639">
              <property name="head" nameId="3ior.8618885170173601779" value="mps-editor" />
              <node role="tail" roleId="3ior.8618885170173601778" type="3ior.BuildCompositePath" typeId="3ior.8618885170173601777" id="2182758403694705640">
                <property name="head" nameId="3ior.8618885170173601779" value="jetbrains.mps.ide.editor.msd" />
              </node>
            </node>
          </node>
        </node>
      </node>
    </node>
  </root>
</model>
<|MERGE_RESOLUTION|>--- conflicted
+++ resolved
@@ -2952,10 +2952,7 @@
         <property name="name" nameId="tpck.1169194664001" value="jetbrains.mps.lang.intentions" />
         <property name="uuid" nameId="kdzh.322010710375892619" value="d7a92d38-f7db-40d0-8431-763b0c3c9f20" />
         <property name="doNotCompile" nameId="kdzh.1500819558096356884" value="false" />
-<<<<<<< HEAD
-=======
-        <property name="compact" nameId="kdzh.8369506495128725901" value="true" />
->>>>>>> faad51da
+        <property name="compact" nameId="kdzh.8369506495128725901" value="true" />
         <node role="path" roleId="kdzh.322010710375956261" type="3ior.BuildSourceProjectRelativePath" typeId="3ior.5481553824944787378" id="8939513996048536035">
           <node role="compositePart" roleId="3ior.7321017245477039051" type="3ior.BuildCompositePath" typeId="3ior.8618885170173601777" id="8939513996048536036">
             <property name="head" nameId="3ior.8618885170173601779" value="languages" />
@@ -2970,47 +2967,30 @@
             </node>
           </node>
         </node>
-<<<<<<< HEAD
-        <node role="dependencies" roleId="kdzh.5253498789149547704" type="kdzh.BuildMps_ModuleDependencyExtendLanguage" typeId="kdzh.4278635856200794926" id="8555505964692039176">
-          <link role="language" roleId="kdzh.4278635856200794928" targetNodeId="8939513996048536244" resolveInfo="jetbrains.mps.lang.structure" />
-        </node>
-        <node role="dependencies" roleId="kdzh.5253498789149547704" type="kdzh.BuildMps_ModuleDependencyExtendLanguage" typeId="kdzh.4278635856200794926" id="8555505964692039177">
-          <link role="language" roleId="kdzh.4278635856200794928" targetNodeId="4844813484173452778" resolveInfo="jetbrains.mps.lang.checkedName" />
-        </node>
-        <node role="dependencies" roleId="kdzh.5253498789149547704" type="kdzh.BuildMps_ModuleDependencyExtendLanguage" typeId="kdzh.4278635856200794926" id="8555505964692039178">
-          <link role="language" roleId="kdzh.4278635856200794928" targetNodeId="8939513996048535420" resolveInfo="jetbrains.mps.lang.core" />
-        </node>
-        <node role="dependencies" roleId="kdzh.5253498789149547704" type="kdzh.BuildMps_ModuleDependencyExtendLanguage" typeId="kdzh.4278635856200794926" id="8555505964692039179">
-          <link role="language" roleId="kdzh.4278635856200794928" targetNodeId="8939513996048536174" resolveInfo="jetbrains.mps.lang.sharedConcepts" />
-        </node>
-        <node role="dependencies" roleId="kdzh.5253498789149547704" type="kdzh.BuildMps_ModuleDependencyExtendLanguage" typeId="kdzh.4278635856200794926" id="8555505964692039180">
-          <link role="language" roleId="kdzh.4278635856200794928" targetNodeId="8939513996048535435" resolveInfo="jetbrains.mps.baseLanguage" />
-=======
-        <node role="dependencies" roleId="kdzh.5253498789149547704" type="kdzh.BuildMps_ExtractedModuleDependency" typeId="kdzh.7259033139236285166" id="7259033139236388096">
-          <node role="dependency" roleId="kdzh.7259033139236285167" type="kdzh.BuildMps_ModuleDependencyExtendLanguage" typeId="kdzh.4278635856200794926" id="7259033139236388097">
+        <node role="dependencies" roleId="kdzh.5253498789149547704" type="kdzh.BuildMps_ExtractedModuleDependency" typeId="kdzh.7259033139236285166" id="5112395349775319611">
+          <node role="dependency" roleId="kdzh.7259033139236285167" type="kdzh.BuildMps_ModuleDependencyExtendLanguage" typeId="kdzh.4278635856200794926" id="5112395349775319612">
             <link role="language" roleId="kdzh.4278635856200794928" targetNodeId="8939513996048536244" resolveInfo="jetbrains.mps.lang.structure" />
           </node>
         </node>
-        <node role="dependencies" roleId="kdzh.5253498789149547704" type="kdzh.BuildMps_ExtractedModuleDependency" typeId="kdzh.7259033139236285166" id="7259033139236388098">
-          <node role="dependency" roleId="kdzh.7259033139236285167" type="kdzh.BuildMps_ModuleDependencyExtendLanguage" typeId="kdzh.4278635856200794926" id="7259033139236388099">
+        <node role="dependencies" roleId="kdzh.5253498789149547704" type="kdzh.BuildMps_ExtractedModuleDependency" typeId="kdzh.7259033139236285166" id="5112395349775319613">
+          <node role="dependency" roleId="kdzh.7259033139236285167" type="kdzh.BuildMps_ModuleDependencyExtendLanguage" typeId="kdzh.4278635856200794926" id="5112395349775319614">
+            <link role="language" roleId="kdzh.4278635856200794928" targetNodeId="4844813484173452778" resolveInfo="jetbrains.mps.lang.checkedName" />
+          </node>
+        </node>
+        <node role="dependencies" roleId="kdzh.5253498789149547704" type="kdzh.BuildMps_ExtractedModuleDependency" typeId="kdzh.7259033139236285166" id="5112395349775319615">
+          <node role="dependency" roleId="kdzh.7259033139236285167" type="kdzh.BuildMps_ModuleDependencyExtendLanguage" typeId="kdzh.4278635856200794926" id="5112395349775319616">
             <link role="language" roleId="kdzh.4278635856200794928" targetNodeId="8939513996048535420" resolveInfo="jetbrains.mps.lang.core" />
           </node>
         </node>
-        <node role="dependencies" roleId="kdzh.5253498789149547704" type="kdzh.BuildMps_ExtractedModuleDependency" typeId="kdzh.7259033139236285166" id="7259033139236388100">
-          <node role="dependency" roleId="kdzh.7259033139236285167" type="kdzh.BuildMps_ModuleDependencyExtendLanguage" typeId="kdzh.4278635856200794926" id="7259033139236388101">
+        <node role="dependencies" roleId="kdzh.5253498789149547704" type="kdzh.BuildMps_ExtractedModuleDependency" typeId="kdzh.7259033139236285166" id="5112395349775319617">
+          <node role="dependency" roleId="kdzh.7259033139236285167" type="kdzh.BuildMps_ModuleDependencyExtendLanguage" typeId="kdzh.4278635856200794926" id="5112395349775319618">
             <link role="language" roleId="kdzh.4278635856200794928" targetNodeId="8939513996048536174" resolveInfo="jetbrains.mps.lang.sharedConcepts" />
           </node>
         </node>
-        <node role="dependencies" roleId="kdzh.5253498789149547704" type="kdzh.BuildMps_ExtractedModuleDependency" typeId="kdzh.7259033139236285166" id="7259033139236388102">
-          <node role="dependency" roleId="kdzh.7259033139236285167" type="kdzh.BuildMps_ModuleDependencyExtendLanguage" typeId="kdzh.4278635856200794926" id="7259033139236388103">
-            <link role="language" roleId="kdzh.4278635856200794928" targetNodeId="8939513996048536112" resolveInfo="jetbrains.mps.lang.plugin" />
-          </node>
-        </node>
-        <node role="dependencies" roleId="kdzh.5253498789149547704" type="kdzh.BuildMps_ExtractedModuleDependency" typeId="kdzh.7259033139236285166" id="7259033139236388104">
-          <node role="dependency" roleId="kdzh.7259033139236285167" type="kdzh.BuildMps_ModuleDependencyExtendLanguage" typeId="kdzh.4278635856200794926" id="7259033139236388105">
-            <link role="language" roleId="kdzh.4278635856200794928" targetNodeId="8939513996048535435" resolveInfo="jetbrains.mps.baseLanguage" />
-          </node>
->>>>>>> faad51da
+        <node role="dependencies" roleId="kdzh.5253498789149547704" type="kdzh.BuildMps_ExtractedModuleDependency" typeId="kdzh.7259033139236285166" id="5112395349775319619">
+          <node role="dependency" roleId="kdzh.7259033139236285167" type="kdzh.BuildMps_ModuleDependencyExtendLanguage" typeId="kdzh.4278635856200794926" id="5112395349775319620">
+            <link role="language" roleId="kdzh.4278635856200794928" targetNodeId="8939513996048535435" resolveInfo="jetbrains.mps.baseLanguage" />
+          </node>
         </node>
       </node>
       <node role="modules" roleId="kdzh.1500819558095907806" type="kdzh.BuildMps_Language" typeId="kdzh.3189788309731840248" id="8939513996048536090">
@@ -3145,10 +3125,6 @@
             </node>
           </node>
         </node>
-<<<<<<< HEAD
-        <node role="dependencies" roleId="kdzh.5253498789149547704" type="kdzh.BuildMps_ModuleDependencyExtendLanguage" typeId="kdzh.4278635856200794926" id="1234292265580016925">
-          <link role="language" roleId="kdzh.4278635856200794928" targetNodeId="8939513996048535435" resolveInfo="jetbrains.mps.baseLanguage" />
-=======
         <node role="dependencies" roleId="kdzh.5253498789149547704" type="kdzh.BuildMps_ExtractedModuleDependency" typeId="kdzh.7259033139236285166" id="7259033139236388128">
           <node role="dependency" roleId="kdzh.7259033139236285167" type="kdzh.BuildMps_ModuleDependencyExtendLanguage" typeId="kdzh.4278635856200794926" id="7259033139236388129">
             <link role="language" roleId="kdzh.4278635856200794928" targetNodeId="8939513996048536112" resolveInfo="jetbrains.mps.lang.plugin" />
@@ -3158,7 +3134,6 @@
           <node role="dependency" roleId="kdzh.7259033139236285167" type="kdzh.BuildMps_ModuleDependencyExtendLanguage" typeId="kdzh.4278635856200794926" id="7259033139236388131">
             <link role="language" roleId="kdzh.4278635856200794928" targetNodeId="8939513996048535435" resolveInfo="jetbrains.mps.baseLanguage" />
           </node>
->>>>>>> faad51da
         </node>
         <node role="dependencies" roleId="kdzh.5253498789149547704" type="kdzh.BuildMps_ExtractedModuleDependency" typeId="kdzh.7259033139236285166" id="7259033139236388132">
           <node role="dependency" roleId="kdzh.7259033139236285167" type="kdzh.BuildMps_ModuleDependencyExtendLanguage" typeId="kdzh.4278635856200794926" id="7259033139236388133">
