<project name="buildPlugin" default="build" basedir="../">
  <!-- Generated by MPS -->
  <property name="build.dir" location="build" />
  <property name="build.tmp" location="${build.dir}/tmp/buildPlugin" />
  <property name="build.layout" location="${build.dir}/artifacts/buildPlugin" />
  <property name="plugin.version" value="1.1.SNAPSHOT" />
  <tstamp>
    <format property="date" pattern="yyyyMMdd" />
  </tstamp>
  <property name="idea_home" location="" />
  <property name="mps_home" location="${basedir}" />
  <property name="artifacts.buildCore" location="${build.dir}/artifacts/buildCore" />
  <property name="artifacts.buildCoreEx" location="${build.dir}/artifacts/buildCoreEx" />
  <property name="artifacts.buildBuild" location="${build.dir}/artifacts/buildBuild" />
  <property name="artifacts.IDEA" location="${idea_home}" />
  <property file="${artifacts.buildCore}/build.properties" prefix="import.buildCore" />
  <property name="buildCore.version" value="${import.buildCore.buildCore.version}" />
  
  <path id="path.javac2.classpath">
    <fileset dir="${idea_home}/lib">
      <include name="javac2.jar" />
      <include name="jdom.jar" />
      <include name="asm4-all.jar" />
      <include name="jgoodies-forms.jar" />
    </fileset>
  </path>
  
  <path id="path.jdk.classpath">
    <pathelement path="${java.home}/../Classes/classes.jar" />
    <fileset dir="${java.home}">
      <include name="lib/*.jar" />
    </fileset>
  </path>
  
  <path id="path.java.library.idea-vcs">
    <fileset dir="${artifacts.IDEA}/plugins/git4idea/lib" includes="*.jar" />
    <fileset dir="${artifacts.IDEA}/plugins/svn4idea/lib" includes="*.jar" />
  </path>
  
  <taskdef name="javac2" classname="com.intellij.ant.Javac2" classpathref="path.javac2.classpath" />
  
  <target name="assemble" depends="classes, fetchDependencies">
    <mkdir dir="${build.layout}/mps-core" />
    <mkdir dir="${build.layout}/mps-core/languages" />
    <copy todir="${build.layout}/mps-core/languages">
      <fileset dir="${artifacts.buildCore}/mps-core/languages" />
    </copy>
    <copy todir="${build.layout}/mps-core/languages">
      <fileset dir="${artifacts.buildCoreEx}/languages" />
    </copy>
    <copy todir="${build.layout}/mps-core/languages">
      <fileset dir="${artifacts.buildCoreEx}/plugins/mps-core/languages" />
    </copy>
    <mkdir dir="${build.layout}/mps-core/lib" />
    <copy file="${artifacts.buildCore}/mps-core/lib/diffutils-1.2.1.jar" todir="${build.layout}/mps-core/lib" />
    <copy file="${artifacts.buildCore}/mps-core/lib/mps-backend.jar" todir="${build.layout}/mps-core/lib" />
    <copy file="${artifacts.buildCore}/mps-core/lib/mps-closures.jar" todir="${build.layout}/mps-core/lib" />
    <copy file="${artifacts.buildCore}/mps-core/lib/mps-collections.jar" todir="${build.layout}/mps-core/lib" />
    <copy file="${artifacts.buildCore}/mps-core/lib/mps-openapi.jar" todir="${build.layout}/mps-core/lib" />
    <copy file="${artifacts.buildCore}/mps-core/lib/mps-core.jar" todir="${build.layout}/mps-core/lib" />
    <copy file="${artifacts.buildCore}/mps-core/lib/mps-editor.jar" todir="${build.layout}/mps-core/lib" />
    <copy file="${artifacts.buildCore}/mps-core/lib/mps-editor-api.jar" todir="${build.layout}/mps-core/lib" />
    <copy file="${artifacts.buildCore}/mps-core/lib/mps-platform.jar" todir="${build.layout}/mps-core/lib" />
    <copy file="${artifacts.buildCore}/mps-core/lib/mps-tuples.jar" todir="${build.layout}/mps-core/lib" />
    <copy file="${artifacts.buildCore}/mps-core/lib/mps-ui.jar" todir="${build.layout}/mps-core/lib" />
<<<<<<< HEAD
    <copy file="${artifacts.buildCore}/mps-core/lib/mps-icons.jar" todir="${build.layout}/mps-core/lib" />
=======
>>>>>>> ae0827ef
    <mkdir dir="${build.layout}/mps-core/lib/jps" />
    <jar destfile="${build.layout}/mps-core/lib/jps/mps-jps-plugin.jar">
      <fileset dir="${build.tmp}/java/out/mps-jps-plugin" />
      <zipfileset dir="${mps_home}/IdeaPlugin/mps-core/jps-plugin/META-INF" prefix="META-INF" />
    </jar>
    <jar destfile="${build.layout}/mps-core/lib/mps-common.jar">
      <fileset dir="${build.tmp}/java/out/mps-common" />
    </jar>
    <mkdir dir="${build.tmp}/default/mps-plugin.jar" />
    <mkdir dir="${build.tmp}/default/mps-plugin.jar/META-INF" />
    <copy todir="${build.tmp}/default/mps-plugin.jar/META-INF">
      <fileset file="${mps_home}/IdeaPlugin/mps-core/META-INF/plugin.xml" />
      <filterchain>
        <tokenfilter>
          <replaceregex pattern="../../../workbench/mps-platform/source/META-INF/" replace="" flags="gi" />
        </tokenfilter>
        <tokenfilter>
          <replaceregex pattern="../../../workbench/mps-editor/source/META-INF/" replace="" flags="gi" />
        </tokenfilter>
        <tokenfilter>
          <replaceregex pattern="../../../workbench/mps-platform/source_gen/jetbrains/" replace="../jetbrains/" flags="gi" />
        </tokenfilter>
        <tokenfilter>
          <replaceregex pattern="../../../workbench/mps-editor/source_gen/jetbrains/" replace="../jetbrains/" flags="gi" />
        </tokenfilter>
      </filterchain>
    </copy>
    <jar destfile="${build.layout}/mps-core/lib/mps-plugin.jar">
      <fileset dir="${build.tmp}/java/out/mps-plugin" />
      <fileset dir="${mps_home}/workbench/mps-platform/source_gen">
        <include name="jetbrains/mps/ide/platform/actions/PlatformActions.xml" />
      </fileset>
      <fileset dir="${mps_home}/workbench/mps-editor/source_gen">
        <include name="jetbrains/mps/ide/editor/actions/MPSEditorActions.xml" />
      </fileset>
      <zipfileset file="${mps_home}/workbench/mps-platform/source/META-INF/MPSCore.xml" prefix="META-INF" />
      <zipfileset file="${mps_home}/workbench/mps-editor/source/META-INF/MPSEditor.xml" prefix="META-INF" />
      <fileset dir="${build.tmp}/default/mps-plugin.jar" />
    </jar>
    <echo file="${build.layout}/mps-core/build.number">version=${buildCore.version}${line.separator}plugin.version=${plugin.version}</echo>
    <mkdir dir="${build.layout}/mps-vcs" />
    <mkdir dir="${build.layout}/mps-vcs/lib" />
    <jar destfile="${build.layout}/mps-vcs/lib/mps-vcs-core.jar">
      <fileset dir="${build.tmp}/java/out/mps-vcs-core" />
    </jar>
    <mkdir dir="${build.tmp}/default/mps-vcs-platform.jar" />
    <mkdir dir="${build.tmp}/default/mps-vcs-platform.jar/META-INF" />
    <copy todir="${build.tmp}/default/mps-vcs-platform.jar/META-INF">
      <fileset file="${mps_home}/IdeaPlugin/mps-vcs/META-INF/plugin.xml" />
      <filterchain>
        <tokenfilter>
          <replaceregex pattern="../classes/META-INF/" replace="" flags="gi" />
        </tokenfilter>
        <tokenfilter>
          <replaceregex pattern="../classes/jetbrains/" replace="../jetbrains/" flags="gi" />
        </tokenfilter>
      </filterchain>
    </copy>
    <jar destfile="${build.layout}/mps-vcs/lib/mps-vcs-platform.jar">
      <fileset dir="${build.tmp}/java/out/mps-vcs-platform" />
      <fileset dir="${build.tmp}/default/mps-vcs-platform.jar" />
    </jar>
    <mkdir dir="${build.layout}/mps-vcs/languages" />
    <mkdir dir="${build.tmp}/default/jetbrains.mps.ide.vcs.modelmetadata.jar" />
    <mkdir dir="${build.tmp}/default/jetbrains.mps.ide.vcs.modelmetadata.jar/META-INF" />
    <echoxml file="${build.tmp}/default/jetbrains.mps.ide.vcs.modelmetadata.jar/META-INF/module.xml">
      <module namespace="jetbrains.mps.ide.vcs.modelmetadata" type="language" uuid="6df0089f-3288-4998-9d57-e698e7c8e145">
        <dependencies>
          <module ref="6354ebe7-c22a-4a0f-ac54-50b52ab9b065(JDK)" />
          <module ref="6ed54515-acc8-4d1e-a16c-9fd6cfe951ea(MPS.Core)" />
          <module ref="1ed103c3-3aa6-49b7-9c21-6765ee11f224(MPS.Editor)" />
          <module ref="4c6a28d1-2c60-478d-b36e-db9b3cbb21fb(closures.runtime)" />
          <module ref="9b80526e-f0bf-4992-bdf5-cee39c1833f3(collections.runtime)" />
          <module ref="a3e4657f-a76c-45bb-bbda-c764596ecc65(jetbrains.mps.baseLanguage.logging.runtime)" />
          <module ref="d44dab97-aaac-44cb-9745-8a14db674c03(jetbrains.mps.baseLanguage.tuples.runtime)" />
          <module ref="2af156ab-65c1-4a62-bd0d-ea734f71eab6(jetbrains.mps.dataFlow.runtime)" />
          <module ref="6d7b94f7-2db7-4e65-9dbd-cf745a12036a(jetbrains.mps.lang.smodel.runtime)" />
          <module ref="8fe4c62a-2020-4ff4-8eda-f322a55bdc9f(jetbrains.mps.refactoring.runtime)" />
        </dependencies>
        <sources jar="jetbrains.mps.ide.vcs.modelmetadata-src.jar" descriptor="modelmetadata.mpl" />
      </module>
    </echoxml>
    <jar destfile="${build.layout}/mps-vcs/languages/jetbrains.mps.ide.vcs.modelmetadata.jar">
      <fileset dir="${build.tmp}/java/out/jetbrains.mps.ide.vcs.modelmetadata" />
      <fileset dir="${mps_home}/plugins/vcs/languages/modelmetadata" includes="icons/**, resources/**" />
      <fileset dir="${build.tmp}/default/jetbrains.mps.ide.vcs.modelmetadata.jar" />
    </jar>
    <jar destfile="${build.layout}/mps-vcs/languages/jetbrains.mps.ide.vcs.modelmetadata-src.jar">
      <fileset dir="${mps_home}/plugins/vcs/languages/modelmetadata/source_gen" includes="**/*.java" />
      <zipfileset file="${mps_home}/plugins/vcs/languages/modelmetadata/modelmetadata.mpl" prefix="module" />
      <zipfileset dir="${mps_home}/plugins/vcs/languages/modelmetadata/languageModels" includes="**/*.mps, **/*.metadata, **/*.history" prefix="module/languageModels" />
    </jar>
    <copy todir="${build.layout}">
      <fileset dir="${artifacts.buildBuild}/plugins" />
    </copy>
    <mkdir dir="${build.layout}/mps-java" />
    <mkdir dir="${build.layout}/mps-java/lib" />
<<<<<<< HEAD
    <jar destfile="${build.layout}/mps-java/lib/mps-java-common.jar">
      <fileset dir="${build.tmp}/java/out/mps-java-common" />
    </jar>
    <mkdir dir="${build.layout}/mps-java/lib/jps" />
    <jar destfile="${build.layout}/mps-java/lib/jps/mps-java-jps-plugin.jar">
      <fileset dir="${build.tmp}/java/out/mps-java-jps-plugin" />
    </jar>
=======
    <copy file="${artifacts.buildCore}/mps-core/plugins/mps-java/lib/mps-java-platform.jar" todir="${build.layout}/mps-java/lib" />
>>>>>>> ae0827ef
    <mkdir dir="${build.tmp}/default/mps-java.jar" />
    <mkdir dir="${build.tmp}/default/mps-java.jar/META-INF" />
    <copy todir="${build.tmp}/default/mps-java.jar/META-INF">
      <fileset file="${mps_home}/IdeaPlugin/mps-java/META-INF/plugin.xml" />
      <filterchain>
        <tokenfilter>
          <replaceregex pattern="../classes/META-INF/" replace="" flags="gi" />
        </tokenfilter>
        <tokenfilter>
          <replaceregex pattern="../classes/jetbrains/" replace="../jetbrains/" flags="gi" />
        </tokenfilter>
      </filterchain>
    </copy>
    <jar destfile="${build.layout}/mps-java/lib/mps-java.jar">
      <fileset dir="${build.tmp}/java/out/mps-java" />
<<<<<<< HEAD
      <zipfileset file="${mps_home}/plugins/mpsjava/basePlatform/basePlatform.msd" prefix="modules/jetbrains.mps.ide.java.basePlatform" />
      <zipfileset dir="${mps_home}/plugins/mpsjava/basePlatform" includes="icons/**, resources/**" prefix="modules/jetbrains.mps.ide.java.basePlatform" />
      <zipfileset dir="${mps_home}/plugins/mpsjava/basePlatform/models" includes="**/*.mps, **/*.metadata, **/*.history" prefix="modules/jetbrains.mps.ide.java.basePlatform/models" />
      <zipfileset file="${mps_home}/plugins/mpsjava/platform/platform.msd" prefix="modules/jetbrains.mps.ide.java.platform" />
      <zipfileset dir="${mps_home}/plugins/mpsjava/platform" includes="icons/**, resources/**" prefix="modules/jetbrains.mps.ide.java.platform" />
      <zipfileset dir="${mps_home}/plugins/mpsjava/platform/models" includes="**/*.mps, **/*.metadata, **/*.history" prefix="modules/jetbrains.mps.ide.java.platform/models" />
=======
>>>>>>> ae0827ef
      <fileset dir="${build.tmp}/default/mps-java.jar" />
    </jar>
    <echo file="${build.layout}/build.properties">buildPlugin.plugin.version=${plugin.version}${line.separator}buildPlugin.date=${date}${line.separator}buildCore.version=${buildCore.version}</echo>
  </target>
  
  <target name="buildDependents">
    <ant antfile="build/buildCore.xml" inheritAll="false" useNativeBasedir="true" />
    <ant antfile="build/buildCoreEx.xml" inheritAll="false" useNativeBasedir="true" />
    <ant antfile="build/buildBuild.xml" inheritAll="false" useNativeBasedir="true" />
  </target>
  
  <target name="fetchDependencies" />
  
  <target name="build" depends="assemble, check" />
  
  <target name="clean">
    <delete dir="${build.tmp}" />
    <delete dir="${build.layout}" />
  </target>
  
<<<<<<< HEAD
  <target name="compileJava" depends="java.compile.mps-common, java.compile.mps-jps-plugin, java.compile.mps-plugin, java.compile.mps-vcs-core, java.compile.mps-vcs-platform, java.compile.mps-java, java.compile.mps-java-common, java.compile.mps-java-jps-plugin, java.compile.jetbrains.mps.ide.vcs.modelmetadata" />
=======
  <target name="compileJava" depends="java.compile.mps-common, java.compile.mps-jps-plugin, java.compile.mps-plugin, java.compile.mps-vcs-core, java.compile.mps-vcs-platform, java.compile.mps-java, java.compile.mps-java-jps-plugin, java.compile.jetbrains.mps.ide.vcs.modelmetadata" />
>>>>>>> ae0827ef
  
  <target name="processResources" />
  
  <target name="classes" depends="compileJava, processResources" />
  
  <target name="test" depends="classes" />
  
  <target name="check" depends="test" />
  
  <target name="java.compile.mps-common" depends="fetchDependencies">
    <mkdir dir="${build.tmp}/java/out/mps-common" />
    <javac2 destdir="${build.tmp}/java/out/mps-common" fork="true" memorymaximumsize="1024m" includeantruntime="false" debug="true">
      <compilerarg value="-Xlint:none" />
      <src>
        <path location="${mps_home}/IdeaPlugin/mps-core/common/src" />
      </src>
      <classpath>
        <fileset file="${artifacts.buildCore}/mps-core/lib/mps-openapi.jar" />
        <fileset file="${artifacts.buildCore}/mps-core/lib/mps-closures.jar" />
        <fileset file="${artifacts.buildCore}/mps-core/lib/mps-collections.jar" />
        <fileset file="${artifacts.buildCore}/mps-core/lib/mps-tuples.jar" />
        <fileset file="${artifacts.buildCore}/mps-core/lib/mps-core.jar" />
        <fileset dir="${artifacts.IDEA}/lib" includes="*.jar" />
        <fileset file="${artifacts.IDEA}/lib/annotations.jar" />
        <fileset file="${artifacts.IDEA}/lib/ecj-4.2.jar" />
        <fileset file="${artifacts.IDEA}/lib/jdom.jar" />
        <fileset file="${artifacts.IDEA}/lib/log4j.jar" />
        <fileset file="${artifacts.IDEA}/lib/trove4j.jar" />
        <fileset file="${artifacts.IDEA}/lib/xstream-1.4.3.jar" />
        <fileset file="${artifacts.IDEA}/lib/asm4-all.jar" />
        <fileset file="${artifacts.buildCore}/mps-core/lib/diffutils-1.2.1.jar" />
        <path refid="path.jdk.classpath" />
      </classpath>
    </javac2>
    <copy todir="${build.tmp}/java/out/mps-common">
      <fileset dir="${mps_home}/IdeaPlugin/mps-core/common/src" includes="**/*.properties, **/*.xml, **/*.html, **/*.png, **/*.txt, **/*.ico, **/*.zip, **/*.info" />
    </copy>
  </target>
  
  <target name="java.compile.mps-jps-plugin" depends="java.compile.mps-common, fetchDependencies">
    <mkdir dir="${build.tmp}/java/out/mps-jps-plugin" />
    <javac2 destdir="${build.tmp}/java/out/mps-jps-plugin" fork="true" memorymaximumsize="1024m" includeantruntime="false" debug="true">
      <compilerarg value="-Xlint:none" />
      <src>
        <path location="${mps_home}/IdeaPlugin/mps-core/jps-plugin/src" />
      </src>
      <classpath>
        <fileset file="${artifacts.buildCore}/mps-core/lib/mps-openapi.jar" />
        <fileset file="${artifacts.buildCore}/mps-core/lib/mps-closures.jar" />
        <fileset file="${artifacts.buildCore}/mps-core/lib/mps-collections.jar" />
        <fileset file="${artifacts.buildCore}/mps-core/lib/mps-tuples.jar" />
        <fileset file="${artifacts.buildCore}/mps-core/lib/mps-core.jar" />
        <pathelement path="${build.tmp}/java/out/mps-common" />
        <fileset file="${artifacts.buildCore}/mps-core/lib/mps-backend.jar" />
        <fileset dir="${artifacts.IDEA}/lib" includes="*.jar" />
        <fileset file="${artifacts.IDEA}/lib/annotations.jar" />
        <fileset file="${artifacts.IDEA}/lib/ecj-4.2.jar" />
        <fileset file="${artifacts.IDEA}/lib/jdom.jar" />
        <fileset file="${artifacts.IDEA}/lib/log4j.jar" />
        <fileset file="${artifacts.IDEA}/lib/trove4j.jar" />
        <fileset file="${artifacts.IDEA}/lib/xstream-1.4.3.jar" />
        <fileset file="${artifacts.IDEA}/lib/asm4-all.jar" />
        <fileset file="${artifacts.buildCore}/mps-core/lib/diffutils-1.2.1.jar" />
        <fileset dir="${artifacts.IDEA}/lib/ant/lib" includes="*.jar" />
        <path refid="path.jdk.classpath" />
      </classpath>
    </javac2>
    <copy todir="${build.tmp}/java/out/mps-jps-plugin">
      <fileset dir="${mps_home}/IdeaPlugin/mps-core/jps-plugin/src" includes="**/*.properties, **/*.xml, **/*.html, **/*.png, **/*.txt, **/*.ico, **/*.zip, **/*.info" />
    </copy>
  </target>
  
  <target name="java.compile.mps-plugin" depends="java.compile.mps-common, fetchDependencies">
    <mkdir dir="${build.tmp}/java/out/mps-plugin" />
    <javac2 destdir="${build.tmp}/java/out/mps-plugin" fork="true" memorymaximumsize="1024m" includeantruntime="false" debug="true">
      <compilerarg value="-Xlint:none" />
      <src>
        <path location="${mps_home}/IdeaPlugin/mps-core/src" />
      </src>
      <classpath>
        <fileset file="${artifacts.buildCore}/mps-core/lib/mps-openapi.jar" />
        <fileset file="${artifacts.buildCore}/mps-core/lib/mps-closures.jar" />
        <fileset file="${artifacts.buildCore}/mps-core/lib/mps-collections.jar" />
        <fileset file="${artifacts.buildCore}/mps-core/lib/mps-tuples.jar" />
        <fileset file="${artifacts.buildCore}/mps-core/lib/mps-core.jar" />
        <pathelement path="${build.tmp}/java/out/mps-common" />
        <fileset file="${artifacts.buildCore}/mps-core/lib/mps-platform.jar" />
        <fileset file="${artifacts.buildCore}/mps-core/lib/mps-editor-api.jar" />
        <fileset file="${artifacts.buildCore}/mps-core/lib/mps-editor.jar" />
        <fileset file="${artifacts.buildCore}/mps-core/lib/mps-backend.jar" />
        <fileset dir="${artifacts.IDEA}/lib" includes="*.jar" />
        <fileset file="${artifacts.IDEA}/lib/annotations.jar" />
        <fileset file="${artifacts.IDEA}/lib/ecj-4.2.jar" />
        <fileset file="${artifacts.IDEA}/lib/jdom.jar" />
        <fileset file="${artifacts.IDEA}/lib/log4j.jar" />
        <fileset file="${artifacts.IDEA}/lib/trove4j.jar" />
        <fileset file="${artifacts.IDEA}/lib/xstream-1.4.3.jar" />
        <fileset file="${artifacts.IDEA}/lib/asm4-all.jar" />
        <fileset file="${artifacts.buildCore}/mps-core/lib/diffutils-1.2.1.jar" />
        <fileset dir="${artifacts.IDEA}/lib/ant/lib" includes="*.jar" />
        <path refid="path.jdk.classpath" />
      </classpath>
    </javac2>
    <copy todir="${build.tmp}/java/out/mps-plugin">
      <fileset dir="${mps_home}/IdeaPlugin/mps-core/resources" />
      <fileset dir="${mps_home}/IdeaPlugin/mps-core/src" includes="**/*.properties, **/*.xml, **/*.html, **/*.png, **/*.txt, **/*.ico, **/*.zip, **/*.info" />
    </copy>
  </target>
  
  <target name="java.compile.mps-vcs-core" depends="fetchDependencies">
    <mkdir dir="${build.tmp}/java/out/mps-vcs-core" />
    <javac2 destdir="${build.tmp}/java/out/mps-vcs-core" fork="true" memorymaximumsize="1024m" includeantruntime="false" debug="true">
      <compilerarg value="-Xlint:none" />
      <src>
        <path location="${mps_home}/plugins/vcs-core/core/source_gen" />
      </src>
      <classpath>
        <fileset file="${artifacts.buildCore}/mps-core/lib/mps-openapi.jar" />
        <fileset file="${artifacts.buildCore}/mps-core/lib/mps-closures.jar" />
        <fileset file="${artifacts.buildCore}/mps-core/lib/mps-collections.jar" />
        <fileset file="${artifacts.buildCore}/mps-core/lib/mps-tuples.jar" />
        <fileset file="${artifacts.buildCore}/mps-core/lib/mps-core.jar" />
        <fileset file="${artifacts.IDEA}/lib/annotations.jar" />
        <fileset file="${artifacts.IDEA}/lib/ecj-4.2.jar" />
        <fileset file="${artifacts.IDEA}/lib/jdom.jar" />
        <fileset file="${artifacts.IDEA}/lib/log4j.jar" />
        <fileset file="${artifacts.IDEA}/lib/trove4j.jar" />
        <fileset file="${artifacts.IDEA}/lib/xstream-1.4.3.jar" />
        <fileset file="${artifacts.IDEA}/lib/asm4-all.jar" />
        <fileset file="${artifacts.buildCore}/mps-core/lib/diffutils-1.2.1.jar" />
        <path refid="path.java.library.idea-vcs" />
        <path refid="path.jdk.classpath" />
      </classpath>
    </javac2>
    <copy todir="${build.tmp}/java/out/mps-vcs-core">
      <fileset dir="${mps_home}/plugins/vcs-core/core/source_gen" includes="**/*.properties, **/*.xml, **/*.html, **/*.png, **/*.txt, **/*.ico, **/*.zip, **/*.info" />
    </copy>
  </target>
  
  <target name="java.compile.mps-vcs-platform" depends="java.compile.mps-vcs-core, fetchDependencies">
    <mkdir dir="${build.tmp}/java/out/mps-vcs-platform" />
    <javac2 destdir="${build.tmp}/java/out/mps-vcs-platform" fork="true" memorymaximumsize="1024m" includeantruntime="false" debug="true">
      <compilerarg value="-Xlint:none" />
      <src>
        <path location="${mps_home}/plugins/vcs/common/source" />
        <path location="${mps_home}/plugins/vcs/common/source_gen" />
        <path location="${mps_home}/IdeaPlugin/mps-vcs/source" />
      </src>
      <classpath>
        <fileset file="${artifacts.buildCore}/mps-core/lib/mps-openapi.jar" />
        <fileset file="${artifacts.buildCore}/mps-core/lib/mps-closures.jar" />
        <fileset file="${artifacts.buildCore}/mps-core/lib/mps-collections.jar" />
        <fileset file="${artifacts.buildCore}/mps-core/lib/mps-tuples.jar" />
        <fileset file="${artifacts.buildCore}/mps-core/lib/mps-core.jar" />
        <pathelement path="${build.tmp}/java/out/mps-vcs-core" />
        <fileset file="${artifacts.buildCore}/mps-core/lib/mps-platform.jar" />
        <fileset file="${artifacts.buildCore}/mps-core/lib/mps-editor-api.jar" />
        <fileset file="${artifacts.buildCore}/mps-core/lib/mps-editor.jar" />
        <fileset file="${artifacts.IDEA}/lib/annotations.jar" />
        <fileset file="${artifacts.IDEA}/lib/ecj-4.2.jar" />
        <fileset file="${artifacts.IDEA}/lib/jdom.jar" />
        <fileset file="${artifacts.IDEA}/lib/log4j.jar" />
        <fileset file="${artifacts.IDEA}/lib/trove4j.jar" />
        <fileset file="${artifacts.IDEA}/lib/xstream-1.4.3.jar" />
        <fileset file="${artifacts.IDEA}/lib/asm4-all.jar" />
        <fileset file="${artifacts.buildCore}/mps-core/lib/diffutils-1.2.1.jar" />
        <path refid="path.java.library.idea-vcs" />
        <fileset dir="${artifacts.IDEA}/lib" includes="*.jar" />
        <path refid="path.jdk.classpath" />
      </classpath>
    </javac2>
    <copy todir="${build.tmp}/java/out/mps-vcs-platform">
      <fileset dir="${mps_home}/plugins/vcs/common/source" includes="**/*.properties, **/*.xml, **/*.html, **/*.png, **/*.txt, **/*.ico, **/*.zip, **/*.info" />
      <fileset dir="${mps_home}/plugins/vcs/common/source_gen" includes="**/*.properties, **/*.xml, **/*.html, **/*.png, **/*.txt, **/*.ico, **/*.zip, **/*.info" />
      <fileset dir="${mps_home}/IdeaPlugin/mps-vcs/source" includes="**/*.properties, **/*.xml, **/*.html, **/*.png, **/*.txt, **/*.ico, **/*.zip, **/*.info" />
    </copy>
  </target>
  
<<<<<<< HEAD
  <target name="java.compile.mps-java" depends="java.compile.mps-java-common, java.compile.mps-java-jps-plugin, java.compile.mps-common, java.compile.mps-plugin, fetchDependencies">
=======
  <target name="java.compile.mps-java" depends="java.compile.mps-java-jps-plugin, java.compile.mps-common, java.compile.mps-plugin, fetchDependencies">
>>>>>>> ae0827ef
    <mkdir dir="${build.tmp}/java/out/mps-java" />
    <javac2 destdir="${build.tmp}/java/out/mps-java" fork="true" memorymaximumsize="1024m" includeantruntime="false" debug="true">
      <compilerarg value="-Xlint:none" />
      <src>
        <path location="${mps_home}/IdeaPlugin/mps-java/debugger/src" />
        <path location="${mps_home}/IdeaPlugin/mps-java/scopes/src" />
        <path location="${mps_home}/IdeaPlugin/mps-java/sourceStubs/src" />
        <path location="${mps_home}/IdeaPlugin/solutions/jetbrains.mps.idea.java.psiStubs/source_gen" />
<<<<<<< HEAD
        <path location="${mps_home}/plugins/mpsjava/platform/source_gen" />
        <path location="${mps_home}/plugins/mpsjava/platform/source" />
      </src>
      <classpath>
        <pathelement path="${build.tmp}/java/out/mps-java-common" />
=======
        <path location="${mps_home}/plugins/mpsjava/platform/source" />
      </src>
      <classpath>
>>>>>>> ae0827ef
        <pathelement path="${build.tmp}/java/out/mps-java-jps-plugin" />
        <fileset file="${artifacts.buildCore}/mps-core/lib/mps-openapi.jar" />
        <fileset file="${artifacts.buildCore}/mps-core/lib/mps-closures.jar" />
        <fileset file="${artifacts.buildCore}/mps-core/lib/mps-collections.jar" />
        <fileset file="${artifacts.buildCore}/mps-core/lib/mps-tuples.jar" />
        <fileset file="${artifacts.buildCore}/mps-core/lib/mps-core.jar" />
        <fileset file="${artifacts.buildCore}/mps-core/lib/mps-platform.jar" />
        <fileset file="${artifacts.buildCore}/mps-core/lib/mps-ui.jar" />
        <pathelement path="${build.tmp}/java/out/mps-common" />
        <fileset file="${artifacts.buildCore}/mps-core/lib/mps-editor-api.jar" />
        <fileset file="${artifacts.buildCore}/mps-core/lib/mps-editor.jar" />
        <pathelement path="${build.tmp}/java/out/mps-plugin" />
<<<<<<< HEAD
        <fileset file="${artifacts.buildCore}/mps-core/lib/mps-icons.jar" />
=======
        <fileset file="${artifacts.buildCore}/mps-core/plugins/mps-java/lib/mps-java-platform.jar" />
>>>>>>> ae0827ef
        <fileset file="${mps_home}/lib/tools.jar" />
        <fileset file="${artifacts.IDEA}/lib/annotations.jar" />
        <fileset file="${artifacts.IDEA}/lib/ecj-4.2.jar" />
        <fileset file="${artifacts.IDEA}/lib/jdom.jar" />
        <fileset file="${artifacts.IDEA}/lib/log4j.jar" />
        <fileset file="${artifacts.IDEA}/lib/trove4j.jar" />
        <fileset file="${artifacts.IDEA}/lib/xstream-1.4.3.jar" />
        <fileset file="${artifacts.IDEA}/lib/asm4-all.jar" />
        <fileset file="${artifacts.buildCore}/mps-core/lib/diffutils-1.2.1.jar" />
        <fileset dir="${artifacts.IDEA}/lib" includes="*.jar" />
        <path refid="path.jdk.classpath" />
      </classpath>
    </javac2>
    <copy todir="${build.tmp}/java/out/mps-java">
      <fileset dir="${mps_home}/IdeaPlugin/mps-java/debugger/src" includes="**/*.properties, **/*.xml, **/*.html, **/*.png, **/*.txt, **/*.ico, **/*.zip, **/*.info" />
      <fileset dir="${mps_home}/IdeaPlugin/mps-java/scopes/src" includes="**/*.properties, **/*.xml, **/*.html, **/*.png, **/*.txt, **/*.ico, **/*.zip, **/*.info" />
      <fileset dir="${mps_home}/IdeaPlugin/mps-java/sourceStubs/src" includes="**/*.properties, **/*.xml, **/*.html, **/*.png, **/*.txt, **/*.ico, **/*.zip, **/*.info" />
      <fileset dir="${mps_home}/IdeaPlugin/solutions/jetbrains.mps.idea.java.psiStubs/source_gen" includes="**/*.properties, **/*.xml, **/*.html, **/*.png, **/*.txt, **/*.ico, **/*.zip, **/*.info" />
<<<<<<< HEAD
      <fileset dir="${mps_home}/plugins/mpsjava/platform/source_gen" includes="**/*.properties, **/*.xml, **/*.html, **/*.png, **/*.txt, **/*.ico, **/*.zip, **/*.info" />
=======
>>>>>>> ae0827ef
      <fileset dir="${mps_home}/plugins/mpsjava/platform/source" includes="**/*.properties, **/*.xml, **/*.html, **/*.png, **/*.txt, **/*.ico, **/*.zip, **/*.info" />
    </copy>
  </target>
  
<<<<<<< HEAD
  <target name="java.compile.mps-java-common" depends="java.compile.mps-common, fetchDependencies">
    <mkdir dir="${build.tmp}/java/out/mps-java-common" />
    <javac2 destdir="${build.tmp}/java/out/mps-java-common" fork="true" memorymaximumsize="1024m" includeantruntime="false" debug="true">
      <compilerarg value="-Xlint:none" />
      <src>
        <path location="${mps_home}/plugins/mpsjava/basePlatform/source" />
        <path location="${mps_home}/plugins/mpsjava/basePlatform/source_gen" />
      </src>
      <classpath>
        <fileset file="${artifacts.buildCore}/mps-core/lib/mps-openapi.jar" />
        <fileset file="${artifacts.buildCore}/mps-core/lib/mps-closures.jar" />
        <fileset file="${artifacts.buildCore}/mps-core/lib/mps-collections.jar" />
        <fileset file="${artifacts.buildCore}/mps-core/lib/mps-tuples.jar" />
        <fileset file="${artifacts.buildCore}/mps-core/lib/mps-core.jar" />
        <pathelement path="${build.tmp}/java/out/mps-common" />
        <fileset dir="${artifacts.IDEA}/lib" includes="*.jar" />
        <fileset file="${artifacts.IDEA}/lib/annotations.jar" />
        <fileset file="${artifacts.IDEA}/lib/ecj-4.2.jar" />
        <fileset file="${artifacts.IDEA}/lib/jdom.jar" />
        <fileset file="${artifacts.IDEA}/lib/log4j.jar" />
        <fileset file="${artifacts.IDEA}/lib/trove4j.jar" />
        <fileset file="${artifacts.IDEA}/lib/xstream-1.4.3.jar" />
        <fileset file="${artifacts.IDEA}/lib/asm4-all.jar" />
        <fileset file="${artifacts.buildCore}/mps-core/lib/diffutils-1.2.1.jar" />
        <path refid="path.jdk.classpath" />
      </classpath>
    </javac2>
    <copy todir="${build.tmp}/java/out/mps-java-common">
      <fileset dir="${mps_home}/plugins/mpsjava/basePlatform/source" includes="**/*.properties, **/*.xml, **/*.html, **/*.png, **/*.txt, **/*.ico, **/*.zip, **/*.info" />
      <fileset dir="${mps_home}/plugins/mpsjava/basePlatform/source_gen" includes="**/*.properties, **/*.xml, **/*.html, **/*.png, **/*.txt, **/*.ico, **/*.zip, **/*.info" />
    </copy>
  </target>
  
  <target name="java.compile.mps-java-jps-plugin" depends="java.compile.mps-common, java.compile.mps-java-common, java.compile.mps-jps-plugin, fetchDependencies">
=======
  <target name="java.compile.mps-java-jps-plugin" depends="java.compile.mps-common, java.compile.mps-jps-plugin, fetchDependencies">
>>>>>>> ae0827ef
    <mkdir dir="${build.tmp}/java/out/mps-java-jps-plugin" />
    <javac2 destdir="${build.tmp}/java/out/mps-java-jps-plugin" fork="true" memorymaximumsize="1024m" includeantruntime="false" debug="true">
      <compilerarg value="-Xlint:none" />
      <src>
        <path location="${mps_home}/IdeaPlugin/mps-java/jps-plugin/src" />
      </src>
      <classpath>
        <fileset file="${artifacts.buildCore}/mps-core/lib/mps-openapi.jar" />
        <fileset file="${artifacts.buildCore}/mps-core/lib/mps-closures.jar" />
        <fileset file="${artifacts.buildCore}/mps-core/lib/mps-collections.jar" />
        <fileset file="${artifacts.buildCore}/mps-core/lib/mps-tuples.jar" />
        <fileset file="${artifacts.buildCore}/mps-core/lib/mps-core.jar" />
        <pathelement path="${build.tmp}/java/out/mps-common" />
<<<<<<< HEAD
        <pathelement path="${build.tmp}/java/out/mps-java-common" />
=======
        <fileset file="${artifacts.buildCore}/mps-core/plugins/mps-java/lib/mps-java-platform.jar" />
>>>>>>> ae0827ef
        <pathelement path="${build.tmp}/java/out/mps-jps-plugin" />
        <fileset dir="${artifacts.IDEA}/lib" includes="*.jar" />
        <fileset file="${artifacts.IDEA}/lib/annotations.jar" />
        <fileset file="${artifacts.IDEA}/lib/ecj-4.2.jar" />
        <fileset file="${artifacts.IDEA}/lib/jdom.jar" />
        <fileset file="${artifacts.IDEA}/lib/log4j.jar" />
        <fileset file="${artifacts.IDEA}/lib/trove4j.jar" />
        <fileset file="${artifacts.IDEA}/lib/xstream-1.4.3.jar" />
        <fileset file="${artifacts.IDEA}/lib/asm4-all.jar" />
        <fileset file="${artifacts.buildCore}/mps-core/lib/diffutils-1.2.1.jar" />
        <path refid="path.jdk.classpath" />
      </classpath>
    </javac2>
    <copy todir="${build.tmp}/java/out/mps-java-jps-plugin">
      <fileset dir="${mps_home}/IdeaPlugin/mps-java/jps-plugin/src" includes="**/*.properties, **/*.xml, **/*.html, **/*.png, **/*.txt, **/*.ico, **/*.zip, **/*.info" />
    </copy>
  </target>
  
  <target name="java.compile.jetbrains.mps.ide.vcs.modelmetadata" depends="fetchDependencies">
    <mkdir dir="${build.tmp}/java/out/jetbrains.mps.ide.vcs.modelmetadata" />
    <javac2 destdir="${build.tmp}/java/out/jetbrains.mps.ide.vcs.modelmetadata" fork="true" memorymaximumsize="1024m" includeantruntime="false" debug="true">
      <compilerarg value="-Xlint:none" />
      <src>
        <path location="${mps_home}/plugins/vcs/languages/modelmetadata/source_gen" />
      </src>
      <classpath>
        <fileset file="${artifacts.buildCore}/mps-core/lib/mps-openapi.jar" />
        <fileset file="${artifacts.buildCore}/mps-core/lib/mps-closures.jar" />
        <fileset file="${artifacts.buildCore}/mps-core/lib/mps-collections.jar" />
        <fileset file="${artifacts.buildCore}/mps-core/lib/mps-tuples.jar" />
        <fileset file="${artifacts.buildCore}/mps-core/lib/mps-core.jar" />
        <fileset file="${artifacts.buildCore}/mps-core/lib/mps-editor-api.jar" />
        <fileset file="${artifacts.buildCore}/mps-core/lib/mps-editor.jar" />
        <fileset file="${artifacts.buildCore}/mps-core/lib/mps-platform.jar" />
        <fileset file="${artifacts.IDEA}/lib/annotations.jar" />
        <fileset file="${artifacts.IDEA}/lib/log4j.jar" />
        <fileset file="${artifacts.IDEA}/lib/ecj-4.2.jar" />
        <fileset file="${artifacts.IDEA}/lib/jdom.jar" />
        <fileset file="${artifacts.IDEA}/lib/trove4j.jar" />
        <fileset file="${artifacts.IDEA}/lib/xstream-1.4.3.jar" />
        <fileset file="${artifacts.IDEA}/lib/asm4-all.jar" />
        <fileset file="${artifacts.buildCore}/mps-core/lib/diffutils-1.2.1.jar" />
        <fileset dir="${artifacts.IDEA}/lib" includes="*.jar" />
        <fileset file="${artifacts.buildCore}/mps-core/languages/languageDesign/jetbrains.mps.lang.core.jar" />
        <fileset file="${artifacts.buildCore}/mps-core/languages/languageDesign/jetbrains.mps.lang.project.jar" />
        <fileset file="${artifacts.buildCore}/mps-core/languages/languageDesign/jetbrains.mps.lang.smodel.runtime.jar" />
        <path refid="path.jdk.classpath" />
      </classpath>
    </javac2>
    <copy todir="${build.tmp}/java/out/jetbrains.mps.ide.vcs.modelmetadata">
      <fileset dir="${mps_home}/plugins/vcs/languages/modelmetadata/source_gen" includes="**/*.properties, **/*.xml, **/*.html, **/*.png, **/*.txt, **/*.ico, **/*.zip, **/*.info" />
    </copy>
  </target>
</project><|MERGE_RESOLUTION|>--- conflicted
+++ resolved
@@ -63,10 +63,7 @@
     <copy file="${artifacts.buildCore}/mps-core/lib/mps-platform.jar" todir="${build.layout}/mps-core/lib" />
     <copy file="${artifacts.buildCore}/mps-core/lib/mps-tuples.jar" todir="${build.layout}/mps-core/lib" />
     <copy file="${artifacts.buildCore}/mps-core/lib/mps-ui.jar" todir="${build.layout}/mps-core/lib" />
-<<<<<<< HEAD
     <copy file="${artifacts.buildCore}/mps-core/lib/mps-icons.jar" todir="${build.layout}/mps-core/lib" />
-=======
->>>>>>> ae0827ef
     <mkdir dir="${build.layout}/mps-core/lib/jps" />
     <jar destfile="${build.layout}/mps-core/lib/jps/mps-jps-plugin.jar">
       <fileset dir="${build.tmp}/java/out/mps-jps-plugin" />
@@ -164,7 +161,7 @@
     </copy>
     <mkdir dir="${build.layout}/mps-java" />
     <mkdir dir="${build.layout}/mps-java/lib" />
-<<<<<<< HEAD
+    <copy file="${artifacts.buildCore}/mps-core/plugins/mps-java/lib/mps-java-platform.jar" todir="${build.layout}/mps-java/lib" />
     <jar destfile="${build.layout}/mps-java/lib/mps-java-common.jar">
       <fileset dir="${build.tmp}/java/out/mps-java-common" />
     </jar>
@@ -172,9 +169,6 @@
     <jar destfile="${build.layout}/mps-java/lib/jps/mps-java-jps-plugin.jar">
       <fileset dir="${build.tmp}/java/out/mps-java-jps-plugin" />
     </jar>
-=======
-    <copy file="${artifacts.buildCore}/mps-core/plugins/mps-java/lib/mps-java-platform.jar" todir="${build.layout}/mps-java/lib" />
->>>>>>> ae0827ef
     <mkdir dir="${build.tmp}/default/mps-java.jar" />
     <mkdir dir="${build.tmp}/default/mps-java.jar/META-INF" />
     <copy todir="${build.tmp}/default/mps-java.jar/META-INF">
@@ -190,15 +184,6 @@
     </copy>
     <jar destfile="${build.layout}/mps-java/lib/mps-java.jar">
       <fileset dir="${build.tmp}/java/out/mps-java" />
-<<<<<<< HEAD
-      <zipfileset file="${mps_home}/plugins/mpsjava/basePlatform/basePlatform.msd" prefix="modules/jetbrains.mps.ide.java.basePlatform" />
-      <zipfileset dir="${mps_home}/plugins/mpsjava/basePlatform" includes="icons/**, resources/**" prefix="modules/jetbrains.mps.ide.java.basePlatform" />
-      <zipfileset dir="${mps_home}/plugins/mpsjava/basePlatform/models" includes="**/*.mps, **/*.metadata, **/*.history" prefix="modules/jetbrains.mps.ide.java.basePlatform/models" />
-      <zipfileset file="${mps_home}/plugins/mpsjava/platform/platform.msd" prefix="modules/jetbrains.mps.ide.java.platform" />
-      <zipfileset dir="${mps_home}/plugins/mpsjava/platform" includes="icons/**, resources/**" prefix="modules/jetbrains.mps.ide.java.platform" />
-      <zipfileset dir="${mps_home}/plugins/mpsjava/platform/models" includes="**/*.mps, **/*.metadata, **/*.history" prefix="modules/jetbrains.mps.ide.java.platform/models" />
-=======
->>>>>>> ae0827ef
       <fileset dir="${build.tmp}/default/mps-java.jar" />
     </jar>
     <echo file="${build.layout}/build.properties">buildPlugin.plugin.version=${plugin.version}${line.separator}buildPlugin.date=${date}${line.separator}buildCore.version=${buildCore.version}</echo>
@@ -219,11 +204,7 @@
     <delete dir="${build.layout}" />
   </target>
   
-<<<<<<< HEAD
   <target name="compileJava" depends="java.compile.mps-common, java.compile.mps-jps-plugin, java.compile.mps-plugin, java.compile.mps-vcs-core, java.compile.mps-vcs-platform, java.compile.mps-java, java.compile.mps-java-common, java.compile.mps-java-jps-plugin, java.compile.jetbrains.mps.ide.vcs.modelmetadata" />
-=======
-  <target name="compileJava" depends="java.compile.mps-common, java.compile.mps-jps-plugin, java.compile.mps-plugin, java.compile.mps-vcs-core, java.compile.mps-vcs-platform, java.compile.mps-java, java.compile.mps-java-jps-plugin, java.compile.jetbrains.mps.ide.vcs.modelmetadata" />
->>>>>>> ae0827ef
   
   <target name="processResources" />
   
@@ -402,11 +383,7 @@
     </copy>
   </target>
   
-<<<<<<< HEAD
   <target name="java.compile.mps-java" depends="java.compile.mps-java-common, java.compile.mps-java-jps-plugin, java.compile.mps-common, java.compile.mps-plugin, fetchDependencies">
-=======
-  <target name="java.compile.mps-java" depends="java.compile.mps-java-jps-plugin, java.compile.mps-common, java.compile.mps-plugin, fetchDependencies">
->>>>>>> ae0827ef
     <mkdir dir="${build.tmp}/java/out/mps-java" />
     <javac2 destdir="${build.tmp}/java/out/mps-java" fork="true" memorymaximumsize="1024m" includeantruntime="false" debug="true">
       <compilerarg value="-Xlint:none" />
@@ -415,17 +392,10 @@
         <path location="${mps_home}/IdeaPlugin/mps-java/scopes/src" />
         <path location="${mps_home}/IdeaPlugin/mps-java/sourceStubs/src" />
         <path location="${mps_home}/IdeaPlugin/solutions/jetbrains.mps.idea.java.psiStubs/source_gen" />
-<<<<<<< HEAD
-        <path location="${mps_home}/plugins/mpsjava/platform/source_gen" />
         <path location="${mps_home}/plugins/mpsjava/platform/source" />
       </src>
       <classpath>
         <pathelement path="${build.tmp}/java/out/mps-java-common" />
-=======
-        <path location="${mps_home}/plugins/mpsjava/platform/source" />
-      </src>
-      <classpath>
->>>>>>> ae0827ef
         <pathelement path="${build.tmp}/java/out/mps-java-jps-plugin" />
         <fileset file="${artifacts.buildCore}/mps-core/lib/mps-openapi.jar" />
         <fileset file="${artifacts.buildCore}/mps-core/lib/mps-closures.jar" />
@@ -438,11 +408,8 @@
         <fileset file="${artifacts.buildCore}/mps-core/lib/mps-editor-api.jar" />
         <fileset file="${artifacts.buildCore}/mps-core/lib/mps-editor.jar" />
         <pathelement path="${build.tmp}/java/out/mps-plugin" />
-<<<<<<< HEAD
         <fileset file="${artifacts.buildCore}/mps-core/lib/mps-icons.jar" />
-=======
         <fileset file="${artifacts.buildCore}/mps-core/plugins/mps-java/lib/mps-java-platform.jar" />
->>>>>>> ae0827ef
         <fileset file="${mps_home}/lib/tools.jar" />
         <fileset file="${artifacts.IDEA}/lib/annotations.jar" />
         <fileset file="${artifacts.IDEA}/lib/ecj-4.2.jar" />
@@ -461,22 +428,16 @@
       <fileset dir="${mps_home}/IdeaPlugin/mps-java/scopes/src" includes="**/*.properties, **/*.xml, **/*.html, **/*.png, **/*.txt, **/*.ico, **/*.zip, **/*.info" />
       <fileset dir="${mps_home}/IdeaPlugin/mps-java/sourceStubs/src" includes="**/*.properties, **/*.xml, **/*.html, **/*.png, **/*.txt, **/*.ico, **/*.zip, **/*.info" />
       <fileset dir="${mps_home}/IdeaPlugin/solutions/jetbrains.mps.idea.java.psiStubs/source_gen" includes="**/*.properties, **/*.xml, **/*.html, **/*.png, **/*.txt, **/*.ico, **/*.zip, **/*.info" />
-<<<<<<< HEAD
-      <fileset dir="${mps_home}/plugins/mpsjava/platform/source_gen" includes="**/*.properties, **/*.xml, **/*.html, **/*.png, **/*.txt, **/*.ico, **/*.zip, **/*.info" />
-=======
->>>>>>> ae0827ef
       <fileset dir="${mps_home}/plugins/mpsjava/platform/source" includes="**/*.properties, **/*.xml, **/*.html, **/*.png, **/*.txt, **/*.ico, **/*.zip, **/*.info" />
     </copy>
   </target>
   
-<<<<<<< HEAD
   <target name="java.compile.mps-java-common" depends="java.compile.mps-common, fetchDependencies">
     <mkdir dir="${build.tmp}/java/out/mps-java-common" />
     <javac2 destdir="${build.tmp}/java/out/mps-java-common" fork="true" memorymaximumsize="1024m" includeantruntime="false" debug="true">
       <compilerarg value="-Xlint:none" />
       <src>
         <path location="${mps_home}/plugins/mpsjava/basePlatform/source" />
-        <path location="${mps_home}/plugins/mpsjava/basePlatform/source_gen" />
       </src>
       <classpath>
         <fileset file="${artifacts.buildCore}/mps-core/lib/mps-openapi.jar" />
@@ -485,6 +446,7 @@
         <fileset file="${artifacts.buildCore}/mps-core/lib/mps-tuples.jar" />
         <fileset file="${artifacts.buildCore}/mps-core/lib/mps-core.jar" />
         <pathelement path="${build.tmp}/java/out/mps-common" />
+        <fileset file="${artifacts.buildCore}/mps-core/plugins/mps-java/lib/mps-java-platform.jar" />
         <fileset dir="${artifacts.IDEA}/lib" includes="*.jar" />
         <fileset file="${artifacts.IDEA}/lib/annotations.jar" />
         <fileset file="${artifacts.IDEA}/lib/ecj-4.2.jar" />
@@ -499,14 +461,10 @@
     </javac2>
     <copy todir="${build.tmp}/java/out/mps-java-common">
       <fileset dir="${mps_home}/plugins/mpsjava/basePlatform/source" includes="**/*.properties, **/*.xml, **/*.html, **/*.png, **/*.txt, **/*.ico, **/*.zip, **/*.info" />
-      <fileset dir="${mps_home}/plugins/mpsjava/basePlatform/source_gen" includes="**/*.properties, **/*.xml, **/*.html, **/*.png, **/*.txt, **/*.ico, **/*.zip, **/*.info" />
     </copy>
   </target>
   
   <target name="java.compile.mps-java-jps-plugin" depends="java.compile.mps-common, java.compile.mps-java-common, java.compile.mps-jps-plugin, fetchDependencies">
-=======
-  <target name="java.compile.mps-java-jps-plugin" depends="java.compile.mps-common, java.compile.mps-jps-plugin, fetchDependencies">
->>>>>>> ae0827ef
     <mkdir dir="${build.tmp}/java/out/mps-java-jps-plugin" />
     <javac2 destdir="${build.tmp}/java/out/mps-java-jps-plugin" fork="true" memorymaximumsize="1024m" includeantruntime="false" debug="true">
       <compilerarg value="-Xlint:none" />
@@ -520,11 +478,8 @@
         <fileset file="${artifacts.buildCore}/mps-core/lib/mps-tuples.jar" />
         <fileset file="${artifacts.buildCore}/mps-core/lib/mps-core.jar" />
         <pathelement path="${build.tmp}/java/out/mps-common" />
-<<<<<<< HEAD
         <pathelement path="${build.tmp}/java/out/mps-java-common" />
-=======
         <fileset file="${artifacts.buildCore}/mps-core/plugins/mps-java/lib/mps-java-platform.jar" />
->>>>>>> ae0827ef
         <pathelement path="${build.tmp}/java/out/mps-jps-plugin" />
         <fileset dir="${artifacts.IDEA}/lib" includes="*.jar" />
         <fileset file="${artifacts.IDEA}/lib/annotations.jar" />
