--- conflicted
+++ resolved
@@ -110,28 +110,15 @@
             for (SReference sReference : references) {
               SNode source = sReference.getSourceNode();
               MPSPsiNode psiNode = (MPSPsiNode) psiProvider.getPsi(source);
+              // the source could have come from the psi stub itself
+              if (psiNode == null) return;
               String refRole = sReference.getRole();
               MPSPsiRef[] refs = psiNode.getReferences(refRole);
 
-<<<<<<< HEAD
-                MPSPsiNode psiNode = (MPSPsiNode) psiProvider.getPsi(source);
-                // the source could have come from the psi stub itself
-                if (psiNode == null) return;
-
-                String refRole = sReference.getRole();
-                MPSPsiRef[] refs = psiNode.getReferences(refRole);
-
-                for (MPSPsiRef r : refs) {
-                  if (targetNode.getNodeId().equals(r.getNodeId())) {
-                    // it's our reference: giving it out to find usages
-                    consumer.process(r.getReference());
-                  }
-=======
               for (MPSPsiRef r : refs) {
                 if (targetNode.getNodeId().equals(r.getNodeId())) {
                   // it's our reference: giving it out to find usages
                   consumer.process(r.getReference());
->>>>>>> ca11807a
                 }
               }
             }
