--- conflicted
+++ resolved
@@ -35,12 +35,6 @@
 
   <project-components>
     <component>
-<<<<<<< HEAD
-      <implementation-class>jetbrains.mps.ide.java.actions.OverrideImplementMethodComponent</implementation-class>
-    </component>
-    <component>
-      <implementation-class>jetbrains.mps.ide.java.platform.highlighters.JavaHighlighters</implementation-class>
-=======
       <implementation-class>jetbrains.mps.idea.debugger.IdeaDebuggerPositionHighlighter</implementation-class>
     </component>
     <component>
@@ -48,7 +42,12 @@
     </component>
     <component>
       <implementation-class>jetbrains.mps.idea.debugger.TraceFileToResourcesAddition</implementation-class>
->>>>>>> 2eb7a904
+    </component>    
+    <component>
+      <implementation-class>jetbrains.mps.ide.java.actions.OverrideImplementMethodComponent</implementation-class>
+    </component>
+    <component>
+      <implementation-class>jetbrains.mps.ide.java.platform.highlighters.JavaHighlighters</implementation-class>
     </component>
   </project-components>
 
@@ -56,10 +55,7 @@
   </actions>
 
   <extensions defaultExtensionNs="com.intellij">
-<<<<<<< HEAD
+    <debugger.positionManagerFactory implementation="jetbrains.mps.idea.debugger.MpsPositionManagerFactory"/>
     <fileBasedIndex implementation="jetbrains.mps.ide.java.platform.index.ClassifierSuccessorsIndexer"/>
-=======
-    <debugger.positionManagerFactory implementation="jetbrains.mps.idea.debugger.MpsPositionManagerFactory"/>
->>>>>>> 2eb7a904
   </extensions>
 </idea-plugin>