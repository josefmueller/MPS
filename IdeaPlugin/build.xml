--- conflicted
+++ resolved
@@ -755,17 +755,8 @@
     <copy todir="${pluginPath}/mps-core">
       <fileset dir="${dist.dir}/mps-core"/>
     </copy>
-<<<<<<< HEAD
-    <copy todir="${pluginPath}/mps-vcs">
-      <fileset dir="${dist.dir}/mps-vcs"/>
-    </copy>
-    <copy todir="${pluginPath}">
-      <fileset file="${dist.dir}/mps-java.jar"/>
-    </copy>
-=======
     <copy tofile="${pluginPath}/mps-vcs.jar"
           file="${dist.dir}/mps-vcs.jar"/>
->>>>>>> 889f922b
   </target>
 
   <target name="uninstall-plugin">
