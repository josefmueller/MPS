<!--
  ~ Copyright 2003-2012 JetBrains s.r.o.
  ~
  ~ Licensed under the Apache License, Version 2.0 (the "License");
  ~ you may not use this file except in compliance with the License.
  ~ You may obtain a copy of the License at
  ~
  ~ http://www.apache.org/licenses/LICENSE-2.0
  ~
  ~ Unless required by applicable law or agreed to in writing, software
  ~ distributed under the License is distributed on an "AS IS" BASIS,
  ~ WITHOUT WARRANTIES OR CONDITIONS OF ANY KIND, either express or implied.
  ~ See the License for the specific language governing permissions and
  ~ limitations under the License.
  -->
<project name="IDEA-plugin-compile" default="compile" basedir=".">

  <dirname property="base_dir" file="${ant.file.IDEA-plugin-compile}/.."/>

  <property name="build.home" value="${base_dir}/IdeaPlugin/build"/>
  <property name="build_dir" value="${build.home}/build_dir/"/>
  <property name="artifacts" value="${build.home}/artifacts"/>
  <property name="dist.dir" value="${build.home}/dist"/>
  <property name="plugins.sandbox.dir" value="${build.home}/plugins-sandbox"/>
  <property file="build.properties"/>
  <property name="ideaPath" value="${home.idea_ce}"/>
  <property name="javac.debug" value="true"/>

  <path id="javac2.classpath">
    <fileset dir="${ideaPath}/lib">
      <include name="javac2.jar"/>
      <include name="jdom.jar"/>
      <include name="asm.jar"/>
      <include name="asm-commons.jar"/>
      <include name="jgoodies-forms.jar"/>
    </fileset>
  </path>
  <taskdef name="javac2" classname="com.intellij.ant.Javac2" classpathref="javac2.classpath"/>

  <path id="ant.libraries">
    <fileset dir="${ideaPath}/lib/ant/lib">
      <include name="*.jar"/>
    </fileset>
  </path>

  <target name="prepare">
    <delete dir="${base_dir}/IdeaPlugin/mps-core/lib"/>
    <mkdir dir="${base_dir}/IdeaPlugin/mps-core/lib"/>
    <copy todir="${base_dir}/IdeaPlugin/mps-core/lib" flatten="true">
      <resources>
        <file file="${base_dir}/lib/asm.jar"/>
        <file file="${base_dir}/lib/diffutils-1.2.1.jar"/>
      </resources>
    </copy>
    <mkdir dir="${base_dir}/IdeaPlugin/mps-core/languages"/>
    <!-- TODO build languages -->
  </target>

  <target name="clean">
    <delete dir="${build.home}"/>
  </target>

  <target name="compile">
    <mkdir dir="${dist.dir}/mps-core"/>
    <mkdir dir="${dist.dir}/mps-core/lib"/>
    <mkdir dir="${dist.dir}/mps-core/languages"/>
    <touch file="${dist.dir}/mps-core/build.number"/>

    <copy includeemptydirs="false" todir="${dist.dir}/mps-core/languages">
      <fileset dir="${base_dir}/IdeaPlugin/mps-core/languages" erroronmissingdir="false"/>
    </copy>
    <copy todir="${dist.dir}/mps-core/lib" flatten="true">
      <resources>
        <file file="${base_dir}/lib/asm.jar"/>
        <file file="${base_dir}/lib/diffutils-1.2.1.jar"/>
      </resources>
    </copy>

    <!-- Tuples runtime -->
    <mkdir dir="${build_dir}/mpstuples_jar"/>
    <javac destdir="${build_dir}/mpstuples_jar" fork="true"
           memorymaximumsize="1024m"
           includeantruntime="false"
           debug="${javac.debug}" debuglevel="lines,vars,source">
      <compilerarg value="-Xlint:none"/>
      <src>
        <path path="${base_dir}/languages/baseLanguage/tuples/runtime/source_gen"/>
      </src>
    </javac>
    <mkdir dir="${build_dir}/mpstuples_jar/modules/jetbrains.mps.baseLanguage.tuples.runtime"/>
    <copy todir="${build_dir}/mpstuples_jar/modules/jetbrains.mps.baseLanguage.tuples.runtime" flatten="false">
      <fileset dir="${base_dir}/languages/baseLanguage/tuples/runtime">
        <include name="*.msd"/>
        <include name="jetbrains/**/*.mps"/>
      </fileset>
    </copy>
    <jar destfile="${dist.dir}/mps-core/lib/mps-tuples.jar">
      <fileset dir="${build_dir}/mpstuples_jar"/>
      <manifest>
        <attribute name="Built-By" value="${user.name}"/>
        <attribute name="Implementation-Vendor" value="JetBrains s.r.o."/>
        <attribute name="Implementation-Title" value="MPS Tuples language runtime"/>
        <attribute name="Implementation-Version" value="1.0"/>
      </manifest>
    </jar>

    <!-- Closures runtime -->
    <mkdir dir="${build_dir}/mpsclosures_jar"/>
    <javac destdir="${build_dir}/mpsclosures_jar" fork="true"
           memorymaximumsize="1024m"
           includeantruntime="false"
           debug="${javac.debug}" debuglevel="lines,vars,source">
      <compilerarg value="-Xlint:none"/>
      <src>
        <path path="${base_dir}/languages/baseLanguage/closures/runtime/source_gen"/>
      </src>
    </javac>
    <mkdir dir="${build_dir}/mpsclosures_jar/modules/closures.runtime"/>
    <copy todir="${build_dir}/mpsclosures_jar/modules/closures.runtime" flatten="false">
      <fileset dir="${base_dir}/languages/baseLanguage/closures/runtime">
        <include name="*.msd"/>
        <include name="jetbrains/**/*.mps"/>
      </fileset>
    </copy>
    <jar destfile="${dist.dir}/mps-core/lib/mps-closures.jar">
      <fileset dir="${build_dir}/mpsclosures_jar"/>
      <manifest>
        <attribute name="Built-By" value="${user.name}"/>
        <attribute name="Implementation-Vendor" value="JetBrains s.r.o."/>
        <attribute name="Implementation-Title" value="MPS Closure language runtime"/>
        <attribute name="Implementation-Version" value="1.0"/>
      </manifest>
    </jar>

    <!-- Collections runtime -->
    <mkdir dir="${build_dir}/mpscollections_jar"/>
    <javac destdir="${build_dir}/mpscollections_jar" fork="true"
           memorymaximumsize="1024m"
           includeantruntime="false"
           debug="${javac.debug}" debuglevel="lines,vars,source">
      <compilerarg value="-Xlint:none"/>
      <src>
        <path path="${base_dir}/languages/baseLanguage/collections/runtime/source_gen"/>
      </src>
      <classpath>
        <pathelement location="${dist.dir}/mps-core/lib/mps-closures.jar"/>
      </classpath>
    </javac>
    <mkdir dir="${build_dir}/mpscollections_jar/modules/collections.runtime"/>
    <copy todir="${build_dir}/mpscollections_jar/modules/collections.runtime" flatten="false">
      <fileset dir="${base_dir}/languages/baseLanguage/collections/runtime">
        <include name="*.msd"/>
        <include name="jetbrains/**/*.mps"/>
      </fileset>
    </copy>
    <jar destfile="${dist.dir}/mps-core/lib/mps-collections.jar">
      <fileset dir="${build_dir}/mpscollections_jar"/>
      <manifest>
        <attribute name="Built-By" value="${user.name}"/>
        <attribute name="Implementation-Vendor" value="JetBrains s.r.o."/>
        <attribute name="Implementation-Title" value="MPS Collections language runtime"/>
        <attribute name="Implementation-Version" value="1.0"/>
      </manifest>
    </jar>

    <!-- MPS Core -->
    <mkdir dir="${build_dir}/mpscore_jar"/>
    <path id="mps.core.libraries">
      <fileset dir="${ideaPath}/lib">
        <include name="org.eclipse.jdt.core_3.5.2.v_981_R35x.jar"/>
        <include name="guava-r09.jar"/>
        <include name="jdom.jar"/>
        <include name="log4j.jar"/>
        <include name="trove4j.jar"/>
        <include name="xstream.jar"/>
        <include name="annotations.jar"/>
        <include name="commons-lang-2.4.jar"/>
        <include name="commons-logging-1.1.1.jar"/>
      </fileset>
      <fileset dir="${base_dir}/lib">
        <include name="asm.jar"/>
        <include name="diffutils-1.2.1.jar"/>
      </fileset>
      <fileset dir="${dist.dir}/mps-core/lib">
        <include name="mps-closures.jar"/>
        <include name="mps-collections.jar"/>
        <include name="mps-tuples.jar"/>
      </fileset>
    </path>
    <javac classpathref="mps.core.libraries" destdir="${build_dir}/mpscore_jar" fork="true"
           memorymaximumsize="1024m"
           includeantruntime="false"
           debug="${javac.debug}" debuglevel="lines,vars,source">
      <compilerarg value="-Xlint:none"/>
      <src>
        <!-- runtime -->
        <path path="${base_dir}/core/runtime/source"/>

        <!-- kernel -->
        <path path="${base_dir}/core/kernel/source"/>
        <path path="${base_dir}/core/kernel/source_gen"/>
        <path path="${base_dir}/core/kernel/dataFlowRuntime/source"/>
        <path path="${base_dir}/core/kernel/dataFlowRuntime/source_gen"/>
        <path path="${base_dir}/core/kernel/patternRuntime/source"/>
        <path path="${base_dir}/core/kernel/patternRuntime/source_gen"/>
        <path path="${base_dir}/core/kernel/resources/source_gen"/>
        <path path="${base_dir}/core/kernel/smodelRuntime/source_gen"/>
        <path path="${base_dir}/core/kernel/stubUtils/source_gen"/>
        <path path="${base_dir}/core/kernel/traceinfo/solutions/jetbrains.mps.debug.api.info/source_gen"/>

        <!-- make-runtime -->
        <path path="${base_dir}/core/make-runtime/solutions/jetbrains.mps.make/source_gen"/>
        <path path="${base_dir}/core/make-runtime/solutions/jetbrains.mps.make.runtime/source_gen"/>

        <!-- generator -->
        <path path="${base_dir}/core/generator/solutions/traceInfo/util/source_gen"/>
        <path path="${base_dir}/core/generator/source"/>
        <path path="${base_dir}/core/generator/source_gen"/>

        <!-- typesystemEngine -->
        <path path="${base_dir}/core/typesystemEngine/source"/>
        <path path="${base_dir}/core/typesystemEngine/source_gen"/>

        <!-- findUsages-runtime -->
        <path path="${base_dir}/core/findUsages-runtime/source"/>
        <path path="${base_dir}/core/findUsages-runtime/source_gen"/>

        <!-- refactoring-runtime -->
        <path path="${base_dir}/core/refactoring-runtime/source_gen"/>

        <!-- analyzers -->
        <path path="${base_dir}/core/analyzers/solutions/jetbrains.mps.analyzers.runtime/source_gen"/>

        <!-- baseLanguage search -->
        <path
            path="${base_dir}/languages/baseLanguage/baseLanguage/solutions/jetbrains.mps.baseLanguage.search/source_gen"/>
        <path
            path="${base_dir}/languages/baseLanguage/baseLanguage/solutions/jetbrains.mps.baseLanguage.util/source_gen"/>
      </src>
    </javac>
    <jar destfile="${dist.dir}/mps-core/lib/mps-core.jar">
      <fileset dir="${build_dir}/mpscore_jar"/>
      <manifest>
        <attribute name="Built-By" value="${user.name}"/>
        <attribute name="Implementation-Vendor" value="JetBrains s.r.o."/>
        <attribute name="Implementation-Title" value="MPS Core modeling framework"/>
        <attribute name="Implementation-Version" value="1.0"/>
      </manifest>
    </jar>

    <!-- Ant integration and backend -->
    <mkdir dir="${build_dir}/mpsbackend_jar"/>
    <path id="mps.ant.libraries">
      <path refid="mps.core.libraries"/>
      <fileset dir="${ideaPath}/lib/ant/lib">
        <include name="*.jar"/>
      </fileset>
      <pathelement location="${dist.dir}/mps-core/lib/mps-core.jar"/>
      <pathelement location="${ideaPath}/lib/junit-4.10.jar"/>
    </path>
    <javac classpathref="mps.ant.libraries"
           destdir="${build_dir}/mpsbackend_jar" fork="true"
           memorymaximumsize="1024m"
           includeantruntime="false"
           debug="${javac.debug}" debuglevel="lines,vars,source">
      <compilerarg value="-Xlint:none"/>
      <src>
        <path path="${base_dir}/core/ant/source_gen"/>
      </src>
    </javac>
    <copy includeemptydirs="false" todir="${build_dir}/mpsbackend_jar">
      <fileset dir="${base_dir}/core/ant/source_gen" includes="**/*.png"/>
    </copy>
    <jar destfile="${dist.dir}/mps-core/lib/mps-backend.jar">
      <fileset dir="${build_dir}/mpsbackend_jar"/>
      <manifest>
        <attribute name="Built-By" value="${user.name}"/>
        <attribute name="Implementation-Vendor" value="JetBrains s.r.o."/>
        <attribute name="Implementation-Title" value="MPS Ant integration and backend"/>
        <attribute name="Implementation-Version" value="1.0"/>
      </manifest>
    </jar>

    <!-- editor api -->
    <mkdir dir="${build_dir}/mpseditorapi_jar"/>
    <javac destdir="${build_dir}/mpseditorapi_jar" fork="true"
           memorymaximumsize="1024m"
           includeantruntime="false"
           debug="${javac.debug}" debuglevel="lines,vars,source">
      <compilerarg value="-Xlint:none"/>
      <src>
        <!-- editor-api -->
        <path path="${base_dir}/editor/editor-api/source"/>
      </src>
      <classpath>
        <fileset dir="${dist.dir}/mps-core/lib" includes="*.jar"/>
        <fileset dir="${ideaPath}/lib" includes="*.jar"/>
      </classpath>
    </javac>
    <copy includeemptydirs="false" todir="${build_dir}/mpseditorapi_jar">
      <fileset dir="${base_dir}/editor/editor-api/source" includes="**/*.png"/>
    </copy>
    <jar destfile="${dist.dir}/mps-core/lib/mps-editor-api.jar">
      <fileset dir="${build_dir}/mpseditorapi_jar"/>
      <manifest>
        <attribute name="Built-By" value="${user.name}"/>
        <attribute name="Implementation-Vendor" value="JetBrains s.r.o."/>
        <attribute name="Implementation-Title" value="MPS Editor integration package"/>
        <attribute name="Implementation-Version" value="1.0"/>
      </manifest>
    </jar>

    <!-- IDEA workbench -->
    <mkdir dir="${build_dir}/mpsworkbench_jar"/>
    <javac destdir="${build_dir}/mpsworkbench_jar" fork="true"
           memorymaximumsize="1024m"
           includeantruntime="false"
           debug="${javac.debug}" debuglevel="lines,vars,source">
      <compilerarg value="-Xlint:none"/>
      <src>
        <!-- idea-workbench -->
        <path path="${base_dir}/workbench/mps-platform/source"/>
        <path path="${base_dir}/workbench/mps-platform/source_gen"/>
      </src>
      <classpath>
        <fileset dir="${dist.dir}/mps-core/lib" includes="*.jar"/>
        <fileset dir="${ideaPath}/lib" includes="*.jar"/>
      </classpath>
    </javac>
    <copy includeemptydirs="false" todir="${build_dir}/mpsworkbench_jar">
      <fileset dir="${base_dir}/workbench/mps-platform/source" includes="**/*.png"/>
    </copy>
    <jar destfile="${dist.dir}/mps-core/lib/mps-workbench.jar">
      <fileset dir="${build_dir}/mpsworkbench_jar"/>
      <manifest>
        <attribute name="Built-By" value="${user.name}"/>
        <attribute name="Implementation-Vendor" value="JetBrains s.r.o."/>
        <attribute name="Implementation-Title" value="IDEA Workbench integration package"/>
        <attribute name="Implementation-Version" value="1.0"/>
      </manifest>
    </jar>

    <!-- IDEA editor -->
    <mkdir dir="${build_dir}/mpseditor_jar"/>
    <javac destdir="${build_dir}/mpseditor_jar" fork="true"
           memorymaximumsize="1024m"
           includeantruntime="false"
           debug="${javac.debug}" debuglevel="lines,vars,source">
      <compilerarg value="-Xlint:none"/>
      <src>
        <path path="${base_dir}/editor/editor-runtime/source"/>
        <path path="${base_dir}/editor/editor-runtime/source_gen"/>
        <path path="${base_dir}/editor/actions-runtime/source"/>
        <path path="${base_dir}/editor/actions-runtime/source_gen"/>
        <path path="${base_dir}/editor/intentions-runtime/source"/>
        <path path="${base_dir}/editor/typesystemIntegration/source"/>
        <path path="${base_dir}/editor/typesystemIntegration/source_gen"/>
        <path path="${base_dir}/workbench/mps-editor/source"/>
        <path path="${base_dir}/workbench/mps-editor/source_gen"/>
      </src>
      <classpath>
        <fileset dir="${dist.dir}/mps-core/lib" includes="*.jar"/>
        <fileset dir="${ideaPath}/lib" includes="*.jar"/>
      </classpath>
    </javac>
    <copy includeemptydirs="false" todir="${build_dir}/mpseditor_jar">
      <fileset dir="${base_dir}/editor/editor-runtime/source" includes="**/*.png"/>
      <fileset dir="${base_dir}/editor/editor-runtime/source_gen" includes="**/*.png"/>
      <fileset dir="${base_dir}/editor/actions-runtime/source" includes="**/*.png"/>
      <fileset dir="${base_dir}/editor/actions-runtime/source_gen" includes="**/*.png"/>
      <fileset dir="${base_dir}/editor/intentions-runtime/source" includes="**/*.png"/>
      <fileset dir="${base_dir}/workbench/mps-editor/source" includes="**/*.png"/>
    </copy>
    <jar destfile="${dist.dir}/mps-core/lib/mps-editor.jar">
      <fileset dir="${build_dir}/mpseditor_jar"/>
      <manifest>
        <attribute name="Built-By" value="${user.name}"/>
        <attribute name="Implementation-Vendor" value="JetBrains s.r.o."/>
        <attribute name="Implementation-Title" value="MPS Editor integration package"/>
        <attribute name="Implementation-Version" value="1.0"/>
      </manifest>
    </jar>

    <!-- MPS Core plugin -->
    <mkdir dir="${build_dir}/mpsplugin_jar"/>
    <javac2 destdir="${build_dir}/mpsplugin_jar" fork="true"
            memorymaximumsize="1024m"
            includeantruntime="false"
            debug="${javac.debug}" debuglevel="lines,vars,source">
      <compilerarg value="-Xlint:none"/>
      <src>
        <!-- plugin -->
        <path path="${base_dir}/IdeaPlugin/mps-core/src"/>
      </src>
      <classpath>
        <fileset dir="${dist.dir}/mps-core/lib" includes="*.jar"/>
        <fileset dir="${ideaPath}/lib" includes="*.jar"/>
        <fileset dir="${ideaPath}/lib/ant/lib" includes="*.jar"/>
      </classpath>
    </javac2>
    <copy includeemptydirs="false" todir="${build_dir}/mpsplugin_jar">
      <fileset dir="${base_dir}/IdeaPlugin/mps-core/src" includes="**/*.png, **/*.properties"/>
      <fileset dir="${base_dir}/IdeaPlugin/mps-core/resources" includes="**/*.png, **/*.properties"/>
      <fileset dir="${base_dir}/workbench/mps-platform/source" includes="META-INF/*"/>
      <fileset dir="${base_dir}/workbench/mps-editor/source" includes="META-INF/*"/>
      <fileset dir="${base_dir}/workbench/mps-editor/source_gen" includes="**/*.png, **/*.xml"/>
      <fileset dir="${base_dir}/workbench/mps-platform/source_gen" includes="**/*.png, **/*.xml"/>
    </copy>
    <copy file="${base_dir}/IdeaPlugin/mps-core/META-INF/plugin.xml"
          tofile="${build_dir}/mpsplugin_jar/META-INF/plugin.xml">
      <filterchain>
        <tokenfilter>
          <replaceregex pattern="../classes/META-INF/" replace="" flags="gi"/>
          <replaceregex pattern="../classes/jetbrains/" replace="../jetbrains/" flags="gi"/>
        </tokenfilter>
      </filterchain>
    </copy>
    <jar destfile="${dist.dir}/mps-core/lib/mps-plugin.jar">
      <fileset dir="${build_dir}/mpsplugin_jar"/>
      <manifest>
        <attribute name="Built-By" value="${user.name}"/>
        <attribute name="Implementation-Vendor" value="JetBrains s.r.o."/>
        <attribute name="Implementation-Title" value="MPS Plug-in for IDEA"/>
        <attribute name="Implementation-Version" value="1.0"/>
      </manifest>
    </jar>

    <!-- VCS plugin -->
    <mkdir dir="${build_dir}/mpsvcs_jar"/>
    <javac2 destdir="${build_dir}/mpsvcs_jar" fork="true"
            memorymaximumsize="1024m"
            includeantruntime="false"
            debug="${javac.debug}" debuglevel="lines,vars,source">
      <compilerarg value="-Xlint:none"/>
      <src>
        <path path="${base_dir}/plugins/vcs/common/source"/>
        <path path="${base_dir}/plugins/vcs/common/source_gen"/>
      </src>
      <classpath>
        <fileset dir="${dist.dir}/mps-core/lib" includes="*.jar"/>
        <fileset dir="${ideaPath}/lib" includes="*.jar"/>
        <fileset dir="${ideaPath}/plugins/git4idea/lib" includes="*.jar"/>
        <fileset dir="${ideaPath}/plugins/svn4ideaOld/lib" includes="*.jar"/>
      </classpath>
    </javac2>
    <copy includeemptydirs="false" todir="${build_dir}/mpsvcs_jar">
      <fileset dir="${base_dir}/plugins/vcs/common/source_gen" includes="**/*.png, **/*.properties, **/*.xml"/>
      <fileset dir="${base_dir}/plugins/vcs/common/source" includes="**/*.png, **/*.properties, **/*.xml"/>
    </copy>
    <copy file="${base_dir}/IdeaPlugin/mps-vcs/META-INF/plugin.xml"
          tofile="${build_dir}/mpsvcs_jar/META-INF/plugin.xml">
      <filterchain>
        <tokenfilter>
          <replaceregex pattern="../classes/META-INF/" replace="" flags="gi"/>
          <replaceregex pattern="../classes/jetbrains/" replace="../jetbrains/" flags="gi"/>
        </tokenfilter>
      </filterchain>
    </copy>
    <jar destfile="${dist.dir}/mps-vcs.jar">
      <fileset dir="${build_dir}/mpsvcs_jar"/>
      <manifest>
        <attribute name="Built-By" value="${user.name}"/>
        <attribute name="Implementation-Vendor" value="JetBrains s.r.o."/>
        <attribute name="Implementation-Title" value="MPS Version Control support"/>
        <attribute name="Implementation-Version" value="1.0"/>
      </manifest>
    </jar>

<<<<<<< HEAD
    <!-- Java support plugin -->
    <mkdir dir="${build_dir}/mpsjava_jar"/>
    <javac2 destdir="${build_dir}/mpsjava_jar" fork="true"
=======
    <!-- debugger plugin -->
    <mkdir dir="${build_dir}/mpsdebugger_jar"/>
    <javac2 destdir="${build_dir}/mpsdebugger_jar" fork="true"
>>>>>>> c01cc8cd
            memorymaximumsize="1024m"
            includeantruntime="false"
            debug="${javac.debug}" debuglevel="lines,vars,source">
      <compilerarg value="-Xlint:none"/>
      <src>
<<<<<<< HEAD
        <path path="${base_dir}/plugins/mpsjava/platform/source_gen"/>
=======
        <path path="${base_dir}/workbench/mps-debugger/source_gen"/>
        <path path="${base_dir}/IdeaPlugin/mps-debugger/src"/>
>>>>>>> c01cc8cd
      </src>
      <classpath>
        <fileset dir="${dist.dir}/mps-core/lib" includes="*.jar"/>
        <fileset dir="${ideaPath}/lib" includes="*.jar"/>
<<<<<<< HEAD
      </classpath>
    </javac2>
    <copy includeemptydirs="false" todir="${build_dir}/mpsjava_jar">
      <fileset dir="${base_dir}/plugins/mpsjava/platform/source_gen" includes="**/*.png, **/*.properties, **/*.xml"/>
    </copy>
    <copy file="${base_dir}/IdeaPlugin/mps-java/META-INF/plugin.xml"
          tofile="${build_dir}/mpsjava_jar/META-INF/plugin.xml">
=======
        <fileset file="${base_dir}/lib/tools.jar"/>
      </classpath>
    </javac2>
    <copy includeemptydirs="false" todir="${build_dir}/mpsdebugger_jar">
      <fileset dir="${base_dir}/workbench/mps-debugger/source_gen" includes="**/*.png, **/*.properties, **/*.xml"/>
      <fileset dir="${base_dir}/IdeaPlugin/mps-debugger/src" includes="**/*.png, **/*.properties, **/*.xml"/>
    </copy>
    <copy file="${base_dir}/IdeaPlugin/mps-debugger/META-INF/plugin.xml"
          tofile="${build_dir}/mpsdebugger_jar/META-INF/plugin.xml">
>>>>>>> c01cc8cd
      <filterchain>
        <tokenfilter>
          <replaceregex pattern="../classes/META-INF/" replace="" flags="gi"/>
          <replaceregex pattern="../classes/jetbrains/" replace="../jetbrains/" flags="gi"/>
        </tokenfilter>
      </filterchain>
    </copy>
<<<<<<< HEAD
    <jar destfile="${dist.dir}/mps-java.jar">
      <fileset dir="${build_dir}/mpsjava_jar"/>
      <manifest>
        <attribute name="Built-By" value="${user.name}"/>
        <attribute name="Implementation-Vendor" value="JetBrains s.r.o."/>
        <attribute name="Implementation-Title" value="MPS Java IDE support"/>
=======
    <jar destfile="${dist.dir}/mps-debugger.jar">
      <fileset dir="${build_dir}/mpsdebugger_jar"/>
      <manifest>
        <attribute name="Built-By" value="${user.name}"/>
        <attribute name="Implementation-Vendor" value="JetBrains s.r.o."/>
        <attribute name="Implementation-Title" value="MPS Version Control support"/>
>>>>>>> c01cc8cd
        <attribute name="Implementation-Version" value="1.0"/>
      </manifest>
    </jar>

<<<<<<< HEAD
    <!-- languages -->
    <mkdir dir="${build_dir}/languages_jar"/>
    <javac2 destdir="${build_dir}/languages_jar" fork="true"
            memorymaximumsize="1024m"
            includeantruntime="false"
            debug="${javac.debug}" debuglevel="lines,vars,source">
      <compilerarg value="-Xlint:none"/>
      <src>
        <!-- core -->
        <path path="${base_dir}/languages/core/core/source_gen"/>
        <!-- languageDesign -->
        <path path="${base_dir}/languages/languageDesign/actions/source_gen"/>
        <path path="${base_dir}/languages/languageDesign/behavior/languages/behavior/source_gen"/>
        <path path="${base_dir}/languages/languageDesign/constraints/source_gen"/>
        <path path="${base_dir}/languages/languageDesign/dataFlow/source_gen"/>
        <path path="${base_dir}/languages/languageDesign/editor/source_gen"/>
        <!--path path="${base_dir}/languages/languageDesign/editor/languages/table/runtime/source_gen"/-->
        <path path="${base_dir}/languages/languageDesign/editor/languages/table/source_gen"/>
        <!--path path="${base_dir}/languages/languageDesign/editor/languages/tableTests/source_gen"/-->
        <path path="${base_dir}/languages/languageDesign/editor/languages/editorTest/source_gen"/>
        <path path="${base_dir}/languages/languageDesign/extension/source_gen"/>
        <path path="${base_dir}/languages/languageDesign/findUsages/source_gen"/>
        <path path="${base_dir}/languages/languageDesign/generator/languages/descriptor/source_gen"/>
        <path path="${base_dir}/languages/languageDesign/generator/languages/errorReporting/source_gen"/>
        <path path="${base_dir}/languages/languageDesign/generator/languages/generationContext/source_gen"/>
        <path path="${base_dir}/languages/languageDesign/generator/languages/generationParameters/source_gen"/>
        <path path="${base_dir}/languages/languageDesign/generator/languages/templateLanguage/source_gen"/>
        <path path="${base_dir}/languages/languageDesign/intentions/source_gen"/>
        <path path="${base_dir}/languages/languageDesign/make/languages/facet/source_gen"/>
        <path path="${base_dir}/languages/languageDesign/make/languages/outlook/source_gen"/>
        <path path="${base_dir}/languages/languageDesign/make/languages/script/source_gen"/>
        <path path="${base_dir}/languages/languageDesign/pattern/source_gen"/>
        <path path="${base_dir}/languages/languageDesign/pattern/languages/testLang/source_gen"/>
        <path path="${base_dir}/languages/languageDesign/plugin/source_gen"/>
        <!--path path="${base_dir}/languages/languageDesign/plugin/solutions/runtime/source_gen"/-->
        <path path="${base_dir}/languages/languageDesign/project/source_gen"/>
        <path path="${base_dir}/languages/languageDesign/quotation/source_gen"/>
        <path path="${base_dir}/languages/languageDesign/refactoring/source_gen"/>
        <path path="${base_dir}/languages/languageDesign/script/source_gen"/>
        <path path="${base_dir}/languages/languageDesign/sharedConcepts/source_gen"/>
        <path path="${base_dir}/languages/languageDesign/smodel/source_gen"/>
        <path path="${base_dir}/languages/languageDesign/smodel/languages/smodelTests/source_gen"/>
        <path path="${base_dir}/languages/languageDesign/structure/source_gen"/>
        <path path="${base_dir}/languages/languageDesign/stubs/source_gen"/>
        <path path="${base_dir}/languages/languageDesign/test/source_gen"/>
        <!--path path="${base_dir}/languages/languageDesign/test/solutions/jetbrains.mps.lang.test.runtime/source_gen"/-->
        <path path="${base_dir}/languages/languageDesign/textGen/source_gen"/>
        <path path="${base_dir}/languages/languageDesign/traceable/source_gen"/>
        <path path="${base_dir}/languages/languageDesign/typesystem/source_gen"/>
        <path path="${base_dir}/languages/languageDesign/typesystem/languages/test/source_gen"/>
        <!-- baseLanguage -->
        <path path="${base_dir}/languages/baseLanguage/baseLanguage/source_gen"/>
        <path path="${base_dir}/languages/baseLanguage/baseLanguageInternal/source_gen"/>
        <path path="${base_dir}/languages/baseLanguage/blTypes/source_gen"/>
        <path path="${base_dir}/languages/baseLanguage/checkDot/languages/checkedDots/source_gen"/>
        <path path="${base_dir}/languages/baseLanguage/classifiers/source_gen"/>
        <path path="${base_dir}/languages/baseLanguage/closures/source_gen"/>
        <path path="${base_dir}/languages/baseLanguage/collections/source_gen"/>
        <!--path path="${base_dir}/languages/baseLanguage/collections/languages/trove/runtime/source_gen"/-->
        <path path="${base_dir}/languages/baseLanguage/collections/languages/trove/source_gen"/>
        <path path="${base_dir}/languages/baseLanguage/constructors/source_gen"/>
        <path path="${base_dir}/languages/baseLanguage/javadoc/source_gen"/>
        <path path="${base_dir}/languages/baseLanguage/jdk7/languages/jdk7/source_gen"/>
        <path path="${base_dir}/languages/baseLanguage/logging/source_gen"/>
        <path path="${base_dir}/languages/baseLanguage/overloadedOperators/languages/overloadedOperators/source_gen"/>
        <path path="${base_dir}/languages/baseLanguage/tuples/languages/tuples/source_gen"/>
        <!--path path="${base_dir}/languages/baseLanguage/tuples/solutions/jetbrains.mps.baseLanguage.tuples.shared/source_gen"/-->
        <path path="${base_dir}/languages/baseLanguage/unitTest/source_gen"/>
      </src>
      <classpath>
        <fileset dir="${dist.dir}/mps-core/lib" includes="*.jar"/>
        <fileset dir="${ideaPath}/lib" includes="*.jar"/>
        <fileset dir="${ideaPath}/lib/ant/lib" includes="*.jar"/>
      </classpath>
    </javac2>

  </target>

  <target name="compileTests" depends="compile">
    <mkdir dir="${build_dir}/mpsplugintests_jar"/>
    <javac2 destdir="${build_dir}/mpsplugintests_jar" fork="true"
            memorymaximumsize="1024m"
            includeantruntime="false"
            debug="${javac.debug}" debuglevel="lines,vars,source">
      <compilerarg value="-Xlint:none"/>
      <src>
        <!-- plugin tests -->
        <path path="${base_dir}/IdeaPlugin/mps-core/testSrc"/>
        <path path="${base_dir}/languages/languageDesign/editor/tests/jetbrains.mps.lang.editor.tests/testSrc"/>
        <path path="${base_dir}/languages/languageDesign/editor/tests/jetbrains.mps.lang.editor.tests/source_gen"/>
        <path path="${base_dir}/languages/languageDesign/test/solutions/jetbrains.mps.lang.test.runtime/source_gen"/>
        <path path="${base_dir}/testbench/source"/>
        <path path="${base_dir}/testbench/source_gen"/>
      </src>
      <classpath>
=======
  </target>

    <target name="compileTests" depends="compile">
        <mkdir dir="${build_dir}/mpsplugintests_jar"/>
        <javac2 destdir="${build_dir}/mpsplugintests_jar" fork="true"
                memorymaximumsize="1024m"
                includeantruntime="false"
                debug="${javac.debug}" debuglevel="lines,vars,source">
            <compilerarg value="-Xlint:none"/>
            <src>
                <!-- plugin tests -->
                <path path="${base_dir}/IdeaPlugin/mps-core/testSrc"/>
                <path path="${base_dir}/languages/languageDesign/editor/tests/jetbrains.mps.lang.editor.tests/testSrc"/>
                <path path="${base_dir}/languages/languageDesign/editor/tests/jetbrains.mps.lang.editor.tests/source_gen"/>
                <path path="${base_dir}/languages/languageDesign/test/solutions/jetbrains.mps.lang.test.runtime/source_gen"/>
                <path path="${base_dir}/testbench/source"/>
                <path path="${base_dir}/testbench/source_gen"/>
            </src>
            <classpath>
>>>>>>> c01cc8cd
        <fileset dir="${dist.dir}/mps-core/lib" includes="*.jar"/>
        <fileset dir="${ideaPath}/lib" includes="*.jar"/>
        <fileset dir="${ideaPath}/lib/ant/lib" includes="*.jar"/>
      </classpath>
    </javac2>
    <!-- Test data copied here -->
    <copy todir="${build_dir}/mpsplugintests_jar/jetbrains/mps/idea/core/tests" flatten="true">
      <fileset dir="${base_dir}/IdeaPlugin/tests/editorTests">
        <include name="models/test.mps"/>
      </fileset>
      <fileset dir="${base_dir}/IdeaPlugin/tests/blProject">
        <include name="blProject.iml"/>
        <include name="models/main.mps"/>
      </fileset>
      <fileset dir="${base_dir}/IdeaPlugin/tests/simple">
        <include name="simple.iml"/>
        <include name="models/simple.mps"/>
      </fileset>
      <fileset dir="${base_dir}/IdeaPlugin/tests/makeTests">
        <include name="makeTests.iml"/>
        <include name="models/**/*"/>
        <include name="src/**/*"/>
      </fileset>
      <fileset dir="${base_dir}/IdeaPlugin/tests/makeTestBroken">
        <include name="makeTestBroken.iml"/>
        <include name="models/**/*"/>
      </fileset>
    </copy>
    <jar destfile="${dist.dir}/mps-core/lib/mps-plugin-tests.jar">
      <fileset dir="${build_dir}/mpsplugintests_jar"/>
      <manifest>
        <attribute name="Built-By" value="${user.name}"/>
        <attribute name="Implementation-Vendor" value="JetBrains s.r.o."/>
        <attribute name="Implementation-Title" value="MPS Plug-in for IDEA"/>
        <attribute name="Implementation-Version" value="1.0"/>
      </manifest>
    </jar>
  </target>

  <target name="runTests" depends="compile, compileTests">
    <delete dir="${plugins.sandbox.dir}"/>
    <mkdir dir="${plugins.sandbox.dir}/plugins"/>
    <copy todir="${plugins.sandbox.dir}/plugins/mps-core">
      <fileset dir="${dist.dir}/mps-core"/>
    </copy>
    <copy todir="${plugins.sandbox.dir}/plugins/tests/projectView">
      <fileset dir="${base_dir}/IdeaPlugin/tests/projectView"/>
    </copy>
    <mkdir dir="${plugins.sandbox.dir}/test/community/java/mockJDK-1.7"/>

    <junit fork="true"
           dir="."
           haltonfailure="true"
           showoutput="true"
           enableTestListenerEvents="false">
      <jvmarg value="-ea"/>
      <jvmarg value="-Xss1024k"/>
      <jvmarg value="-Xmx1024m"/>
      <jvmarg value="-Xbootclasspath/a:${ideaPath}/lib/boot.jar"/>
      <formatter type="xml"/>
      <sysproperty key="idea.platform.prefix" value="Idea"/>
      <sysproperty key="idea.config.path" value="${plugins.sandbox.dir}/config"/>
      <sysproperty key="idea.system.path" value="${plugins.sandbox.dir}/system"/>
      <sysproperty key="idea.plugins.path" value="${plugins.sandbox.dir}/plugins"/>
      <sysproperty key="idea.load.plugins.id" value="jetbrains.mps.core"/>
      <sysproperty key="idea.home.path" value="${plugins.sandbox.dir}/test"/>
      <sysproperty key="idea.launcher.bin.path" value="${ideaPath}/bin"/>
      <sysproperty key="file.encoding" value="UTF-8"/>
      <classpath>
        <fileset dir="${ideaPath}/lib">
          <include name="**/*.jar"/>
        </fileset>
        <fileset dir="${ideaPath}/plugins/junit/lib">
          <include name="junit-rt.jar"/>
        </fileset>
        <fileset dir="${ideaPath}/lib/ant/lib" includes="*.jar"/>
        <fileset dir="${plugins.sandbox.dir}/plugins/mps-core/lib">
          <include name="*.jar"/>
        </fileset>
        <pathelement path="${java.class.path}"/>
      </classpath>
      <test name="jetbrains.mps.idea.core.tests.AllTests"/>
    </junit>
  </target>

  <target name="zip" depends="compile, compileTests">
    <zip file="${artifacts}/mps-core${plugin.prefix}-${plugin.version}.zip">
      <zipfileset dir="${dist.dir}/mps-core" prefix="mps-core${plugin.prefix}">
        <exclude name="lib/*-tests.jar"/>
      </zipfileset>
      <zipfileset file="${dist.dir}/mps-vcs.jar"/>
      <zipfileset file="${dist.dir}/mps-debugger.jar"/>
    </zip>
  </target>

  <target name="install-plugin" depends="compile">
    <property name="pluginPath" value="${home.idea_ce.plugins}"/>
    <copy todir="${pluginPath}/mps-core">
      <fileset dir="${dist.dir}/mps-core"/>
    </copy>
    <copy tofile="${pluginPath}/mps-vcs.jar"
          file="${dist.dir}/mps-vcs.jar"/>
  </target>

  <target name="uninstall-plugin">
    <property name="pluginPath" value="${home.idea_ce.plugins}"/>
    <delete dir="${pluginPath}/mps-core"/>
    <delete file="${pluginPath}/mps-vcs.jar"/>
  </target>
</project><|MERGE_RESOLUTION|>--- conflicted
+++ resolved
@@ -233,9 +233,9 @@
 
         <!-- baseLanguage search -->
         <path
-            path="${base_dir}/languages/baseLanguage/baseLanguage/solutions/jetbrains.mps.baseLanguage.search/source_gen"/>
+                path="${base_dir}/languages/baseLanguage/baseLanguage/solutions/jetbrains.mps.baseLanguage.search/source_gen"/>
         <path
-            path="${base_dir}/languages/baseLanguage/baseLanguage/solutions/jetbrains.mps.baseLanguage.util/source_gen"/>
+                path="${base_dir}/languages/baseLanguage/baseLanguage/solutions/jetbrains.mps.baseLanguage.util/source_gen"/>
       </src>
     </javac>
     <jar destfile="${dist.dir}/mps-core/lib/mps-core.jar">
@@ -466,31 +466,19 @@
       </manifest>
     </jar>
 
-<<<<<<< HEAD
     <!-- Java support plugin -->
     <mkdir dir="${build_dir}/mpsjava_jar"/>
     <javac2 destdir="${build_dir}/mpsjava_jar" fork="true"
-=======
-    <!-- debugger plugin -->
-    <mkdir dir="${build_dir}/mpsdebugger_jar"/>
-    <javac2 destdir="${build_dir}/mpsdebugger_jar" fork="true"
->>>>>>> c01cc8cd
             memorymaximumsize="1024m"
             includeantruntime="false"
             debug="${javac.debug}" debuglevel="lines,vars,source">
       <compilerarg value="-Xlint:none"/>
       <src>
-<<<<<<< HEAD
         <path path="${base_dir}/plugins/mpsjava/platform/source_gen"/>
-=======
-        <path path="${base_dir}/workbench/mps-debugger/source_gen"/>
-        <path path="${base_dir}/IdeaPlugin/mps-debugger/src"/>
->>>>>>> c01cc8cd
-      </src>
-      <classpath>
-        <fileset dir="${dist.dir}/mps-core/lib" includes="*.jar"/>
-        <fileset dir="${ideaPath}/lib" includes="*.jar"/>
-<<<<<<< HEAD
+      </src>
+      <classpath>
+        <fileset dir="${dist.dir}/mps-core/lib" includes="*.jar"/>
+        <fileset dir="${ideaPath}/lib" includes="*.jar"/>
       </classpath>
     </javac2>
     <copy includeemptydirs="false" todir="${build_dir}/mpsjava_jar">
@@ -498,17 +486,6 @@
     </copy>
     <copy file="${base_dir}/IdeaPlugin/mps-java/META-INF/plugin.xml"
           tofile="${build_dir}/mpsjava_jar/META-INF/plugin.xml">
-=======
-        <fileset file="${base_dir}/lib/tools.jar"/>
-      </classpath>
-    </javac2>
-    <copy includeemptydirs="false" todir="${build_dir}/mpsdebugger_jar">
-      <fileset dir="${base_dir}/workbench/mps-debugger/source_gen" includes="**/*.png, **/*.properties, **/*.xml"/>
-      <fileset dir="${base_dir}/IdeaPlugin/mps-debugger/src" includes="**/*.png, **/*.properties, **/*.xml"/>
-    </copy>
-    <copy file="${base_dir}/IdeaPlugin/mps-debugger/META-INF/plugin.xml"
-          tofile="${build_dir}/mpsdebugger_jar/META-INF/plugin.xml">
->>>>>>> c01cc8cd
       <filterchain>
         <tokenfilter>
           <replaceregex pattern="../classes/META-INF/" replace="" flags="gi"/>
@@ -516,26 +493,56 @@
         </tokenfilter>
       </filterchain>
     </copy>
-<<<<<<< HEAD
     <jar destfile="${dist.dir}/mps-java.jar">
       <fileset dir="${build_dir}/mpsjava_jar"/>
       <manifest>
         <attribute name="Built-By" value="${user.name}"/>
         <attribute name="Implementation-Vendor" value="JetBrains s.r.o."/>
         <attribute name="Implementation-Title" value="MPS Java IDE support"/>
-=======
+        <attribute name="Implementation-Version" value="1.0"/>
+      </manifest>
+    </jar>
+
+    <!-- debugger plugin -->
+    <mkdir dir="${build_dir}/mpsdebugger_jar"/>
+    <javac2 destdir="${build_dir}/mpsdebugger_jar" fork="true"
+            memorymaximumsize="1024m"
+            includeantruntime="false"
+            debug="${javac.debug}" debuglevel="lines,vars,source">
+      <compilerarg value="-Xlint:none"/>
+      <src>
+        <path path="${base_dir}/workbench/mps-debugger/source_gen"/>
+        <path path="${base_dir}/IdeaPlugin/mps-debugger/src"/>
+      </src>
+      <classpath>
+        <fileset dir="${dist.dir}/mps-core/lib" includes="*.jar"/>
+        <fileset dir="${ideaPath}/lib" includes="*.jar"/>
+        <fileset file="${base_dir}/lib/tools.jar"/>
+      </classpath>
+    </javac2>
+    <copy includeemptydirs="false" todir="${build_dir}/mpsdebugger_jar">
+      <fileset dir="${base_dir}/workbench/mps-debugger/source_gen" includes="**/*.png, **/*.properties, **/*.xml"/>
+      <fileset dir="${base_dir}/IdeaPlugin/mps-debugger/src" includes="**/*.png, **/*.properties, **/*.xml"/>
+    </copy>
+    <copy file="${base_dir}/IdeaPlugin/mps-debugger/META-INF/plugin.xml"
+          tofile="${build_dir}/mpsdebugger_jar/META-INF/plugin.xml">
+      <filterchain>
+        <tokenfilter>
+          <replaceregex pattern="../classes/META-INF/" replace="" flags="gi"/>
+          <replaceregex pattern="../classes/jetbrains/" replace="../jetbrains/" flags="gi"/>
+        </tokenfilter>
+      </filterchain>
+    </copy>
     <jar destfile="${dist.dir}/mps-debugger.jar">
       <fileset dir="${build_dir}/mpsdebugger_jar"/>
       <manifest>
         <attribute name="Built-By" value="${user.name}"/>
         <attribute name="Implementation-Vendor" value="JetBrains s.r.o."/>
         <attribute name="Implementation-Title" value="MPS Version Control support"/>
->>>>>>> c01cc8cd
-        <attribute name="Implementation-Version" value="1.0"/>
-      </manifest>
-    </jar>
-
-<<<<<<< HEAD
+        <attribute name="Implementation-Version" value="1.0"/>
+      </manifest>
+    </jar>
+
     <!-- languages -->
     <mkdir dir="${build_dir}/languages_jar"/>
     <javac2 destdir="${build_dir}/languages_jar" fork="true"
@@ -631,27 +638,6 @@
         <path path="${base_dir}/testbench/source_gen"/>
       </src>
       <classpath>
-=======
-  </target>
-
-    <target name="compileTests" depends="compile">
-        <mkdir dir="${build_dir}/mpsplugintests_jar"/>
-        <javac2 destdir="${build_dir}/mpsplugintests_jar" fork="true"
-                memorymaximumsize="1024m"
-                includeantruntime="false"
-                debug="${javac.debug}" debuglevel="lines,vars,source">
-            <compilerarg value="-Xlint:none"/>
-            <src>
-                <!-- plugin tests -->
-                <path path="${base_dir}/IdeaPlugin/mps-core/testSrc"/>
-                <path path="${base_dir}/languages/languageDesign/editor/tests/jetbrains.mps.lang.editor.tests/testSrc"/>
-                <path path="${base_dir}/languages/languageDesign/editor/tests/jetbrains.mps.lang.editor.tests/source_gen"/>
-                <path path="${base_dir}/languages/languageDesign/test/solutions/jetbrains.mps.lang.test.runtime/source_gen"/>
-                <path path="${base_dir}/testbench/source"/>
-                <path path="${base_dir}/testbench/source_gen"/>
-            </src>
-            <classpath>
->>>>>>> c01cc8cd
         <fileset dir="${dist.dir}/mps-core/lib" includes="*.jar"/>
         <fileset dir="${ideaPath}/lib" includes="*.jar"/>
         <fileset dir="${ideaPath}/lib/ant/lib" includes="*.jar"/>
@@ -743,6 +729,7 @@
         <exclude name="lib/*-tests.jar"/>
       </zipfileset>
       <zipfileset file="${dist.dir}/mps-vcs.jar"/>
+      <zipfileset file="${dist.dir}/mps-java.jar"/>
       <zipfileset file="${dist.dir}/mps-debugger.jar"/>
     </zip>
   </target>
