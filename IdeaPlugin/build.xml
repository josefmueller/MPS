--- conflicted
+++ resolved
@@ -444,101 +444,101 @@
       </manifest>
     </jar>
 
-    <!-- languages -->
-    <mkdir dir="${build_dir}/languages_jar"/>
-    <javac2 destdir="${build_dir}/languages_jar" fork="true"
-            memorymaximumsize="1024m"
-            includeantruntime="false"
-            debug="${javac.debug}" debuglevel="lines,vars,source">
-      <compilerarg value="-Xlint:none"/>
-      <src>
-        <!-- core -->
-        <path path="${base_dir}/languages/core/core/source_gen"/>
-        <!-- languageDesign -->
-        <path path="${base_dir}/languages/languageDesign/actions/source_gen"/>
-        <path path="${base_dir}/languages/languageDesign/behavior/languages/behavior/source_gen"/>
-        <path path="${base_dir}/languages/languageDesign/constraints/source_gen"/>
-        <path path="${base_dir}/languages/languageDesign/dataFlow/source_gen"/>
-        <path path="${base_dir}/languages/languageDesign/editor/source_gen"/>
-        <!--path path="${base_dir}/languages/languageDesign/editor/languages/table/runtime/source_gen"/-->
-        <path path="${base_dir}/languages/languageDesign/editor/languages/table/source_gen"/>
-        <!--path path="${base_dir}/languages/languageDesign/editor/languages/tableTests/source_gen"/-->
-        <path path="${base_dir}/languages/languageDesign/editor/languages/editorTest/source_gen"/>
-        <path path="${base_dir}/languages/languageDesign/extension/source_gen"/>
-        <path path="${base_dir}/languages/languageDesign/findUsages/source_gen"/>
-        <path path="${base_dir}/languages/languageDesign/generator/languages/descriptor/source_gen"/>
-        <path path="${base_dir}/languages/languageDesign/generator/languages/errorReporting/source_gen"/>
-        <path path="${base_dir}/languages/languageDesign/generator/languages/generationContext/source_gen"/>
-        <path path="${base_dir}/languages/languageDesign/generator/languages/generationParameters/source_gen"/>
-        <path path="${base_dir}/languages/languageDesign/generator/languages/templateLanguage/source_gen"/>
-        <path path="${base_dir}/languages/languageDesign/intentions/source_gen"/>
-        <path path="${base_dir}/languages/languageDesign/make/languages/facet/source_gen"/>
-        <path path="${base_dir}/languages/languageDesign/make/languages/outlook/source_gen"/>
-        <path path="${base_dir}/languages/languageDesign/make/languages/script/source_gen"/>
-        <path path="${base_dir}/languages/languageDesign/pattern/source_gen"/>
-        <path path="${base_dir}/languages/languageDesign/pattern/languages/testLang/source_gen"/>
-        <path path="${base_dir}/languages/languageDesign/plugin/source_gen"/>
-        <!--path path="${base_dir}/languages/languageDesign/plugin/solutions/runtime/source_gen"/-->
-        <path path="${base_dir}/languages/languageDesign/project/source_gen"/>
-        <path path="${base_dir}/languages/languageDesign/quotation/source_gen"/>
-        <path path="${base_dir}/languages/languageDesign/refactoring/source_gen"/>
-        <path path="${base_dir}/languages/languageDesign/script/source_gen"/>
-        <path path="${base_dir}/languages/languageDesign/sharedConcepts/source_gen"/>
-        <path path="${base_dir}/languages/languageDesign/smodel/source_gen"/>
-        <path path="${base_dir}/languages/languageDesign/smodel/languages/smodelTests/source_gen"/>
-        <path path="${base_dir}/languages/languageDesign/structure/source_gen"/>
-        <path path="${base_dir}/languages/languageDesign/stubs/source_gen"/>
-        <path path="${base_dir}/languages/languageDesign/test/source_gen"/>
-        <!--path path="${base_dir}/languages/languageDesign/test/solutions/jetbrains.mps.lang.test.runtime/source_gen"/-->
-        <path path="${base_dir}/languages/languageDesign/textGen/source_gen"/>
-        <path path="${base_dir}/languages/languageDesign/traceable/source_gen"/>
-        <path path="${base_dir}/languages/languageDesign/typesystem/source_gen"/>
-        <path path="${base_dir}/languages/languageDesign/typesystem/languages/test/source_gen"/>
-        <!-- baseLanguage -->
-        <path path="${base_dir}/languages/baseLanguage/baseLanguage/source_gen"/>
-        <path path="${base_dir}/languages/baseLanguage/baseLanguageInternal/source_gen"/>
-        <path path="${base_dir}/languages/baseLanguage/blTypes/source_gen"/>
-        <path path="${base_dir}/languages/baseLanguage/checkDot/languages/checkedDots/source_gen"/>
-        <path path="${base_dir}/languages/baseLanguage/classifiers/source_gen"/>
-        <path path="${base_dir}/languages/baseLanguage/closures/source_gen"/>
-        <path path="${base_dir}/languages/baseLanguage/collections/source_gen"/>
-        <!--path path="${base_dir}/languages/baseLanguage/collections/languages/trove/runtime/source_gen"/-->
-        <path path="${base_dir}/languages/baseLanguage/collections/languages/trove/source_gen"/>
-        <path path="${base_dir}/languages/baseLanguage/constructors/source_gen"/>
-        <path path="${base_dir}/languages/baseLanguage/javadoc/source_gen"/>
-        <path path="${base_dir}/languages/baseLanguage/jdk7/languages/jdk7/source_gen"/>
-        <path path="${base_dir}/languages/baseLanguage/logging/source_gen"/>
-        <path path="${base_dir}/languages/baseLanguage/overloadedOperators/languages/overloadedOperators/source_gen"/>
-        <path path="${base_dir}/languages/baseLanguage/tuples/languages/tuples/source_gen"/>
-        <!--path path="${base_dir}/languages/baseLanguage/tuples/solutions/jetbrains.mps.baseLanguage.tuples.shared/source_gen"/-->
-        <path path="${base_dir}/languages/baseLanguage/unitTest/source_gen"/>
-      </src>
-      <classpath>
-        <fileset dir="${dist.dir}/mps-core/lib" includes="*.jar"/>
-        <fileset dir="${ideaPath}/lib" includes="*.jar"/>
-        <fileset dir="${ideaPath}/lib/ant/lib" includes="*.jar"/>
-      </classpath>
-    </javac2>
-
-  </target>
-
-  <target name="compileTests" depends="compile">
-    <mkdir dir="${build_dir}/mpsplugintests_jar"/>
-    <javac2 destdir="${build_dir}/mpsplugintests_jar" fork="true"
-            memorymaximumsize="1024m"
-            includeantruntime="false"
-            debug="${javac.debug}" debuglevel="lines,vars,source">
-      <compilerarg value="-Xlint:none"/>
-      <src>
-        <!-- plugin tests -->
-        <path path="${base_dir}/IdeaPlugin/mps-core/testSrc"/>
-        <path path="${base_dir}/languages/languageDesign/editor/tests/jetbrains.mps.lang.editor.tests/testSrc"/>
-        <path path="${base_dir}/languages/languageDesign/editor/tests/jetbrains.mps.lang.editor.tests/source_gen"/>
-        <path path="${base_dir}/languages/languageDesign/test/solutions/jetbrains.mps.lang.test.runtime/source_gen"/>
-        <path path="${base_dir}/testbench/source"/>
-        <path path="${base_dir}/testbench/source_gen"/>
-      </src>
-      <classpath>
+  <!-- languages -->
+  <mkdir dir="${build_dir}/languages_jar"/>
+  <javac2 destdir="${build_dir}/languages_jar" fork="true"
+          memorymaximumsize="1024m"
+          includeantruntime="false"
+          debug="${javac.debug}" debuglevel="lines,vars,source">
+    <compilerarg value="-Xlint:none"/>
+    <src>
+      <!-- core -->
+      <path path="${base_dir}/languages/core/core/source_gen"/>
+      <!-- languageDesign -->
+      <path path="${base_dir}/languages/languageDesign/actions/source_gen"/>
+      <path path="${base_dir}/languages/languageDesign/behavior/languages/behavior/source_gen"/>
+      <path path="${base_dir}/languages/languageDesign/constraints/source_gen"/>
+      <path path="${base_dir}/languages/languageDesign/dataFlow/source_gen"/>
+      <path path="${base_dir}/languages/languageDesign/editor/source_gen"/>
+      <!--path path="${base_dir}/languages/languageDesign/editor/languages/table/runtime/source_gen"/-->
+      <path path="${base_dir}/languages/languageDesign/editor/languages/table/source_gen"/>
+      <!--path path="${base_dir}/languages/languageDesign/editor/languages/tableTests/source_gen"/-->
+      <path path="${base_dir}/languages/languageDesign/editor/languages/editorTest/source_gen"/>
+      <path path="${base_dir}/languages/languageDesign/extension/source_gen"/>
+      <path path="${base_dir}/languages/languageDesign/findUsages/source_gen"/>
+      <path path="${base_dir}/languages/languageDesign/generator/languages/descriptor/source_gen"/>
+      <path path="${base_dir}/languages/languageDesign/generator/languages/errorReporting/source_gen"/>
+      <path path="${base_dir}/languages/languageDesign/generator/languages/generationContext/source_gen"/>
+      <path path="${base_dir}/languages/languageDesign/generator/languages/generationParameters/source_gen"/>
+      <path path="${base_dir}/languages/languageDesign/generator/languages/templateLanguage/source_gen"/>
+      <path path="${base_dir}/languages/languageDesign/intentions/source_gen"/>
+      <path path="${base_dir}/languages/languageDesign/make/languages/facet/source_gen"/>
+      <path path="${base_dir}/languages/languageDesign/make/languages/outlook/source_gen"/>
+      <path path="${base_dir}/languages/languageDesign/make/languages/script/source_gen"/>
+      <path path="${base_dir}/languages/languageDesign/pattern/source_gen"/>
+      <path path="${base_dir}/languages/languageDesign/pattern/languages/testLang/source_gen"/>
+      <path path="${base_dir}/languages/languageDesign/plugin/source_gen"/>
+      <!--path path="${base_dir}/languages/languageDesign/plugin/solutions/runtime/source_gen"/-->
+      <path path="${base_dir}/languages/languageDesign/project/source_gen"/>
+      <path path="${base_dir}/languages/languageDesign/quotation/source_gen"/>
+      <path path="${base_dir}/languages/languageDesign/refactoring/source_gen"/>
+      <path path="${base_dir}/languages/languageDesign/script/source_gen"/>
+      <path path="${base_dir}/languages/languageDesign/sharedConcepts/source_gen"/>
+      <path path="${base_dir}/languages/languageDesign/smodel/source_gen"/>
+      <path path="${base_dir}/languages/languageDesign/smodel/languages/smodelTests/source_gen"/>
+      <path path="${base_dir}/languages/languageDesign/structure/source_gen"/>
+      <path path="${base_dir}/languages/languageDesign/stubs/source_gen"/>
+      <path path="${base_dir}/languages/languageDesign/test/source_gen"/>
+      <!--path path="${base_dir}/languages/languageDesign/test/solutions/jetbrains.mps.lang.test.runtime/source_gen"/-->
+      <path path="${base_dir}/languages/languageDesign/textGen/source_gen"/>
+      <path path="${base_dir}/languages/languageDesign/traceable/source_gen"/>
+      <path path="${base_dir}/languages/languageDesign/typesystem/source_gen"/>
+      <path path="${base_dir}/languages/languageDesign/typesystem/languages/test/source_gen"/>
+      <!-- baseLanguage -->
+      <path path="${base_dir}/languages/baseLanguage/baseLanguage/source_gen"/>
+      <path path="${base_dir}/languages/baseLanguage/baseLanguageInternal/source_gen"/>
+      <path path="${base_dir}/languages/baseLanguage/blTypes/source_gen"/>
+      <path path="${base_dir}/languages/baseLanguage/checkDot/languages/checkedDots/source_gen"/>
+      <path path="${base_dir}/languages/baseLanguage/classifiers/source_gen"/>
+      <path path="${base_dir}/languages/baseLanguage/closures/source_gen"/>
+      <path path="${base_dir}/languages/baseLanguage/collections/source_gen"/>
+      <!--path path="${base_dir}/languages/baseLanguage/collections/languages/trove/runtime/source_gen"/-->
+      <path path="${base_dir}/languages/baseLanguage/collections/languages/trove/source_gen"/>
+      <path path="${base_dir}/languages/baseLanguage/constructors/source_gen"/>
+      <path path="${base_dir}/languages/baseLanguage/javadoc/source_gen"/>
+      <path path="${base_dir}/languages/baseLanguage/jdk7/languages/jdk7/source_gen"/>
+      <path path="${base_dir}/languages/baseLanguage/logging/source_gen"/>
+      <path path="${base_dir}/languages/baseLanguage/overloadedOperators/languages/overloadedOperators/source_gen"/>
+      <path path="${base_dir}/languages/baseLanguage/tuples/languages/tuples/source_gen"/>
+      <!--path path="${base_dir}/languages/baseLanguage/tuples/solutions/jetbrains.mps.baseLanguage.tuples.shared/source_gen"/-->
+      <path path="${base_dir}/languages/baseLanguage/unitTest/source_gen"/>
+    </src>
+    <classpath>
+      <fileset dir="${dist.dir}/mps-core/lib" includes="*.jar"/>
+      <fileset dir="${ideaPath}/lib" includes="*.jar"/>
+      <fileset dir="${ideaPath}/lib/ant/lib" includes="*.jar"/>
+    </classpath>
+  </javac2>
+
+</target>
+
+    <target name="compileTests" depends="compile">
+        <mkdir dir="${build_dir}/mpsplugintests_jar"/>
+        <javac2 destdir="${build_dir}/mpsplugintests_jar" fork="true"
+                memorymaximumsize="1024m"
+                includeantruntime="false"
+                debug="${javac.debug}" debuglevel="lines,vars,source">
+            <compilerarg value="-Xlint:none"/>
+            <src>
+                <!-- plugin tests -->
+                <path path="${base_dir}/IdeaPlugin/mps-core/testSrc"/>
+                <path path="${base_dir}/languages/languageDesign/editor/tests/jetbrains.mps.lang.editor.tests/testSrc"/>
+                <path path="${base_dir}/languages/languageDesign/editor/tests/jetbrains.mps.lang.editor.tests/source_gen"/>
+                <path path="${base_dir}/languages/languageDesign/test/solutions/jetbrains.mps.lang.test.runtime/source_gen"/>
+                <path path="${base_dir}/testbench/source"/>
+                <path path="${base_dir}/testbench/source_gen"/>
+            </src>
+            <classpath>
         <fileset dir="${dist.dir}/mps-core/lib" includes="*.jar"/>
         <fileset dir="${ideaPath}/lib" includes="*.jar"/>
         <fileset dir="${ideaPath}/lib/ant/lib" includes="*.jar"/>
@@ -550,8 +550,18 @@
         <include name="models/test.mps"/>
       </fileset>
       <fileset dir="${base_dir}/IdeaPlugin/tests/blProject">
-        <include name="blProject.msd"/>
+        <include name="blProject.iml"/>
         <include name="models/main.mps"/>
+      </fileset>
+      <fileset dir="${base_dir}/IdeaPlugin/tests/simple">
+        <include name="simple.iml"/>
+        <include name="models/simple.mps"/>
+      </fileset>
+      <fileset dir="${base_dir}/IdeaPlugin/tests/makeTests">
+        <include name="makeTests.iml"/>
+        <include name="caches.zip"/>
+        <include name="models/**/*"/>
+        <include name="src/**/*"/>
       </fileset>
     </copy>
     <jar destfile="${dist.dir}/mps-core/lib/mps-plugin-tests.jar">
@@ -601,563 +611,6 @@
         <fileset dir="${ideaPath}/plugins/junit/lib">
           <include name="junit-rt.jar"/>
         </fileset>
-<<<<<<< HEAD
-    </path>
-
-    <target name="prepare">
-        <delete dir="${base_dir}/IdeaPlugin/mps-core/lib"/>
-        <mkdir dir="${base_dir}/IdeaPlugin/mps-core/lib"/>
-        <copy todir="${base_dir}/IdeaPlugin/mps-core/lib" flatten="true">
-            <resources>
-                <file file="${base_dir}/lib/asm.jar"/>
-                <file file="${base_dir}/lib/diffutils-1.2.1.jar"/>
-            </resources>
-        </copy>
-        <mkdir dir="${base_dir}/IdeaPlugin/mps-core/languages"/>
-        <!-- TODO build languages -->
-    </target>
-
-    <target name="clean">
-        <delete dir="${build.home}"/>
-    </target>
-
-    <target name="compile">
-        <mkdir dir="${dist.dir}"/>
-        <mkdir dir="${dist.dir}/lib"/>
-        <mkdir dir="${dist.dir}/languages"/>
-        <touch file="${dist.dir}/build.number"/>
-
-        <copy includeemptydirs="false" todir="${dist.dir}/languages">
-            <fileset dir="${base_dir}/IdeaPlugin/mps-core/languages" erroronmissingdir="false"/>
-        </copy>
-        <copy todir="${dist.dir}/lib" flatten="true">
-            <resources>
-                <file file="${base_dir}/lib/asm.jar"/>
-                <file file="${base_dir}/lib/diffutils-1.2.1.jar"/>
-            </resources>
-        </copy>
-
-        <!-- Tuples runtime -->
-        <mkdir dir="${build_dir}/mpstuples_jar"/>
-        <javac destdir="${build_dir}/mpstuples_jar" fork="true"
-               memorymaximumsize="1024m"
-               includeantruntime="false"
-               debug="${javac.debug}" debuglevel="lines,vars,source">
-            <compilerarg value="-Xlint:none"/>
-            <src>
-                <path path="${base_dir}/languages/baseLanguage/tuples/runtime/source_gen"/>
-            </src>
-        </javac>
-        <jar destfile="${dist.dir}/lib/mps-tuples.jar">
-            <fileset dir="${build_dir}/mpstuples_jar"/>
-            <manifest>
-                <attribute name="Built-By" value="${user.name}"/>
-                <attribute name="Implementation-Vendor" value="JetBrains s.r.o."/>
-                <attribute name="Implementation-Title" value="MPS Tuples language runtime"/>
-                <attribute name="Implementation-Version" value="1.0"/>
-            </manifest>
-        </jar>
-
-        <!-- Closures runtime -->
-        <mkdir dir="${build_dir}/mpsclosures_jar"/>
-        <javac destdir="${build_dir}/mpsclosures_jar" fork="true"
-               memorymaximumsize="1024m"
-               includeantruntime="false"
-               debug="${javac.debug}" debuglevel="lines,vars,source">
-            <compilerarg value="-Xlint:none"/>
-            <src>
-                <path path="${base_dir}/languages/baseLanguage/closures/runtime/source_gen"/>
-            </src>
-        </javac>
-        <jar destfile="${dist.dir}/lib/mps-closures.jar">
-            <fileset dir="${build_dir}/mpsclosures_jar"/>
-            <manifest>
-                <attribute name="Built-By" value="${user.name}"/>
-                <attribute name="Implementation-Vendor" value="JetBrains s.r.o."/>
-                <attribute name="Implementation-Title" value="MPS Closure language runtime"/>
-                <attribute name="Implementation-Version" value="1.0"/>
-            </manifest>
-        </jar>
-
-        <!-- Collections runtime -->
-        <mkdir dir="${build_dir}/mpscollections_jar"/>
-        <javac destdir="${build_dir}/mpscollections_jar" fork="true"
-               memorymaximumsize="1024m"
-               includeantruntime="false"
-               debug="${javac.debug}" debuglevel="lines,vars,source">
-            <compilerarg value="-Xlint:none"/>
-            <src>
-                <path path="${base_dir}/languages/baseLanguage/collections/runtime/source_gen"/>
-            </src>
-            <classpath>
-                <pathelement location="${dist.dir}/lib/mps-closures.jar"/>
-            </classpath>
-        </javac>
-        <jar destfile="${dist.dir}/lib/mps-collections.jar">
-            <fileset dir="${build_dir}/mpscollections_jar"/>
-            <manifest>
-                <attribute name="Built-By" value="${user.name}"/>
-                <attribute name="Implementation-Vendor" value="JetBrains s.r.o."/>
-                <attribute name="Implementation-Title" value="MPS Collections language runtime"/>
-                <attribute name="Implementation-Version" value="1.0"/>
-            </manifest>
-        </jar>
-
-        <!-- MPS Core -->
-        <mkdir dir="${build_dir}/mpscore_jar"/>
-        <path id="mps.core.libraries">
-            <fileset dir="${ideaPath}/lib">
-                <include name="org.eclipse.jdt.core_3.5.2.v_981_R35x.jar"/>
-                <include name="guava-r09.jar"/>
-                <include name="jdom.jar"/>
-                <include name="log4j.jar"/>
-                <include name="trove4j.jar"/>
-                <include name="xstream.jar"/>
-                <include name="annotations.jar"/>
-                <include name="commons-lang-2.4.jar"/>
-                <include name="commons-logging-1.1.1.jar"/>
-            </fileset>
-            <fileset dir="${base_dir}/lib">
-                <include name="asm.jar"/>
-                <include name="diffutils-1.2.1.jar"/>
-            </fileset>
-            <fileset dir="${dist.dir}/lib">
-                <include name="mps-closures.jar"/>
-                <include name="mps-collections.jar"/>
-                <include name="mps-tuples.jar"/>
-            </fileset>
-        </path>
-        <javac classpathref="mps.core.libraries" destdir="${build_dir}/mpscore_jar" fork="true"
-               memorymaximumsize="1024m"
-               includeantruntime="false"
-               debug="${javac.debug}" debuglevel="lines,vars,source">
-            <compilerarg value="-Xlint:none"/>
-            <src>
-                <!-- runtime -->
-                <path path="${base_dir}/core/runtime/source"/>
-
-                <!-- kernel -->
-                <path path="${base_dir}/core/kernel/source"/>
-                <path path="${base_dir}/core/kernel/source_gen"/>
-                <path path="${base_dir}/core/kernel/dataFlowRuntime/source"/>
-                <path path="${base_dir}/core/kernel/dataFlowRuntime/source_gen"/>
-                <path path="${base_dir}/core/kernel/patternRuntime/source"/>
-                <path path="${base_dir}/core/kernel/patternRuntime/source_gen"/>
-                <path path="${base_dir}/core/kernel/resources/source_gen"/>
-                <path path="${base_dir}/core/kernel/smodelRuntime/source_gen"/>
-                <path path="${base_dir}/core/kernel/stubUtils/source_gen"/>
-                <path path="${base_dir}/core/kernel/traceinfo/solutions/jetbrains.mps.debug.api.info/source_gen"/>
-
-                <!-- make-runtime -->
-                <path path="${base_dir}/core/make-runtime/solutions/jetbrains.mps.make/source_gen"/>
-                <path path="${base_dir}/core/make-runtime/solutions/jetbrains.mps.make.runtime/source_gen"/>
-
-                <!-- generator -->
-                <path path="${base_dir}/core/generator/solutions/traceInfo/util/source_gen"/>
-                <path path="${base_dir}/core/generator/source"/>
-                <path path="${base_dir}/core/generator/source_gen"/>
-
-                <!-- typesystemEngine -->
-                <path path="${base_dir}/core/typesystemEngine/source"/>
-                <path path="${base_dir}/core/typesystemEngine/source_gen"/>
-
-                <!-- findUsages-runtime -->
-                <path path="${base_dir}/core/findUsages-runtime/source"/>
-                <path path="${base_dir}/core/findUsages-runtime/source_gen"/>
-
-                <!-- refactoring-runtime -->
-                <path path="${base_dir}/core/refactoring-runtime/source_gen"/>
-
-                <!-- analyzers -->
-                <path path="${base_dir}/core/analyzers/solutions/jetbrains.mps.analyzers.runtime/source_gen"/>
-
-                <!-- baseLanguage search -->
-                <path path="${base_dir}/languages/baseLanguage/baseLanguage/solutions/jetbrains.mps.baseLanguage.search/source_gen"/>
-                <path path="${base_dir}/languages/baseLanguage/baseLanguage/solutions/jetbrains.mps.baseLanguage.util/source_gen"/>
-            </src>
-        </javac>
-        <jar destfile="${dist.dir}/lib/mps-core.jar">
-            <fileset dir="${build_dir}/mpscore_jar"/>
-            <manifest>
-                <attribute name="Built-By" value="${user.name}"/>
-                <attribute name="Implementation-Vendor" value="JetBrains s.r.o."/>
-                <attribute name="Implementation-Title" value="MPS Core modeling framework"/>
-                <attribute name="Implementation-Version" value="1.0"/>
-            </manifest>
-        </jar>
-
-        <!-- Ant integration and backend -->
-        <mkdir dir="${build_dir}/mpsbackend_jar"/>
-        <path id="mps.ant.libraries">
-            <path refid="mps.core.libraries"/>
-            <fileset dir="${ideaPath}/lib/ant/lib">
-                <include name="*.jar"/>
-            </fileset>
-            <pathelement location="${dist.dir}/lib/mps-core.jar"/>
-            <pathelement location="${ideaPath}/lib/junit-4.10.jar"/>
-        </path>
-        <javac classpathref="mps.ant.libraries"
-               destdir="${build_dir}/mpsbackend_jar" fork="true"
-               memorymaximumsize="1024m"
-               includeantruntime="false"
-               debug="${javac.debug}" debuglevel="lines,vars,source">
-            <compilerarg value="-Xlint:none"/>
-            <src>
-                <path path="${base_dir}/core/ant/source_gen"/>
-            </src>
-        </javac>
-        <copy includeemptydirs="false" todir="${build_dir}/mpsbackend_jar">
-            <fileset dir="${base_dir}/core/ant/source_gen" includes="**/*.png"/>
-        </copy>
-        <jar destfile="${dist.dir}/lib/mps-backend.jar">
-            <fileset dir="${build_dir}/mpsbackend_jar"/>
-            <manifest>
-                <attribute name="Built-By" value="${user.name}"/>
-                <attribute name="Implementation-Vendor" value="JetBrains s.r.o."/>
-                <attribute name="Implementation-Title" value="MPS Ant integration and backend"/>
-                <attribute name="Implementation-Version" value="1.0"/>
-            </manifest>
-        </jar>
-      
-      <!-- editor api -->
-      <mkdir dir="${build_dir}/mpseditorapi_jar"/>
-      <javac destdir="${build_dir}/mpseditorapi_jar" fork="true"
-             memorymaximumsize="1024m"
-             includeantruntime="false"
-             debug="${javac.debug}" debuglevel="lines,vars,source">
-        <compilerarg value="-Xlint:none"/>
-        <src>
-          <!-- editor-api -->
-          <path path="${base_dir}/editor/editor-api/source"/>
-        </src>
-        <classpath>
-          <fileset dir="${dist.dir}/lib" includes="*.jar"/>
-          <fileset dir="${ideaPath}/lib" includes="*.jar"/>
-        </classpath>
-      </javac>
-      <copy includeemptydirs="false" todir="${build_dir}/mpseditor_jar">
-        <fileset dir="${base_dir}/editor/editor-api/source" includes="**/*.png"/>
-      </copy>
-      <jar destfile="${dist.dir}/lib/mps-editor-api.jar">
-        <fileset dir="${build_dir}/mpseditorapi_jar"/>
-        <manifest>
-          <attribute name="Built-By" value="${user.name}"/>
-          <attribute name="Implementation-Vendor" value="JetBrains s.r.o."/>
-          <attribute name="Implementation-Title" value="MPS Editor integration package"/>
-          <attribute name="Implementation-Version" value="1.0"/>
-        </manifest>
-      </jar>
-
-        <!-- IDEA workbench -->
-        <mkdir dir="${build_dir}/mpsworkbench_jar"/>
-        <javac destdir="${build_dir}/mpsworkbench_jar" fork="true"
-               memorymaximumsize="1024m"
-               includeantruntime="false"
-               debug="${javac.debug}" debuglevel="lines,vars,source">
-            <compilerarg value="-Xlint:none"/>
-            <src>
-                <!-- idea-workbench -->
-                <path path="${base_dir}/workbench/mps-platform/source"/>
-                <path path="${base_dir}/workbench/mps-platform/source_gen"/>
-            </src>
-            <classpath>
-                <fileset dir="${dist.dir}/lib" includes="*.jar"/>
-                <fileset dir="${ideaPath}/lib" includes="*.jar"/>
-            </classpath>
-        </javac>
-        <copy includeemptydirs="false" todir="${build_dir}/mpsworkbench_jar">
-            <fileset dir="${base_dir}/workbench/mps-platform/source" includes="**/*.png"/>
-        </copy>
-        <jar destfile="${dist.dir}/lib/mps-workbench.jar">
-            <fileset dir="${build_dir}/mpsworkbench_jar"/>
-            <manifest>
-                <attribute name="Built-By" value="${user.name}"/>
-                <attribute name="Implementation-Vendor" value="JetBrains s.r.o."/>
-                <attribute name="Implementation-Title" value="IDEA Workbench integration package"/>
-                <attribute name="Implementation-Version" value="1.0"/>
-            </manifest>
-        </jar>
-
-        <!-- IDEA editor -->
-        <mkdir dir="${build_dir}/mpseditor_jar"/>
-        <javac destdir="${build_dir}/mpseditor_jar" fork="true"
-               memorymaximumsize="1024m"
-               includeantruntime="false"
-               debug="${javac.debug}" debuglevel="lines,vars,source">
-            <compilerarg value="-Xlint:none"/>
-            <src>
-                <path path="${base_dir}/editor/editor-runtime/source"/>
-                <path path="${base_dir}/editor/editor-runtime/source_gen"/>
-                <path path="${base_dir}/editor/actions-runtime/source"/>
-                <path path="${base_dir}/editor/actions-runtime/source_gen"/>
-                <path path="${base_dir}/editor/intentions-runtime/source"/>
-                <path path="${base_dir}/editor/typesystemIntegration/source"/>
-                <path path="${base_dir}/workbench/mps-editor/source"/>
-                <path path="${base_dir}/workbench/mps-editor/source_gen"/>
-            </src>
-            <classpath>
-                <fileset dir="${dist.dir}/lib" includes="*.jar"/>
-                <fileset dir="${ideaPath}/lib" includes="*.jar"/>
-            </classpath>
-        </javac>
-        <copy includeemptydirs="false" todir="${build_dir}/mpseditor_jar">
-            <fileset dir="${base_dir}/editor/editor-runtime/source" includes="**/*.png"/>
-            <fileset dir="${base_dir}/editor/editor-runtime/source_gen" includes="**/*.png"/>
-            <fileset dir="${base_dir}/editor/actions-runtime/source" includes="**/*.png"/>
-            <fileset dir="${base_dir}/editor/actions-runtime/source_gen" includes="**/*.png"/>
-            <fileset dir="${base_dir}/editor/intentions-runtime/source" includes="**/*.png"/>
-            <fileset dir="${base_dir}/workbench/mps-editor/source" includes="**/*.png"/>
-        </copy>
-        <jar destfile="${dist.dir}/lib/mps-editor.jar">
-            <fileset dir="${build_dir}/mpseditor_jar"/>
-            <manifest>
-                <attribute name="Built-By" value="${user.name}"/>
-                <attribute name="Implementation-Vendor" value="JetBrains s.r.o."/>
-                <attribute name="Implementation-Title" value="MPS Editor integration package"/>
-                <attribute name="Implementation-Version" value="1.0"/>
-            </manifest>
-        </jar>
-
-        <!-- MPS plugin -->
-        <mkdir dir="${build_dir}/mpsplugin_jar"/>
-        <javac2 destdir="${build_dir}/mpsplugin_jar" fork="true"
-                memorymaximumsize="1024m"
-                includeantruntime="false"
-                debug="${javac.debug}" debuglevel="lines,vars,source">
-            <compilerarg value="-Xlint:none"/>
-            <src>
-                <!-- plugin -->
-                <path path="${base_dir}/IdeaPlugin/mps-core/src"/>
-            </src>
-            <classpath>
-                <fileset dir="${dist.dir}/lib" includes="*.jar"/>
-                <fileset dir="${ideaPath}/lib" includes="*.jar"/>
-                <fileset dir="${ideaPath}/lib/ant/lib" includes="*.jar"/>
-            </classpath>
-        </javac2>
-        <copy includeemptydirs="false" todir="${build_dir}/mpsplugin_jar">
-            <fileset dir="${base_dir}/IdeaPlugin/mps-core/src" includes="**/*.png, **/*.properties"/>
-            <fileset dir="${base_dir}/IdeaPlugin/mps-core/resources" includes="**/*.png, **/*.properties"/>
-            <fileset dir="${base_dir}/workbench/mps-platform/source" includes="META-INF/*"/>
-            <fileset dir="${base_dir}/workbench/mps-editor/source" includes="META-INF/*"/>
-            <fileset dir="${base_dir}/workbench/mps-editor/source_gen" includes="**/*.png, **/*.xml"/>
-        </copy>
-        <copy file="${base_dir}/IdeaPlugin/mps-core/META-INF/plugin.xml"
-              tofile="${build_dir}/mpsplugin_jar/META-INF/plugin.xml">
-            <filterchain>
-                <tokenfilter>
-                    <replaceregex pattern="../classes/META-INF/" replace="" flags="gi"/>
-                    <replaceregex pattern="../classes/jetbrains/" replace="../jetbrains/" flags="gi"/>
-                </tokenfilter>
-            </filterchain>
-        </copy>
-        <jar destfile="${dist.dir}/lib/mps-plugin.jar">
-            <fileset dir="${build_dir}/mpsplugin_jar"/>
-            <manifest>
-                <attribute name="Built-By" value="${user.name}"/>
-                <attribute name="Implementation-Vendor" value="JetBrains s.r.o."/>
-                <attribute name="Implementation-Title" value="MPS Plug-in for IDEA"/>
-                <attribute name="Implementation-Version" value="1.0"/>
-            </manifest>
-        </jar>
-
-        <!-- languages -->
-        <mkdir dir="${build_dir}/languages_jar"/>
-        <javac2 destdir="${build_dir}/languages_jar" fork="true"
-                memorymaximumsize="1024m"
-                includeantruntime="false"
-                debug="${javac.debug}" debuglevel="lines,vars,source">
-            <compilerarg value="-Xlint:none"/>
-            <src>
-                <!-- core -->
-                <path path="${base_dir}/languages/core/core/source_gen"/>
-                <!-- languageDesign -->
-                <path path="${base_dir}/languages/languageDesign/actions/source_gen"/>
-                <path path="${base_dir}/languages/languageDesign/behavior/languages/behavior/source_gen"/>
-                <path path="${base_dir}/languages/languageDesign/constraints/source_gen"/>
-                <path path="${base_dir}/languages/languageDesign/dataFlow/source_gen"/>
-                <path path="${base_dir}/languages/languageDesign/editor/source_gen"/>
-                <!--path path="${base_dir}/languages/languageDesign/editor/languages/table/runtime/source_gen"/-->
-                <path path="${base_dir}/languages/languageDesign/editor/languages/table/source_gen"/>
-                <!--path path="${base_dir}/languages/languageDesign/editor/languages/tableTests/source_gen"/-->
-                <path path="${base_dir}/languages/languageDesign/editor/languages/editorTest/source_gen"/>
-                <path path="${base_dir}/languages/languageDesign/extension/source_gen"/>
-                <path path="${base_dir}/languages/languageDesign/findUsages/source_gen"/>
-                <path path="${base_dir}/languages/languageDesign/generator/languages/descriptor/source_gen"/>
-                <path path="${base_dir}/languages/languageDesign/generator/languages/errorReporting/source_gen"/>
-                <path path="${base_dir}/languages/languageDesign/generator/languages/generationContext/source_gen"/>
-                <path path="${base_dir}/languages/languageDesign/generator/languages/generationParameters/source_gen"/>
-                <path path="${base_dir}/languages/languageDesign/generator/languages/templateLanguage/source_gen"/>
-                <path path="${base_dir}/languages/languageDesign/intentions/source_gen"/>
-                <path path="${base_dir}/languages/languageDesign/make/languages/facet/source_gen"/>
-                <path path="${base_dir}/languages/languageDesign/make/languages/outlook/source_gen"/>
-                <path path="${base_dir}/languages/languageDesign/make/languages/script/source_gen"/>
-                <path path="${base_dir}/languages/languageDesign/pattern/source_gen"/>
-                <path path="${base_dir}/languages/languageDesign/pattern/languages/testLang/source_gen"/>
-                <path path="${base_dir}/languages/languageDesign/plugin/source_gen"/>
-                <!--path path="${base_dir}/languages/languageDesign/plugin/solutions/runtime/source_gen"/-->
-                <path path="${base_dir}/languages/languageDesign/project/source_gen"/>
-                <path path="${base_dir}/languages/languageDesign/quotation/source_gen"/>
-                <path path="${base_dir}/languages/languageDesign/refactoring/source_gen"/>
-                <path path="${base_dir}/languages/languageDesign/script/source_gen"/>
-                <path path="${base_dir}/languages/languageDesign/sharedConcepts/source_gen"/>
-                <path path="${base_dir}/languages/languageDesign/smodel/source_gen"/>
-                <path path="${base_dir}/languages/languageDesign/smodel/languages/smodelTests/source_gen"/>
-                <path path="${base_dir}/languages/languageDesign/structure/source_gen"/>
-                <path path="${base_dir}/languages/languageDesign/stubs/source_gen"/>
-                <path path="${base_dir}/languages/languageDesign/test/source_gen"/>
-                <!--path path="${base_dir}/languages/languageDesign/test/solutions/jetbrains.mps.lang.test.runtime/source_gen"/-->
-                <path path="${base_dir}/languages/languageDesign/textGen/source_gen"/>
-                <path path="${base_dir}/languages/languageDesign/traceable/source_gen"/>
-                <path path="${base_dir}/languages/languageDesign/typesystem/source_gen"/>
-                <path path="${base_dir}/languages/languageDesign/typesystem/languages/test/source_gen"/>
-                <!-- baseLanguage -->
-                <path path="${base_dir}/languages/baseLanguage/baseLanguage/source_gen"/>
-                <path path="${base_dir}/languages/baseLanguage/baseLanguageInternal/source_gen"/>
-                <path path="${base_dir}/languages/baseLanguage/blTypes/source_gen"/>
-                <path path="${base_dir}/languages/baseLanguage/checkDot/languages/checkedDots/source_gen"/>
-                <path path="${base_dir}/languages/baseLanguage/classifiers/source_gen"/>
-                <path path="${base_dir}/languages/baseLanguage/closures/source_gen"/>
-                <path path="${base_dir}/languages/baseLanguage/collections/source_gen"/>
-                <!--path path="${base_dir}/languages/baseLanguage/collections/languages/trove/runtime/source_gen"/-->
-                <path path="${base_dir}/languages/baseLanguage/collections/languages/trove/source_gen"/>
-                <path path="${base_dir}/languages/baseLanguage/constructors/source_gen"/>
-                <path path="${base_dir}/languages/baseLanguage/javadoc/source_gen"/>
-                <path path="${base_dir}/languages/baseLanguage/jdk7/languages/jdk7/source_gen"/>
-                <path path="${base_dir}/languages/baseLanguage/logging/source_gen"/>
-                <path path="${base_dir}/languages/baseLanguage/overloadedOperators/languages/overloadedOperators/source_gen"/>
-                <path path="${base_dir}/languages/baseLanguage/tuples/languages/tuples/source_gen"/>
-                <!--path path="${base_dir}/languages/baseLanguage/tuples/solutions/jetbrains.mps.baseLanguage.tuples.shared/source_gen"/-->
-                <path path="${base_dir}/languages/baseLanguage/unitTest/source_gen"/>
-            </src>
-            <classpath>
-                <fileset dir="${dist.dir}/lib" includes="*.jar"/>
-                <fileset dir="${ideaPath}/lib" includes="*.jar"/>
-                <fileset dir="${ideaPath}/lib/ant/lib" includes="*.jar"/>
-            </classpath>
-        </javac2>
-
-    </target>
-
-    <target name="compileTests" depends="compile">
-        <mkdir dir="${build_dir}/mpsplugintests_jar"/>
-        <javac2 destdir="${build_dir}/mpsplugintests_jar" fork="true"
-                memorymaximumsize="1024m"
-                includeantruntime="false"
-                debug="${javac.debug}" debuglevel="lines,vars,source">
-            <compilerarg value="-Xlint:none"/>
-            <src>
-                <!-- plugin tests -->
-                <path path="${base_dir}/IdeaPlugin/mps-core/testSrc"/>
-                <path path="${base_dir}/languages/languageDesign/editor/tests/jetbrains.mps.lang.editor.tests/testSrc"/>
-                <path path="${base_dir}/languages/languageDesign/editor/tests/jetbrains.mps.lang.editor.tests/source_gen"/>
-                <path path="${base_dir}/languages/languageDesign/test/solutions/jetbrains.mps.lang.test.runtime/source_gen"/>
-                <path path="${base_dir}/testbench/source"/>
-                <path path="${base_dir}/testbench/source_gen"/>
-            </src>
-            <classpath>
-                <fileset dir="${dist.dir}/lib" includes="*.jar"/>
-                <fileset dir="${ideaPath}/lib" includes="*.jar"/>
-                <fileset dir="${ideaPath}/lib/ant/lib" includes="*.jar"/>
-            </classpath>
-        </javac2>
-        <!-- Test data copied here -->
-        <copy todir="${build_dir}/mpsplugintests_jar/jetbrains/mps/idea/core/tests" flatten="true">
-            <fileset dir="${base_dir}/IdeaPlugin/tests/editorTests">
-                <include name="models/test.mps"/>
-            </fileset>
-            <fileset dir="${base_dir}/IdeaPlugin/tests/blProject">
-                <include name="blProject.iml"/>
-                <include name="models/main.mps"/>
-            </fileset>
-            <fileset dir="${base_dir}/IdeaPlugin/tests/simple">
-                <include name="simple.iml"/>
-                <include name="models/simple.mps"/>
-            </fileset>
-          <fileset dir="${base_dir}/IdeaPlugin/tests/makeTests">
-            <include name="makeTests.iml"/>
-            <include name="caches.zip"/>
-            <include name="models/**/*"/>
-            <include name="src/**/*"/>
-          </fileset>
-        </copy>
-        <jar destfile="${dist.dir}/lib/mps-plugin-tests.jar">
-            <fileset dir="${build_dir}/mpsplugintests_jar"/>
-            <manifest>
-                <attribute name="Built-By" value="${user.name}"/>
-                <attribute name="Implementation-Vendor" value="JetBrains s.r.o."/>
-                <attribute name="Implementation-Title" value="MPS Plug-in for IDEA"/>
-                <attribute name="Implementation-Version" value="1.0"/>
-            </manifest>
-        </jar>
-    </target>
-
-    <target name="runTests" depends="compile, compileTests">
-        <delete dir="${plugins.sandbox.dir}"/>
-        <mkdir dir="${plugins.sandbox.dir}/plugins"/>
-        <copy todir="${plugins.sandbox.dir}/plugins/mps-core">
-            <fileset dir="${dist.dir}"/>
-        </copy>
-        <copy todir="${plugins.sandbox.dir}/plugins/tests/projectView">
-            <fileset dir="${base_dir}/IdeaPlugin/tests/projectView"/>
-        </copy>
-        <mkdir dir="${plugins.sandbox.dir}/test/community/java/mockJDK-1.7"/>
-
-        <junit fork="true"
-               dir="."
-               haltonfailure="true"
-               showoutput="true"
-               enableTestListenerEvents="false">
-            <jvmarg value="-ea"/>
-            <jvmarg value="-Xss1024k"/>
-            <jvmarg value="-Xmx1024m"/>
-            <jvmarg value="-Xbootclasspath/a:${ideaPath}/lib/boot.jar"/>
-            <formatter type="xml"/>
-            <sysproperty key="idea.platform.prefix" value="Idea"/>
-            <sysproperty key="idea.config.path" value="${plugins.sandbox.dir}/config"/>
-            <sysproperty key="idea.system.path" value="${plugins.sandbox.dir}/system"/>
-            <sysproperty key="idea.plugins.path" value="${plugins.sandbox.dir}/plugins"/>
-            <sysproperty key="idea.load.plugins.id" value="jetbrains.mps.core"/>
-            <sysproperty key="idea.home.path" value="${plugins.sandbox.dir}/test"/>
-            <sysproperty key="idea.launcher.bin.path" value="${ideaPath}/bin"/>
-            <sysproperty key="file.encoding" value="UTF-8"/>
-            <classpath>
-                <fileset dir="${ideaPath}/lib">
-                    <include name="**/*.jar"/>
-                </fileset>
-                <fileset dir="${ideaPath}/plugins/junit/lib">
-                    <include name="junit-rt.jar"/>
-                </fileset>
-                <fileset dir="${ideaPath}/lib/ant/lib" includes="*.jar"/>
-                <fileset dir="${plugins.sandbox.dir}/plugins/mps-core/lib">
-                    <include name="*.jar"/>
-                </fileset>
-                <pathelement path="${java.class.path}"/>
-            </classpath>
-            <test name="jetbrains.mps.idea.core.tests.AllTests"/>
-        </junit>
-    </target>
-
-    <target name="zip" depends="compile, compileTests">
-        <zip file="${artifacts}/mps-core-${plugin.prefix}-${plugin.version}.zip">
-            <zipfileset dir="${dist.dir}" prefix="mps-core${plugin.prefix}">
-                <exclude name="lib/*-tests.jar"/>
-            </zipfileset>
-        </zip>
-    </target>
-
-    <target name="install-plugin" depends="compile">
-        <property name="pluginPath" value="${home.idea_ce.plugins}"/>
-        <copy todir="${pluginPath}/mps-core">
-            <fileset dir="${dist.dir}"/>
-        </copy>
-    </target>
-
-    <target name="uninstall-plugin">
-        <property name="pluginPath" value="${home.idea_ce.plugins}"/>
-        <delete dir="${pluginPath}/mps-core"/>
-    </target>
-=======
         <fileset dir="${ideaPath}/lib/ant/lib" includes="*.jar"/>
         <fileset dir="${plugins.sandbox.dir}/plugins/mps-core/lib">
           <include name="*.jar"/>
@@ -1191,5 +644,4 @@
     <delete dir="${pluginPath}/mps-core"/>
     <delete file="${pluginPath}/mps-vcs.jar"/>
   </target>
->>>>>>> d2743f7e
 </project>