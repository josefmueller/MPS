<ivy-module version="2.0">
  <info organisation="org.jetbrains.mps" module="idea-platform"/>
  <dependencies>

    <!--version-->
    <dependency org="lib" name="build.txt" rev="${idea.platform.version}">
      <artifact name="build.txt" ext="txt"/>
    </dependency>

    <!--
    lib
      ant
        lib-->
    <dependency org="lib.ant.lib" name="README" rev="${idea.platform.version}">
      <artifact name="README" ext="txt"/>
    </dependency>
    <dependency org="lib.ant.lib" name="ant-antlr.jar" rev="${idea.platform.version}">
      <artifact name="ant-antlr.jar" ext="jar"/>
    </dependency>
    <dependency org="lib.ant.lib" name="ant-antlr.pom" rev="${idea.platform.version}">
      <artifact name="ant-antlr.pom" ext="xml"/>
    </dependency>
    <dependency org="lib.ant.lib" name="ant-apache-bcel.jar" rev="${idea.platform.version}">
      <artifact name="ant-apache-bcel.jar" ext="jar"/>
    </dependency>
    <dependency org="lib.ant.lib" name="ant-apache-bcel.pom" rev="${idea.platform.version}">
      <artifact name="ant-apache-bcel.pom" ext="xml"/>
    </dependency>
    <dependency org="lib.ant.lib" name="ant-apache-bsf.jar" rev="${idea.platform.version}">
      <artifact name="ant-apache-bsf.jar" ext="jar"/>
    </dependency>
    <dependency org="lib.ant.lib" name="ant-apache-bsf.pom" rev="${idea.platform.version}">
      <artifact name="ant-apache-bsf.pom" ext="xml"/>
    </dependency>
    <dependency org="lib.ant.lib" name="ant-apache-log4j.jar" rev="${idea.platform.version}">
      <artifact name="ant-apache-log4j.jar" ext="jar"/>
    </dependency>
    <dependency org="lib.ant.lib" name="ant-apache-log4j.pom" rev="${idea.platform.version}">
      <artifact name="ant-apache-log4j.pom" ext="xml"/>
    </dependency>
    <dependency org="lib.ant.lib" name="ant-apache-oro.jar" rev="${idea.platform.version}">
      <artifact name="ant-apache-oro.jar" ext="jar"/>
    </dependency>
    <dependency org="lib.ant.lib" name="ant-apache-oro.pom" rev="${idea.platform.version}">
      <artifact name="ant-apache-oro.pom" ext="xml"/>
    </dependency>
    <dependency org="lib.ant.lib" name="ant-apache-regexp.jar" rev="${idea.platform.version}">
      <artifact name="ant-apache-regexp.jar" ext="jar"/>
    </dependency>
    <dependency org="lib.ant.lib" name="ant-apache-regexp.pom" rev="${idea.platform.version}">
      <artifact name="ant-apache-regexp.pom" ext="xml"/>
    </dependency>
    <dependency org="lib.ant.lib" name="ant-apache-resolver.jar" rev="${idea.platform.version}">
      <artifact name="ant-apache-resolver.jar" ext="jar"/>
    </dependency>
    <dependency org="lib.ant.lib" name="ant-apache-resolver.pom" rev="${idea.platform.version}">
      <artifact name="ant-apache-resolver.pom" ext="xml"/>
    </dependency>
    <dependency org="lib.ant.lib" name="ant-apache-xalan2.jar" rev="${idea.platform.version}">
      <artifact name="ant-apache-xalan2.jar" ext="jar"/>
    </dependency>
    <dependency org="lib.ant.lib" name="ant-apache-xalan2.pom" rev="${idea.platform.version}">
      <artifact name="ant-apache-xalan2.pom" ext="xml"/>
    </dependency>
    <dependency org="lib.ant.lib" name="ant-commons-logging.jar" rev="${idea.platform.version}">
      <artifact name="ant-commons-logging.jar" ext="jar"/>
    </dependency>
    <dependency org="lib.ant.lib" name="ant-commons-logging.pom" rev="${idea.platform.version}">
      <artifact name="ant-commons-logging.pom" ext="xml"/>
    </dependency>
    <dependency org="lib.ant.lib" name="ant-commons-net.jar" rev="${idea.platform.version}">
      <artifact name="ant-commons-net.jar" ext="jar"/>
    </dependency>
    <dependency org="lib.ant.lib" name="ant-commons-net.pom" rev="${idea.platform.version}">
      <artifact name="ant-commons-net.pom" ext="xml"/>
    </dependency>
    <dependency org="lib.ant.lib" name="ant-jai.jar" rev="${idea.platform.version}">
      <artifact name="ant-jai.jar" ext="jar"/>
    </dependency>
    <dependency org="lib.ant.lib" name="ant-jai.pom" rev="${idea.platform.version}">
      <artifact name="ant-jai.pom" ext="xml"/>
    </dependency>
    <dependency org="lib.ant.lib" name="ant-javamail.jar" rev="${idea.platform.version}">
      <artifact name="ant-javamail.jar" ext="jar"/>
    </dependency>
    <dependency org="lib.ant.lib" name="ant-javamail.pom" rev="${idea.platform.version}">
      <artifact name="ant-javamail.pom" ext="xml"/>
    </dependency>
    <dependency org="lib.ant.lib" name="ant-jdepend.jar" rev="${idea.platform.version}">
      <artifact name="ant-jdepend.jar" ext="jar"/>
    </dependency>
    <dependency org="lib.ant.lib" name="ant-jdepend.pom" rev="${idea.platform.version}">
      <artifact name="ant-jdepend.pom" ext="xml"/>
    </dependency>
    <dependency org="lib.ant.lib" name="ant-jmf.jar" rev="${idea.platform.version}">
      <artifact name="ant-jmf.jar" ext="jar"/>
    </dependency>
    <dependency org="lib.ant.lib" name="ant-jmf.pom" rev="${idea.platform.version}">
      <artifact name="ant-jmf.pom" ext="xml"/>
    </dependency>
    <dependency org="lib.ant.lib" name="ant-jsch.jar" rev="${idea.platform.version}">
      <artifact name="ant-jsch.jar" ext="jar"/>
    </dependency>
    <dependency org="lib.ant.lib" name="ant-jsch.pom" rev="${idea.platform.version}">
      <artifact name="ant-jsch.pom" ext="xml"/>
    </dependency>
    <dependency org="lib.ant.lib" name="ant-junit.jar" rev="${idea.platform.version}">
      <artifact name="ant-junit.jar" ext="jar"/>
    </dependency>
    <dependency org="lib.ant.lib" name="ant-junit.pom" rev="${idea.platform.version}">
      <artifact name="ant-junit.pom" ext="xml"/>
    </dependency>
    <dependency org="lib.ant.lib" name="ant-launcher.jar" rev="${idea.platform.version}">
      <artifact name="ant-launcher.jar" ext="jar"/>
    </dependency>
    <dependency org="lib.ant.lib" name="ant-launcher.pom" rev="${idea.platform.version}">
      <artifact name="ant-launcher.pom" ext="xml"/>
    </dependency>
    <dependency org="lib.ant.lib" name="ant-netrexx.jar" rev="${idea.platform.version}">
      <artifact name="ant-netrexx.jar" ext="jar"/>
    </dependency>
    <dependency org="lib.ant.lib" name="ant-netrexx.pom" rev="${idea.platform.version}">
      <artifact name="ant-netrexx.pom" ext="xml"/>
    </dependency>
    <dependency org="lib.ant.lib" name="ant-parent.pom" rev="${idea.platform.version}">
      <artifact name="ant-parent.pom" ext="xml"/>
    </dependency>
    <dependency org="lib.ant.lib" name="ant-swing.jar" rev="${idea.platform.version}">
      <artifact name="ant-swing.jar" ext="jar"/>
    </dependency>
    <dependency org="lib.ant.lib" name="ant-swing.pom" rev="${idea.platform.version}">
      <artifact name="ant-swing.pom" ext="xml"/>
    </dependency>
    <dependency org="lib.ant.lib" name="ant-testutil.jar" rev="${idea.platform.version}">
      <artifact name="ant-testutil.jar" ext="jar"/>
    </dependency>
    <dependency org="lib.ant.lib" name="ant-testutil.pom" rev="${idea.platform.version}">
      <artifact name="ant-testutil.pom" ext="xml"/>
    </dependency>
    <dependency org="lib.ant.lib" name="ant.jar" rev="${idea.platform.version}">
      <artifact name="ant.jar" ext="jar"/>
    </dependency>
    <dependency org="lib.ant.lib" name="ant.pom" rev="${idea.platform.version}">
      <artifact name="ant.pom" ext="xml"/>
    </dependency>
    <dependency org="lib.ant.lib" name="libraries.properties" rev="${idea.platform.version}">
      <artifact name="libraries.properties" ext="txt"/>
    </dependency>

    <!--
    lib
      ant
        src-->
    <dependency org="lib.ant.src" name="bundled_ant_src.zip" rev="${idea.platform.version}">
      <artifact name="bundled_ant_src.zip" ext="zip"/>
    </dependency>

    <!--
    lib
      ant-->
    <dependency org="lib.ant" name="INSTALL" rev="${idea.platform.version}">
      <artifact name="INSTALL" ext="txt"/>
    </dependency>
    <dependency org="lib.ant" name="KEYS" rev="${idea.platform.version}">
      <artifact name="KEYS" ext="txt"/>
    </dependency>
    <dependency org="lib.ant" name="LICENSE" rev="${idea.platform.version}">
      <artifact name="LICENSE" ext="txt"/>
    </dependency>
    <dependency org="lib.ant" name="NOTICE" rev="${idea.platform.version}">
      <artifact name="NOTICE" ext="txt"/>
    </dependency>
    <dependency org="lib.ant" name="README" rev="${idea.platform.version}">
      <artifact name="README" ext="txt"/>
    </dependency>
    <dependency org="lib.ant" name="WHATSNEW" rev="${idea.platform.version}">
      <artifact name="WHATSNEW" ext="txt"/>
    </dependency>
    <dependency org="lib.ant" name="docs.zip" rev="${idea.platform.version}">
      <artifact name="docs.zip" ext="zip"/>
    </dependency>
    <dependency org="lib.ant" name="fetch.xml" rev="${idea.platform.version}">
      <artifact name="fetch.xml" ext="xml"/>
    </dependency>
    <dependency org="lib.ant" name="get-m2.xml" rev="${idea.platform.version}">
      <artifact name="get-m2.xml" ext="xml"/>
    </dependency>

    <!--
    lib
      src-->
    <dependency org="lib.src" name="Xerces-J-src.2.9.1.zip" rev="${idea.platform.version}">
      <artifact name="Xerces-J-src.2.9.1.zip" ext="zip"/>
    </dependency>
    <dependency org="lib.src" name="asm-src.zip" rev="${idea.platform.version}">
      <artifact name="asm-src.zip" ext="zip"/>
    </dependency>
    <dependency org="lib.src" name="cglib-src-2.2.2.jar" rev="${idea.platform.version}">
      <artifact name="cglib-src-2.2.2.jar" ext="jar"/>
    </dependency>
    <dependency org="lib.src" name="commons-codec-1.8-sources.jar" rev="${idea.platform.version}">
      <artifact name="commons-codec-1.8-sources.jar" ext="jar"/>
    </dependency>
    <dependency org="lib.src" name="commons-collections-3.2.1-src.zip" rev="${idea.platform.version}">
      <artifact name="commons-collections-3.2.1-src.zip" ext="zip"/>
    </dependency>
    <dependency org="lib.src" name="commons-httpclient-3.1-src-patched.zip" rev="${idea.platform.version}">
      <artifact name="commons-httpclient-3.1-src-patched.zip" ext="zip"/>
    </dependency>
    <dependency org="lib.src" name="commons-lang-2.4-sources.jar" rev="${idea.platform.version}">
      <artifact name="commons-lang-2.4-sources.jar" ext="jar"/>
    </dependency>
    <dependency org="lib.src" name="commons-logging-1.1.3-src.zip" rev="${idea.platform.version}">
      <artifact name="commons-logging-1.1.3-src.zip" ext="zip"/>
    </dependency>
    <dependency org="lib.src" name="commons-net-3.1-sources.jar" rev="${idea.platform.version}">
      <artifact name="commons-net-3.1-sources.jar" ext="jar"/>
    </dependency>
    <dependency org="lib.src" name="ecjsrc-4.3.2.jar" rev="${idea.platform.version}">
      <artifact name="ecjsrc-4.3.2.jar" ext="jar"/>
    </dependency>
    <dependency org="lib.src" name="gson-2.2.4-sources.jar" rev="${idea.platform.version}">
      <artifact name="gson-2.2.4-sources.jar" ext="jar"/>
    </dependency>
    <dependency org="lib.src" name="guava-14.0.1-sources.jar" rev="${idea.platform.version}">
      <artifact name="guava-14.0.1-sources.jar" ext="jar"/>
    </dependency>
<<<<<<< HEAD
    <dependency org="lib.src" name="gson-2.2.3-sources.jar" rev="${idea.platform.version}">
      <artifact name="gson-2.2.3-sources.jar" ext="jar"/>
    </dependency>
    <dependency org="lib.src" name="guava-14.0.1-sources.jar" rev="${idea.platform.version}">
      <artifact name="guava-14.0.1-sources.jar" ext="jar"/>
=======
    <dependency org="lib.src" name="hamcrest-1.3-src.zip" rev="${idea.platform.version}">
      <artifact name="hamcrest-1.3-src.zip" ext="zip"/>
    </dependency>
    <dependency org="lib.src" name="httpcomponents-client-4.3.2-src.zip" rev="${idea.platform.version}">
      <artifact name="httpcomponents-client-4.3.2-src.zip" ext="zip"/>
    </dependency>
    <dependency org="lib.src" name="httpcomponents-core-4.3.1-src.zip" rev="${idea.platform.version}">
      <artifact name="httpcomponents-core-4.3.1-src.zip" ext="zip"/>
>>>>>>> f41488bc
    </dependency>
    <dependency org="lib.src" name="jaxen-1.1.3-src.zip" rev="${idea.platform.version}">
      <artifact name="jaxen-1.1.3-src.zip" ext="zip"/>
    </dependency>
    <dependency org="lib.src" name="jayatana-1.2.4-src.zip" rev="${idea.platform.version}">
      <artifact name="jayatana-1.2.4-src.zip" ext="zip"/>
    </dependency>
    <dependency org="lib.src" name="jdom.zip" rev="${idea.platform.version}">
      <artifact name="jdom.zip" ext="zip"/>
    </dependency>
    <dependency org="lib.src" name="jgoodies-forms-src.zip" rev="${idea.platform.version}">
      <artifact name="jgoodies-forms-src.zip" ext="zip"/>
    </dependency>
    <dependency org="lib.src" name="jhsrc.jar" rev="${idea.platform.version}">
      <artifact name="jhsrc.jar" ext="jar"/>
    </dependency>
    <dependency org="lib.src" name="jna-src.zip" rev="${idea.platform.version}">
      <artifact name="jna-src.zip" ext="zip"/>
    </dependency>
    <dependency org="lib.src" name="jsch-0.1.50.zip" rev="${idea.platform.version}">
      <artifact name="jsch-0.1.50.zip" ext="zip"/>
    </dependency>
<<<<<<< HEAD
    <dependency org="lib.src" name="jsr166e_src.jar" rev="${idea.platform.version}">
      <artifact name="jsr166e_src.jar" ext="jar"/>
    </dependency>
    <dependency org="lib.src" name="junit-4.10-src.jar" rev="${idea.platform.version}">
      <artifact name="junit-4.10-src.jar" ext="jar"/>
=======
    <dependency org="lib.src" name="jsch-agent-proxy.zip" rev="${idea.platform.version}">
      <artifact name="jsch-agent-proxy.zip" ext="zip"/>
    </dependency>
    <dependency org="lib.src" name="jsr166e_src.jar" rev="${idea.platform.version}">
      <artifact name="jsr166e_src.jar" ext="jar"/>
    </dependency>
    <dependency org="lib.src" name="junit-4.11-src.jar" rev="${idea.platform.version}">
      <artifact name="junit-4.11-src.jar" ext="jar"/>
>>>>>>> f41488bc
    </dependency>
    <dependency org="lib.src" name="log4j.zip" rev="${idea.platform.version}">
      <artifact name="log4j.zip" ext="zip"/>
    </dependency>
    <dependency org="lib.src" name="microba-src.zip" rev="${idea.platform.version}">
      <artifact name="microba-src.zip" ext="zip"/>
    </dependency>
    <dependency org="lib.src" name="miglayout-sources.jar" rev="${idea.platform.version}">
      <artifact name="miglayout-sources.jar" ext="jar"/>
    </dependency>
    <dependency org="lib.src" name="nanoxml.zip" rev="${idea.platform.version}">
      <artifact name="nanoxml.zip" ext="zip"/>
    </dependency>
<<<<<<< HEAD
    <dependency org="lib.src" name="netty-all-sources.jar" rev="${idea.platform.version}">
      <artifact name="netty-all-sources.jar" ext="jar"/>
=======
    <dependency org="lib.src" name="netty-all-5.0.0.Alpha2-sources.jar" rev="${idea.platform.version}">
      <artifact name="netty-all-5.0.0.Alpha2-sources.jar" ext="jar"/>
>>>>>>> f41488bc
    </dependency>
    <dependency org="lib.src" name="picocontainer-src.zip" rev="${idea.platform.version}">
      <artifact name="picocontainer-src.zip" ext="zip"/>
    </dependency>
    <dependency org="lib.src" name="platform.src.zip" rev="${idea.platform.version}">
      <artifact name="platform.src.zip" ext="zip"/>
    </dependency>
    <dependency org="lib.src" name="sanselan-0.98-snapshot-src.jar" rev="${idea.platform.version}">
      <artifact name="sanselan-0.98-snapshot-src.jar" ext="jar"/>
    </dependency>
    <dependency org="lib.src" name="serviceMessages_279xxx_src.jar" rev="${idea.platform.version}">
      <artifact name="serviceMessages_279xxx_src.jar" ext="jar"/>
    </dependency>
    <dependency org="lib.src" name="snappy-java-1.0.5.zip" rev="${idea.platform.version}">
      <artifact name="snappy-java-1.0.5.zip" ext="zip"/>
    </dependency>
    <dependency org="lib.src" name="trove4j_src.jar" rev="${idea.platform.version}">
      <artifact name="trove4j_src.jar" ext="jar"/>
    </dependency>
    <dependency org="lib.src" name="velocity-1.7-src.zip" rev="${idea.platform.version}">
      <artifact name="velocity-1.7-src.zip" ext="zip"/>
    </dependency>
    <dependency org="lib.src" name="winp-1.17-patched-src.zip" rev="${idea.platform.version}">
      <artifact name="winp-1.17-patched-src.zip" ext="zip"/>
    </dependency>
    <dependency org="lib.src" name="xmlrpc2.src.zip" rev="${idea.platform.version}">
      <artifact name="xmlrpc2.src.zip" ext="zip"/>
    </dependency>
    <dependency org="lib.src" name="xpp3-1.1.4-min-src.jar" rev="${idea.platform.version}">
      <artifact name="xpp3-1.1.4-min-src.jar" ext="jar"/>
    </dependency>
    <dependency org="lib.src" name="xstream-1.4.3-src.zip" rev="${idea.platform.version}">
      <artifact name="xstream-1.4.3-src.zip" ext="zip"/>
    </dependency>

    <!--
    lib-->
    <dependency org="lib" name="annotations.jar" rev="${idea.platform.version}">
      <artifact name="annotations.jar" ext="jar"/>
    </dependency>
    <dependency org="lib" name="asm-commons.jar" rev="${idea.platform.version}">
      <artifact name="asm-commons.jar" ext="jar"/>
    </dependency>
    <dependency org="lib" name="asm.jar" rev="${idea.platform.version}">
      <artifact name="asm.jar" ext="jar"/>
    </dependency>
    <dependency org="lib" name="asm4-all.jar" rev="${idea.platform.version}">
      <artifact name="asm4-all.jar" ext="jar"/>
    </dependency>
    <dependency org="lib" name="automaton.jar" rev="${idea.platform.version}">
      <artifact name="automaton.jar" ext="jar"/>
    </dependency>
    <dependency org="lib" name="boot.jar" rev="${idea.platform.version}">
      <artifact name="boot.jar" ext="jar"/>
    </dependency>
    <dependency org="lib" name="bootstrap.jar" rev="${idea.platform.version}">
      <artifact name="bootstrap.jar" ext="jar"/>
    </dependency>
    <dependency org="lib" name="cglib-2.2.2.jar" rev="${idea.platform.version}">
      <artifact name="cglib-2.2.2.jar" ext="jar"/>
    </dependency>
    <dependency org="lib" name="commons-codec-1.8.jar" rev="${idea.platform.version}">
      <artifact name="commons-codec-1.8.jar" ext="jar"/>
    </dependency>
    <dependency org="lib" name="commons-httpclient-3.1-patched.jar" rev="${idea.platform.version}">
      <artifact name="commons-httpclient-3.1-patched.jar" ext="jar"/>
    </dependency>
    <dependency org="lib" name="commons-logging-1.1.3.jar" rev="${idea.platform.version}">
      <artifact name="commons-logging-1.1.3.jar" ext="jar"/>
    </dependency>
    <dependency org="lib" name="commons-net-3.1.jar" rev="${idea.platform.version}">
      <artifact name="commons-net-3.1.jar" ext="jar"/>
    </dependency>
    <dependency org="lib" name="ecj-4.3.2.jar" rev="${idea.platform.version}">
      <artifact name="ecj-4.3.2.jar" ext="jar"/>
    </dependency>
    <dependency org="lib" name="extensions.jar" rev="${idea.platform.version}">
      <artifact name="extensions.jar" ext="jar"/>
    </dependency>
    <dependency org="lib" name="fluent-hc-4.3.2.jar" rev="${idea.platform.version}">
      <artifact name="fluent-hc-4.3.2.jar" ext="jar"/>
    </dependency>
    <dependency org="lib" name="forms_rt.jar" rev="${idea.platform.version}">
      <artifact name="forms_rt.jar" ext="jar"/>
    </dependency>
<<<<<<< HEAD
    <dependency org="lib" name="gson-2.2.3.jar" rev="${idea.platform.version}">
      <artifact name="gson-2.2.3.jar" ext="jar"/>
    </dependency>
    <dependency org="lib" name="guava-14.0.1.jar" rev="${idea.platform.version}">
      <artifact name="guava-14.0.1.jar" ext="jar"/>
=======
    <dependency org="lib" name="gson-2.2.4.jar" rev="${idea.platform.version}">
      <artifact name="gson-2.2.4.jar" ext="jar"/>
    </dependency>
    <dependency org="lib" name="guava-14.0.1.jar" rev="${idea.platform.version}">
      <artifact name="guava-14.0.1.jar" ext="jar"/>
    </dependency>
    <dependency org="lib" name="hamcrest-core-1.3.jar" rev="${idea.platform.version}">
      <artifact name="hamcrest-core-1.3.jar" ext="jar"/>
    </dependency>
    <dependency org="lib" name="hamcrest-library-1.3.jar" rev="${idea.platform.version}">
      <artifact name="hamcrest-library-1.3.jar" ext="jar"/>
    </dependency>
    <dependency org="lib" name="httpclient-4.3.2.jar" rev="${idea.platform.version}">
      <artifact name="httpclient-4.3.2.jar" ext="jar"/>
    </dependency>
    <dependency org="lib" name="httpcore-4.3.1.jar" rev="${idea.platform.version}">
      <artifact name="httpcore-4.3.1.jar" ext="jar"/>
    </dependency>
    <dependency org="lib" name="httpmime-4.3.2.jar" rev="${idea.platform.version}">
      <artifact name="httpmime-4.3.2.jar" ext="jar"/>
>>>>>>> f41488bc
    </dependency>
    <dependency org="lib" name="icons.jar" rev="${idea.platform.version}">
      <artifact name="icons.jar" ext="jar"/>
    </dependency>
    <dependency org="lib" name="javac2.jar" rev="${idea.platform.version}">
      <artifact name="javac2.jar" ext="jar"/>
    </dependency>
    <dependency org="lib" name="jaxen-1.1.3.jar" rev="${idea.platform.version}">
      <artifact name="jaxen-1.1.3.jar" ext="jar"/>
    </dependency>
    <dependency org="lib" name="jayatana-1.2.4.jar" rev="${idea.platform.version}">
      <artifact name="jayatana-1.2.4.jar" ext="jar"/>
    </dependency>
    <dependency org="lib" name="jdom.jar" rev="${idea.platform.version}">
      <artifact name="jdom.jar" ext="jar"/>
    </dependency>
    <dependency org="lib" name="jgoodies-forms.jar" rev="${idea.platform.version}">
      <artifact name="jgoodies-forms.jar" ext="jar"/>
    </dependency>
    <dependency org="lib" name="jgoodies-looks-2.4.2.jar" rev="${idea.platform.version}">
      <artifact name="jgoodies-looks-2.4.2.jar" ext="jar"/>
    </dependency>
    <dependency org="lib" name="jh.jar" rev="${idea.platform.version}">
      <artifact name="jh.jar" ext="jar"/>
    </dependency>
    <dependency org="lib" name="jna-utils.jar" rev="${idea.platform.version}">
      <artifact name="jna-utils.jar" ext="jar"/>
    </dependency>
    <dependency org="lib" name="jna.jar" rev="${idea.platform.version}">
      <artifact name="jna.jar" ext="jar"/>
    </dependency>
    <dependency org="lib" name="jsch-0.1.50.jar" rev="${idea.platform.version}">
      <artifact name="jsch-0.1.50.jar" ext="jar"/>
    </dependency>
    <dependency org="lib" name="jsr166e.jar" rev="${idea.platform.version}">
      <artifact name="jsr166e.jar" ext="jar"/>
    </dependency>
    <dependency org="lib" name="jsr173_1.0_api.jar" rev="${idea.platform.version}">
      <artifact name="jsr173_1.0_api.jar" ext="jar"/>
    </dependency>
    <dependency org="lib" name="junit-4.11.jar" rev="${idea.platform.version}">
      <artifact name="junit-4.11.jar" ext="jar"/>
    </dependency>
    <dependency org="lib" name="junit.jar" rev="${idea.platform.version}">
      <artifact name="junit.jar" ext="jar"/>
    </dependency>
    <dependency org="lib" name="log4j.jar" rev="${idea.platform.version}">
      <artifact name="log4j.jar" ext="jar"/>
    </dependency>
    <dependency org="lib" name="microba.jar" rev="${idea.platform.version}">
      <artifact name="microba.jar" ext="jar"/>
    </dependency>
    <dependency org="lib" name="miglayout-swing.jar" rev="${idea.platform.version}">
      <artifact name="miglayout-swing.jar" ext="jar"/>
    </dependency>
    <dependency org="lib" name="nanoxml-2.2.3.jar" rev="${idea.platform.version}">
      <artifact name="nanoxml-2.2.3.jar" ext="jar"/>
    </dependency>
<<<<<<< HEAD
    <dependency org="lib" name="netty-all-4.1.0.Alpha1.jar" rev="${idea.platform.version}">
      <artifact name="netty-all-4.1.0.Alpha1.jar" ext="jar"/>
=======
    <dependency org="lib" name="netty-all-5.0.0.Alpha2.jar" rev="${idea.platform.version}">
      <artifact name="netty-all-5.0.0.Alpha2.jar" ext="jar"/>
>>>>>>> f41488bc
    </dependency>
    <dependency org="lib" name="oromatcher.jar" rev="${idea.platform.version}">
      <artifact name="oromatcher.jar" ext="jar"/>
    </dependency>
    <dependency org="lib" name="picocontainer.jar" rev="${idea.platform.version}">
      <artifact name="picocontainer.jar" ext="jar"/>
    </dependency>
    <dependency org="lib" name="platform-api.jar" rev="${idea.platform.version}">
      <artifact name="platform-api.jar" ext="jar"/>
    </dependency>
    <dependency org="lib" name="platform.jar" rev="${idea.platform.version}">
      <artifact name="platform.jar" ext="jar"/>
    </dependency>
    <dependency org="lib" name="proxy-vole_20120920.jar" rev="${idea.platform.version}">
      <artifact name="proxy-vole_20120920.jar" ext="jar"/>
    </dependency>
    <dependency org="lib" name="resolver.jar" rev="${idea.platform.version}">
      <artifact name="resolver.jar" ext="jar"/>
    </dependency>
    <dependency org="lib" name="resources.jar" rev="${idea.platform.version}">
      <artifact name="resources.jar" ext="jar"/>
    </dependency>
    <dependency org="lib" name="resources_en.jar" rev="${idea.platform.version}">
      <artifact name="resources_en.jar" ext="jar"/>
    </dependency>
    <dependency org="lib" name="sanselan-0.98-snapshot.jar" rev="${idea.platform.version}">
      <artifact name="sanselan-0.98-snapshot.jar" ext="jar"/>
    </dependency>
    <dependency org="lib" name="serviceMessages.jar" rev="${idea.platform.version}">
      <artifact name="serviceMessages.jar" ext="jar"/>
    </dependency>
    <dependency org="lib" name="snappy-java-1.0.5.jar" rev="${idea.platform.version}">
      <artifact name="snappy-java-1.0.5.jar" ext="jar"/>
    </dependency>
    <dependency org="lib" name="swingx-core-1.6.2.jar" rev="${idea.platform.version}">
      <artifact name="swingx-core-1.6.2.jar" ext="jar"/>
    </dependency>
    <dependency org="lib" name="trove4j.jar" rev="${idea.platform.version}">
      <artifact name="trove4j.jar" ext="jar"/>
    </dependency>
    <dependency org="lib" name="util.jar" rev="${idea.platform.version}">
      <artifact name="util.jar" ext="jar"/>
    </dependency>
    <dependency org="lib" name="velocity.jar" rev="${idea.platform.version}">
      <artifact name="velocity.jar" ext="jar"/>
    </dependency>
    <dependency org="lib" name="winp-1.17-patched.jar" rev="${idea.platform.version}">
      <artifact name="winp-1.17-patched.jar" ext="jar"/>
    </dependency>
    <dependency org="lib" name="xbean.jar" rev="${idea.platform.version}">
      <artifact name="xbean.jar" ext="jar"/>
    </dependency>
    <dependency org="lib" name="xerces.jar" rev="${idea.platform.version}">
      <artifact name="xerces.jar" ext="jar"/>
    </dependency>
    <dependency org="lib" name="xmlrpc-2.0.jar" rev="${idea.platform.version}">
      <artifact name="xmlrpc-2.0.jar" ext="jar"/>
    </dependency>
    <dependency org="lib" name="xpp3-1.1.4-min.jar" rev="${idea.platform.version}">
      <artifact name="xpp3-1.1.4-min.jar" ext="jar"/>
    </dependency>
    <dependency org="lib" name="xstream-1.4.3.jar" rev="${idea.platform.version}">
      <artifact name="xstream-1.4.3.jar" ext="jar"/>
    </dependency>

    <!--
    lib
    (Not IDEA platform libs)-->
    <dependency org="lib" name="beansbinding-1.2.1.jar" rev="1.2.1">
      <artifact name="beansbinding-1.2.1.jar" ext="jar"/>
    </dependency>
    <dependency org="lib" name="diffutils-1.2.1.jar" rev="1.2.1">
      <artifact name="diffutils-1.2.1.jar" ext="jar"/>
    </dependency>
    <dependency org="lib" name="tools.jar" rev="1.6">
      <artifact name="tools.jar" ext="jar"/>
    </dependency>
    <dependency org="lib" name="jgoodies-common-1.2.1.jar" rev="1.2.1">
      <artifact name="jgoodies-common-1.2.1.jar" ext="jar"/>
    </dependency>

    <!--
    lib
      src
    (Not IDEA platform libs)-->
    <dependency org="lib.src" name="beansbinding-1.2.1-src.zip" rev="1.2.1">
      <artifact name="beansbinding-1.2.1-src.zip" ext="zip"/>
    </dependency>
    <dependency org="lib.src" name="diffutils-1.2.1-sources.jar" rev="1.2.1">
      <artifact name="diffutils-1.2.1-sources.jar" ext="jar"/>
    </dependency>

    <!--
    license
    <dependency org="license" name="XStream_license.txt" rev="${idea.platform.version}">
      <artifact name="XStream_license.txt" ext="txt"/>
    </dependency>
    <dependency org="license" name="ant_license.txt" rev="${idea.platform.version}">
      <artifact name="ant_license.txt" ext="txt"/>
    </dependency>
    <dependency org="license" name="asm_license.txt" rev="${idea.platform.version}">
      <artifact name="asm_license.txt" ext="txt"/>
    </dependency>
    <dependency org="license" name="growl.license" rev="${idea.platform.version}">
      <artifact name="growl.license" ext="txt"/>
    </dependency>
    <dependency org="license" name="gson_license.txt" rev="${idea.platform.version}">
      <artifact name="gson_license.txt" ext="txt"/>
    </dependency>
    <dependency org="license" name="javahelp_license.html" rev="${idea.platform.version}">
      <artifact name="javahelp_license.html" ext="txt"/>
    </dependency>
    <dependency org="license" name="jaxb_license.txt" rev="${idea.platform.version}">
      <artifact name="jaxb_license.txt" ext="txt"/>
    </dependency>
    <dependency org="license" name="jaxen_license.txt" rev="${idea.platform.version}">
      <artifact name="jaxen_license.txt" ext="txt"/>
    </dependency>
    <dependency org="license" name="jdom_license.txt" rev="${idea.platform.version}">
      <artifact name="jdom_license.txt" ext="txt"/>
    </dependency>
    <dependency org="license" name="jgoodies_forms_license.txt" rev="${idea.platform.version}">
      <artifact name="jgoodies_forms_license.txt" ext="txt"/>
    </dependency>
    <dependency org="license" name="junit_license.txt" rev="${idea.platform.version}">
      <artifact name="junit_license.txt" ext="txt"/>
    </dependency>
    <dependency org="license" name="kryo-license.txt" rev="${idea.platform.version}">
      <artifact name="kryo-license.txt" ext="txt"/>
    </dependency>
    <dependency org="license" name="log4j_license.txt" rev="${idea.platform.version}">
      <artifact name="log4j_license.txt" ext="txt"/>
    </dependency>
    <dependency org="license" name="microba_license.txt" rev="${idea.platform.version}">
      <artifact name="microba_license.txt" ext="txt"/>
    </dependency>
    <dependency org="license" name="miglayout_swing_license.txt" rev="${idea.platform.version}">
      <artifact name="miglayout_swing_license.txt" ext="txt"/>
    </dependency>
    <dependency org="license" name="nanoxml_license.txt" rev="${idea.platform.version}">
      <artifact name="nanoxml_license.txt" ext="txt"/>
    </dependency>
    <dependency org="license" name="oromatcher_license.txt" rev="${idea.platform.version}">
      <artifact name="oromatcher_license.txt" ext="txt"/>
    </dependency>
    <dependency org="license" name="picoContainer_license.txt" rev="${idea.platform.version}">
      <artifact name="picoContainer_license.txt" ext="txt"/>
    </dependency>
    <dependency org="license" name="sanselan_license.txt" rev="${idea.platform.version}">
      <artifact name="sanselan_license.txt" ext="txt"/>
    </dependency>
    <dependency org="license" name="sqljet-license.txt" rev="${idea.platform.version}">
      <artifact name="sqljet-license.txt" ext="txt"/>
    </dependency>
    <dependency org="license" name="svnkit-license.txt" rev="${idea.platform.version}">
      <artifact name="svnkit-license.txt" ext="txt"/>
    </dependency>
    <dependency org="license" name="swingx_license.txt" rev="${idea.platform.version}">
      <artifact name="swingx_license.txt" ext="txt"/>
    </dependency>
    <dependency org="license" name="winp_license.txt" rev="${idea.platform.version}">
      <artifact name="winp_license.txt" ext="txt"/>
    </dependency>
    <dependency org="license" name="xerces_license.txt" rev="${idea.platform.version}">
      <artifact name="xerces_license.txt" ext="txt"/>
    </dependency>
    <dependency org="license" name="xmlrpc_license.txt" rev="${idea.platform.version}">
      <artifact name="xmlrpc_license.txt" ext="txt"/>
    </dependency>
    <dependency org="license" name="yourkit-license-redist.txt" rev="${idea.platform.version}">
      <artifact name="yourkit-license-redist.txt" ext="txt"/>
    </dependency>
    -->

    <!--
    plugins
      cvsIntegration
        lib-->
    <dependency org="plugins.cvsIntegration.lib" name="cvsIntegration.jar" rev="${idea.platform.version}">
      <artifact name="cvsIntegration.jar" ext="jar"/>
    </dependency>
    <dependency org="plugins.cvsIntegration.lib" name="cvs_util.jar" rev="${idea.platform.version}">
      <artifact name="cvs_util.jar" ext="jar"/>
    </dependency>
    <dependency org="plugins.cvsIntegration.lib" name="javacvs-src.jar" rev="${idea.platform.version}">
      <artifact name="javacvs-src.jar" ext="jar"/>
    </dependency>
    <dependency org="plugins.cvsIntegration.lib" name="resources_en.jar" rev="${idea.platform.version}">
      <artifact name="resources_en.jar" ext="jar"/>
    </dependency>
    <dependency org="plugins.cvsIntegration.lib" name="smartcvs-src.jar" rev="${idea.platform.version}">
      <artifact name="smartcvs-src.jar" ext="jar"/>
    </dependency>
    <dependency org="plugins.cvsIntegration.lib" name="trilead-ssh2-build213.jar" rev="${idea.platform.version}">
      <artifact name="trilead-ssh2-build213.jar" ext="jar"/>
    </dependency>

    <!--
    plugins
      git4idea
        lib-->
    <dependency org="plugins.git4idea.lib" name="git4idea-rt.jar" rev="${idea.platform.version}">
      <artifact name="git4idea-rt.jar" ext="jar"/>
    </dependency>
    <dependency org="plugins.git4idea.lib" name="git4idea.jar" rev="${idea.platform.version}">
      <artifact name="git4idea.jar" ext="jar"/>
    </dependency>
    <dependency org="plugins.git4idea.lib" name="ini4j-0.5.2-patched.jar" rev="${idea.platform.version}">
      <artifact name="ini4j-0.5.2-patched.jar" ext="jar"/>
    </dependency>
    <dependency org="plugins.git4idea.lib" name="org.eclipse.jgit-2.1.0.201209190230-r.jar" rev="${idea.platform.version}">
      <artifact name="org.eclipse.jgit-2.1.0.201209190230-r.jar" ext="jar"/>
    </dependency>
    <dependency org="plugins.git4idea.lib" name="resources_en.jar" rev="${idea.platform.version}">
      <artifact name="resources_en.jar" ext="jar"/>
    </dependency>
    <dependency org="plugins.git4idea.lib" name="trilead-ssh2.jar" rev="${idea.platform.version}">
      <artifact name="trilead-ssh2.jar" ext="jar"/>
    </dependency>

    <!--
    plugins
      svn4idea
        lib-->
    <dependency org="plugins.svn4idea.lib" name="ANTLR-LICENSE" rev="${idea.platform.version}">
      <artifact name="ANTLR-LICENSE" ext="txt"/>
    </dependency>
    <dependency org="plugins.svn4idea.lib" name="CHANGES.txt" rev="${idea.platform.version}">
      <artifact name="CHANGES.txt" ext="txt"/>
    </dependency>
    <dependency org="plugins.svn4idea.lib" name="COPYING" rev="${idea.platform.version}">
      <artifact name="COPYING" ext="txt"/>
    </dependency>
    <dependency org="plugins.svn4idea.lib" name="JAVAHL-LICENSE" rev="${idea.platform.version}">
      <artifact name="JAVAHL-LICENSE" ext="txt"/>
    </dependency>
    <dependency org="plugins.svn4idea.lib" name="LICENSE-ANTLR.txt" rev="${idea.platform.version}">
      <artifact name="LICENSE-ANTLR.txt" ext="txt"/>
    </dependency>
    <dependency org="plugins.svn4idea.lib" name="LICENSE-JAVAHL.txt" rev="${idea.platform.version}">
      <artifact name="LICENSE-JAVAHL.txt" ext="txt"/>
    </dependency>
    <dependency org="plugins.svn4idea.lib" name="LICENSE-JNA.txt" rev="${idea.platform.version}">
      <artifact name="LICENSE-JNA.txt" ext="txt"/>
    </dependency>
    <dependency org="plugins.svn4idea.lib" name="LICENSE-SEQUENCE.txt" rev="${idea.platform.version}">
      <artifact name="LICENSE-SEQUENCE.txt" ext="txt"/>
    </dependency>
    <dependency org="plugins.svn4idea.lib" name="LICENSE-SQLJET.txt" rev="${idea.platform.version}">
      <artifact name="LICENSE-SQLJET.txt" ext="txt"/>
    </dependency>
    <dependency org="plugins.svn4idea.lib" name="LICENSE-TRILEAD.txt" rev="${idea.platform.version}">
      <artifact name="LICENSE-TRILEAD.txt" ext="txt"/>
    </dependency>
    <dependency org="plugins.svn4idea.lib" name="LICENSE.txt" rev="${idea.platform.version}">
      <artifact name="LICENSE.txt" ext="txt"/>
    </dependency>
    <dependency org="plugins.svn4idea.lib" name="README.txt" rev="${idea.platform.version}">
      <artifact name="README.txt" ext="txt"/>
    </dependency>
    <dependency org="plugins.svn4idea.lib" name="SEQUENCE-LICENSE" rev="${idea.platform.version}">
      <artifact name="SEQUENCE-LICENSE" ext="txt"/>
    </dependency>
    <dependency org="plugins.svn4idea.lib" name="SQLJET-LICENSE" rev="${idea.platform.version}">
      <artifact name="SQLJET-LICENSE" ext="txt"/>
    </dependency>
    <dependency org="plugins.svn4idea.lib" name="SQLJET-README.txt" rev="${idea.platform.version}">
      <artifact name="SQLJET-README.txt" ext="txt"/>
    </dependency>
    <dependency org="plugins.svn4idea.lib" name="TRILEAD-LICENSE" rev="${idea.platform.version}">
      <artifact name="TRILEAD-LICENSE" ext="txt"/>
    </dependency>
    <dependency org="plugins.svn4idea.lib" name="antlr.jar" rev="${idea.platform.version}">
      <artifact name="antlr.jar" ext="jar"/>
    </dependency>
    <dependency org="plugins.svn4idea.lib" name="changelog.txt" rev="${idea.platform.version}">
      <artifact name="changelog.txt" ext="txt"/>
    </dependency>
    <dependency org="plugins.svn4idea.lib" name="javahl.jar" rev="${idea.platform.version}">
      <artifact name="javahl.jar" ext="jar"/>
    </dependency>
    <dependency org="plugins.svn4idea.lib" name="javahlsrc.zip" rev="${idea.platform.version}">
      <artifact name="javahlsrc.zip" ext="zip"/>
    </dependency>
    <dependency org="plugins.svn4idea.lib" name="resources_en.jar" rev="${idea.platform.version}">
      <artifact name="resources_en.jar" ext="jar"/>
    </dependency>
    <dependency org="plugins.svn4idea.lib" name="sequence-library.jar" rev="${idea.platform.version}">
      <artifact name="sequence-library.jar" ext="jar"/>
    </dependency>
    <dependency org="plugins.svn4idea.lib" name="sqljet.jar" rev="${idea.platform.version}">
      <artifact name="sqljet.jar" ext="jar"/>
    </dependency>
    <dependency org="plugins.svn4idea.lib" name="sqljetsrc.zip" rev="${idea.platform.version}">
      <artifact name="sqljetsrc.zip" ext="zip"/>
    </dependency>
    <dependency org="plugins.svn4idea.lib" name="svn4idea.jar" rev="${idea.platform.version}">
      <artifact name="svn4idea.jar" ext="jar"/>
    </dependency>
    <dependency org="plugins.svn4idea.lib" name="svnkit-javahl.jar" rev="${idea.platform.version}">
      <artifact name="svnkit-javahl.jar" ext="jar"/>
    </dependency>
    <dependency org="plugins.svn4idea.lib" name="svnkit-javahl16.zip" rev="${idea.platform.version}">
      <artifact name="svnkit-javahl16.zip" ext="zip"/>
    </dependency>
    <dependency org="plugins.svn4idea.lib" name="svnkit.jar" rev="${idea.platform.version}">
      <artifact name="svnkit.jar" ext="jar"/>
    </dependency>
    <dependency org="plugins.svn4idea.lib" name="trilead.jar" rev="${idea.platform.version}">
      <artifact name="trilead.jar" ext="jar"/>
    </dependency>

  </dependencies>
</ivy-module><|MERGE_RESOLUTION|>--- conflicted
+++ resolved
@@ -225,13 +225,6 @@
     <dependency org="lib.src" name="guava-14.0.1-sources.jar" rev="${idea.platform.version}">
       <artifact name="guava-14.0.1-sources.jar" ext="jar"/>
     </dependency>
-<<<<<<< HEAD
-    <dependency org="lib.src" name="gson-2.2.3-sources.jar" rev="${idea.platform.version}">
-      <artifact name="gson-2.2.3-sources.jar" ext="jar"/>
-    </dependency>
-    <dependency org="lib.src" name="guava-14.0.1-sources.jar" rev="${idea.platform.version}">
-      <artifact name="guava-14.0.1-sources.jar" ext="jar"/>
-=======
     <dependency org="lib.src" name="hamcrest-1.3-src.zip" rev="${idea.platform.version}">
       <artifact name="hamcrest-1.3-src.zip" ext="zip"/>
     </dependency>
@@ -240,7 +233,6 @@
     </dependency>
     <dependency org="lib.src" name="httpcomponents-core-4.3.1-src.zip" rev="${idea.platform.version}">
       <artifact name="httpcomponents-core-4.3.1-src.zip" ext="zip"/>
->>>>>>> f41488bc
     </dependency>
     <dependency org="lib.src" name="jaxen-1.1.3-src.zip" rev="${idea.platform.version}">
       <artifact name="jaxen-1.1.3-src.zip" ext="zip"/>
@@ -263,22 +255,14 @@
     <dependency org="lib.src" name="jsch-0.1.50.zip" rev="${idea.platform.version}">
       <artifact name="jsch-0.1.50.zip" ext="zip"/>
     </dependency>
-<<<<<<< HEAD
+    <dependency org="lib.src" name="jsch-agent-proxy.zip" rev="${idea.platform.version}">
+      <artifact name="jsch-agent-proxy.zip" ext="zip"/>
+    </dependency>
     <dependency org="lib.src" name="jsr166e_src.jar" rev="${idea.platform.version}">
       <artifact name="jsr166e_src.jar" ext="jar"/>
     </dependency>
-    <dependency org="lib.src" name="junit-4.10-src.jar" rev="${idea.platform.version}">
-      <artifact name="junit-4.10-src.jar" ext="jar"/>
-=======
-    <dependency org="lib.src" name="jsch-agent-proxy.zip" rev="${idea.platform.version}">
-      <artifact name="jsch-agent-proxy.zip" ext="zip"/>
-    </dependency>
-    <dependency org="lib.src" name="jsr166e_src.jar" rev="${idea.platform.version}">
-      <artifact name="jsr166e_src.jar" ext="jar"/>
-    </dependency>
     <dependency org="lib.src" name="junit-4.11-src.jar" rev="${idea.platform.version}">
       <artifact name="junit-4.11-src.jar" ext="jar"/>
->>>>>>> f41488bc
     </dependency>
     <dependency org="lib.src" name="log4j.zip" rev="${idea.platform.version}">
       <artifact name="log4j.zip" ext="zip"/>
@@ -292,13 +276,8 @@
     <dependency org="lib.src" name="nanoxml.zip" rev="${idea.platform.version}">
       <artifact name="nanoxml.zip" ext="zip"/>
     </dependency>
-<<<<<<< HEAD
-    <dependency org="lib.src" name="netty-all-sources.jar" rev="${idea.platform.version}">
-      <artifact name="netty-all-sources.jar" ext="jar"/>
-=======
     <dependency org="lib.src" name="netty-all-5.0.0.Alpha2-sources.jar" rev="${idea.platform.version}">
       <artifact name="netty-all-5.0.0.Alpha2-sources.jar" ext="jar"/>
->>>>>>> f41488bc
     </dependency>
     <dependency org="lib.src" name="picocontainer-src.zip" rev="${idea.platform.version}">
       <artifact name="picocontainer-src.zip" ext="zip"/>
@@ -384,18 +363,11 @@
     <dependency org="lib" name="forms_rt.jar" rev="${idea.platform.version}">
       <artifact name="forms_rt.jar" ext="jar"/>
     </dependency>
-<<<<<<< HEAD
-    <dependency org="lib" name="gson-2.2.3.jar" rev="${idea.platform.version}">
-      <artifact name="gson-2.2.3.jar" ext="jar"/>
+    <dependency org="lib" name="gson-2.2.4.jar" rev="${idea.platform.version}">
+      <artifact name="gson-2.2.4.jar" ext="jar"/>
     </dependency>
     <dependency org="lib" name="guava-14.0.1.jar" rev="${idea.platform.version}">
       <artifact name="guava-14.0.1.jar" ext="jar"/>
-=======
-    <dependency org="lib" name="gson-2.2.4.jar" rev="${idea.platform.version}">
-      <artifact name="gson-2.2.4.jar" ext="jar"/>
-    </dependency>
-    <dependency org="lib" name="guava-14.0.1.jar" rev="${idea.platform.version}">
-      <artifact name="guava-14.0.1.jar" ext="jar"/>
     </dependency>
     <dependency org="lib" name="hamcrest-core-1.3.jar" rev="${idea.platform.version}">
       <artifact name="hamcrest-core-1.3.jar" ext="jar"/>
@@ -411,7 +383,6 @@
     </dependency>
     <dependency org="lib" name="httpmime-4.3.2.jar" rev="${idea.platform.version}">
       <artifact name="httpmime-4.3.2.jar" ext="jar"/>
->>>>>>> f41488bc
     </dependency>
     <dependency org="lib" name="icons.jar" rev="${idea.platform.version}">
       <artifact name="icons.jar" ext="jar"/>
@@ -470,13 +441,8 @@
     <dependency org="lib" name="nanoxml-2.2.3.jar" rev="${idea.platform.version}">
       <artifact name="nanoxml-2.2.3.jar" ext="jar"/>
     </dependency>
-<<<<<<< HEAD
-    <dependency org="lib" name="netty-all-4.1.0.Alpha1.jar" rev="${idea.platform.version}">
-      <artifact name="netty-all-4.1.0.Alpha1.jar" ext="jar"/>
-=======
     <dependency org="lib" name="netty-all-5.0.0.Alpha2.jar" rev="${idea.platform.version}">
       <artifact name="netty-all-5.0.0.Alpha2.jar" ext="jar"/>
->>>>>>> f41488bc
     </dependency>
     <dependency org="lib" name="oromatcher.jar" rev="${idea.platform.version}">
       <artifact name="oromatcher.jar" ext="jar"/>
