--- conflicted
+++ resolved
@@ -122,13 +122,8 @@
     <delete dir="${deploy.dir}/MPS/lib/MPS-src.zip.tmp" />
     <delete dir="${deploy.dir}/MPS/samples.zip.tmp" />
     <delete dir="${deploy.dir}/${build.number}-buildTools.zip.tmp" />
-<<<<<<< HEAD
-    <delete dir="${deploy.dir}/MPS/lib/mps-resources_en.tmp" />
-    <delete dir="${deploy.dir}/MPS/lib/mps-resources_en.tmp" />
-=======
     <delete dir="${deploy.dir}/MPS/lib/mps-resources.jar.tmp" />
     <delete dir="${deploy.dir}/MPS/lib/mps-resources_en.jar.tmp" />
->>>>>>> f7114ff4
     <delete dir="${deploy.dir}/MPS/lib/mps-core.jar.tmp" />
     <delete dir="${deploy.dir}/MPS/lib/mps-editor-api.jar.tmp" />
     <delete dir="${deploy.dir}/MPS/lib/mps-editor.jar.tmp" />
