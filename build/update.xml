--- conflicted
+++ resolved
@@ -6,13 +6,8 @@
                  url="http://confluence.jetbrains.net/display/MPS/JetBrains+MPS+2.5+Download+Page"
                  feedback="http://youtrack.jetbrains.net"
                  majorVersion="2">
-<<<<<<< HEAD
-          <build number="MPS-117.9351" version="JetBrains MPS 2.5.2">
-            <message>JetBrains MPS 2.5.2 is available.</message>
-=======
           <build number="MPS-117.9398" version="JetBrains MPS 2.5.3">
             <message>JetBrains MPS 2.5.3 is available.</message>
->>>>>>> c3cb78f5
           </build>
         </channel>
 
@@ -20,13 +15,8 @@
                url="http://confluence.jetbrains.net/display/MPS/JetBrains+MPS+2.5+Download+Page"
                feedback="http://youtrack.jetbrains.net"
                majorVersion="2">
-<<<<<<< HEAD
-        <build number="MPS-117.9351" version="JetBrains MPS 2.5.2">
-          <message>JetBrains MPS 2.5.2 is available.</message>
-=======
         <build number="MPS-117.9398" version="JetBrains MPS 2.5.3">
           <message>JetBrains MPS 2.5.3 is available.</message>
->>>>>>> c3cb78f5
         </build>
       </channel>
 
@@ -34,13 +24,8 @@
                url="http://confluence.jetbrains.net/display/MPS/JetBrains+MPS+2.5+Download+Page"
                feedback="http://youtrack.jetbrains.net"
                majorVersion="2" minorVersoin="5">
-<<<<<<< HEAD
-        <build number="MPS-117.9351" version="JetBrains MPS 2.5.2">
-          <message>JetBrains MPS 2.5.2 is available.</message>
-=======
         <build number="MPS-117.9398" version="JetBrains MPS 2.5.3">
           <message>JetBrains MPS 2.5.3 is available.</message>
->>>>>>> c3cb78f5
         </build>
       </channel>
 
@@ -48,13 +33,8 @@
                url="http://confluence.jetbrains.net/display/MPS/JetBrains+MPS+2.5+Download+Page"
                feedback="http://youtrack.jetbrains.net"
                majorVersion="2" minorVersoin="5">
-<<<<<<< HEAD
-        <build number="MPS-117.9351" version="JetBrains MPS 2.5.2">
-          <message>JetBrains MPS 2.5.2 is available.</message>
-=======
         <build number="MPS-117.9398" version="JetBrains MPS 2.5.3">
           <message>JetBrains MPS 2.5.3 is available.</message>
->>>>>>> c3cb78f5
         </build>
       </channel>
 
