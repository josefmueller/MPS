--- conflicted
+++ resolved
@@ -90,13 +90,8 @@
   </target>
 
   <target name="sign" if="windows">
-<<<<<<< HEAD
     <exec executable="${mps.sign}/signtool.exe" osfamily="windows" failonerror="false" dir="${output.dir}">
-      <arg line="sign /f ${mps.sign}/cs_cert2011.pfx /p 123 ${output.dir}/${buildMPS.build.number}-windows.exe"/>
-=======
-    <exec executable="${basedir}/build/sign/signtool.exe" osfamily="windows" failonerror="false" dir="${output.dir}">
-      <arg line="sign /f ${basedir}/build/sign/cs_cert2011.pfx /ac ${basedir}/build/sign/path.cer /p 123 ${output.dir}/${buildMPS.build.number}-windows.exe"/>
->>>>>>> e91b58ce
+      <arg line="sign /f ${mps.sign}/cs_cert2011.pfx /ac ${mps.sign}/path.cer /p 123 ${output.dir}/${buildMPS.build.number}-windows.exe"/>
     </exec>
   </target>
 
