<project name="MPS-external" default="main" basedir="..">
  <property file="${ant.file}/../MPS.properties" />
  <fail unless="build.number" message="Property build.number unspecified." />
  <fail unless="build.vcs.number" message="Property build.vcs.number unspecified." />
  <fail unless="teamcity.buildConfName" message="Property teamcity.buildConfName unspecified." />
  <fail unless="version" message="Property version unspecified." />
  <import file="${ant.file}/../MPS-compile.xml" />
  <import file="${ant.file}/../help-build.xml" />
  <import file="${ant.file}/../MPS-external.xml" />
  <import file="${ant.file}/../MPS-languages.xml" />
  <target name="main" depends="compile,clean.before,folders.create,do.the.job,clean.after" />
  <target name="compile">
    <antcall target="compile.all" />
  </target>
  <target name="clean.before" depends="compile">
    <delete dir="${deploy.dir}" />
    <tstamp />
  </target>
  <target name="folders.create" depends="clean.before">
    <mkdir dir="${deploy.dir}" />
    <mkdir dir="${deploy.dir}/MPS/bin" />
    <mkdir dir="${deploy.dir}/MPS/lib/MPS-src.zip.tmp/help-build.repack.sources/MPSPlugin" />
    <mkdir dir="${deploy.dir}/MPS/lib/MPS-src.zip.tmp/help-build.repack.sources/core" />
    <mkdir dir="${deploy.dir}/MPS/lib/MPS-src.zip.tmp/help-build.repack.sources/languages" />
    <mkdir dir="${deploy.dir}/MPS/lib/MPS-src.zip.tmp/help-build.repack.sources/platform" />
    <mkdir dir="${deploy.dir}/MPS/lib/MPS-src.zip.tmp/help-build.repack.sources/plugins" />
    <mkdir dir="${deploy.dir}/MPS/lib/MPS-src.zip.tmp/help-build.repack.sources/resources" />
    <mkdir dir="${deploy.dir}/MPS/lib/MPS-src.zip.tmp/help-build.repack.sources/workbench" />
    <mkdir dir="${deploy.dir}/MPS/lib/MPS-src.zip.tmp/help-build.repack.sources/testbench" />
    <mkdir dir="${deploy.dir}/MPS/lib/MPS-src.zip.tmp/help-build.repack.sources" />
    <mkdir dir="${deploy.dir}/MPS/lib/MPS-src.zip.tmp" />
    <mkdir dir="${deploy.dir}/MPS/lib/idea-patch.jar.tmp" />
    <mkdir dir="${deploy.dir}/MPS/lib/mps.jar.tmp/idea" />
    <mkdir dir="${deploy.dir}/MPS/lib/mps.jar.tmp/modules" />
    <mkdir dir="${deploy.dir}/MPS/lib/mps.jar.tmp" />
    <mkdir dir="${deploy.dir}/MPS/lib/mpsboot.jar.tmp" />
    <mkdir dir="${deploy.dir}/MPS/lib" />
    <mkdir dir="${deploy.dir}/MPS/license" />
    <mkdir dir="${deploy.dir}/MPS/plugins/cvsIntegration" />
    <mkdir dir="${deploy.dir}/MPS/plugins/git4idea" />
    <mkdir dir="${deploy.dir}/MPS/plugins/svn4idea" />
    <mkdir dir="${deploy.dir}/MPS/plugins" />
    <mkdir dir="${deploy.dir}/MPS/samples.zip.tmp/MPSSamples" />
    <mkdir dir="${deploy.dir}/MPS/samples.zip.tmp" />
    <mkdir dir="${deploy.dir}/MPS/languages/baseLanguage" />
    <mkdir dir="${deploy.dir}/MPS/languages/languageDesign" />
    <mkdir dir="${deploy.dir}/MPS/languages/devkits" />
<<<<<<< HEAD
    <mkdir dir="${deploy.dir}/MPS/languages/execution" />
=======
    <mkdir dir="${deploy.dir}/MPS/languages/debug" />
>>>>>>> 20321a5f
    <mkdir dir="${deploy.dir}/MPS/languages/util/ui" />
    <mkdir dir="${deploy.dir}/MPS/languages/util/editor" />
    <mkdir dir="${deploy.dir}/MPS/languages/util" />
    <mkdir dir="${deploy.dir}/MPS/languages/generate.ant.task.jar.tmp" />
    <mkdir dir="${deploy.dir}/MPS/languages" />
    <mkdir dir="${deploy.dir}/MPS/plugin" />
    <mkdir dir="${deploy.dir}/MPS/help-build.append.idea.version" />
    <mkdir dir="${deploy.dir}/MPS" />
    <mkdir dir="${deploy.dir}/help-build.pack.mps.src" />
    <mkdir dir="${deploy.dir}/MPS-buildTools.zip.tmp/tools" />
    <mkdir dir="${deploy.dir}/MPS-buildTools.zip.tmp/resources" />
    <mkdir dir="${deploy.dir}/MPS-buildTools.zip.tmp" />
  </target>
  <target name="do.the.job" depends="folders.create">
    <fail unless="mps_home" message="Property mps_home unspecified." />
    <copy todir="${deploy.dir}/MPS/bin">
      <fileset dir="${mps_home}/bin" excludes="**/*.hprof, " />
    </copy>
    <copy todir="${deploy.dir}/MPS/lib">
      <fileset dir="${mps_home}/lib" excludes="src/, **/*.zip, " />
    </copy>
    <copy todir="${deploy.dir}/MPS/lib/MPS-src.zip.tmp/help-build.repack.sources/MPSPlugin">
      <fileset dir="${mps_home}/MPSPlugin" excludes="**/sandbox/**, " includes="**/*.java, **/*.java" />
    </copy>
    <copy todir="${deploy.dir}/MPS/lib/MPS-src.zip.tmp/help-build.repack.sources/core">
      <fileset dir="${mps_home}/core" excludes="**/sandbox/**, " includes="**/*.java, **/*.java" />
    </copy>
    <copy todir="${deploy.dir}/MPS/lib/MPS-src.zip.tmp/help-build.repack.sources/languages">
      <fileset dir="${mps_home}/languages" excludes="**/sandbox/**, " includes="**/*.java, **/*.java" />
    </copy>
    <copy todir="${deploy.dir}/MPS/lib/MPS-src.zip.tmp/help-build.repack.sources/platform">
      <fileset dir="${mps_home}/platform" excludes="**/sandbox/**, " includes="**/*.java, **/*.java" />
    </copy>
    <copy todir="${deploy.dir}/MPS/lib/MPS-src.zip.tmp/help-build.repack.sources/plugins">
      <fileset dir="${mps_home}/plugins" excludes="**/sandbox/**, " includes="**/*.java, **/*.java" />
    </copy>
    <copy todir="${deploy.dir}/MPS/lib/MPS-src.zip.tmp/help-build.repack.sources/resources">
      <fileset dir="${mps_home}/resources" excludes="**/sandbox/**, " includes="**/*.java, **/*.java" />
    </copy>
    <copy todir="${deploy.dir}/MPS/lib/MPS-src.zip.tmp/help-build.repack.sources/workbench">
      <fileset dir="${mps_home}/workbench" excludes="**/sandbox/**, " includes="**/*.java, **/*.java" />
    </copy>
    <copy todir="${deploy.dir}/MPS/lib/MPS-src.zip.tmp/help-build.repack.sources/testbench">
      <fileset dir="${mps_home}/testbench" excludes="**/sandbox/**, " includes="**/*.java, **/*.java" />
    </copy>
    <antcall target="help-build.repack.sources" inheritall="true">
      <param name="deploy.dir" value="${deploy.dir}" />
      <param name="input.dir" value="${deploy.dir}/MPS/lib/MPS-src.zip.tmp/help-build.repack.sources" />
      <param name="output.dir" value="${deploy.dir}/MPS/lib/MPS-src.zip.tmp" />
      <param name="basedir" value="${basedir}" />
    </antcall>
    <delete dir="${deploy.dir}/MPS/lib/MPS-src.zip.tmp/help-build.repack.sources" />
    <zip destfile="${deploy.dir}/MPS/lib/MPS-src.zip" duplicate="preserve" filesonly="true">
      <zipfileset dir="${deploy.dir}/MPS/lib/MPS-src.zip.tmp" includes="**/*.java" />
    </zip>
    <delete dir="${deploy.dir}/MPS/lib/MPS-src.zip.tmp" />
    <copy todir="${deploy.dir}/MPS/lib/idea-patch.jar.tmp">
      <fileset dir="${mps_home}/core/idea-patch/classes" />
    </copy>
    <jar destfile="${deploy.dir}/MPS/lib/idea-patch.jar" duplicate="preserve" filesonly="true">
      <fileset dir="${deploy.dir}/MPS/lib/idea-patch.jar.tmp" />
    </jar>
    <delete dir="${deploy.dir}/MPS/lib/idea-patch.jar.tmp" />
    <copy todir="${deploy.dir}/MPS/lib/mps.jar.tmp">
      <fileset dir="${mps_home}/classes" excludes="production/, test/, " />
    </copy>
    <copy todir="${deploy.dir}/MPS/lib/mps.jar.tmp">
      <fileset dir="${mps_home}/core/debug/classes" />
    </copy>
    <copy todir="${deploy.dir}/MPS/lib/mps.jar.tmp">
      <fileset dir="${mps_home}/core/debug-api/classes" />
    </copy>
    <copy todir="${deploy.dir}/MPS/lib/mps.jar.tmp">
      <fileset dir="${mps_home}/core/runtime/classes" />
    </copy>
    <copy todir="${deploy.dir}/MPS/lib/mps.jar.tmp">
      <fileset dir="${mps_home}/core/actions-runtime/classes" />
    </copy>
    <copy todir="${deploy.dir}/MPS/lib/mps.jar.tmp">
      <fileset dir="${mps_home}/core/editor-runtime/classes" />
    </copy>
    <copy todir="${deploy.dir}/MPS/lib/mps.jar.tmp">
      <fileset dir="${mps_home}/core/analyzers/classes" />
    </copy>
    <copy todir="${deploy.dir}/MPS/lib/mps.jar.tmp">
      <fileset dir="${mps_home}/core/intentions-runtime/classes" />
    </copy>
    <copy todir="${deploy.dir}/MPS/lib/mps.jar.tmp">
      <fileset dir="${mps_home}/core/findUsages-runtime/classes" />
    </copy>
    <copy todir="${deploy.dir}/MPS/lib/mps.jar.tmp">
      <fileset dir="${mps_home}/core/refactoring-runtime/classes" />
    </copy>
    <copy todir="${deploy.dir}/MPS/lib/mps.jar.tmp">
      <fileset dir="${mps_home}/core/plugin-runtime/classes" />
    </copy>
    <copy todir="${deploy.dir}/MPS/lib/mps.jar.tmp">
      <fileset dir="${mps_home}/core/generator/classes" />
    </copy>
    <copy todir="${deploy.dir}/MPS/lib/mps.jar.tmp">
      <fileset dir="${mps_home}/core/typesystemEngine/classes" />
    </copy>
    <copy todir="${deploy.dir}/MPS/lib/mps.jar.tmp">
      <fileset dir="${mps_home}/core/typesystemIntegration/classes" />
    </copy>
    <copy todir="${deploy.dir}/MPS/lib/mps.jar.tmp">
      <fileset dir="${mps_home}/core/make-runtime/classes" />
    </copy>
    <copy todir="${deploy.dir}/MPS/lib/mps.jar.tmp">
      <fileset dir="${mps_home}/core/baseLanguage/baseLanguage/classes" />
    </copy>
    <copy todir="${deploy.dir}/MPS/lib/mps.jar.tmp">
      <fileset dir="${mps_home}/core/baseLanguage/closures/runtime/classes" />
    </copy>
    <copy todir="${deploy.dir}/MPS/lib/mps.jar.tmp">
      <fileset dir="${mps_home}/core/baseLanguage/collections/runtime/classes" />
    </copy>
    <copy todir="${deploy.dir}/MPS/lib/mps.jar.tmp">
      <fileset dir="${mps_home}/core/baseLanguage/collections/languages/trove/runtime/classes" />
    </copy>
    <copy todir="${deploy.dir}/MPS/lib/mps.jar.tmp">
      <fileset dir="${mps_home}/core/baseLanguage/runConfigurations/runtime/classes" />
    </copy>
    <copy todir="${deploy.dir}/MPS/lib/mps.jar.tmp">
      <fileset dir="${mps_home}/core/baseLanguage/tuples/runtime/classes" />
    </copy>
    <copy todir="${deploy.dir}/MPS/lib/mps.jar.tmp">
      <fileset dir="${mps_home}/core/kernel/classes" excludes="idea/IdeaApplicationInfo.xml, " />
    </copy>
    <copy todir="${deploy.dir}/MPS/lib/mps.jar.tmp">
      <fileset dir="${mps_home}/workbench/classes" />
    </copy>
    <copy todir="${deploy.dir}/MPS/lib/mps.jar.tmp">
      <fileset dir="${mps_home}/workbench/runConfigurations/classes" />
    </copy>
    <copy todir="${deploy.dir}/MPS/lib/mps.jar.tmp">
      <fileset dir="${mps_home}/workbench/typesystemUi/classes" />
    </copy>
    <copy todir="${deploy.dir}/MPS/lib/mps.jar.tmp">
      <fileset dir="${mps_home}/platform/uiLanguage/runtime/classes" />
    </copy>
    <copy todir="${deploy.dir}/MPS/lib/mps.jar.tmp">
      <fileset dir="${mps_home}/MPSPlugin/apiclasses" />
    </copy>
    <antcall target="replace_a72d1a" />
    <mkdir dir="${deploy.dir}/MPS/lib/mps.jar.tmp/idea" />
    <antcall target="MPS-languages.pack.jetbrains.mps.analyzers.runtime" />
    <antcall target="MPS-languages.pack.jetbrains.mps.dataFlow.runtime" />
    <antcall target="MPS-languages.pack.jetbrains.mps.editor.runtime" />
    <antcall target="MPS-languages.pack.jetbrains.mps.findUsages.runtime" />
    <antcall target="MPS-languages.pack.jetbrains.mps.generator" />
    <antcall target="MPS-languages.pack.jetbrains.mps.ide" />
    <antcall target="MPS-languages.pack.jetbrains.mps.kernel" />
    <antcall target="MPS-languages.pack.jetbrains.mps.lang.pattern.runtime" />
    <antcall target="MPS-languages.pack.jetbrains.mps.make.runtime" />
    <antcall target="MPS-languages.pack.jetbrains.mps.plugin.runtime" />
    <antcall target="MPS-languages.pack.jetbrains.mps.refactoring.runtime" />
    <antcall target="MPS-languages.pack.jetbrains.mps.smodel.resources" />
    <antcall target="MPS-languages.pack.jetbrains.mps.typesystemEngine" />
    <antcall target="MPS-languages.pack.jetbrains.mps.traceInfo" />
    <antcall target="MPS-languages.pack.jetbrains.mps.workbench.make" />
    <antcall target="MPS-languages.pack.stubUtils" />
    <mkdir dir="${deploy.dir}/MPS/lib/mps.jar.tmp/modules" />
    <jar destfile="${deploy.dir}/MPS/lib/mps.jar" duplicate="preserve" filesonly="true">
      <fileset dir="${deploy.dir}/MPS/lib/mps.jar.tmp" />
    </jar>
    <delete dir="${deploy.dir}/MPS/lib/mps.jar.tmp" />
    <copy todir="${deploy.dir}/MPS/lib/mpsboot.jar.tmp">
      <fileset dir="${mps_home}/startup/classes" />
    </copy>
    <jar destfile="${deploy.dir}/MPS/lib/mpsboot.jar" duplicate="preserve" filesonly="true">
      <fileset dir="${deploy.dir}/MPS/lib/mpsboot.jar.tmp" />
    </jar>
    <delete dir="${deploy.dir}/MPS/lib/mpsboot.jar.tmp" />
    <mkdir dir="${deploy.dir}/MPS/lib" />
    <copy todir="${deploy.dir}/MPS/license">
      <fileset dir="${mps_home}/license" />
    </copy>
    <jar destfile="${deploy.dir}/MPS/plugins/ideaIntegration.jar" filesonly="true" duplicate="preserve" compress="true">
      <zipfileset dir="${mps_home}/plugins/ideaIntegration/META-INF" includes="**/plugin.xml" prefix="META-INF" />
      <zipfileset dir="${mps_home}/plugins/ideaIntegration/classes" prefix="" />
    </jar>
    <jar destfile="${deploy.dir}/MPS/plugins/vcs.jar" filesonly="true" duplicate="preserve" compress="true">
      <zipfileset dir="${mps_home}/plugins/vcs/META-INF" includes="**/plugin.xml" prefix="META-INF" />
      <zipfileset dir="${mps_home}/plugins/vcs/classes" prefix="" />
    </jar>
    <jar destfile="${deploy.dir}/MPS/plugins/mpsdevkit.jar" filesonly="true" duplicate="preserve" compress="true">
      <zipfileset dir="${mps_home}/plugins/mpsdevkit/META-INF" includes="**/plugin.xml" prefix="META-INF" />
      <zipfileset dir="${mps_home}/plugins/mpsdevkit/classes" prefix="" />
    </jar>
    <jar destfile="${deploy.dir}/MPS/plugins/mpsmake.jar" filesonly="true" duplicate="preserve" compress="true">
      <zipfileset dir="${mps_home}/plugins/mpsmake/META-INF" includes="**/plugin.xml" prefix="META-INF" />
      <zipfileset dir="${mps_home}/plugins/mpsmake/classes" prefix="" />
    </jar>
    <jar destfile="${deploy.dir}/MPS/plugins/migration.jar" filesonly="true" duplicate="preserve" compress="true">
      <zipfileset dir="${mps_home}/plugins/migration/META-INF" includes="**/plugin.xml" prefix="META-INF" />
      <zipfileset dir="${mps_home}/plugins/migration/classes" prefix="" />
    </jar>
    <jar destfile="${deploy.dir}/MPS/plugins/mpsjava.jar" filesonly="true" duplicate="preserve" compress="true">
      <zipfileset dir="${mps_home}/plugins/mpsjava/META-INF" includes="**/plugin.xml" prefix="META-INF" />
      <zipfileset dir="${mps_home}/plugins/mpsjava/classes" prefix="" />
    </jar>
    <jar destfile="${deploy.dir}/MPS/plugins/modelchecker.jar" filesonly="true" duplicate="preserve" compress="true">
      <zipfileset dir="${mps_home}/plugins/modelchecker/META-INF" includes="**/plugin.xml" prefix="META-INF" />
      <zipfileset dir="${mps_home}/plugins/modelchecker/classes" prefix="" />
    </jar>
    <jar destfile="${deploy.dir}/MPS/plugins/samples.jar" filesonly="true" duplicate="preserve" compress="true">
      <zipfileset dir="${mps_home}/plugins/samples/META-INF" includes="**/plugin.xml" prefix="META-INF" />
      <zipfileset dir="${mps_home}/plugins/samples/classes" prefix="" />
    </jar>
    <jar destfile="${deploy.dir}/MPS/plugins/debugger-api.jar" filesonly="true" duplicate="preserve" compress="true">
      <zipfileset dir="${mps_home}/plugins/debugger-api/META-INF" includes="**/plugin.xml" prefix="META-INF" />
      <zipfileset dir="${mps_home}/plugins/debugger-api/classes" prefix="" />
    </jar>
    <jar destfile="${deploy.dir}/MPS/plugins/debugger-java.jar" filesonly="true" duplicate="preserve" compress="true">
      <zipfileset dir="${mps_home}/plugins/debugger-java/META-INF" includes="**/plugin.xml" prefix="META-INF" />
      <zipfileset dir="${mps_home}/plugins/debugger-java/classes" prefix="" />
    </jar>
    <jar destfile="${deploy.dir}/MPS/plugins/mpseditor.jar" filesonly="true" duplicate="preserve" compress="true">
      <zipfileset dir="${mps_home}/plugins/mpseditor/META-INF" includes="**/plugin.xml" prefix="META-INF" />
      <zipfileset dir="${mps_home}/plugins/mpseditor/classes" prefix="" />
    </jar>
    <copy todir="${deploy.dir}/MPS/plugins/cvsIntegration">
      <fileset dir="${mps_home}/plugins/cvsIntegration" excludes="**/*.zip, " />
    </copy>
    <copy todir="${deploy.dir}/MPS/plugins/git4idea">
      <fileset dir="${mps_home}/plugins/git4idea" excludes="**/*.zip, " />
    </copy>
    <copy todir="${deploy.dir}/MPS/plugins/svn4idea">
      <fileset dir="${mps_home}/plugins/svn4idea" excludes="**/*.zip, " />
    </copy>
    <mkdir dir="${deploy.dir}/MPS/plugins" />
    <copy todir="${deploy.dir}/MPS/samples.zip.tmp/MPSSamples">
      <fileset dir="${mps_home}/samples" />
    </copy>
    <zip destfile="${deploy.dir}/MPS/samples.zip" duplicate="preserve" filesonly="true">
      <zipfileset dir="${deploy.dir}/MPS/samples.zip.tmp" />
    </zip>
    <delete dir="${deploy.dir}/MPS/samples.zip.tmp" />
    <antcall target="MPS-languages.pack.jetbrains.mps.ide.uiLanguage.runtime" />
    <antcall target="MPS-languages.pack.closures.runtime" />
    <antcall target="MPS-languages.pack.collections.runtime" />
    <antcall target="MPS-languages.pack.collections.runtime.gwt" />
    <antcall target="MPS-languages.pack.collections_trove.runtime" />
    <antcall target="MPS-languages.pack.collections_samples" />
    <antcall target="MPS-languages.pack.jetbrains.mps.baseLanguage" />
    <antcall target="MPS-languages.pack.jetbrains.mps.baseLanguageInternal" />
    <antcall target="MPS-languages.pack.jetbrains.mps.baseLanguage.blTypes" />
    <antcall target="MPS-languages.pack.jetbrains.mps.baseLanguage.checkedDots" />
    <antcall target="MPS-languages.pack.jetbrains.mps.baseLanguage.classifiers" />
    <antcall target="MPS-languages.pack.jetbrains.mps.baseLanguage.closures" />
    <antcall target="MPS-languages.pack.jetbrains.mps.baseLanguage.collections" />
    <antcall target="MPS-languages.pack.jetbrains.mps.baseLanguage.index" />
    <antcall target="MPS-languages.pack.jetbrains.mps.baseLanguage.javadoc" />
    <antcall target="MPS-languages.pack.jetbrains.mps.baseLanguage.logging" />
    <antcall target="MPS-languages.pack.jetbrains.mps.baseLanguage.search" />
    <antcall target="MPS-languages.pack.jetbrains.mps.baseLanguage.unitTest" />
    <antcall target="MPS-languages.pack.jetbrains.mps.baseLanguage.unitTest.runtime" />
    <antcall target="MPS-languages.pack.jetbrains.mps.baseLanguage.unitTest.lib" />
    <antcall target="MPS-languages.pack.jetbrains.mps.baseLanguage.tuples" />
    <antcall target="MPS-languages.pack.jetbrains.mps.baseLanguage.tuples.runtime" />
    <antcall target="MPS-languages.pack.jetbrains.mps.baseLanguage.runConfigurations" />
    <antcall target="MPS-languages.pack.jetbrains.mps.baseLanguage.runConfigurations.runtime" />
    <mkdir dir="${deploy.dir}/MPS/languages/baseLanguage" />
    <antcall target="MPS-languages.pack.jetbrains.mps.lang.actions" />
    <antcall target="MPS-languages.pack.jetbrains.mps.lang.behavior" />
    <antcall target="MPS-languages.pack.jetbrains.mps.lang.constraints" />
    <antcall target="MPS-languages.pack.jetbrains.mps.lang.editor.editorTest" />
    <antcall target="MPS-languages.pack.jetbrains.mps.lang.editor" />
    <antcall target="MPS-languages.pack.jetbrains.mps.lang.findUsages" />
    <antcall target="MPS-languages.pack.jetbrains.mps.lang.typesystem" />
    <antcall target="MPS-languages.pack.jetbrains.mps.lang.intentions" />
    <antcall target="MPS-languages.pack.jetbrains.mps.lang.dataFlow" />
    <antcall target="MPS-languages.pack.jetbrains.mps.lang.pattern" />
    <antcall target="MPS-languages.pack.jetbrains.mps.lang.pattern.testLang" />
    <antcall target="MPS-languages.pack.jetbrains.mps.lang.quotation" />
    <antcall target="MPS-languages.pack.jetbrains.mps.lang.plugin" />
    <antcall target="MPS-languages.pack.jetbrains.mps.lang.sharedConcepts" />
    <antcall target="MPS-languages.pack.jetbrains.mps.lang.smodel" />
    <antcall target="MPS-languages.pack.jetbrains.mps.runtime" />
    <antcall target="MPS-languages.pack.jetbrains.mps.lang.script" />
    <antcall target="MPS-languages.pack.jetbrains.mps.lang.structure" />
    <antcall target="MPS-languages.pack.jetbrains.mps.lang.core" />
    <antcall target="MPS-languages.pack.jetbrains.mps.lang.refactoring" />
    <antcall target="MPS-languages.pack.jetbrains.mps.lang.generator" />
    <antcall target="MPS-languages.pack.jetbrains.mps.lang.generator.generationContext" />
    <antcall target="MPS-languages.pack.jetbrains.mps.lang.generator.generationParameters" />
    <antcall target="MPS-languages.pack.jetbrains.mps.lang.test" />
    <antcall target="MPS-languages.pack.jetbrains.mps.lang.test.runtime" />
    <antcall target="MPS-languages.pack.jetbrains.mps.lang.textGen" />
    <antcall target="MPS-languages.pack.jetbrains.mps.lang.stubs" />
    <antcall target="MPS-languages.pack.jetbrains.mps.lang.smodelTests" />
    <antcall target="MPS-languages.pack.jetbrains.mps.make.facet" />
    <antcall target="MPS-languages.pack.jetbrains.mps.lang.project" />
    <antcall target="MPS-languages.pack.jetbrains.mps.lang.descriptor" />
    <antcall target="MPS-languages.pack.jetbrains.mps.make.script" />
    <mkdir dir="${deploy.dir}/MPS/languages/languageDesign" />
    <antcall target="MPS-languages.pack.jetbrains.mps.devkit.general-purpose" />
    <antcall target="MPS-languages.pack.jetbrains.mps.devkit.language-design" />
    <antcall target="MPS-languages.pack.jetbrains.mps.devkit.bootstrap-languages" />
    <mkdir dir="${deploy.dir}/MPS/languages/devkits" />
    <antcall target="MPS-languages.pack.jetbrains.mps.debug.evaluation" />
    <antcall target="MPS-languages.pack.jetbrains.mps.debug.customViewers" />
    <antcall target="MPS-languages.pack.jetbrains.mps.debug.privateMembers" />
    <antcall target="MPS-languages.pack.jetbrains.mps.debug.apiLang" />
<<<<<<< HEAD
    <antcall target="MPS-languages.pack.jetbrains.mps.make.runtime" />
    <antcall target="MPS-languages.pack.jetbrains.mps.smodel.resources" />
    <antcall target="MPS-languages.pack.jetbrains.mps.execution.configurations" />
    <antcall target="MPS-languages.pack.jetbrains.mps.execution.api" />
    <antcall target="MPS-languages.pack.jetbrains.mps.execution.lib" />
    <antcall target="MPS-languages.pack.jetbrains.mps.execution.commands" />
    <antcall target="MPS-languages.pack.jetbrains.mps.execution.common" />
    <antcall target="MPS-languages.pack.jetbrains.mps.execution.settings" />
    <mkdir dir="${deploy.dir}/MPS/languages/execution" />
    <antcall target="MPS-languages.pack.stubUtils" />
    <antcall target="MPS-languages.pack.jetbrains.mps.kernel" />
    <antcall target="MPS-languages.pack.jetbrains.mps.typesystemEngine" />
=======
    <mkdir dir="${deploy.dir}/MPS/languages/debug" />
>>>>>>> 20321a5f
    <antcall target="MPS-languages.pack.jetbrains.mps.xml.deprecated" />
    <antcall target="MPS-languages.pack.jetbrains.mps.uiLanguage" />
    <antcall target="MPS-languages.pack.jetbrains.mps.ide.uiLanguage" />
    <antcall target="MPS-languages.pack.jetbrains.mps.ui" />
    <antcall target="MPS-languages.pack.jetbrains.mps.ui.modeling" />
    <antcall target="MPS-languages.pack.jetbrains.mps.ui.internal" />
    <antcall target="MPS-languages.pack.jetbrains.mps.ui.gwt" />
    <antcall target="MPS-languages.pack.jetbrains.mps.ui.swing" />
    <antcall target="MPS-languages.pack.jetbrains.mps.ui.swing.runtime" />
    <antcall target="MPS-languages.pack.jetbrains.mps.ui.swt" />
    <antcall target="MPS-languages.pack.jetbrains.mps.ui.swt.runtime" />
    <mkdir dir="${deploy.dir}/MPS/languages/util/ui" />
    <antcall target="MPS-languages.pack.jetbrains.mps.buildlanguage" />
    <antcall target="MPS-languages.pack.jetbrains.mps.build.custommps" />
    <antcall target="MPS-languages.pack.jetbrains.mps.build.distrib" />
    <antcall target="MPS-languages.pack.jetbrains.mps.build.generictasks" />
    <antcall target="MPS-languages.pack.jetbrains.mps.build.packaging" />
    <antcall target="MPS-languages.pack.jetbrains.mps.build.dependency" />
    <antcall target="MPS-languages.pack.jetbrains.mps.build.property" />
    <antcall target="MPS-languages.pack.jetbrains.mps.xml" />
    <antcall target="MPS-languages.pack.jetbrains.mps.xmlQuery" />
    <antcall target="MPS-languages.pack.jetbrains.mps.xmlInternal" />
    <antcall target="MPS-languages.pack.jetbrains.mps.xmlSchema" />
    <antcall target="MPS-languages.pack.jetbrains.mps.xmlUnitTest" />
    <antcall target="MPS-languages.pack.jetbrains.mps.baseLanguage.regexp" />
    <antcall target="MPS-languages.pack.jetbrains.mps.baseLanguage.regexp.runtime" />
    <antcall target="MPS-languages.pack.jetbrains.mps.baseLanguage.regexp.examples" />
    <antcall target="MPS-languages.pack.jetbrains.mps.baseLanguage.extensionMethods" />
    <antcall target="MPS-languages.pack.jetbrains.mps.baseLanguage.collections.trove" />
    <antcall target="MPS-languages.pack.jetbrains.mps.baseLanguage.contracts" />
    <antcall target="MPS-languages.pack.jetbrains.mps.baseLanguage.overloadedOperators" />
    <antcall target="MPS-languages.pack.jetbrains.mps.baseLanguage.constructors" />
    <antcall target="MPS-languages.pack.jetbrains.mps.baseLanguage.builders" />
    <antcall target="MPS-languages.pack.jetbrains.mps.baseLanguage.math.runtime" />
    <antcall target="MPS-languages.pack.jetbrains.mps.baseLanguage.money.runtime" />
    <antcall target="MPS-languages.pack.jetbrains.mps.lang.editor.table" />
    <antcall target="MPS-languages.pack.jetbrains.mps.lang.editor.table.runtime" />
    <mkdir dir="${deploy.dir}/MPS/languages/util/editor" />
    <antcall target="MPS-languages.pack.ypath.main" />
    <antcall target="MPS-languages.pack.ypath.test" />
    <antcall target="MPS-languages.pack.jetbrains.mps.ypath" />
    <antcall target="MPS-languages.pack.jetbrains.mps.ypath.runtime" />
    <antcall target="MPS-languages.pack.jetbrains.mps.bash" />
    <antcall target="MPS-languages.pack.jetbrains.mps.quickQueryLanguage" />
    <antcall target="MPS-languages.pack.jetbrains.mps.quickQuery.runtime" />
    <antcall target="MPS-languages.pack.jetbrains.mps.gwt.client" />
    <antcall target="MPS-languages.pack.jetbrains.mps.gtext" />
    <antcall target="MPS-languages.pack.jetbrains.mps.gtext.runtime" />
    <antcall target="MPS-languages.pack.jetbrains.mps.analyzers" />
    <antcall target="MPS-languages.pack.jetbrains.mps.baseLanguage.dates" />
    <antcall target="MPS-languages.pack.jetbrains.mps.baseLanguage.datesInternal" />
    <antcall target="MPS-languages.pack.jetbrains.mps.baseLanguage.dates.runtime" />
    <antcall target="MPS-languages.pack.jetbrains.mps.baseLanguage.math" />
    <antcall target="MPS-languages.pack.jetbrains.mps.baseLanguage.money" />
    <antcall target="MPS-languages.pack.jetbrains.mps.platform.conf" />
    <antcall target="MPS-languages.pack.jetbrains.mpslite" />
    <antcall target="MPS-languages.pack.jetbrains.mps.nanoj" />
    <mkdir dir="${deploy.dir}/MPS/languages/util" />
    <copy todir="${deploy.dir}/MPS/languages/generate.ant.task.jar.tmp">
      <fileset dir="${mps_home}/platform/buildlanguage/ant/classes" includes="**/*.class, **/*.xml, " />
    </copy>
    <jar destfile="${deploy.dir}/MPS/languages/generate.ant.task.jar" duplicate="preserve" filesonly="true">
      <fileset dir="${deploy.dir}/MPS/languages/generate.ant.task.jar.tmp" />
    </jar>
    <delete dir="${deploy.dir}/MPS/languages/generate.ant.task.jar.tmp" />
    <mkdir dir="${deploy.dir}/MPS/languages" />
    <copy todir="${deploy.dir}/MPS/plugin">
      <fileset dir="${mps_home}/plugin" excludes="**/*.java, " />
    </copy>
    <echo file="${deploy.dir}/MPS/help-build.append.idea.version/build.number">build.number=${build.number}${line.separator}date=${DSTAMP}${line.separator}revision.number=${build.vcs.number}${line.separator}configuration.name=${teamcity.buildConfName}${line.separator}version=${version}</echo>
    <antcall target="help-build.append.idea.version" inheritall="true">
      <param name="deploy.dir" value="${deploy.dir}" />
      <param name="input.dir" value="${deploy.dir}/MPS/help-build.append.idea.version" />
      <param name="output.dir" value="${deploy.dir}/MPS" />
      <param name="basedir" value="${basedir}" />
    </antcall>
    <delete dir="${deploy.dir}/MPS/help-build.append.idea.version" />
    <copy file="${mps_home}/entryPoints.xml" tofile="${deploy.dir}/MPS/entryPoints.xml" />
    <copy file="${mps_home}/readme.txt" tofile="${deploy.dir}/MPS/readme.txt" />
    <copy file="${mps_home}/releaseNotes.txt" tofile="${deploy.dir}/MPS/releaseNotes.txt" />
    <copy file="${mps_home}/about.txt" tofile="${deploy.dir}/MPS/about.txt" />
    <mkdir dir="${deploy.dir}/MPS" />
    <antcall target="help-build.pack.mps.src" inheritall="true">
      <param name="deploy.dir" value="${deploy.dir}" />
      <param name="input.dir" value="${deploy.dir}/help-build.pack.mps.src" />
      <param name="output.dir" value="${deploy.dir}/" />
      <param name="basedir" value="${basedir}" />
    </antcall>
    <delete dir="${deploy.dir}/help-build.pack.mps.src" />
    <copy todir="${deploy.dir}/MPS-buildTools.zip.tmp/tools">
      <fileset dir="${mps_home}/build/tools" excludes="**/SignCode.exe, **/sign.code.jar, " />
    </copy>
    <copy todir="${deploy.dir}/MPS-buildTools.zip.tmp/resources">
      <fileset dir="${mps_home}/build/resources" excludes="**/*.spc, **/*.pvk, **/*.pw, " />
    </copy>
    <zip destfile="${deploy.dir}/MPS-buildTools.zip" duplicate="preserve" filesonly="true">
      <zipfileset dir="${deploy.dir}/MPS-buildTools.zip.tmp" />
    </zip>
    <delete dir="${deploy.dir}/MPS-buildTools.zip.tmp" />
  </target>
  <target name="clean.after" depends="do.the.job">
    <delete dir="${deploy.dir}/MPS/lib/MPS-src.zip.tmp" />
    <delete dir="${deploy.dir}/MPS/samples.zip.tmp" />
    <delete dir="${deploy.dir}/MPS-buildTools.zip.tmp" />
    <delete dir="${deploy.dir}/MPS/lib/idea-patch.jar.tmp" />
    <delete dir="${deploy.dir}/MPS/lib/mps.jar.tmp" />
    <delete dir="${deploy.dir}/MPS/lib/mpsboot.jar.tmp" />
    <delete dir="${deploy.dir}/MPS/languages/generate.ant.task.jar.tmp" />
  </target>
  <target name="replace_a72d1a">
    <fail unless="mps_home" message="Property mps_home unspecified." />
    <copy file="${mps_home}/core/kernel/classes/idea/IdeaApplicationInfo.xml" tofile="${deploy.dir}/MPS/lib/mps.jar.tmp/idea/IdeaApplicationInfo.xml" />
    <replace file="${deploy.dir}/MPS/lib/mps.jar.tmp/idea/IdeaApplicationInfo.xml" token="__BUILD_NUMBER__" value="${build.number}" />
    <replace file="${deploy.dir}/MPS/lib/mps.jar.tmp/idea/IdeaApplicationInfo.xml" token="__BUILD_DATE__" value="${DSTAMP}" />
    <replace file="${deploy.dir}/MPS/lib/mps.jar.tmp/idea/IdeaApplicationInfo.xml" token="__VERSION__" value="${version}" />
  </target>
</project><|MERGE_RESOLUTION|>--- conflicted
+++ resolved
@@ -45,11 +45,8 @@
     <mkdir dir="${deploy.dir}/MPS/languages/baseLanguage" />
     <mkdir dir="${deploy.dir}/MPS/languages/languageDesign" />
     <mkdir dir="${deploy.dir}/MPS/languages/devkits" />
-<<<<<<< HEAD
+    <mkdir dir="${deploy.dir}/MPS/languages/debug" />
     <mkdir dir="${deploy.dir}/MPS/languages/execution" />
-=======
-    <mkdir dir="${deploy.dir}/MPS/languages/debug" />
->>>>>>> 20321a5f
     <mkdir dir="${deploy.dir}/MPS/languages/util/ui" />
     <mkdir dir="${deploy.dir}/MPS/languages/util/editor" />
     <mkdir dir="${deploy.dir}/MPS/languages/util" />
@@ -355,9 +352,7 @@
     <antcall target="MPS-languages.pack.jetbrains.mps.debug.customViewers" />
     <antcall target="MPS-languages.pack.jetbrains.mps.debug.privateMembers" />
     <antcall target="MPS-languages.pack.jetbrains.mps.debug.apiLang" />
-<<<<<<< HEAD
-    <antcall target="MPS-languages.pack.jetbrains.mps.make.runtime" />
-    <antcall target="MPS-languages.pack.jetbrains.mps.smodel.resources" />
+    <mkdir dir="${deploy.dir}/MPS/languages/debug" />
     <antcall target="MPS-languages.pack.jetbrains.mps.execution.configurations" />
     <antcall target="MPS-languages.pack.jetbrains.mps.execution.api" />
     <antcall target="MPS-languages.pack.jetbrains.mps.execution.lib" />
@@ -365,12 +360,6 @@
     <antcall target="MPS-languages.pack.jetbrains.mps.execution.common" />
     <antcall target="MPS-languages.pack.jetbrains.mps.execution.settings" />
     <mkdir dir="${deploy.dir}/MPS/languages/execution" />
-    <antcall target="MPS-languages.pack.stubUtils" />
-    <antcall target="MPS-languages.pack.jetbrains.mps.kernel" />
-    <antcall target="MPS-languages.pack.jetbrains.mps.typesystemEngine" />
-=======
-    <mkdir dir="${deploy.dir}/MPS/languages/debug" />
->>>>>>> 20321a5f
     <antcall target="MPS-languages.pack.jetbrains.mps.xml.deprecated" />
     <antcall target="MPS-languages.pack.jetbrains.mps.uiLanguage" />
     <antcall target="MPS-languages.pack.jetbrains.mps.ide.uiLanguage" />
