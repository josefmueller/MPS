<project name="MPS-external" default="main">
  <property file="${ant.file.MPS-external}/../MPS.properties" />
  <fail unless="build.number" message="Property build.number unspecified." />
  <fail unless="build.vcs.number" message="Property build.vcs.number unspecified." />
  <fail unless="teamcity.buildConfName" message="Property teamcity.buildConfName unspecified." />
  <fail unless="version" message="Property version unspecified." />
  <import file="${ant.file.MPS-external}/../MPS-compile.xml" />
  <import file="${ant.file.MPS-external}/../help-build.xml" />
  <import file="${ant.file.MPS-external}/../MPS-external.xml" />
  <import file="${ant.file.MPS-external}/../MPS-languages.xml" />
  <target name="main" depends="compile,clean.before,folders.create,do.the.job,clean.after" />
  <target name="compile">
    <antcall target="compile.all" />
  </target>
  <target name="clean">
    <property name="to.clean" value="${deploy.dir}" />
    <echo>Removing directory ${to.clean}</echo>
    <delete dir="${to.clean}" />
  </target>
  <target name="clean.before" depends="compile">
    <tstamp />
  </target>
  <target name="folders.create" depends="clean.before">
    <mkdir dir="${deploy.dir}" />
    <mkdir dir="${deploy.dir}/MPS/bin" />
    <mkdir dir="${deploy.dir}/MPS/lib/MPS-src.zip.tmp/help-build.repack.sources/MPSPlugin" />
    <mkdir dir="${deploy.dir}/MPS/lib/MPS-src.zip.tmp/help-build.repack.sources/core" />
    <mkdir dir="${deploy.dir}/MPS/lib/MPS-src.zip.tmp/help-build.repack.sources/languages" />
    <mkdir dir="${deploy.dir}/MPS/lib/MPS-src.zip.tmp/help-build.repack.sources/plugins" />
    <mkdir dir="${deploy.dir}/MPS/lib/MPS-src.zip.tmp/help-build.repack.sources/workbench" />
    <mkdir dir="${deploy.dir}/MPS/lib/MPS-src.zip.tmp/help-build.repack.sources/testbench" />
    <mkdir dir="${deploy.dir}/MPS/lib/MPS-src.zip.tmp/help-build.repack.sources" />
    <mkdir dir="${deploy.dir}/MPS/lib/MPS-src.zip.tmp" />
<<<<<<< HEAD
    <mkdir dir="${deploy.dir}/MPS/lib/mps-resources_en.tmp" />
    <mkdir dir="${deploy.dir}/MPS/lib/mps-resources_en.tmp" />
=======
    <mkdir dir="${deploy.dir}/MPS/lib/mps-resources.jar.tmp" />
    <mkdir dir="${deploy.dir}/MPS/lib/mps-resources_en.jar.tmp" />
>>>>>>> f7114ff4
    <mkdir dir="${deploy.dir}/MPS/lib/mps-core.jar.tmp/modules" />
    <mkdir dir="${deploy.dir}/MPS/lib/mps-core.jar.tmp" />
    <mkdir dir="${deploy.dir}/MPS/lib/mps-editor-api.jar.tmp" />
    <mkdir dir="${deploy.dir}/MPS/lib/mps-editor.jar.tmp/modules" />
    <mkdir dir="${deploy.dir}/MPS/lib/mps-editor.jar.tmp" />
    <mkdir dir="${deploy.dir}/MPS/lib/mps-platform.jar.tmp/modules" />
    <mkdir dir="${deploy.dir}/MPS/lib/mps-platform.jar.tmp" />
    <mkdir dir="${deploy.dir}/MPS/lib/mps-workbench.jar.tmp/modules" />
    <mkdir dir="${deploy.dir}/MPS/lib/mps-workbench.jar.tmp" />
    <mkdir dir="${deploy.dir}/MPS/lib/mps-boot.jar.tmp" />
    <mkdir dir="${deploy.dir}/MPS/lib/mps-test.jar.tmp" />
    <mkdir dir="${deploy.dir}/MPS/lib/mps-collections.jar.tmp/modules" />
    <mkdir dir="${deploy.dir}/MPS/lib/mps-collections.jar.tmp" />
    <mkdir dir="${deploy.dir}/MPS/lib/mps-closures.jar.tmp/modules" />
    <mkdir dir="${deploy.dir}/MPS/lib/mps-closures.jar.tmp" />
    <mkdir dir="${deploy.dir}/MPS/lib/mps-tuples.jar.tmp/modules" />
    <mkdir dir="${deploy.dir}/MPS/lib/mps-tuples.jar.tmp" />
    <mkdir dir="${deploy.dir}/MPS/lib/mps-backend.jar.tmp/modules" />
    <mkdir dir="${deploy.dir}/MPS/lib/mps-backend.jar.tmp" />
    <mkdir dir="${deploy.dir}/MPS/lib" />
    <mkdir dir="${deploy.dir}/MPS/license" />
    <mkdir dir="${deploy.dir}/MPS/plugins/ideaIntegration.jar.tmp/META-INF" />
    <mkdir dir="${deploy.dir}/MPS/plugins/ideaIntegration.jar.tmp" />
    <mkdir dir="${deploy.dir}/MPS/plugins/vcs.jar.tmp/META-INF" />
    <mkdir dir="${deploy.dir}/MPS/plugins/vcs.jar.tmp" />
    <mkdir dir="${deploy.dir}/MPS/plugins/mpsdevkit/META-INF" />
    <mkdir dir="${deploy.dir}/MPS/plugins/mpsdevkit/lib" />
    <mkdir dir="${deploy.dir}/MPS/plugins/mpsdevkit" />
    <mkdir dir="${deploy.dir}/MPS/plugins/mpsmake.jar.tmp/META-INF" />
    <mkdir dir="${deploy.dir}/MPS/plugins/mpsmake.jar.tmp" />
    <mkdir dir="${deploy.dir}/MPS/plugins/migration.jar.tmp/META-INF" />
    <mkdir dir="${deploy.dir}/MPS/plugins/migration.jar.tmp" />
    <mkdir dir="${deploy.dir}/MPS/plugins/mpsjava.jar.tmp/META-INF" />
    <mkdir dir="${deploy.dir}/MPS/plugins/mpsjava.jar.tmp" />
    <mkdir dir="${deploy.dir}/MPS/plugins/modelchecker.jar.tmp/META-INF" />
    <mkdir dir="${deploy.dir}/MPS/plugins/modelchecker.jar.tmp" />
    <mkdir dir="${deploy.dir}/MPS/plugins/samples.jar.tmp/META-INF" />
    <mkdir dir="${deploy.dir}/MPS/plugins/samples.jar.tmp" />
    <mkdir dir="${deploy.dir}/MPS/plugins/cvsIntegration" />
    <mkdir dir="${deploy.dir}/MPS/plugins/git4idea" />
    <mkdir dir="${deploy.dir}/MPS/plugins/svn4ideaOld" />
    <mkdir dir="${deploy.dir}/MPS/plugins/debugger-api/lib/debugger-api.jar.tmp" />
    <mkdir dir="${deploy.dir}/MPS/plugins/debugger-api/lib" />
    <mkdir dir="${deploy.dir}/MPS/plugins/debugger-api/META-INF" />
    <mkdir dir="${deploy.dir}/MPS/plugins/debugger-api/solutions" />
    <mkdir dir="${deploy.dir}/MPS/plugins/debugger-api" />
    <mkdir dir="${deploy.dir}/MPS/plugins/debugger-java/lib/debugger-java.jar.tmp" />
    <mkdir dir="${deploy.dir}/MPS/plugins/debugger-java/lib" />
    <mkdir dir="${deploy.dir}/MPS/plugins/debugger-java/META-INF" />
    <mkdir dir="${deploy.dir}/MPS/plugins/debugger-java/solutions" />
    <mkdir dir="${deploy.dir}/MPS/plugins/debugger-java/languages" />
    <mkdir dir="${deploy.dir}/MPS/plugins/debugger-java" />
    <mkdir dir="${deploy.dir}/MPS/plugins/jetbrains.mps.debugger.java.customViewers.plugin.jar.tmp/META-INF" />
    <mkdir dir="${deploy.dir}/MPS/plugins/jetbrains.mps.debugger.java.customViewers.plugin.jar.tmp" />
    <mkdir dir="${deploy.dir}/MPS/plugins/jetbrains.mps.debugger.api.languages.plugin/META-INF" />
    <mkdir dir="${deploy.dir}/MPS/plugins/jetbrains.mps.debugger.api.languages.plugin/languages" />
    <mkdir dir="${deploy.dir}/MPS/plugins/jetbrains.mps.debugger.api.languages.plugin/lib/jetbrains.mps.debugger.api.languages.plugin.jar.tmp" />
    <mkdir dir="${deploy.dir}/MPS/plugins/jetbrains.mps.debugger.api.languages.plugin/lib" />
    <mkdir dir="${deploy.dir}/MPS/plugins/jetbrains.mps.debugger.api.languages.plugin" />
    <mkdir dir="${deploy.dir}/MPS/plugins/jetbrains.mps.execution.configurations.implementation.plugin/META-INF" />
    <mkdir dir="${deploy.dir}/MPS/plugins/jetbrains.mps.execution.configurations.implementation.plugin/lib" />
    <mkdir dir="${deploy.dir}/MPS/plugins/jetbrains.mps.execution.configurations.implementation.plugin/migration" />
    <mkdir dir="${deploy.dir}/MPS/plugins/jetbrains.mps.execution.configurations.implementation.plugin/lib/jetbrains.mps.execution.configurations.implementation.plugin.jar.tmp" />
    <mkdir dir="${deploy.dir}/MPS/plugins/jetbrains.mps.execution.configurations.implementation.plugin/lib" />
    <mkdir dir="${deploy.dir}/MPS/plugins/jetbrains.mps.execution.configurations.implementation.plugin" />
    <mkdir dir="${deploy.dir}/MPS/plugins/jetbrains.mps.execution.languages/META-INF" />
    <mkdir dir="${deploy.dir}/MPS/plugins/jetbrains.mps.execution.languages/lib" />
    <mkdir dir="${deploy.dir}/MPS/plugins/jetbrains.mps.execution.languages/languages" />
    <mkdir dir="${deploy.dir}/MPS/plugins/jetbrains.mps.execution.languages/lib/jetbrains.mps.execution.languages.jar.tmp" />
    <mkdir dir="${deploy.dir}/MPS/plugins/jetbrains.mps.execution.languages/lib" />
    <mkdir dir="${deploy.dir}/MPS/plugins/jetbrains.mps.execution.languages" />
    <mkdir dir="${deploy.dir}/MPS/plugins" />
    <mkdir dir="${deploy.dir}/MPS/samples.zip.tmp/MPSSamples" />
    <mkdir dir="${deploy.dir}/MPS/samples.zip.tmp" />
    <mkdir dir="${deploy.dir}/MPS/languages/baseLanguage/jetbrains.mps.baseLanguage.collections.runtime.gwt-src.jar.tmp/modules" />
    <mkdir dir="${deploy.dir}/MPS/languages/baseLanguage/jetbrains.mps.baseLanguage.collections.runtime.gwt-src.jar.tmp" />
    <mkdir dir="${deploy.dir}/MPS/languages/baseLanguage/jetbrains.mps.baseLanguage.collections.runtime-src.jar.tmp" />
    <mkdir dir="${deploy.dir}/MPS/languages/baseLanguage/jetbrains.mps.baseLanguage.closures.runtime-src.jar.tmp" />
    <mkdir dir="${deploy.dir}/MPS/languages/baseLanguage/jetbrains.mps.baseLanguage.tuples.runtime-src.jar.tmp" />
    <mkdir dir="${deploy.dir}/MPS/languages/baseLanguage" />
    <mkdir dir="${deploy.dir}/MPS/languages/languageDesign" />
    <mkdir dir="${deploy.dir}/MPS/languages/devkits" />
    <mkdir dir="${deploy.dir}/MPS/languages/execution" />
    <mkdir dir="${deploy.dir}/MPS/languages/make" />
    <mkdir dir="${deploy.dir}/MPS/languages/util/ui" />
    <mkdir dir="${deploy.dir}/MPS/languages/util/editor" />
    <mkdir dir="${deploy.dir}/MPS/languages/util" />
    <mkdir dir="${deploy.dir}/MPS/languages" />
    <mkdir dir="${deploy.dir}/MPS/plugin" />
    <mkdir dir="${deploy.dir}/MPS/help-build.append.idea.version" />
    <mkdir dir="${deploy.dir}/MPS" />
    <mkdir dir="${deploy.dir}/help-build.pack.mps.src" />
    <mkdir dir="${deploy.dir}/${build.number}-buildTools.zip.tmp/tools" />
    <mkdir dir="${deploy.dir}/${build.number}-buildTools.zip.tmp/resources" />
    <mkdir dir="${deploy.dir}/${build.number}-buildTools.zip.tmp" />
  </target>
  <target name="do.the.job" depends="folders.create">
    <copy todir="${deploy.dir}/MPS/bin">
      <fileset dir="${mps_home}/bin" excludes="**/*.hprof, " />
    </copy>
    <copy todir="${deploy.dir}/MPS/lib">
      <fileset dir="${mps_home}/lib" excludes="src/, **/*.zip, " />
    </copy>
    <antcall target="MPS-external.pack.branding_b1a" />
    <copy todir="${deploy.dir}/MPS/lib/MPS-src.zip.tmp/help-build.repack.sources/MPSPlugin">
      <fileset dir="${mps_home}/MPSPlugin" excludes="**/sandbox/**, " includes="**/*.java, **/*.java" />
    </copy>
    <copy todir="${deploy.dir}/MPS/lib/MPS-src.zip.tmp/help-build.repack.sources/core">
      <fileset dir="${mps_home}/core" excludes="**/sandbox/**, " includes="**/*.java, **/*.java" />
    </copy>
    <copy todir="${deploy.dir}/MPS/lib/MPS-src.zip.tmp/help-build.repack.sources/languages">
      <fileset dir="${mps_home}/languages" excludes="**/sandbox/**, " includes="**/*.java, **/*.java" />
    </copy>
    <copy todir="${deploy.dir}/MPS/lib/MPS-src.zip.tmp/help-build.repack.sources/plugins">
      <fileset dir="${mps_home}/plugins" excludes="**/sandbox/**, " includes="**/*.java, **/*.java" />
    </copy>
    <copy todir="${deploy.dir}/MPS/lib/MPS-src.zip.tmp/help-build.repack.sources/workbench">
      <fileset dir="${mps_home}/workbench" excludes="**/sandbox/**, " includes="**/*.java, **/*.java" />
    </copy>
    <copy todir="${deploy.dir}/MPS/lib/MPS-src.zip.tmp/help-build.repack.sources/testbench">
      <fileset dir="${mps_home}/testbench" excludes="**/sandbox/**, " includes="**/*.java, **/*.java" />
    </copy>
    <antcall target="help-build.repack.sources" inheritall="true">
      <param name="deploy.dir" value="${deploy.dir}" />
      <param name="input.dir" value="${deploy.dir}/MPS/lib/MPS-src.zip.tmp/help-build.repack.sources" />
      <param name="output.dir" value="${deploy.dir}/MPS/lib/MPS-src.zip.tmp" />
      <param name="base_dir" value="${base_dir}" />
    </antcall>
    <delete dir="${deploy.dir}/MPS/lib/MPS-src.zip.tmp/help-build.repack.sources" />
    <zip destfile="${deploy.dir}/MPS/lib/MPS-src.zip" duplicate="preserve" filesonly="true">
      <zipfileset dir="${deploy.dir}/MPS/lib/MPS-src.zip.tmp" includes="**/*.java" />
    </zip>
    <delete dir="${deploy.dir}/MPS/lib/MPS-src.zip.tmp" />
<<<<<<< HEAD
    <copy todir="${deploy.dir}/MPS/lib/mps-resources_en.tmp">
      <fileset dir="${mps_home}/workbench/resources/classes" />
    </copy>
    <jar destfile="${deploy.dir}/MPS/lib/mps-resources_en" duplicate="preserve" filesonly="true">
      <fileset dir="${deploy.dir}/MPS/lib/mps-resources_en.tmp" />
    </jar>
    <delete dir="${deploy.dir}/MPS/lib/mps-resources_en.tmp" />
    <copy todir="${deploy.dir}/MPS/lib/mps-resources_en.tmp">
      <fileset dir="${mps_home}/workbench/resources_en/classes" />
    </copy>
    <jar destfile="${deploy.dir}/MPS/lib/mps-resources_en" duplicate="preserve" filesonly="true">
      <fileset dir="${deploy.dir}/MPS/lib/mps-resources_en.tmp" />
    </jar>
    <delete dir="${deploy.dir}/MPS/lib/mps-resources_en.tmp" />
=======
    <copy todir="${deploy.dir}/MPS/lib/mps-resources.jar.tmp">
      <fileset dir="${mps_home}/workbench/resources/classes" />
    </copy>
    <jar destfile="${deploy.dir}/MPS/lib/mps-resources.jar" duplicate="preserve" filesonly="true">
      <fileset dir="${deploy.dir}/MPS/lib/mps-resources.jar.tmp" />
    </jar>
    <delete dir="${deploy.dir}/MPS/lib/mps-resources.jar.tmp" />
    <copy todir="${deploy.dir}/MPS/lib/mps-resources_en.jar.tmp">
      <fileset dir="${mps_home}/workbench/resources_en/classes" />
    </copy>
    <jar destfile="${deploy.dir}/MPS/lib/mps-resources_en.jar" duplicate="preserve" filesonly="true">
      <fileset dir="${deploy.dir}/MPS/lib/mps-resources_en.jar.tmp" />
    </jar>
    <delete dir="${deploy.dir}/MPS/lib/mps-resources_en.jar.tmp" />
>>>>>>> f7114ff4
    <copy todir="${deploy.dir}/MPS/lib/mps-core.jar.tmp">
      <fileset dir="${mps_home}/core/analyzers/classes" />
    </copy>
    <copy todir="${deploy.dir}/MPS/lib/mps-core.jar.tmp">
      <fileset dir="${mps_home}/core/kernel/classes" />
    </copy>
    <copy todir="${deploy.dir}/MPS/lib/mps-core.jar.tmp">
      <fileset dir="${mps_home}/core/runtime/classes" />
    </copy>
    <copy todir="${deploy.dir}/MPS/lib/mps-core.jar.tmp">
      <fileset dir="${mps_home}/core/findUsages-runtime/classes" />
    </copy>
    <copy todir="${deploy.dir}/MPS/lib/mps-core.jar.tmp">
      <fileset dir="${mps_home}/core/refactoring-runtime/classes" />
    </copy>
    <copy todir="${deploy.dir}/MPS/lib/mps-core.jar.tmp">
      <fileset dir="${mps_home}/core/typesystemEngine/classes" />
    </copy>
    <copy todir="${deploy.dir}/MPS/lib/mps-core.jar.tmp">
      <fileset dir="${mps_home}/core/generator/classes" />
    </copy>
    <copy todir="${deploy.dir}/MPS/lib/mps-core.jar.tmp">
      <fileset dir="${mps_home}/core/make-runtime/classes" />
    </copy>
    <copy todir="${deploy.dir}/MPS/lib/mps-core.jar.tmp">
      <fileset dir="${mps_home}/languages/baseLanguage/baseLanguage/solutions/jetbrains.mps.baseLanguage.search/classes_gen" />
    </copy>
    <copy todir="${deploy.dir}/MPS/lib/mps-core.jar.tmp">
      <fileset dir="${mps_home}/languages/baseLanguage/baseLanguage/solutions/jetbrains.mps.baseLanguage.util/classes" />
    </copy>
    <antcall target="MPS-languages.pack.jetbrains.mps.analyzers.runtime" />
    <antcall target="MPS-languages.pack.jetbrains.mps.kernel" />
    <antcall target="MPS-languages.pack.jetbrains.mps.runtime" />
    <antcall target="MPS-languages.pack.jetbrains.mps.findUsages.runtime" />
    <antcall target="MPS-languages.pack.jetbrains.mps.refactoring.runtime" />
    <antcall target="MPS-languages.pack.jetbrains.mps.lang.pattern.runtime" />
    <antcall target="MPS-languages.pack.jetbrains.mps.traceInfo" />
    <antcall target="MPS-languages.pack.jetbrains.mps.dataFlow.runtime" />
    <antcall target="MPS-languages.pack.stubUtils" />
    <antcall target="MPS-languages.pack.jetbrains.mps.typesystemEngine" />
    <antcall target="MPS-languages.pack.jetbrains.mps.generator" />
    <antcall target="MPS-languages.pack.jetbrains.mps.make.runtime" />
    <antcall target="MPS-languages.pack.jetbrains.mps.make" />
    <antcall target="MPS-languages.pack.jetbrains.mps.smodel.resources" />
    <antcall target="MPS-languages.pack.jetbrains.mps.baseLanguage.search" />
    <antcall target="MPS-languages.pack.jetbrains.mps.baseLanguage.util" />
    <mkdir dir="${deploy.dir}/MPS/lib/mps-core.jar.tmp/modules" />
    <jar destfile="${deploy.dir}/MPS/lib/mps-core.jar" duplicate="preserve" filesonly="true">
      <fileset dir="${deploy.dir}/MPS/lib/mps-core.jar.tmp" />
    </jar>
    <delete dir="${deploy.dir}/MPS/lib/mps-core.jar.tmp" />
    <copy todir="${deploy.dir}/MPS/lib/mps-editor-api.jar.tmp">
      <fileset dir="${mps_home}/editor/editor-api/classes" />
    </copy>
    <jar destfile="${deploy.dir}/MPS/lib/mps-editor-api.jar" duplicate="preserve" filesonly="true">
      <fileset dir="${deploy.dir}/MPS/lib/mps-editor-api.jar.tmp" />
    </jar>
    <delete dir="${deploy.dir}/MPS/lib/mps-editor-api.jar.tmp" />
    <copy todir="${deploy.dir}/MPS/lib/mps-editor.jar.tmp">
      <fileset dir="${mps_home}/editor/editor-runtime/classes" />
    </copy>
    <copy todir="${deploy.dir}/MPS/lib/mps-editor.jar.tmp">
      <fileset dir="${mps_home}/editor/actions-runtime/classes" />
    </copy>
    <copy todir="${deploy.dir}/MPS/lib/mps-editor.jar.tmp">
      <fileset dir="${mps_home}/editor/intentions-runtime/classes" />
    </copy>
    <copy todir="${deploy.dir}/MPS/lib/mps-editor.jar.tmp">
      <fileset dir="${mps_home}/editor/typesystemIntegration/classes" />
    </copy>
    <antcall target="MPS-languages.pack.jetbrains.mps.editor.runtime" />
    <mkdir dir="${deploy.dir}/MPS/lib/mps-editor.jar.tmp/modules" />
    <jar destfile="${deploy.dir}/MPS/lib/mps-editor.jar" duplicate="preserve" filesonly="true">
      <fileset dir="${deploy.dir}/MPS/lib/mps-editor.jar.tmp" />
    </jar>
    <delete dir="${deploy.dir}/MPS/lib/mps-editor.jar.tmp" />
    <copy todir="${deploy.dir}/MPS/lib/mps-platform.jar.tmp">
      <fileset dir="${mps_home}/workbench/baseLanguageIndex/classes_gen" />
    </copy>
    <copy todir="${deploy.dir}/MPS/lib/mps-platform.jar.tmp">
      <fileset dir="${mps_home}/workbench/mps-platform/classes" />
    </copy>
    <copy todir="${deploy.dir}/MPS/lib/mps-platform.jar.tmp">
      <fileset dir="${mps_home}/workbench/mps-debugger/classes" />
    </copy>
    <antcall target="MPS-languages.pack.jetbrains.mps.ide.platform" />
    <antcall target="MPS-languages.pack.jetbrains.mps.baseLanguage.index" />
    <mkdir dir="${deploy.dir}/MPS/lib/mps-platform.jar.tmp/modules" />
    <jar destfile="${deploy.dir}/MPS/lib/mps-platform.jar" duplicate="preserve" filesonly="true">
      <fileset dir="${deploy.dir}/MPS/lib/mps-platform.jar.tmp" />
    </jar>
    <delete dir="${deploy.dir}/MPS/lib/mps-platform.jar.tmp" />
    <copy todir="${deploy.dir}/MPS/lib/mps-workbench.jar.tmp">
      <fileset dir="${mps_home}/languages/languageDesign/test/classes_gen" />
    </copy>
    <copy todir="${deploy.dir}/MPS/lib/mps-workbench.jar.tmp">
      <fileset dir="${mps_home}/languages/util/runConfigurations/classes" />
    </copy>
    <copy todir="${deploy.dir}/MPS/lib/mps-workbench.jar.tmp">
      <fileset dir="${mps_home}/languages/util/uiLanguage/runtime/classes" />
    </copy>
    <copy todir="${deploy.dir}/MPS/lib/mps-workbench.jar.tmp">
      <fileset dir="${mps_home}/workbench/typesystemUi/classes" />
    </copy>
    <copy todir="${deploy.dir}/MPS/lib/mps-workbench.jar.tmp">
      <fileset dir="${mps_home}/workbench/mps-editor/classes" />
    </copy>
    <copy todir="${deploy.dir}/MPS/lib/mps-workbench.jar.tmp">
      <fileset dir="${mps_home}/workbench/mps-workbench/classes" excludes="idea/IdeaApplicationInfo.xml, " />
    </copy>
    <copy todir="${deploy.dir}/MPS/lib/mps-workbench.jar.tmp">
      <fileset dir="${mps_home}/MPSPlugin/apiclasses" />
    </copy>
    <antcall target="MPS-languages.pack.jetbrains.mps.ide" />
    <antcall target="MPS-languages.pack.jetbrains.mps.ide.editor" />
    <antcall target="MPS-languages.pack.jetbrains.mps.ide.uiLanguage.runtime" />
    <mkdir dir="${deploy.dir}/MPS/lib/mps-workbench.jar.tmp/modules" />
    <jar destfile="${deploy.dir}/MPS/lib/mps-workbench.jar" duplicate="preserve" filesonly="true">
      <fileset dir="${deploy.dir}/MPS/lib/mps-workbench.jar.tmp" />
    </jar>
    <delete dir="${deploy.dir}/MPS/lib/mps-workbench.jar.tmp" />
    <copy todir="${deploy.dir}/MPS/lib/mps-boot.jar.tmp">
      <fileset dir="${mps_home}/startup/classes" />
    </copy>
    <jar destfile="${deploy.dir}/MPS/lib/mps-boot.jar" duplicate="preserve" filesonly="true">
      <fileset dir="${deploy.dir}/MPS/lib/mps-boot.jar.tmp" />
    </jar>
    <delete dir="${deploy.dir}/MPS/lib/mps-boot.jar.tmp" />
    <copy todir="${deploy.dir}/MPS/lib/mps-test.jar.tmp">
      <fileset dir="${mps_home}/testbench/classes" />
    </copy>
    <jar destfile="${deploy.dir}/MPS/lib/mps-test.jar" duplicate="preserve" filesonly="true">
      <fileset dir="${deploy.dir}/MPS/lib/mps-test.jar.tmp" />
    </jar>
    <delete dir="${deploy.dir}/MPS/lib/mps-test.jar.tmp" />
    <copy todir="${deploy.dir}/MPS/lib/mps-collections.jar.tmp">
      <fileset dir="${mps_home}/languages/baseLanguage/collections/runtime/classes" />
    </copy>
    <antcall target="MPS-languages.pack.collections.runtime" />
    <mkdir dir="${deploy.dir}/MPS/lib/mps-collections.jar.tmp/modules" />
    <jar destfile="${deploy.dir}/MPS/lib/mps-collections.jar" duplicate="preserve" filesonly="true">
      <fileset dir="${deploy.dir}/MPS/lib/mps-collections.jar.tmp" />
    </jar>
    <delete dir="${deploy.dir}/MPS/lib/mps-collections.jar.tmp" />
    <copy todir="${deploy.dir}/MPS/lib/mps-closures.jar.tmp">
      <fileset dir="${mps_home}/languages/baseLanguage/closures/runtime/classes" />
    </copy>
    <antcall target="MPS-languages.pack.closures.runtime" />
    <mkdir dir="${deploy.dir}/MPS/lib/mps-closures.jar.tmp/modules" />
    <jar destfile="${deploy.dir}/MPS/lib/mps-closures.jar" duplicate="preserve" filesonly="true">
      <fileset dir="${deploy.dir}/MPS/lib/mps-closures.jar.tmp" />
    </jar>
    <delete dir="${deploy.dir}/MPS/lib/mps-closures.jar.tmp" />
    <copy todir="${deploy.dir}/MPS/lib/mps-tuples.jar.tmp">
      <fileset dir="${mps_home}/languages/baseLanguage/tuples/runtime/classes" />
    </copy>
    <antcall target="MPS-languages.pack.jetbrains.mps.baseLanguage.tuples.runtime" />
    <mkdir dir="${deploy.dir}/MPS/lib/mps-tuples.jar.tmp/modules" />
    <jar destfile="${deploy.dir}/MPS/lib/mps-tuples.jar" duplicate="preserve" filesonly="true">
      <fileset dir="${deploy.dir}/MPS/lib/mps-tuples.jar.tmp" />
    </jar>
    <delete dir="${deploy.dir}/MPS/lib/mps-tuples.jar.tmp" />
    <copy todir="${deploy.dir}/MPS/lib/mps-backend.jar.tmp">
      <fileset dir="${mps_home}/core/ant/classes" includes="**/*.class, **/*.xml, " />
    </copy>
    <echo file="${deploy.dir}/MPS/lib/mps-backend.jar.tmp/build.number">build.number=${build.number}${line.separator}date=${DSTAMP}${line.separator}revision.number=${build.vcs.number}${line.separator}configuration.name=${teamcity.buildConfName}${line.separator}version=${version}</echo>
    <antcall target="MPS-languages.pack.jetbrains.mps.ant" />
    <mkdir dir="${deploy.dir}/MPS/lib/mps-backend.jar.tmp/modules" />
    <jar destfile="${deploy.dir}/MPS/lib/mps-backend.jar" duplicate="preserve" filesonly="true">
      <fileset dir="${deploy.dir}/MPS/lib/mps-backend.jar.tmp" />
    </jar>
    <delete dir="${deploy.dir}/MPS/lib/mps-backend.jar.tmp" />
    <mkdir dir="${deploy.dir}/MPS/lib" />
    <copy todir="${deploy.dir}/MPS/license">
      <fileset dir="${mps_home}/license" />
    </copy>
    <copy todir="${deploy.dir}/MPS/plugins/ideaIntegration.jar.tmp">
      <fileset dir="${mps_home}/plugins/ideaIntegration/classes" />
    </copy>
    <antcall target="MPS-external.replace_a1a3a" />
    <mkdir dir="${deploy.dir}/MPS/plugins/ideaIntegration.jar.tmp/META-INF" />
    <jar destfile="${deploy.dir}/MPS/plugins/ideaIntegration.jar" duplicate="preserve" filesonly="true">
      <fileset dir="${deploy.dir}/MPS/plugins/ideaIntegration.jar.tmp" excludes="" />
    </jar>
    <delete dir="${deploy.dir}/MPS/plugins/ideaIntegration.jar.tmp" />
    <copy todir="${deploy.dir}/MPS/plugins/vcs.jar.tmp">
      <fileset dir="${mps_home}/plugins/vcs/classes" />
    </copy>
    <antcall target="MPS-external.replace_a1b3a" />
    <mkdir dir="${deploy.dir}/MPS/plugins/vcs.jar.tmp/META-INF" />
    <jar destfile="${deploy.dir}/MPS/plugins/vcs.jar" duplicate="preserve" filesonly="true">
      <fileset dir="${deploy.dir}/MPS/plugins/vcs.jar.tmp" excludes="" />
    </jar>
    <delete dir="${deploy.dir}/MPS/plugins/vcs.jar.tmp" />
    <copy todir="${deploy.dir}/MPS/plugins/mpsdevkit/META-INF">
      <fileset dir="${mps_home}/plugins/mpsdevkit/META-INF" excludes="**/*.zip, " includes="**/plugin.xml, " />
    </copy>
    <antcall target="MPS-languages.pack.jetbrains.mps.ide.mpsdevkit" />
    <mkdir dir="${deploy.dir}/MPS/plugins/mpsdevkit/lib" />
    <mkdir dir="${deploy.dir}/MPS/plugins/mpsdevkit" />
    <copy todir="${deploy.dir}/MPS/plugins/mpsmake.jar.tmp">
      <fileset dir="${mps_home}/plugins/mpsmake/classes" />
    </copy>
    <antcall target="MPS-external.replace_a1d3a" />
    <mkdir dir="${deploy.dir}/MPS/plugins/mpsmake.jar.tmp/META-INF" />
    <jar destfile="${deploy.dir}/MPS/plugins/mpsmake.jar" duplicate="preserve" filesonly="true">
      <fileset dir="${deploy.dir}/MPS/plugins/mpsmake.jar.tmp" excludes="" />
    </jar>
    <delete dir="${deploy.dir}/MPS/plugins/mpsmake.jar.tmp" />
    <copy todir="${deploy.dir}/MPS/plugins/migration.jar.tmp">
      <fileset dir="${mps_home}/plugins/migration/classes" />
    </copy>
    <antcall target="MPS-external.replace_a1e3a" />
    <mkdir dir="${deploy.dir}/MPS/plugins/migration.jar.tmp/META-INF" />
    <jar destfile="${deploy.dir}/MPS/plugins/migration.jar" duplicate="preserve" filesonly="true">
      <fileset dir="${deploy.dir}/MPS/plugins/migration.jar.tmp" excludes="" />
    </jar>
    <delete dir="${deploy.dir}/MPS/plugins/migration.jar.tmp" />
    <copy todir="${deploy.dir}/MPS/plugins/mpsjava.jar.tmp">
      <fileset dir="${mps_home}/plugins/mpsjava/classes" />
    </copy>
    <antcall target="MPS-external.replace_a1f3a" />
    <mkdir dir="${deploy.dir}/MPS/plugins/mpsjava.jar.tmp/META-INF" />
    <jar destfile="${deploy.dir}/MPS/plugins/mpsjava.jar" duplicate="preserve" filesonly="true">
      <fileset dir="${deploy.dir}/MPS/plugins/mpsjava.jar.tmp" excludes="" />
    </jar>
    <delete dir="${deploy.dir}/MPS/plugins/mpsjava.jar.tmp" />
    <copy todir="${deploy.dir}/MPS/plugins/modelchecker.jar.tmp">
      <fileset dir="${mps_home}/plugins/modelchecker/classes" />
    </copy>
    <antcall target="MPS-external.replace_a1g3a" />
    <mkdir dir="${deploy.dir}/MPS/plugins/modelchecker.jar.tmp/META-INF" />
    <jar destfile="${deploy.dir}/MPS/plugins/modelchecker.jar" duplicate="preserve" filesonly="true">
      <fileset dir="${deploy.dir}/MPS/plugins/modelchecker.jar.tmp" excludes="" />
    </jar>
    <delete dir="${deploy.dir}/MPS/plugins/modelchecker.jar.tmp" />
    <copy todir="${deploy.dir}/MPS/plugins/samples.jar.tmp">
      <fileset dir="${mps_home}/plugins/samples/classes" />
    </copy>
    <antcall target="MPS-external.replace_a1h3a" />
    <mkdir dir="${deploy.dir}/MPS/plugins/samples.jar.tmp/META-INF" />
    <jar destfile="${deploy.dir}/MPS/plugins/samples.jar" duplicate="preserve" filesonly="true">
      <fileset dir="${deploy.dir}/MPS/plugins/samples.jar.tmp" excludes="" />
    </jar>
    <delete dir="${deploy.dir}/MPS/plugins/samples.jar.tmp" />
    <copy todir="${deploy.dir}/MPS/plugins/cvsIntegration">
      <fileset dir="${mps_home}/plugins/cvsIntegration" excludes="**/*.zip, " />
    </copy>
    <copy todir="${deploy.dir}/MPS/plugins/git4idea">
      <fileset dir="${mps_home}/plugins/git4idea" excludes="**/*.zip, " />
    </copy>
    <copy todir="${deploy.dir}/MPS/plugins/svn4ideaOld">
      <fileset dir="${mps_home}/plugins/svn4ideaOld" excludes="**/*.zip, " />
    </copy>
    <copy todir="${deploy.dir}/MPS/plugins/debugger-api/lib/debugger-api.jar.tmp">
      <fileset dir="${mps_home}/plugins/debugger-api/classes" />
    </copy>
    <jar destfile="${deploy.dir}/MPS/plugins/debugger-api/lib/debugger-api.jar" duplicate="preserve" filesonly="true">
      <fileset dir="${deploy.dir}/MPS/plugins/debugger-api/lib/debugger-api.jar.tmp" excludes="" />
    </jar>
    <delete dir="${deploy.dir}/MPS/plugins/debugger-api/lib/debugger-api.jar.tmp" />
    <mkdir dir="${deploy.dir}/MPS/plugins/debugger-api/lib" />
    <antcall target="MPS-external.replace_a1l3a" />
    <mkdir dir="${deploy.dir}/MPS/plugins/debugger-api/META-INF" />
    <antcall target="MPS-languages.pack.jetbrains.mps.debugger.api.runtime" />
    <antcall target="MPS-languages.pack.jetbrains.mps.debugger.api.api" />
    <antcall target="MPS-languages.pack.jetbrains.mps.traceInfo.cache" />
    <mkdir dir="${deploy.dir}/MPS/plugins/debugger-api/solutions" />
    <mkdir dir="${deploy.dir}/MPS/plugins/debugger-api" />
    <copy todir="${deploy.dir}/MPS/plugins/debugger-java/lib/debugger-java.jar.tmp">
      <fileset dir="${mps_home}/plugins/debugger-java/classes" />
    </copy>
    <jar destfile="${deploy.dir}/MPS/plugins/debugger-java/lib/debugger-java.jar" duplicate="preserve" filesonly="true">
      <fileset dir="${deploy.dir}/MPS/plugins/debugger-java/lib/debugger-java.jar.tmp" excludes="" />
    </jar>
    <delete dir="${deploy.dir}/MPS/plugins/debugger-java/lib/debugger-java.jar.tmp" />
    <mkdir dir="${deploy.dir}/MPS/plugins/debugger-java/lib" />
    <antcall target="MPS-external.replace_a1m3a" />
    <mkdir dir="${deploy.dir}/MPS/plugins/debugger-java/META-INF" />
    <antcall target="MPS-languages.pack.jetbrains.mps.debugger.java.api" />
    <antcall target="MPS-languages.pack.jetbrains.mps.debugger.java.runtime" />
    <mkdir dir="${deploy.dir}/MPS/plugins/debugger-java/solutions" />
    <antcall target="MPS-languages.pack.jetbrains.mps.debugger.java.customViewers" />
    <antcall target="MPS-languages.pack.jetbrains.mps.debugger.java.evaluation" />
    <antcall target="MPS-languages.pack.jetbrains.mps.debugger.java.privateMembers" />
    <mkdir dir="${deploy.dir}/MPS/plugins/debugger-java/languages" />
    <mkdir dir="${deploy.dir}/MPS/plugins/debugger-java" />
    <copy todir="${deploy.dir}/MPS/plugins/jetbrains.mps.debugger.java.customViewers.plugin.jar.tmp">
      <fileset dir="${base_dir}/plugins/debugger-java-customViewers/languages/customViewers/classes_gen" />
    </copy>
    <copy file="${base_dir}/plugins/debugger-java-customViewers/languages/customViewers/source_gen/jetbrains/mps/debugger/java/customViewers/plugin/plugin/plugin.xml" tofile="${deploy.dir}/MPS/plugins/jetbrains.mps.debugger.java.customViewers.plugin.jar.tmp/META-INF/plugin.xml" />
    <mkdir dir="${deploy.dir}/MPS/plugins/jetbrains.mps.debugger.java.customViewers.plugin.jar.tmp/META-INF" />
    <jar destfile="${deploy.dir}/MPS/plugins/jetbrains.mps.debugger.java.customViewers.plugin.jar" duplicate="preserve" filesonly="true">
      <fileset dir="${deploy.dir}/MPS/plugins/jetbrains.mps.debugger.java.customViewers.plugin.jar.tmp" excludes="" />
    </jar>
    <delete dir="${deploy.dir}/MPS/plugins/jetbrains.mps.debugger.java.customViewers.plugin.jar.tmp" />
    <copy file="${base_dir}/plugins/debugger-api-languages/languages/jetbrains.mps.debugger.api.languages.plugin/source_gen/jetbrains/mps/debugger/api/languages/plugin/plugin.xml" tofile="${deploy.dir}/MPS/plugins/jetbrains.mps.debugger.api.languages.plugin/META-INF/plugin.xml" />
    <mkdir dir="${deploy.dir}/MPS/plugins/jetbrains.mps.debugger.api.languages.plugin/META-INF" />
    <antcall target="MPS-languages.pack.jetbrains.mps.debugger.api.lang" />
    <mkdir dir="${deploy.dir}/MPS/plugins/jetbrains.mps.debugger.api.languages.plugin/languages" />
    <copy todir="${deploy.dir}/MPS/plugins/jetbrains.mps.debugger.api.languages.plugin/lib/jetbrains.mps.debugger.api.languages.plugin.jar.tmp">
      <fileset dir="${base_dir}/plugins/debugger-api-languages/languages/jetbrains.mps.debugger.api.languages.plugin/classes_gen" />
    </copy>
    <jar destfile="${deploy.dir}/MPS/plugins/jetbrains.mps.debugger.api.languages.plugin/lib/jetbrains.mps.debugger.api.languages.plugin.jar" duplicate="preserve" filesonly="true">
      <fileset dir="${deploy.dir}/MPS/plugins/jetbrains.mps.debugger.api.languages.plugin/lib/jetbrains.mps.debugger.api.languages.plugin.jar.tmp" excludes="" />
    </jar>
    <delete dir="${deploy.dir}/MPS/plugins/jetbrains.mps.debugger.api.languages.plugin/lib/jetbrains.mps.debugger.api.languages.plugin.jar.tmp" />
    <mkdir dir="${deploy.dir}/MPS/plugins/jetbrains.mps.debugger.api.languages.plugin/lib" />
    <mkdir dir="${deploy.dir}/MPS/plugins/jetbrains.mps.debugger.api.languages.plugin" />
    <copy file="${base_dir}/plugins/execution-configurations/languages/plugin/source_gen/jetbrains/mps/execution/configurations/implementation/plugin/plugin/plugin.xml" tofile="${deploy.dir}/MPS/plugins/jetbrains.mps.execution.configurations.implementation.plugin/META-INF/plugin.xml" />
    <mkdir dir="${deploy.dir}/MPS/plugins/jetbrains.mps.execution.configurations.implementation.plugin/META-INF" />
    <antcall target="MPS-languages.pack.jetbrains.mps.baseLanguage.execution.util" />
    <antcall target="MPS-languages.pack.jetbrains.mps.baseLanguage.execution.startup" />
    <antcall target="MPS-languages.pack.jetbrains.mps.baseLanguage.unitTest.execution" />
    <antcall target="MPS-languages.pack.jetbrains.mps.ant.execution" />
    <mkdir dir="${deploy.dir}/MPS/plugins/jetbrains.mps.execution.configurations.implementation.plugin/lib" />
    <antcall target="MPS-languages.pack.jetbrains.mps.execution.migration" />
    <mkdir dir="${deploy.dir}/MPS/plugins/jetbrains.mps.execution.configurations.implementation.plugin/migration" />
    <copy todir="${deploy.dir}/MPS/plugins/jetbrains.mps.execution.configurations.implementation.plugin/lib/jetbrains.mps.execution.configurations.implementation.plugin.jar.tmp">
      <fileset dir="${base_dir}/plugins/execution-configurations/languages/plugin/classes_gen" />
    </copy>
    <jar destfile="${deploy.dir}/MPS/plugins/jetbrains.mps.execution.configurations.implementation.plugin/lib/jetbrains.mps.execution.configurations.implementation.plugin.jar" duplicate="preserve" filesonly="true">
      <fileset dir="${deploy.dir}/MPS/plugins/jetbrains.mps.execution.configurations.implementation.plugin/lib/jetbrains.mps.execution.configurations.implementation.plugin.jar.tmp" excludes="" />
    </jar>
    <delete dir="${deploy.dir}/MPS/plugins/jetbrains.mps.execution.configurations.implementation.plugin/lib/jetbrains.mps.execution.configurations.implementation.plugin.jar.tmp" />
    <mkdir dir="${deploy.dir}/MPS/plugins/jetbrains.mps.execution.configurations.implementation.plugin/lib" />
    <mkdir dir="${deploy.dir}/MPS/plugins/jetbrains.mps.execution.configurations.implementation.plugin" />
    <copy file="${base_dir}/plugins/execution-languages/languages/plugin/source_gen/jetbrains/mps/execution/languages/plugin/plugin.xml" tofile="${deploy.dir}/MPS/plugins/jetbrains.mps.execution.languages/META-INF/plugin.xml" />
    <mkdir dir="${deploy.dir}/MPS/plugins/jetbrains.mps.execution.languages/META-INF" />
    <antcall target="MPS-languages.pack.jetbrains.mps.execution.lib" />
    <mkdir dir="${deploy.dir}/MPS/plugins/jetbrains.mps.execution.languages/lib" />
    <antcall target="MPS-languages.pack.jetbrains.mps.execution.commands" />
    <antcall target="MPS-languages.pack.jetbrains.mps.execution.configurations" />
    <antcall target="MPS-languages.pack.jetbrains.mps.execution.configurations.pluginSolution" />
    <antcall target="MPS-languages.pack.jetbrains.mps.execution.configurations.deprecated" />
    <antcall target="MPS-languages.pack.jetbrains.mps.execution.configurations.deprecated.runtime" />
    <mkdir dir="${deploy.dir}/MPS/plugins/jetbrains.mps.execution.languages/languages" />
    <copy todir="${deploy.dir}/MPS/plugins/jetbrains.mps.execution.languages/lib/jetbrains.mps.execution.languages.jar.tmp">
      <fileset dir="${base_dir}/plugins/execution-languages/languages/plugin/classes_gen" />
    </copy>
    <jar destfile="${deploy.dir}/MPS/plugins/jetbrains.mps.execution.languages/lib/jetbrains.mps.execution.languages.jar" duplicate="preserve" filesonly="true">
      <fileset dir="${deploy.dir}/MPS/plugins/jetbrains.mps.execution.languages/lib/jetbrains.mps.execution.languages.jar.tmp" excludes="" />
    </jar>
    <delete dir="${deploy.dir}/MPS/plugins/jetbrains.mps.execution.languages/lib/jetbrains.mps.execution.languages.jar.tmp" />
    <mkdir dir="${deploy.dir}/MPS/plugins/jetbrains.mps.execution.languages/lib" />
    <mkdir dir="${deploy.dir}/MPS/plugins/jetbrains.mps.execution.languages" />
    <mkdir dir="${deploy.dir}/MPS/plugins" />
    <copy todir="${deploy.dir}/MPS/samples.zip.tmp/MPSSamples">
      <fileset dir="${mps_home}/samples" />
    </copy>
    <zip destfile="${deploy.dir}/MPS/samples.zip" duplicate="preserve" filesonly="true">
      <zipfileset dir="${deploy.dir}/MPS/samples.zip.tmp" />
    </zip>
    <delete dir="${deploy.dir}/MPS/samples.zip.tmp" />
    <antcall target="MPS-languages.pack.jetbrains.mps.baseLanguage" />
    <antcall target="MPS-languages.pack.jetbrains.mps.baseLanguage.pluginSolution" />
    <antcall target="MPS-languages.pack.jetbrains.mps.baseLanguageInternal" />
    <antcall target="MPS-languages.pack.jetbrains.mps.baseLanguage.blTypes" />
    <antcall target="MPS-languages.pack.jetbrains.mps.baseLanguage.checkedDots" />
    <antcall target="MPS-languages.pack.jetbrains.mps.baseLanguage.jdk7" />
    <antcall target="MPS-languages.pack.jetbrains.mps.baseLanguage.classifiers" />
    <antcall target="MPS-languages.pack.jetbrains.mps.baseLanguage.closures" />
    <antcall target="MPS-languages.pack.jetbrains.mps.baseLanguage.collections" />
    <antcall target="MPS-languages.pack.jetbrains.mps.baseLanguage.javadoc" />
    <antcall target="MPS-languages.pack.jetbrains.mps.baseLanguage.logging" />
    <antcall target="MPS-languages.pack.jetbrains.mps.baseLanguage.unitTest" />
    <antcall target="MPS-languages.pack.jetbrains.mps.baseLanguage.unitTest.pluginSolution" />
    <antcall target="MPS-languages.pack.jetbrains.mps.baseLanguage.unitTest.libs" />
    <antcall target="MPS-languages.pack.jetbrains.mps.baseLanguage.tuples" />
    <copy todir="${deploy.dir}/MPS/languages/baseLanguage/jetbrains.mps.baseLanguage.collections.runtime.gwt-src.jar.tmp">
      <fileset dir="${mps_home}/languages/baseLanguage/collections/runtime/source_gen.gwt" />
    </copy>
    <antcall target="MPS-languages.pack.collections.runtime.gwt" />
    <mkdir dir="${deploy.dir}/MPS/languages/baseLanguage/jetbrains.mps.baseLanguage.collections.runtime.gwt-src.jar.tmp/modules" />
    <jar destfile="${deploy.dir}/MPS/languages/baseLanguage/jetbrains.mps.baseLanguage.collections.runtime.gwt-src.jar" duplicate="preserve" filesonly="true">
      <fileset dir="${deploy.dir}/MPS/languages/baseLanguage/jetbrains.mps.baseLanguage.collections.runtime.gwt-src.jar.tmp" />
    </jar>
    <delete dir="${deploy.dir}/MPS/languages/baseLanguage/jetbrains.mps.baseLanguage.collections.runtime.gwt-src.jar.tmp" />
    <copy todir="${deploy.dir}/MPS/languages/baseLanguage/jetbrains.mps.baseLanguage.collections.runtime-src.jar.tmp">
      <fileset dir="${mps_home}/languages/baseLanguage/collections/runtime/source_gen" />
    </copy>
    <jar destfile="${deploy.dir}/MPS/languages/baseLanguage/jetbrains.mps.baseLanguage.collections.runtime-src.jar" duplicate="preserve" filesonly="true">
      <fileset dir="${deploy.dir}/MPS/languages/baseLanguage/jetbrains.mps.baseLanguage.collections.runtime-src.jar.tmp" />
    </jar>
    <delete dir="${deploy.dir}/MPS/languages/baseLanguage/jetbrains.mps.baseLanguage.collections.runtime-src.jar.tmp" />
    <copy todir="${deploy.dir}/MPS/languages/baseLanguage/jetbrains.mps.baseLanguage.closures.runtime-src.jar.tmp">
      <fileset dir="${mps_home}/languages/baseLanguage/closures/runtime/source_gen" />
    </copy>
    <jar destfile="${deploy.dir}/MPS/languages/baseLanguage/jetbrains.mps.baseLanguage.closures.runtime-src.jar" duplicate="preserve" filesonly="true">
      <fileset dir="${deploy.dir}/MPS/languages/baseLanguage/jetbrains.mps.baseLanguage.closures.runtime-src.jar.tmp" />
    </jar>
    <delete dir="${deploy.dir}/MPS/languages/baseLanguage/jetbrains.mps.baseLanguage.closures.runtime-src.jar.tmp" />
    <copy todir="${deploy.dir}/MPS/languages/baseLanguage/jetbrains.mps.baseLanguage.tuples.runtime-src.jar.tmp">
      <fileset dir="${mps_home}/languages/baseLanguage/tuples/runtime/source_gen" />
    </copy>
    <jar destfile="${deploy.dir}/MPS/languages/baseLanguage/jetbrains.mps.baseLanguage.tuples.runtime-src.jar" duplicate="preserve" filesonly="true">
      <fileset dir="${deploy.dir}/MPS/languages/baseLanguage/jetbrains.mps.baseLanguage.tuples.runtime-src.jar.tmp" />
    </jar>
    <delete dir="${deploy.dir}/MPS/languages/baseLanguage/jetbrains.mps.baseLanguage.tuples.runtime-src.jar.tmp" />
    <mkdir dir="${deploy.dir}/MPS/languages/baseLanguage" />
    <antcall target="MPS-languages.pack.jetbrains.mps.lang.actions" />
    <antcall target="MPS-languages.pack.jetbrains.mps.lang.behavior" />
    <antcall target="MPS-languages.pack.jetbrains.mps.lang.constraints" />
    <antcall target="MPS-languages.pack.jetbrains.mps.lang.editor.editorTest" />
    <antcall target="MPS-languages.pack.jetbrains.mps.lang.editor" />
    <antcall target="MPS-languages.pack.jetbrains.mps.lang.findUsages" />
    <antcall target="MPS-languages.pack.jetbrains.mps.lang.typesystem" />
    <antcall target="MPS-languages.pack.jetbrains.mps.lang.intentions" />
    <antcall target="MPS-languages.pack.jetbrains.mps.lang.dataFlow" />
    <antcall target="MPS-languages.pack.jetbrains.mps.lang.pattern" />
    <antcall target="MPS-languages.pack.jetbrains.mps.lang.pattern.testLang" />
    <antcall target="MPS-languages.pack.jetbrains.mps.lang.quotation" />
    <antcall target="MPS-languages.pack.jetbrains.mps.lang.plugin" />
    <antcall target="MPS-languages.pack.jetbrains.mps.lang.sharedConcepts" />
    <antcall target="MPS-languages.pack.jetbrains.mps.lang.smodel" />
    <antcall target="MPS-languages.pack.jetbrains.mps.lang.extension" />
    <antcall target="MPS-languages.pack.jetbrains.mps.lang.script" />
    <antcall target="MPS-languages.pack.jetbrains.mps.lang.structure" />
    <antcall target="MPS-languages.pack.jetbrains.mps.lang.core" />
    <antcall target="MPS-languages.pack.jetbrains.mps.lang.refactoring" />
    <antcall target="MPS-languages.pack.jetbrains.mps.lang.generator" />
    <antcall target="MPS-languages.pack.jetbrains.mps.lang.generator.generationContext" />
    <antcall target="MPS-languages.pack.jetbrains.mps.lang.generator.generationParameters" />
    <antcall target="MPS-languages.pack.jetbrains.mps.lang.test" />
    <antcall target="MPS-languages.pack.jetbrains.mps.lang.test.runtime" />
    <antcall target="MPS-languages.pack.jetbrains.mps.lang.textGen" />
    <antcall target="MPS-languages.pack.jetbrains.mps.lang.traceable" />
    <antcall target="MPS-languages.pack.jetbrains.mps.lang.stubs" />
    <antcall target="MPS-languages.pack.jetbrains.mps.lang.smodelTests" />
    <antcall target="MPS-languages.pack.jetbrains.mps.lang.project" />
    <antcall target="MPS-languages.pack.jetbrains.mps.lang.descriptor" />
    <antcall target="MPS-languages.pack.jetbrains.mps.lang.core.pluginSolution" />
    <antcall target="MPS-languages.pack.jetbrains.mps.lang.structure.pluginSolution" />
    <antcall target="MPS-languages.pack.jetbrains.mps.lang.behavior.pluginSolution" />
    <antcall target="MPS-languages.pack.jetbrains.mps.lang.generator.pluginSolution" />
    <antcall target="MPS-languages.pack.jetbrains.mps.lang.intentions.pluginSolution" />
    <antcall target="MPS-languages.pack.jetbrains.mps.lang.plugin.pluginSolution" />
    <antcall target="MPS-languages.pack.jetbrains.mps.lang.quotation.pluginSolution" />
    <antcall target="MPS-languages.pack.jetbrains.mps.lang.script.pluginSolution" />
    <antcall target="MPS-languages.pack.jetbrains.mps.lang.smodel.pluginSolution" />
    <antcall target="MPS-languages.pack.jetbrains.mps.lang.test.pluginSolution" />
    <antcall target="MPS-languages.pack.jetbrains.mps.lang.traceable.pluginSolution" />
    <antcall target="MPS-languages.pack.jetbrains.mps.lang.typesystem.pluginSolution" />
    <antcall target="MPS-languages.pack.jetbrains.mps.lang.dataFlow.pluginSolution" />
    <antcall target="MPS-languages.pack.jetbrains.mps.make.facet" />
    <antcall target="MPS-languages.pack.jetbrains.mps.make.facet.pluginSolution" />
    <antcall target="MPS-languages.pack.jetbrains.mps.make.script" />
    <antcall target="MPS-languages.pack.typesystemIntegration" />
    <mkdir dir="${deploy.dir}/MPS/languages/languageDesign" />
    <antcall target="MPS-languages.pack.jetbrains.mps.devkit.general-purpose" />
    <antcall target="MPS-languages.pack.jetbrains.mps.devkit.language-design" />
    <antcall target="MPS-languages.pack.jetbrains.mps.devkit.bootstrap-languages" />
    <mkdir dir="${deploy.dir}/MPS/languages/devkits" />
    <antcall target="MPS-languages.pack.jetbrains.mps.execution.api" />
    <antcall target="MPS-languages.pack.jetbrains.mps.execution.common" />
    <antcall target="MPS-languages.pack.jetbrains.mps.execution.settings" />
    <antcall target="MPS-languages.pack.jetbrains.mps.execution.util" />
    <mkdir dir="${deploy.dir}/MPS/languages/execution" />
    <antcall target="MPS-languages.pack.jetbrains.mps.build.reduced" />
    <mkdir dir="${deploy.dir}/MPS/languages/make" />
    <antcall target="MPS-languages.pack.jetbrains.mps.xml.deprecated" />
    <antcall target="MPS-languages.pack.jetbrains.mps.xml.deprecated.pluginSolution" />
    <antcall target="MPS-languages.pack.jetbrains.mps.uiLanguage" />
    <antcall target="MPS-languages.pack.jetbrains.mps.uiLanguage.pluginSolution" />
    <antcall target="MPS-languages.pack.jetbrains.mps.ide.uiLanguage" />
    <antcall target="MPS-languages.pack.jetbrains.mps.ui" />
    <antcall target="MPS-languages.pack.jetbrains.mps.ui.pluginSolution" />
    <antcall target="MPS-languages.pack.jetbrains.mps.ui.modeling" />
    <antcall target="MPS-languages.pack.jetbrains.mps.ui.modeling.pluginSolution" />
    <antcall target="MPS-languages.pack.jetbrains.mps.ui.internal" />
    <antcall target="MPS-languages.pack.jetbrains.mps.ui.gwt" />
    <antcall target="MPS-languages.pack.jetbrains.mps.ui.gwt.pluginSolution" />
    <antcall target="MPS-languages.pack.jetbrains.mps.ui.swing" />
    <antcall target="MPS-languages.pack.jetbrains.mps.ui.swing.pluginSolution" />
    <antcall target="MPS-languages.pack.jetbrains.mps.ui.swing.runtime" />
    <antcall target="MPS-languages.pack.jetbrains.mps.ui.swt" />
    <antcall target="MPS-languages.pack.jetbrains.mps.ui.swt.pluginSolution" />
    <antcall target="MPS-languages.pack.jetbrains.mps.ui.swt.runtime" />
    <mkdir dir="${deploy.dir}/MPS/languages/util/ui" />
    <antcall target="MPS-languages.pack.jetbrains.mps.buildlanguage" />
    <antcall target="MPS-languages.pack.jetbrains.mps.build.custommps" />
    <antcall target="MPS-languages.pack.jetbrains.mps.build.custommps.pluginSolution" />
    <antcall target="MPS-languages.pack.jetbrains.mps.build.generictasks" />
    <antcall target="MPS-languages.pack.jetbrains.mps.build.generictasks.pluginSolution" />
    <antcall target="MPS-languages.pack.jetbrains.mps.build.packaging" />
    <antcall target="MPS-languages.pack.jetbrains.mps.build.packaging.pluginSolution" />
    <antcall target="MPS-languages.pack.jetbrains.mps.build.dependency" />
    <antcall target="MPS-languages.pack.jetbrains.mps.build.property" />
    <antcall target="MPS-languages.pack.jetbrains.mps.build.gentest" />
    <antcall target="MPS-languages.pack.jetbrains.mps.build.gentest.pluginSolution" />
    <antcall target="MPS-languages.pack.jetbrains.mps.build.startup" />
    <antcall target="MPS-languages.pack.jetbrains.mps.build.mpsdist" />
    <antcall target="MPS-languages.pack.jetbrains.mps.xml" />
    <antcall target="MPS-languages.pack.jetbrains.mps.xmlQuery" />
    <antcall target="MPS-languages.pack.jetbrains.mps.xmlInternal" />
    <antcall target="MPS-languages.pack.jetbrains.mps.xmlSchema" />
    <antcall target="MPS-languages.pack.jetbrains.mps.xmlUnitTest" />
    <antcall target="MPS-languages.pack.jetbrains.mps.baseLanguage.regexp" />
    <antcall target="MPS-languages.pack.jetbrains.mps.baseLanguage.regexp.runtime" />
    <antcall target="MPS-languages.pack.jetbrains.mps.baseLanguage.regexp.examples" />
    <antcall target="MPS-languages.pack.jetbrains.mps.baseLanguage.extensionMethods" />
    <antcall target="MPS-languages.pack.jetbrains.mps.baseLanguage.collections.trove" />
    <antcall target="MPS-languages.pack.jetbrains.mps.baseLanguage.contracts" />
    <antcall target="MPS-languages.pack.jetbrains.mps.baseLanguage.overloadedOperators" />
    <antcall target="MPS-languages.pack.jetbrains.mps.baseLanguage.constructors" />
    <antcall target="MPS-languages.pack.jetbrains.mps.baseLanguage.builders" />
    <antcall target="MPS-languages.pack.jetbrains.mps.lang.editor.table" />
    <antcall target="MPS-languages.pack.jetbrains.mps.lang.editor.table.runtime" />
    <mkdir dir="${deploy.dir}/MPS/languages/util/editor" />
    <antcall target="MPS-languages.pack.ypath.main" />
    <antcall target="MPS-languages.pack.ypath.test" />
    <antcall target="MPS-languages.pack.jetbrains.mps.ypath" />
    <antcall target="MPS-languages.pack.jetbrains.mps.ypath.pluginSolution" />
    <antcall target="MPS-languages.pack.jetbrains.mps.ypath.runtime" />
    <antcall target="MPS-languages.pack.jetbrains.mps.bash" />
    <antcall target="MPS-languages.pack.jetbrains.mps.quickQueryLanguage" />
    <antcall target="MPS-languages.pack.jetbrains.mps.quickQueryLanguage.pluginSolution" />
    <antcall target="MPS-languages.pack.jetbrains.mps.quickQuery.runtime" />
    <antcall target="MPS-languages.pack.jetbrains.mps.gwt.client" />
    <antcall target="MPS-languages.pack.jetbrains.mps.gtext" />
    <antcall target="MPS-languages.pack.jetbrains.mps.gtext.pluginSolution" />
    <antcall target="MPS-languages.pack.jetbrains.mps.gtext.runtime" />
    <antcall target="MPS-languages.pack.jetbrains.mps.analyzers" />
    <antcall target="MPS-languages.pack.jetbrains.mps.baseLanguage.dates" />
    <antcall target="MPS-languages.pack.jetbrains.mps.baseLanguage.dates.pluginSolution" />
    <antcall target="MPS-languages.pack.jetbrains.mps.baseLanguage.datesInternal" />
    <antcall target="MPS-languages.pack.jetbrains.mps.baseLanguage.dates.runtime" />
    <antcall target="MPS-languages.pack.jetbrains.mps.baseLanguage.math" />
    <antcall target="MPS-languages.pack.jetbrains.mps.baseLanguage.math.pluginSolution" />
    <antcall target="MPS-languages.pack.jetbrains.mps.baseLanguage.math.runtime" />
    <antcall target="MPS-languages.pack.jetbrains.mps.baseLanguage.money" />
    <antcall target="MPS-languages.pack.jetbrains.mps.baseLanguage.money.runtime" />
    <antcall target="MPS-languages.pack.jetbrains.mps.platform.conf" />
    <antcall target="MPS-languages.pack.jetbrains.mpslite" />
    <antcall target="MPS-languages.pack.jetbrains.mpslite.pluginSolution" />
    <antcall target="MPS-languages.pack.jetbrains.mps.nanoj" />
    <antcall target="MPS-languages.pack.collections_trove.runtime" />
    <mkdir dir="${deploy.dir}/MPS/languages/util" />
    <mkdir dir="${deploy.dir}/MPS/languages" />
    <copy todir="${deploy.dir}/MPS/plugin">
      <fileset dir="${mps_home}/plugin" excludes="**/*.java, " />
    </copy>
    <echo file="${deploy.dir}/MPS/help-build.append.idea.version/build.number">build.number=${build.number}${line.separator}date=${DSTAMP}${line.separator}revision.number=${build.vcs.number}${line.separator}configuration.name=${teamcity.buildConfName}${line.separator}version=${version}</echo>
    <antcall target="help-build.append.idea.version" inheritall="true">
      <param name="deploy.dir" value="${deploy.dir}" />
      <param name="input.dir" value="${deploy.dir}/MPS/help-build.append.idea.version" />
      <param name="output.dir" value="${deploy.dir}/MPS" />
      <param name="base_dir" value="${base_dir}" />
    </antcall>
    <delete dir="${deploy.dir}/MPS/help-build.append.idea.version" />
    <copy file="${mps_home}/entryPoints.xml" tofile="${deploy.dir}/MPS/entryPoints.xml" />
    <copy file="${mps_home}/readme.txt" tofile="${deploy.dir}/MPS/readme.txt" />
    <copy file="${mps_home}/releaseNotes.txt" tofile="${deploy.dir}/MPS/releaseNotes.txt" />
    <copy file="${mps_home}/about.txt" tofile="${deploy.dir}/MPS/about.txt" />
    <mkdir dir="${deploy.dir}/MPS" />
    <antcall target="help-build.pack.mps.src" inheritall="true">
      <param name="deploy.dir" value="${deploy.dir}" />
      <param name="input.dir" value="${deploy.dir}/help-build.pack.mps.src" />
      <param name="output.dir" value="${deploy.dir}/" />
      <param name="base_dir" value="${base_dir}" />
    </antcall>
    <delete dir="${deploy.dir}/help-build.pack.mps.src" />
    <copy todir="${deploy.dir}/${build.number}-buildTools.zip.tmp/tools">
      <fileset dir="${mps_home}/build/tools" excludes="**/SignCode.exe, **/sign.code.jar, **/signtool.exe, " />
    </copy>
    <copy todir="${deploy.dir}/${build.number}-buildTools.zip.tmp/resources">
      <fileset dir="${mps_home}/build/resources" excludes="**/*.spc, **/*.pvk, **/*.pw, **/*.pfx, " />
    </copy>
    <zip destfile="${deploy.dir}/${build.number}-buildTools.zip" duplicate="preserve" filesonly="true">
      <zipfileset dir="${deploy.dir}/${build.number}-buildTools.zip.tmp" />
    </zip>
    <delete dir="${deploy.dir}/${build.number}-buildTools.zip.tmp" />
  </target>
  <target name="clean.after" depends="do.the.job">
    <delete dir="${deploy.dir}/MPS/lib/MPS-src.zip.tmp" />
    <delete dir="${deploy.dir}/MPS/samples.zip.tmp" />
    <delete dir="${deploy.dir}/${build.number}-buildTools.zip.tmp" />
<<<<<<< HEAD
    <delete dir="${deploy.dir}/MPS/lib/mps-resources_en.tmp" />
    <delete dir="${deploy.dir}/MPS/lib/mps-resources_en.tmp" />
=======
    <delete dir="${deploy.dir}/MPS/lib/mps-resources.jar.tmp" />
    <delete dir="${deploy.dir}/MPS/lib/mps-resources_en.jar.tmp" />
>>>>>>> f7114ff4
    <delete dir="${deploy.dir}/MPS/lib/mps-core.jar.tmp" />
    <delete dir="${deploy.dir}/MPS/lib/mps-editor-api.jar.tmp" />
    <delete dir="${deploy.dir}/MPS/lib/mps-editor.jar.tmp" />
    <delete dir="${deploy.dir}/MPS/lib/mps-platform.jar.tmp" />
    <delete dir="${deploy.dir}/MPS/lib/mps-workbench.jar.tmp" />
    <delete dir="${deploy.dir}/MPS/lib/mps-boot.jar.tmp" />
    <delete dir="${deploy.dir}/MPS/lib/mps-test.jar.tmp" />
    <delete dir="${deploy.dir}/MPS/lib/mps-collections.jar.tmp" />
    <delete dir="${deploy.dir}/MPS/lib/mps-closures.jar.tmp" />
    <delete dir="${deploy.dir}/MPS/lib/mps-tuples.jar.tmp" />
    <delete dir="${deploy.dir}/MPS/lib/mps-backend.jar.tmp" />
    <delete dir="${deploy.dir}/MPS/plugins/ideaIntegration.jar.tmp" />
    <delete dir="${deploy.dir}/MPS/plugins/vcs.jar.tmp" />
    <delete dir="${deploy.dir}/MPS/plugins/mpsmake.jar.tmp" />
    <delete dir="${deploy.dir}/MPS/plugins/migration.jar.tmp" />
    <delete dir="${deploy.dir}/MPS/plugins/mpsjava.jar.tmp" />
    <delete dir="${deploy.dir}/MPS/plugins/modelchecker.jar.tmp" />
    <delete dir="${deploy.dir}/MPS/plugins/samples.jar.tmp" />
    <delete dir="${deploy.dir}/MPS/plugins/debugger-api/lib/debugger-api.jar.tmp" />
    <delete dir="${deploy.dir}/MPS/plugins/debugger-java/lib/debugger-java.jar.tmp" />
    <delete dir="${deploy.dir}/MPS/plugins/jetbrains.mps.debugger.java.customViewers.plugin.jar.tmp" />
    <delete dir="${deploy.dir}/MPS/plugins/jetbrains.mps.debugger.api.languages.plugin/lib/jetbrains.mps.debugger.api.languages.plugin.jar.tmp" />
    <delete dir="${deploy.dir}/MPS/plugins/jetbrains.mps.execution.configurations.implementation.plugin/lib/jetbrains.mps.execution.configurations.implementation.plugin.jar.tmp" />
    <delete dir="${deploy.dir}/MPS/plugins/jetbrains.mps.execution.languages/lib/jetbrains.mps.execution.languages.jar.tmp" />
    <delete dir="${deploy.dir}/MPS/languages/baseLanguage/jetbrains.mps.baseLanguage.collections.runtime.gwt-src.jar.tmp" />
    <delete dir="${deploy.dir}/MPS/languages/baseLanguage/jetbrains.mps.baseLanguage.collections.runtime-src.jar.tmp" />
    <delete dir="${deploy.dir}/MPS/languages/baseLanguage/jetbrains.mps.baseLanguage.closures.runtime-src.jar.tmp" />
    <delete dir="${deploy.dir}/MPS/languages/baseLanguage/jetbrains.mps.baseLanguage.tuples.runtime-src.jar.tmp" />
  </target>
  <target name="replace_a1a3a">
    <copy file="${mps_home}/plugins/ideaIntegration/META-INF/plugin.xml" tofile="${deploy.dir}/MPS/plugins/ideaIntegration.jar.tmp/META-INF/plugin.xml" />
    <replace file="${deploy.dir}/MPS/plugins/ideaIntegration.jar.tmp/META-INF/plugin.xml" token="../classes/" value="/" />
  </target>
  <target name="replace_a1b3a">
    <copy file="${mps_home}/plugins/vcs/META-INF/plugin.xml" tofile="${deploy.dir}/MPS/plugins/vcs.jar.tmp/META-INF/plugin.xml" />
    <replace file="${deploy.dir}/MPS/plugins/vcs.jar.tmp/META-INF/plugin.xml" token="../classes/" value="/" />
  </target>
  <target name="replace_a1d3a">
    <copy file="${mps_home}/plugins/mpsmake/META-INF/plugin.xml" tofile="${deploy.dir}/MPS/plugins/mpsmake.jar.tmp/META-INF/plugin.xml" />
    <replace file="${deploy.dir}/MPS/plugins/mpsmake.jar.tmp/META-INF/plugin.xml" token="../classes/" value="/" />
  </target>
  <target name="replace_a1e3a">
    <copy file="${mps_home}/plugins/migration/META-INF/plugin.xml" tofile="${deploy.dir}/MPS/plugins/migration.jar.tmp/META-INF/plugin.xml" />
    <replace file="${deploy.dir}/MPS/plugins/migration.jar.tmp/META-INF/plugin.xml" token="../classes/" value="/" />
  </target>
  <target name="replace_a1f3a">
    <copy file="${mps_home}/plugins/mpsjava/META-INF/plugin.xml" tofile="${deploy.dir}/MPS/plugins/mpsjava.jar.tmp/META-INF/plugin.xml" />
    <replace file="${deploy.dir}/MPS/plugins/mpsjava.jar.tmp/META-INF/plugin.xml" token="../classes/" value="/" />
  </target>
  <target name="replace_a1g3a">
    <copy file="${mps_home}/plugins/modelchecker/META-INF/plugin.xml" tofile="${deploy.dir}/MPS/plugins/modelchecker.jar.tmp/META-INF/plugin.xml" />
    <replace file="${deploy.dir}/MPS/plugins/modelchecker.jar.tmp/META-INF/plugin.xml" token="../classes/" value="/" />
  </target>
  <target name="replace_a1h3a">
    <copy file="${mps_home}/plugins/samples/META-INF/plugin.xml" tofile="${deploy.dir}/MPS/plugins/samples.jar.tmp/META-INF/plugin.xml" />
    <replace file="${deploy.dir}/MPS/plugins/samples.jar.tmp/META-INF/plugin.xml" token="../classes/" value="/" />
  </target>
  <target name="replace_a1l3a">
    <copy file="${mps_home}/plugins/debugger-api/META-INF/plugin.xml" tofile="${deploy.dir}/MPS/plugins/debugger-api/META-INF/plugin.xml" />
    <replace file="${deploy.dir}/MPS/plugins/debugger-api/META-INF/plugin.xml" token="../classes/" value="/" />
  </target>
  <target name="replace_a1m3a">
    <copy file="${mps_home}/plugins/debugger-java/META-INF/plugin.xml" tofile="${deploy.dir}/MPS/plugins/debugger-java/META-INF/plugin.xml" />
    <replace file="${deploy.dir}/MPS/plugins/debugger-java/META-INF/plugin.xml" token="../classes/" value="/" />
  </target>
  <target name="pack.branding_b1a">
    <property name="tmpdir" value="${java.io.tmpdir}/branding_b1a_0" />
    <property name="idea.application.info" value="${tmpdir}/IdeaApplicationInfo.xml" />
    <mkdir dir="${tmpdir}/" />
    <loadfile srcfile="${scripts.dir}/branding_b1a.xml" property="idea.application.info.contents">
      <filterchain>
        <expandproperties />
      </filterchain>
    </loadfile>
    <echo file="${idea.application.info}">${idea.application.info.contents}</echo>
    <jar destfile="${deploy.dir}/MPS/lib/branding.jar" duplicate="preserve" compress="true">
      <zipfileset file="${idea.application.info}" prefix="idea" />
      <zipfileset file="${mps_home}/workbench/mps-workbench/source/MPS_16.png" />
      <zipfileset file="${mps_home}/workbench/mps-workbench/source/MPS_32.png" />
      <zipfileset file="${mps_home}/workbench/mps-workbench/source/jetbrains/mps/workbench/icons/splash.png" />
      <zipfileset file="${mps_home}/workbench/mps-workbench/source/jetbrains/mps/workbench/icons/mpsAbout.png" />
      <zipfileset file="${mps_home}/workbench/mps-workbench/source/jetbrains/mps/workbench/icons/mpsWelcomeCaption.png" />
      <zipfileset file="${mps_home}/workbench/mps-workbench/source/jetbrains/mps/workbench/icons/mpsSlogan.png" />
    </jar>
    <delete dir="${tmpdir}" />
  </target>
</project><|MERGE_RESOLUTION|>--- conflicted
+++ resolved
@@ -31,13 +31,8 @@
     <mkdir dir="${deploy.dir}/MPS/lib/MPS-src.zip.tmp/help-build.repack.sources/testbench" />
     <mkdir dir="${deploy.dir}/MPS/lib/MPS-src.zip.tmp/help-build.repack.sources" />
     <mkdir dir="${deploy.dir}/MPS/lib/MPS-src.zip.tmp" />
-<<<<<<< HEAD
-    <mkdir dir="${deploy.dir}/MPS/lib/mps-resources_en.tmp" />
-    <mkdir dir="${deploy.dir}/MPS/lib/mps-resources_en.tmp" />
-=======
     <mkdir dir="${deploy.dir}/MPS/lib/mps-resources.jar.tmp" />
     <mkdir dir="${deploy.dir}/MPS/lib/mps-resources_en.jar.tmp" />
->>>>>>> f7114ff4
     <mkdir dir="${deploy.dir}/MPS/lib/mps-core.jar.tmp/modules" />
     <mkdir dir="${deploy.dir}/MPS/lib/mps-core.jar.tmp" />
     <mkdir dir="${deploy.dir}/MPS/lib/mps-editor-api.jar.tmp" />
@@ -171,22 +166,6 @@
       <zipfileset dir="${deploy.dir}/MPS/lib/MPS-src.zip.tmp" includes="**/*.java" />
     </zip>
     <delete dir="${deploy.dir}/MPS/lib/MPS-src.zip.tmp" />
-<<<<<<< HEAD
-    <copy todir="${deploy.dir}/MPS/lib/mps-resources_en.tmp">
-      <fileset dir="${mps_home}/workbench/resources/classes" />
-    </copy>
-    <jar destfile="${deploy.dir}/MPS/lib/mps-resources_en" duplicate="preserve" filesonly="true">
-      <fileset dir="${deploy.dir}/MPS/lib/mps-resources_en.tmp" />
-    </jar>
-    <delete dir="${deploy.dir}/MPS/lib/mps-resources_en.tmp" />
-    <copy todir="${deploy.dir}/MPS/lib/mps-resources_en.tmp">
-      <fileset dir="${mps_home}/workbench/resources_en/classes" />
-    </copy>
-    <jar destfile="${deploy.dir}/MPS/lib/mps-resources_en" duplicate="preserve" filesonly="true">
-      <fileset dir="${deploy.dir}/MPS/lib/mps-resources_en.tmp" />
-    </jar>
-    <delete dir="${deploy.dir}/MPS/lib/mps-resources_en.tmp" />
-=======
     <copy todir="${deploy.dir}/MPS/lib/mps-resources.jar.tmp">
       <fileset dir="${mps_home}/workbench/resources/classes" />
     </copy>
@@ -201,7 +180,6 @@
       <fileset dir="${deploy.dir}/MPS/lib/mps-resources_en.jar.tmp" />
     </jar>
     <delete dir="${deploy.dir}/MPS/lib/mps-resources_en.jar.tmp" />
->>>>>>> f7114ff4
     <copy todir="${deploy.dir}/MPS/lib/mps-core.jar.tmp">
       <fileset dir="${mps_home}/core/analyzers/classes" />
     </copy>
@@ -779,13 +757,8 @@
     <delete dir="${deploy.dir}/MPS/lib/MPS-src.zip.tmp" />
     <delete dir="${deploy.dir}/MPS/samples.zip.tmp" />
     <delete dir="${deploy.dir}/${build.number}-buildTools.zip.tmp" />
-<<<<<<< HEAD
-    <delete dir="${deploy.dir}/MPS/lib/mps-resources_en.tmp" />
-    <delete dir="${deploy.dir}/MPS/lib/mps-resources_en.tmp" />
-=======
     <delete dir="${deploy.dir}/MPS/lib/mps-resources.jar.tmp" />
     <delete dir="${deploy.dir}/MPS/lib/mps-resources_en.jar.tmp" />
->>>>>>> f7114ff4
     <delete dir="${deploy.dir}/MPS/lib/mps-core.jar.tmp" />
     <delete dir="${deploy.dir}/MPS/lib/mps-editor-api.jar.tmp" />
     <delete dir="${deploy.dir}/MPS/lib/mps-editor.jar.tmp" />
