--- conflicted
+++ resolved
@@ -1,22 +1,6 @@
-<<<<<<< HEAD
-<project name="Get Idea Platform" default="resolve" xmlns:ivy="antlib:org.apache.ivy.ant">
-
-  <property name="idea.platform.version" value="133.193" />
-  <property name="idea.platform.snapshot" value="132.999" />
-  <property name="ivy.jar.dir" value="${basedir}/ivy" />
-
-  <target name="install-ivy">
-    <property name="mps.ivy.home" value="${user.home}"/>
-    <path id="ivy.lib.path">
-      <fileset dir="${ivy.jar.dir}" includes="*.jar"/>
-    </path>
-    <typedef resource="org/apache/ivy/ant/antlib.xml"
-             uri="antlib:org.apache.ivy.ant" classpathref="ivy.lib.path"/>
-=======
 <project name="Get MPS dependencies" default="default">
   <target name="default">
     <ant antfile="getIdeaPlatform.xml" inheritall="false"/>
     <ant antfile="./jetpad/build.xml" inheritall="false"/>
->>>>>>> f41488bc
   </target>
 </project>