<project name="buildDistribution" default="build" basedir="../">
  <property name="build.dir" location="build" />
  <property name="build.tmp" location="${build.dir}/tmp/buildDistribution" />
  <property name="build.layout" location="${build.dir}/artifacts/buildDistribution" />
  <property name="artifacts.buildMPS" location="${build.dir}/artifacts/buildMPS" />
  <property file="${artifacts.buildMPS}/variables.properties" prefix="import.buildMPS" />
  <property name="buildMPS.build.number" value="${import.buildMPS.buildMPS.build.number}" />
  <property name="buildMPS.version" value="${import.buildMPS.buildMPS.version}" />
  <property name="buildMPS.build.vcs.number" value="${import.buildMPS.buildMPS.build.vcs.number}" />
  <property name="buildMPS.teamcity.buildConfName" value="${import.buildMPS.buildMPS.teamcity.buildConfName}" />
  
  <target name="assemble" depends="fetchDependencies">
    <tar destfile="${build.layout}/${buildMPS.build.number}-linux.tar.gz" compression="gzip">
      <tarfileset dir="${artifacts.buildMPS}/MPS ${buildMPS.version}" prefix="MPS ${buildMPS.version}" />
      <tarfileset dir="${artifacts.buildMPS}/MPS-linux-executable" prefix="MPS ${buildMPS.version}" />
    </tar>
    <zip destfile="${build.layout}/${buildMPS.build.number}.zip">
<<<<<<< HEAD
      <zipfileset dir="${artifacts.buildMPS}" prefix="MPS ${buildMPS.version}" />
      <zipfileset dir="${basedir}/bin" prefix="MPS ${buildMPS.version}/bin" />
    </zip>
    <mkdir dir="${build.tmp}/default/_dl_{build.number}-macos.zip" />
    <mkdir dir="${build.tmp}/default/_dl_{build.number}-macos.zip/MPS ${buildMPS.version}.app" />
    <mkdir dir="${build.tmp}/default/_dl_{build.number}-macos.zip/MPS ${buildMPS.version}.app/Contents" />
    <copy todir="${build.tmp}/default/_dl_{build.number}-macos.zip/MPS ${buildMPS.version}.app/Contents">
      <fileset file="${basedir}/build/Info.plist.xml" />
      <filterchain>
        <tokenfilter>
          <replaceregex pattern="\$version\$" replace="${buildMPS.version}" flags="" />
        </tokenfilter>
        <tokenfilter>
          <replaceregex pattern="\$build\$" replace="${buildMPS.build.number}" flags="" />
        </tokenfilter>
        <fixcrlf eol="lf" eof="remove" />
      </filterchain>
      <globmapper from="*" to="Info.plist" />
    </copy>
    <zip destfile="${build.layout}/${buildMPS.build.number}-macos.zip">
      <zipfileset dir="${artifacts.buildMPS}" prefix="MPS ${buildMPS.version}.app" />
      <zipfileset file="${basedir}/build/resources/mps.icns" prefix="MPS ${buildMPS.version}.app/Contents/Resources" />
      <zipfileset file="${basedir}/build/resources/mps" prefix="MPS ${buildMPS.version}.app/Contents/MacOS" filemode="755" />
      <zipfileset file="${basedir}/bin/idea.properties" prefix="MPS ${buildMPS.version}.app/bin" />
      <zipfileset file="${basedir}/bin/log.xml" prefix="MPS ${buildMPS.version}.app/bin" />
      <zipfileset file="${basedir}/bin/log4j.dtd" prefix="MPS ${buildMPS.version}.app/bin" />
      <zipfileset file="${basedir}/bin/appletviewer.policy" prefix="MPS ${buildMPS.version}.app/bin" />
      <zipfileset file="${basedir}/bin/mac/info_plist_parser.scpt" prefix="MPS ${buildMPS.version}.app/bin" />
      <zipfileset file="${basedir}/bin/mac/libbreakgen.jnilib" prefix="MPS ${buildMPS.version}.app/bin" />
      <zipfileset file="${basedir}/bin/mac/libbreakgen64.jnilib" prefix="MPS ${buildMPS.version}.app/bin" />
      <zipfileset file="${basedir}/bin/mac/libquaqua.jnilib" prefix="MPS ${buildMPS.version}.app/bin" />
      <zipfileset file="${basedir}/bin/mac/libquaqua64.jnilib" prefix="MPS ${buildMPS.version}.app/bin" />
      <zipfileset file="${basedir}/build/mps.vmoptions" prefix="MPS ${buildMPS.version}.app/bin" />
      <zipfileset file="${basedir}/bin/mac/relaunch" prefix="MPS ${buildMPS.version}.app/bin" filemode="755" />
      <zipfileset file="${basedir}/bin/mac/fsnotifier" prefix="MPS ${buildMPS.version}.app/bin" filemode="755" />
      <zipfileset file="${basedir}/build/mps.sh" prefix="MPS ${buildMPS.version}.app" filemode="755" />
      <fileset dir="${build.tmp}/default/_dl_{build.number}-macos.zip" />
=======
      <zipfileset dir="${artifacts.buildMPS}/MPS ${buildMPS.version}" prefix="MPS ${buildMPS.version}" />
      <zipfileset dir="${artifacts.buildMPS}/MPS-linux" prefix="MPS ${buildMPS.version}" />
      <zipfileset dir="${artifacts.buildMPS}/MPS-win" prefix="MPS ${buildMPS.version}" />
      <zipfileset dir="${artifacts.buildMPS}/MPS-linux-executable" prefix="MPS ${buildMPS.version}" filemode="755" />
      <zipfileset dir="${artifacts.buildMPS}/MPS-win-executable" prefix="MPS ${buildMPS.version}" filemode="755" />
    </zip>
    <zip destfile="${build.layout}/${buildMPS.build.number}-macos.zip">
      <zipfileset dir="${artifacts.buildMPS}/MPS ${buildMPS.version}" prefix="MPS ${buildMPS.version}.app" />
      <zipfileset dir="${artifacts.buildMPS}/MPS-mac" prefix="MPS ${buildMPS.version}.app" />
      <zipfileset dir="${artifacts.buildMPS}/MPS-mac-executable" prefix="MPS ${buildMPS.version}.app" filemode="755" />
>>>>>>> 6de34e98
    </zip>
    <echo file="${build.layout}/variables.properties">buildMPS.build.number=${buildMPS.build.number}${line.separator}buildMPS.version=${buildMPS.version}${line.separator}buildMPS.build.vcs.number=${buildMPS.build.vcs.number}${line.separator}buildMPS.teamcity.buildConfName=${buildMPS.teamcity.buildConfName}</echo>
  </target>
  
  <target name="buildDependents">
    <ant antfile="build/buildMPS.xml" inheritAll="false" useNativeBasedir="true" />
  </target>
  
  <target name="fetchDependencies" />
  
  <target name="build" depends="assemble" />
  
  <target name="clean">
    <delete dir="${build.tmp}" />
    <delete dir="${build.layout}" />
  </target>
</project><|MERGE_RESOLUTION|>--- conflicted
+++ resolved
@@ -12,48 +12,10 @@
   <target name="assemble" depends="fetchDependencies">
     <tar destfile="${build.layout}/${buildMPS.build.number}-linux.tar.gz" compression="gzip">
       <tarfileset dir="${artifacts.buildMPS}/MPS ${buildMPS.version}" prefix="MPS ${buildMPS.version}" />
-      <tarfileset dir="${artifacts.buildMPS}/MPS-linux-executable" prefix="MPS ${buildMPS.version}" />
+      <tarfileset dir="${artifacts.buildMPS}/MPS-linux" prefix="MPS ${buildMPS.version}" />
+      <tarfileset dir="${artifacts.buildMPS}/MPS-linux-executable" prefix="MPS ${buildMPS.version}" filemode="755" />
     </tar>
     <zip destfile="${build.layout}/${buildMPS.build.number}.zip">
-<<<<<<< HEAD
-      <zipfileset dir="${artifacts.buildMPS}" prefix="MPS ${buildMPS.version}" />
-      <zipfileset dir="${basedir}/bin" prefix="MPS ${buildMPS.version}/bin" />
-    </zip>
-    <mkdir dir="${build.tmp}/default/_dl_{build.number}-macos.zip" />
-    <mkdir dir="${build.tmp}/default/_dl_{build.number}-macos.zip/MPS ${buildMPS.version}.app" />
-    <mkdir dir="${build.tmp}/default/_dl_{build.number}-macos.zip/MPS ${buildMPS.version}.app/Contents" />
-    <copy todir="${build.tmp}/default/_dl_{build.number}-macos.zip/MPS ${buildMPS.version}.app/Contents">
-      <fileset file="${basedir}/build/Info.plist.xml" />
-      <filterchain>
-        <tokenfilter>
-          <replaceregex pattern="\$version\$" replace="${buildMPS.version}" flags="" />
-        </tokenfilter>
-        <tokenfilter>
-          <replaceregex pattern="\$build\$" replace="${buildMPS.build.number}" flags="" />
-        </tokenfilter>
-        <fixcrlf eol="lf" eof="remove" />
-      </filterchain>
-      <globmapper from="*" to="Info.plist" />
-    </copy>
-    <zip destfile="${build.layout}/${buildMPS.build.number}-macos.zip">
-      <zipfileset dir="${artifacts.buildMPS}" prefix="MPS ${buildMPS.version}.app" />
-      <zipfileset file="${basedir}/build/resources/mps.icns" prefix="MPS ${buildMPS.version}.app/Contents/Resources" />
-      <zipfileset file="${basedir}/build/resources/mps" prefix="MPS ${buildMPS.version}.app/Contents/MacOS" filemode="755" />
-      <zipfileset file="${basedir}/bin/idea.properties" prefix="MPS ${buildMPS.version}.app/bin" />
-      <zipfileset file="${basedir}/bin/log.xml" prefix="MPS ${buildMPS.version}.app/bin" />
-      <zipfileset file="${basedir}/bin/log4j.dtd" prefix="MPS ${buildMPS.version}.app/bin" />
-      <zipfileset file="${basedir}/bin/appletviewer.policy" prefix="MPS ${buildMPS.version}.app/bin" />
-      <zipfileset file="${basedir}/bin/mac/info_plist_parser.scpt" prefix="MPS ${buildMPS.version}.app/bin" />
-      <zipfileset file="${basedir}/bin/mac/libbreakgen.jnilib" prefix="MPS ${buildMPS.version}.app/bin" />
-      <zipfileset file="${basedir}/bin/mac/libbreakgen64.jnilib" prefix="MPS ${buildMPS.version}.app/bin" />
-      <zipfileset file="${basedir}/bin/mac/libquaqua.jnilib" prefix="MPS ${buildMPS.version}.app/bin" />
-      <zipfileset file="${basedir}/bin/mac/libquaqua64.jnilib" prefix="MPS ${buildMPS.version}.app/bin" />
-      <zipfileset file="${basedir}/build/mps.vmoptions" prefix="MPS ${buildMPS.version}.app/bin" />
-      <zipfileset file="${basedir}/bin/mac/relaunch" prefix="MPS ${buildMPS.version}.app/bin" filemode="755" />
-      <zipfileset file="${basedir}/bin/mac/fsnotifier" prefix="MPS ${buildMPS.version}.app/bin" filemode="755" />
-      <zipfileset file="${basedir}/build/mps.sh" prefix="MPS ${buildMPS.version}.app" filemode="755" />
-      <fileset dir="${build.tmp}/default/_dl_{build.number}-macos.zip" />
-=======
       <zipfileset dir="${artifacts.buildMPS}/MPS ${buildMPS.version}" prefix="MPS ${buildMPS.version}" />
       <zipfileset dir="${artifacts.buildMPS}/MPS-linux" prefix="MPS ${buildMPS.version}" />
       <zipfileset dir="${artifacts.buildMPS}/MPS-win" prefix="MPS ${buildMPS.version}" />
@@ -64,7 +26,6 @@
       <zipfileset dir="${artifacts.buildMPS}/MPS ${buildMPS.version}" prefix="MPS ${buildMPS.version}.app" />
       <zipfileset dir="${artifacts.buildMPS}/MPS-mac" prefix="MPS ${buildMPS.version}.app" />
       <zipfileset dir="${artifacts.buildMPS}/MPS-mac-executable" prefix="MPS ${buildMPS.version}.app" filemode="755" />
->>>>>>> 6de34e98
     </zip>
     <echo file="${build.layout}/variables.properties">buildMPS.build.number=${buildMPS.build.number}${line.separator}buildMPS.version=${buildMPS.version}${line.separator}buildMPS.build.vcs.number=${buildMPS.build.vcs.number}${line.separator}buildMPS.teamcity.buildConfName=${buildMPS.teamcity.buildConfName}</echo>
   </target>
