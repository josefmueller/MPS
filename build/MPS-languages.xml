--- conflicted
+++ resolved
@@ -784,21 +784,6 @@
       <zipfileset dir="core/debug-api/languages/api/classes_gen" />
     </jar>
   </target>
-<<<<<<< HEAD
-  <target name="pack.jetbrains.mps.make.runtime">
-    <jar destfile="${deploy.dir}/MPS/languages/jetbrains.mps.make.runtime.mpsarch.jar" compress="true" duplicate="preserve" filesonly="true">
-      <zipfileset file="core/make-runtime/solutions/jetbrains.mps.make.runtime/jetbrains.mps.make.runtime.msd" prefix="module" />
-      <zipfileset dir="core/make-runtime/solutions/jetbrains.mps.make.runtime" includes="icons/**, resources/**" prefix="module" />
-      <zipfileset dir="core/make-runtime/solutions/jetbrains.mps.make.runtime" includes="**/*.mps, **/*.metadata, **/*.history" prefix="module" />
-    </jar>
-  </target>
-  <target name="pack.jetbrains.mps.smodel.resources">
-    <jar destfile="${deploy.dir}/MPS/languages/jetbrains.mps.smodel.resources.mpsarch.jar" compress="true" duplicate="preserve" filesonly="true">
-      <zipfileset file="core/kernel/resources/jetbrains.mps.smodel.resources.msd" prefix="module" />
-      <zipfileset dir="core/kernel/resources" includes="icons/**, resources/**" prefix="module" />
-      <zipfileset dir="core/kernel/resources" includes="**/*.mps, **/*.metadata, **/*.history" prefix="module" />
-    </jar>
-  </target>
   <target name="pack.jetbrains.mps.execution.configurations">
     <mkdir dir="workbench/runConfigurations/languages/configurations/classes_gen" />
     <jar destfile="${deploy.dir}/MPS/languages/execution/jetbrains.mps.execution.configurations.mpsarch.jar" compress="true" duplicate="preserve" filesonly="true">
@@ -817,12 +802,10 @@
     </jar>
   </target>
   <target name="pack.jetbrains.mps.execution.lib">
-    <mkdir dir="workbench/runConfigurations/classes" />
     <jar destfile="${deploy.dir}/MPS/languages/execution/jetbrains.mps.execution.lib.mpsarch.jar" compress="true" duplicate="preserve" filesonly="true">
       <zipfileset file="workbench/runConfigurations/solutions/jetbrains.mps.execution.util/jetbrains.mps.execution.lib.msd" prefix="module" />
       <zipfileset dir="workbench/runConfigurations/solutions/jetbrains.mps.execution.util" includes="icons/**, resources/**" prefix="module" />
       <zipfileset dir="workbench/runConfigurations/solutions/jetbrains.mps.execution.util" includes="**/*.mps, **/*.metadata, **/*.history" prefix="module" />
-      <zipfileset dir="workbench/runConfigurations/classes" />
     </jar>
   </target>
   <target name="pack.jetbrains.mps.execution.commands">
@@ -854,31 +837,6 @@
       <zipfileset dir="workbench/runConfigurations/languages/settings/classes_gen" />
     </jar>
   </target>
-  <target name="pack.stubUtils">
-    <jar destfile="${deploy.dir}/MPS/languages/stubUtils.mpsarch.jar" compress="true" duplicate="preserve" filesonly="true">
-      <zipfileset file="core/kernel/stubUtils/stubUtils.msd" prefix="module" />
-      <zipfileset dir="core/kernel/stubUtils" includes="icons/**, resources/**" prefix="module" />
-      <zipfileset dir="core/kernel/stubUtils" includes="**/*.mps, **/*.metadata, **/*.history" prefix="module" />
-    </jar>
-  </target>
-  <target name="pack.jetbrains.mps.kernel">
-    <mkdir dir="core/kernel/source" />
-    <jar destfile="${deploy.dir}/MPS/languages/jetbrains.mps.kernel.mpsarch.jar" compress="true" duplicate="preserve" filesonly="true">
-      <zipfileset file="core/kernel/kernelSolution/jetbrains.mps.kernel.msd" prefix="module" />
-      <zipfileset dir="core/kernel/kernelSolution" includes="icons/**, resources/**" prefix="module" />
-      <zipfileset dir="core/kernel/kernelSolution" includes="**/*.mps, **/*.metadata, **/*.history" prefix="module" />
-      <zipfileset dir="core/kernel/source" />
-    </jar>
-  </target>
-  <target name="pack.jetbrains.mps.typesystemEngine">
-    <jar destfile="${deploy.dir}/MPS/languages/jetbrains.mps.typesystemEngine.mpsarch.jar" compress="true" duplicate="preserve" filesonly="true">
-      <zipfileset file="core/typesystemEngine/solutions/jetbrains.mps.typesystemEngine/jetbrains.mps.typesystemEngine.msd" prefix="module" />
-      <zipfileset dir="core/typesystemEngine/solutions/jetbrains.mps.typesystemEngine" includes="icons/**, resources/**" prefix="module" />
-      <zipfileset dir="core/typesystemEngine/solutions/jetbrains.mps.typesystemEngine" includes="**/*.mps, **/*.metadata, **/*.history" prefix="module" />
-    </jar>
-  </target>
-=======
->>>>>>> 20321a5f
   <target name="pack.jetbrains.mps.xml.deprecated">
     <mkdir dir="platform/xmlDeprecated/classes_gen" />
     <jar destfile="${deploy.dir}/MPS/languages/util/jetbrains.mps.xml.deprecated.mpsarch.jar" compress="true" duplicate="preserve" filesonly="true">
