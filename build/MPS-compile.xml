--- conflicted
+++ resolved
@@ -5972,6 +5972,12 @@
     <copy todir="${jetbrains.mps.debug.privateMembers.classes}">
       <fileset includes="**/*.png" dir="core/debug/languages/privateMembers/source_gen" />
     </copy>
+    <copy todir="${jetbrains.mps.execution.commands.classes}">
+      <fileset includes="**/*.png" dir="workbench/runConfigurations/languages/commands/source_gen" />
+    </copy>
+    <copy todir="${jetbrains.mps.execution.common.classes}">
+      <fileset includes="**/*.png" dir="workbench/runConfigurations/languages/common/source_gen" />
+    </copy>
     <copy todir="${jetbrains.mps.gtext.classes}">
       <fileset includes="**/*.png" dir="platform/gtext/source_gen" />
     </copy>
@@ -6189,21 +6195,17 @@
         <path path="core/debug/languages/privateMembers/source_gen" />
       </src>
     </javac>
-<<<<<<< HEAD
-    <javac classpathref="cycle.jetbrains.mps.analyzers_tjc.classpaths" classpath="${classes.dump}" destdir="${jetbrains.mps.execution.commands.classes}" fork="true" memorymaximumsize="1024m">
+    <javac classpathref="cycle.jetbrains.mps.analyzers_tjc.classpaths" classpath="${classes.dump}" destdir="${jetbrains.mps.execution.commands.classes}" fork="true" includeantruntime="false" memorymaximumsize="1024m">
       <src>
         <path path="workbench/runConfigurations/languages/commands/source_gen" />
       </src>
     </javac>
-    <javac classpathref="cycle.jetbrains.mps.analyzers_tjc.classpaths" classpath="${classes.dump}" destdir="${jetbrains.mps.execution.common.classes}" fork="true" memorymaximumsize="1024m">
+    <javac classpathref="cycle.jetbrains.mps.analyzers_tjc.classpaths" classpath="${classes.dump}" destdir="${jetbrains.mps.execution.common.classes}" fork="true" includeantruntime="false" memorymaximumsize="1024m">
       <src>
         <path path="workbench/runConfigurations/languages/common/source_gen" />
       </src>
     </javac>
-    <javac classpathref="cycle.jetbrains.mps.analyzers_tjc.classpaths" classpath="${classes.dump}" destdir="${jetbrains.mps.gtext.classes}" fork="true" memorymaximumsize="1024m">
-=======
     <javac classpathref="cycle.jetbrains.mps.analyzers_tjc.classpaths" classpath="${classes.dump}" destdir="${jetbrains.mps.gtext.classes}" fork="true" includeantruntime="false" memorymaximumsize="1024m">
->>>>>>> 72b480e9
       <src>
         <path path="platform/gtext/source_gen" />
       </src>
@@ -6715,10 +6717,13 @@
     <mkdir dir="workbench/runConfigurations/languages/configurations/source_gen" />
     <mkdir dir="${classes.dump}" />
     <mkdir dir="${jetbrains.mps.execution.configurations.classes}" />
-    <javac classpathref="cycle.jetbrains.mps.execution.configurations_tjc.classpaths" destdir="${classes.dump}" fork="true" memorymaximumsize="1024m">
+    <javac classpathref="cycle.jetbrains.mps.execution.configurations_tjc.classpaths" destdir="${classes.dump}" fork="true" includeantruntime="false" memorymaximumsize="1024m">
       <src refid="cycle.jetbrains.mps.execution.configurations_tjc.src" />
     </javac>
-    <javac classpathref="cycle.jetbrains.mps.execution.configurations_tjc.classpaths" classpath="${classes.dump}" destdir="${jetbrains.mps.execution.configurations.classes}" fork="true" memorymaximumsize="1024m">
+    <copy todir="${jetbrains.mps.execution.configurations.classes}">
+      <fileset includes="**/*.png" dir="workbench/runConfigurations/languages/configurations/source_gen" />
+    </copy>
+    <javac classpathref="cycle.jetbrains.mps.execution.configurations_tjc.classpaths" classpath="${classes.dump}" destdir="${jetbrains.mps.execution.configurations.classes}" fork="true" includeantruntime="false" memorymaximumsize="1024m">
       <src>
         <path path="workbench/runConfigurations/languages/configurations/source_gen" />
       </src>
@@ -6730,10 +6735,13 @@
     <mkdir dir="workbench/runConfigurations/languages/settings/source_gen" />
     <mkdir dir="${classes.dump}" />
     <mkdir dir="${jetbrains.mps.execution.settings.classes}" />
-    <javac classpathref="cycle.jetbrains.mps.execution.settings_tjc.classpaths" destdir="${classes.dump}" fork="true" memorymaximumsize="1024m">
+    <javac classpathref="cycle.jetbrains.mps.execution.settings_tjc.classpaths" destdir="${classes.dump}" fork="true" includeantruntime="false" memorymaximumsize="1024m">
       <src refid="cycle.jetbrains.mps.execution.settings_tjc.src" />
     </javac>
-    <javac classpathref="cycle.jetbrains.mps.execution.settings_tjc.classpaths" classpath="${classes.dump}" destdir="${jetbrains.mps.execution.settings.classes}" fork="true" memorymaximumsize="1024m">
+    <copy todir="${jetbrains.mps.execution.settings.classes}">
+      <fileset includes="**/*.png" dir="workbench/runConfigurations/languages/settings/source_gen" />
+    </copy>
+    <javac classpathref="cycle.jetbrains.mps.execution.settings_tjc.classpaths" classpath="${classes.dump}" destdir="${jetbrains.mps.execution.settings.classes}" fork="true" includeantruntime="false" memorymaximumsize="1024m">
       <src>
         <path path="workbench/runConfigurations/languages/settings/source_gen" />
       </src>
